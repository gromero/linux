--- conflicted
+++ resolved
@@ -399,12 +399,7 @@
 	return type == PTR_TO_SOCKET ||
 		type == PTR_TO_TCP_SOCK ||
 		type == PTR_TO_MAP_VALUE ||
-<<<<<<< HEAD
-		type == PTR_TO_SOCK_COMMON ||
-	        type == PTR_TO_BTF_ID;
-=======
 		type == PTR_TO_SOCK_COMMON;
->>>>>>> 84569f32
 }
 
 static bool reg_type_may_be_null(enum bpf_reg_type type)
@@ -2572,7 +2567,6 @@
 
 	return 0;
 }
-<<<<<<< HEAD
 
 /* check read/write into a map element with possible variable offset */
 static int check_map_access(struct bpf_verifier_env *env, u32 regno,
@@ -2584,19 +2578,6 @@
 	struct bpf_map *map = reg->map_ptr;
 	int err;
 
-=======
-
-/* check read/write into a map element with possible variable offset */
-static int check_map_access(struct bpf_verifier_env *env, u32 regno,
-			    int off, int size, bool zero_size_allowed)
-{
-	struct bpf_verifier_state *vstate = env->cur_state;
-	struct bpf_func_state *state = vstate->frame[vstate->curframe];
-	struct bpf_reg_state *reg = &state->regs[regno];
-	struct bpf_map *map = reg->map_ptr;
-	int err;
-
->>>>>>> 84569f32
 	err = check_mem_region_access(env, regno, off, size, map->value_size,
 				      zero_size_allowed);
 	if (err)
