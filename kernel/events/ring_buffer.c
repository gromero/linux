/*
 * Performance events ring-buffer code:
 *
 *  Copyright (C) 2008 Thomas Gleixner <tglx@linutronix.de>
 *  Copyright (C) 2008-2011 Red Hat, Inc., Ingo Molnar
 *  Copyright (C) 2008-2011 Red Hat, Inc., Peter Zijlstra
 *  Copyright  ©  2009 Paul Mackerras, IBM Corp. <paulus@au1.ibm.com>
 *
 * For licensing details see kernel-base/COPYING
 */

#include <linux/perf_event.h>
#include <linux/vmalloc.h>
#include <linux/slab.h>
#include <linux/circ_buf.h>
#include <linux/poll.h>
#include <linux/nospec.h>

#include "internal.h"

static void perf_output_wakeup(struct perf_output_handle *handle)
{
	atomic_set(&handle->rb->poll, EPOLLIN);

	handle->event->pending_wakeup = 1;
	irq_work_queue(&handle->event->pending);
}

/*
 * We need to ensure a later event_id doesn't publish a head when a former
 * event isn't done writing. However since we need to deal with NMIs we
 * cannot fully serialize things.
 *
 * We only publish the head (and generate a wakeup) when the outer-most
 * event completes.
 */
static void perf_output_get_handle(struct perf_output_handle *handle)
{
	struct ring_buffer *rb = handle->rb;

	preempt_disable();
	local_inc(&rb->nest);
	handle->wakeup = local_read(&rb->wakeup);
}

static void perf_output_put_handle(struct perf_output_handle *handle)
{
	struct ring_buffer *rb = handle->rb;
	unsigned long head;

again:
	head = local_read(&rb->head);

	/*
	 * IRQ/NMI can happen here, which means we can miss a head update.
	 */

	if (!local_dec_and_test(&rb->nest))
		goto out;

	/*
	 * Since the mmap() consumer (userspace) can run on a different CPU:
	 *
	 *   kernel				user
	 *
	 *   if (LOAD ->data_tail) {		LOAD ->data_head
	 *			(A)		smp_rmb()	(C)
	 *	STORE $data			LOAD $data
	 *	smp_wmb()	(B)		smp_mb()	(D)
	 *	STORE ->data_head		STORE ->data_tail
	 *   }
	 *
	 * Where A pairs with D, and B pairs with C.
	 *
	 * In our case (A) is a control dependency that separates the load of
	 * the ->data_tail and the stores of $data. In case ->data_tail
	 * indicates there is no room in the buffer to store $data we do not.
	 *
	 * D needs to be a full barrier since it separates the data READ
	 * from the tail WRITE.
	 *
	 * For B a WMB is sufficient since it separates two WRITEs, and for C
	 * an RMB is sufficient since it separates two READs.
	 *
	 * See perf_output_begin().
	 */
	smp_wmb(); /* B, matches C */
	rb->user_page->data_head = head;

	/*
	 * Now check if we missed an update -- rely on previous implied
	 * compiler barriers to force a re-read.
	 */
	if (unlikely(head != local_read(&rb->head))) {
		local_inc(&rb->nest);
		goto again;
	}

	if (handle->wakeup != local_read(&rb->wakeup))
		perf_output_wakeup(handle);

out:
	preempt_enable();
}

static __always_inline bool
ring_buffer_has_space(unsigned long head, unsigned long tail,
		      unsigned long data_size, unsigned int size,
		      bool backward)
{
	if (!backward)
		return CIRC_SPACE(head, tail, data_size) >= size;
	else
		return CIRC_SPACE(tail, head, data_size) >= size;
}

static __always_inline int
__perf_output_begin(struct perf_output_handle *handle,
		    struct perf_event *event, unsigned int size,
		    bool backward)
{
	struct ring_buffer *rb;
	unsigned long tail, offset, head;
	int have_lost, page_shift;
	struct {
		struct perf_event_header header;
		u64			 id;
		u64			 lost;
	} lost_event;

	rcu_read_lock();
	/*
	 * For inherited events we send all the output towards the parent.
	 */
	if (event->parent)
		event = event->parent;

	rb = rcu_dereference(event->rb);
	if (unlikely(!rb))
		goto out;

	if (unlikely(rb->paused)) {
		if (rb->nr_pages)
			local_inc(&rb->lost);
		goto out;
	}

	handle->rb    = rb;
	handle->event = event;

	have_lost = local_read(&rb->lost);
	if (unlikely(have_lost)) {
		size += sizeof(lost_event);
		if (event->attr.sample_id_all)
			size += event->id_header_size;
	}

	perf_output_get_handle(handle);

	do {
		tail = READ_ONCE(rb->user_page->data_tail);
		offset = head = local_read(&rb->head);
		if (!rb->overwrite) {
			if (unlikely(!ring_buffer_has_space(head, tail,
							    perf_data_size(rb),
							    size, backward)))
				goto fail;
		}

		/*
		 * The above forms a control dependency barrier separating the
		 * @tail load above from the data stores below. Since the @tail
		 * load is required to compute the branch to fail below.
		 *
		 * A, matches D; the full memory barrier userspace SHOULD issue
		 * after reading the data and before storing the new tail
		 * position.
		 *
		 * See perf_output_put_handle().
		 */

		if (!backward)
			head += size;
		else
			head -= size;
	} while (local_cmpxchg(&rb->head, offset, head) != offset);

	if (backward) {
		offset = head;
		head = (u64)(-head);
	}

	/*
	 * We rely on the implied barrier() by local_cmpxchg() to ensure
	 * none of the data stores below can be lifted up by the compiler.
	 */

	if (unlikely(head - local_read(&rb->wakeup) > rb->watermark))
		local_add(rb->watermark, &rb->wakeup);

	page_shift = PAGE_SHIFT + page_order(rb);

	handle->page = (offset >> page_shift) & (rb->nr_pages - 1);
	offset &= (1UL << page_shift) - 1;
	handle->addr = rb->data_pages[handle->page] + offset;
	handle->size = (1UL << page_shift) - offset;

	if (unlikely(have_lost)) {
		struct perf_sample_data sample_data;

		lost_event.header.size = sizeof(lost_event);
		lost_event.header.type = PERF_RECORD_LOST;
		lost_event.header.misc = 0;
		lost_event.id          = event->id;
		lost_event.lost        = local_xchg(&rb->lost, 0);

		perf_event_header__init_id(&lost_event.header,
					   &sample_data, event);
		perf_output_put(handle, lost_event);
		perf_event__output_id_sample(event, handle, &sample_data);
	}

	return 0;

fail:
	local_inc(&rb->lost);
	perf_output_put_handle(handle);
out:
	rcu_read_unlock();

	return -ENOSPC;
}

int perf_output_begin_forward(struct perf_output_handle *handle,
			     struct perf_event *event, unsigned int size)
{
	return __perf_output_begin(handle, event, size, false);
}

int perf_output_begin_backward(struct perf_output_handle *handle,
			       struct perf_event *event, unsigned int size)
{
	return __perf_output_begin(handle, event, size, true);
}

int perf_output_begin(struct perf_output_handle *handle,
		      struct perf_event *event, unsigned int size)
{

	return __perf_output_begin(handle, event, size,
				   unlikely(is_write_backward(event)));
}

unsigned int perf_output_copy(struct perf_output_handle *handle,
		      const void *buf, unsigned int len)
{
	return __output_copy(handle, buf, len);
}

unsigned int perf_output_skip(struct perf_output_handle *handle,
			      unsigned int len)
{
	return __output_skip(handle, NULL, len);
}

void perf_output_end(struct perf_output_handle *handle)
{
	perf_output_put_handle(handle);
	rcu_read_unlock();
}

static void
ring_buffer_init(struct ring_buffer *rb, long watermark, int flags)
{
	long max_size = perf_data_size(rb);

	if (watermark)
		rb->watermark = min(max_size, watermark);

	if (!rb->watermark)
		rb->watermark = max_size / 2;

	if (flags & RING_BUFFER_WRITABLE)
		rb->overwrite = 0;
	else
		rb->overwrite = 1;

	atomic_set(&rb->refcount, 1);

	INIT_LIST_HEAD(&rb->event_list);
	spin_lock_init(&rb->event_lock);

	/*
	 * perf_output_begin() only checks rb->paused, therefore
	 * rb->paused must be true if we have no pages for output.
	 */
	if (!rb->nr_pages)
		rb->paused = 1;
}

void perf_aux_output_flag(struct perf_output_handle *handle, u64 flags)
{
	/*
	 * OVERWRITE is determined by perf_aux_output_end() and can't
	 * be passed in directly.
	 */
	if (WARN_ON_ONCE(flags & PERF_AUX_FLAG_OVERWRITE))
		return;

	handle->aux_flags |= flags;
}
EXPORT_SYMBOL_GPL(perf_aux_output_flag);

/*
 * This is called before hardware starts writing to the AUX area to
 * obtain an output handle and make sure there's room in the buffer.
 * When the capture completes, call perf_aux_output_end() to commit
 * the recorded data to the buffer.
 *
 * The ordering is similar to that of perf_output_{begin,end}, with
 * the exception of (B), which should be taken care of by the pmu
 * driver, since ordering rules will differ depending on hardware.
 *
 * Call this from pmu::start(); see the comment in perf_aux_output_end()
 * about its use in pmu callbacks. Both can also be called from the PMI
 * handler if needed.
 */
void *perf_aux_output_begin(struct perf_output_handle *handle,
			    struct perf_event *event)
{
	struct perf_event *output_event = event;
	unsigned long aux_head, aux_tail;
	struct ring_buffer *rb;

	if (output_event->parent)
		output_event = output_event->parent;

	/*
	 * Since this will typically be open across pmu::add/pmu::del, we
	 * grab ring_buffer's refcount instead of holding rcu read lock
	 * to make sure it doesn't disappear under us.
	 */
	rb = ring_buffer_get(output_event);
	if (!rb)
		return NULL;

	if (!rb_has_aux(rb))
		goto err;

	/*
	 * If aux_mmap_count is zero, the aux buffer is in perf_mmap_close(),
	 * about to get freed, so we leave immediately.
	 *
	 * Checking rb::aux_mmap_count and rb::refcount has to be done in
	 * the same order, see perf_mmap_close. Otherwise we end up freeing
	 * aux pages in this path, which is a bug, because in_atomic().
	 */
	if (!atomic_read(&rb->aux_mmap_count))
		goto err;

	if (!atomic_inc_not_zero(&rb->aux_refcount))
		goto err;

	/*
	 * Nesting is not supported for AUX area, make sure nested
	 * writers are caught early
	 */
	if (WARN_ON_ONCE(local_xchg(&rb->aux_nest, 1)))
		goto err_put;

	aux_head = rb->aux_head;

	handle->rb = rb;
	handle->event = event;
	handle->head = aux_head;
	handle->size = 0;
	handle->aux_flags = 0;

	/*
	 * In overwrite mode, AUX data stores do not depend on aux_tail,
	 * therefore (A) control dependency barrier does not exist. The
	 * (B) <-> (C) ordering is still observed by the pmu driver.
	 */
	if (!rb->aux_overwrite) {
		aux_tail = READ_ONCE(rb->user_page->aux_tail);
		handle->wakeup = rb->aux_wakeup + rb->aux_watermark;
		if (aux_head - aux_tail < perf_aux_size(rb))
			handle->size = CIRC_SPACE(aux_head, aux_tail, perf_aux_size(rb));

		/*
		 * handle->size computation depends on aux_tail load; this forms a
		 * control dependency barrier separating aux_tail load from aux data
		 * store that will be enabled on successful return
		 */
		if (!handle->size) { /* A, matches D */
			event->pending_disable = 1;
			perf_output_wakeup(handle);
			local_set(&rb->aux_nest, 0);
			goto err_put;
		}
	}

	return handle->rb->aux_priv;

err_put:
	/* can't be last */
	rb_free_aux(rb);

err:
	ring_buffer_put(rb);
	handle->event = NULL;

	return NULL;
}
EXPORT_SYMBOL_GPL(perf_aux_output_begin);

static __always_inline bool rb_need_aux_wakeup(struct ring_buffer *rb)
{
	if (rb->aux_overwrite)
		return false;

	if (rb->aux_head - rb->aux_wakeup >= rb->aux_watermark) {
		rb->aux_wakeup = rounddown(rb->aux_head, rb->aux_watermark);
		return true;
	}

	return false;
}

/*
 * Commit the data written by hardware into the ring buffer by adjusting
 * aux_head and posting a PERF_RECORD_AUX into the perf buffer. It is the
 * pmu driver's responsibility to observe ordering rules of the hardware,
 * so that all the data is externally visible before this is called.
 *
 * Note: this has to be called from pmu::stop() callback, as the assumption
 * of the AUX buffer management code is that after pmu::stop(), the AUX
 * transaction must be stopped and therefore drop the AUX reference count.
 */
void perf_aux_output_end(struct perf_output_handle *handle, unsigned long size)
{
	bool wakeup = !!(handle->aux_flags & PERF_AUX_FLAG_TRUNCATED);
	struct ring_buffer *rb = handle->rb;
	unsigned long aux_head;

	/* in overwrite mode, driver provides aux_head via handle */
	if (rb->aux_overwrite) {
		handle->aux_flags |= PERF_AUX_FLAG_OVERWRITE;

		aux_head = handle->head;
		rb->aux_head = aux_head;
	} else {
		handle->aux_flags &= ~PERF_AUX_FLAG_OVERWRITE;

		aux_head = rb->aux_head;
		rb->aux_head += size;
	}

	if (size || handle->aux_flags) {
		/*
		 * Only send RECORD_AUX if we have something useful to communicate
		 *
		 * Note: the OVERWRITE records by themselves are not considered
		 * useful, as they don't communicate any *new* information,
		 * aside from the short-lived offset, that becomes history at
		 * the next event sched-in and therefore isn't useful.
		 * The userspace that needs to copy out AUX data in overwrite
		 * mode should know to use user_page::aux_head for the actual
		 * offset. So, from now on we don't output AUX records that
		 * have *only* OVERWRITE flag set.
		 */

		if (handle->aux_flags & ~(u64)PERF_AUX_FLAG_OVERWRITE)
			perf_event_aux_event(handle->event, aux_head, size,
			                     handle->aux_flags);
	}

	rb->user_page->aux_head = rb->aux_head;
	if (rb_need_aux_wakeup(rb))
		wakeup = true;

	if (wakeup) {
		if (handle->aux_flags & PERF_AUX_FLAG_TRUNCATED)
			handle->event->pending_disable = 1;
		perf_output_wakeup(handle);
	}

	handle->event = NULL;

	local_set(&rb->aux_nest, 0);
	/* can't be last */
	rb_free_aux(rb);
	ring_buffer_put(rb);
}
EXPORT_SYMBOL_GPL(perf_aux_output_end);

/*
 * Skip over a given number of bytes in the AUX buffer, due to, for example,
 * hardware's alignment constraints.
 */
int perf_aux_output_skip(struct perf_output_handle *handle, unsigned long size)
{
	struct ring_buffer *rb = handle->rb;

	if (size > handle->size)
		return -ENOSPC;

	rb->aux_head += size;

	rb->user_page->aux_head = rb->aux_head;
	if (rb_need_aux_wakeup(rb)) {
		perf_output_wakeup(handle);
		handle->wakeup = rb->aux_wakeup + rb->aux_watermark;
	}

	handle->head = rb->aux_head;
	handle->size -= size;

	return 0;
}
EXPORT_SYMBOL_GPL(perf_aux_output_skip);

void *perf_get_aux(struct perf_output_handle *handle)
{
	/* this is only valid between perf_aux_output_begin and *_end */
	if (!handle->event)
		return NULL;

	return handle->rb->aux_priv;
}
EXPORT_SYMBOL_GPL(perf_get_aux);

#define PERF_AUX_GFP	(GFP_KERNEL | __GFP_ZERO | __GFP_NOWARN | __GFP_NORETRY)

static struct page *rb_alloc_aux_page(int node, int order)
{
	struct page *page;

	if (order > MAX_ORDER)
		order = MAX_ORDER;

	do {
		page = alloc_pages_node(node, PERF_AUX_GFP, order);
	} while (!page && order--);

	if (page && order) {
		/*
		 * Communicate the allocation size to the driver:
		 * if we managed to secure a high-order allocation,
		 * set its first page's private to this order;
		 * !PagePrivate(page) means it's just a normal page.
		 */
		split_page(page, order);
		SetPagePrivate(page);
		set_page_private(page, order);
	}

	return page;
}

static void rb_free_aux_page(struct ring_buffer *rb, int idx)
{
	struct page *page = virt_to_page(rb->aux_pages[idx]);

	ClearPagePrivate(page);
	page->mapping = NULL;
	__free_page(page);
}

static void __rb_free_aux(struct ring_buffer *rb)
{
	int pg;

	/*
	 * Should never happen, the last reference should be dropped from
	 * perf_mmap_close() path, which first stops aux transactions (which
	 * in turn are the atomic holders of aux_refcount) and then does the
	 * last rb_free_aux().
	 */
	WARN_ON_ONCE(in_atomic());

	if (rb->aux_priv) {
		rb->free_aux(rb->aux_priv);
		rb->free_aux = NULL;
		rb->aux_priv = NULL;
	}

	if (rb->aux_nr_pages) {
		for (pg = 0; pg < rb->aux_nr_pages; pg++)
			rb_free_aux_page(rb, pg);

		kfree(rb->aux_pages);
		rb->aux_nr_pages = 0;
	}
}

int rb_alloc_aux(struct ring_buffer *rb, struct perf_event *event,
		 pgoff_t pgoff, int nr_pages, long watermark, int flags)
{
	bool overwrite = !(flags & RING_BUFFER_WRITABLE);
	int node = (event->cpu == -1) ? -1 : cpu_to_node(event->cpu);
	int ret = -ENOMEM, max_order = 0;

	if (!has_aux(event))
		return -EOPNOTSUPP;

	if (event->pmu->capabilities & PERF_PMU_CAP_AUX_NO_SG) {
		/*
		 * We need to start with the max_order that fits in nr_pages,
		 * not the other way around, hence ilog2() and not get_order.
		 */
		max_order = ilog2(nr_pages);

		/*
		 * PMU requests more than one contiguous chunks of memory
		 * for SW double buffering
		 */
		if ((event->pmu->capabilities & PERF_PMU_CAP_AUX_SW_DOUBLEBUF) &&
		    !overwrite) {
			if (!max_order)
				return -EINVAL;

			max_order--;
		}
	}

	rb->aux_pages = kcalloc_node(nr_pages, sizeof(void *), GFP_KERNEL,
				     node);
	if (!rb->aux_pages)
		return -ENOMEM;

	rb->free_aux = event->pmu->free_aux;
	for (rb->aux_nr_pages = 0; rb->aux_nr_pages < nr_pages;) {
		struct page *page;
		int last, order;

		order = min(max_order, ilog2(nr_pages - rb->aux_nr_pages));
		page = rb_alloc_aux_page(node, order);
		if (!page)
			goto out;

		for (last = rb->aux_nr_pages + (1 << page_private(page));
		     last > rb->aux_nr_pages; rb->aux_nr_pages++)
			rb->aux_pages[rb->aux_nr_pages] = page_address(page++);
	}

	/*
	 * In overwrite mode, PMUs that don't support SG may not handle more
	 * than one contiguous allocation, since they rely on PMI to do double
	 * buffering. In this case, the entire buffer has to be one contiguous
	 * chunk.
	 */
	if ((event->pmu->capabilities & PERF_PMU_CAP_AUX_NO_SG) &&
	    overwrite) {
		struct page *page = virt_to_page(rb->aux_pages[0]);

		if (page_private(page) != max_order)
			goto out;
	}

	rb->aux_priv = event->pmu->setup_aux(event->cpu, rb->aux_pages, nr_pages,
					     overwrite);
	if (!rb->aux_priv)
		goto out;

	ret = 0;

	/*
	 * aux_pages (and pmu driver's private data, aux_priv) will be
	 * referenced in both producer's and consumer's contexts, thus
	 * we keep a refcount here to make sure either of the two can
	 * reference them safely.
	 */
	atomic_set(&rb->aux_refcount, 1);

	rb->aux_overwrite = overwrite;
	rb->aux_watermark = watermark;

	if (!rb->aux_watermark && !rb->aux_overwrite)
		rb->aux_watermark = nr_pages << (PAGE_SHIFT - 1);

out:
	if (!ret)
		rb->aux_pgoff = pgoff;
	else
		__rb_free_aux(rb);

	return ret;
}

void rb_free_aux(struct ring_buffer *rb)
{
	if (atomic_dec_and_test(&rb->aux_refcount))
		__rb_free_aux(rb);
}

#ifndef CONFIG_PERF_USE_VMALLOC

/*
 * Back perf_mmap() with regular GFP_KERNEL-0 pages.
 */

static struct page *
__perf_mmap_to_page(struct ring_buffer *rb, unsigned long pgoff)
{
	if (pgoff > rb->nr_pages)
		return NULL;

	if (pgoff == 0)
		return virt_to_page(rb->user_page);

	return virt_to_page(rb->data_pages[pgoff - 1]);
}

static void *perf_mmap_alloc_page(int cpu)
{
	struct page *page;
	int node;

	node = (cpu == -1) ? cpu : cpu_to_node(cpu);
	page = alloc_pages_node(node, GFP_KERNEL | __GFP_ZERO, 0);
	if (!page)
		return NULL;

	return page_address(page);
}

struct ring_buffer *rb_alloc(int nr_pages, long watermark, int cpu, int flags)
{
	struct ring_buffer *rb;
	unsigned long size;
	int i;

	size = sizeof(struct ring_buffer);
	size += nr_pages * sizeof(void *);

<<<<<<< HEAD
	if (order_base_2(size) >= MAX_ORDER)
=======
	if (order_base_2(size) >= PAGE_SHIFT+MAX_ORDER)
>>>>>>> 2fee036a
		goto fail;

	rb = kzalloc(size, GFP_KERNEL);
	if (!rb)
		goto fail;

	rb->user_page = perf_mmap_alloc_page(cpu);
	if (!rb->user_page)
		goto fail_user_page;

	for (i = 0; i < nr_pages; i++) {
		rb->data_pages[i] = perf_mmap_alloc_page(cpu);
		if (!rb->data_pages[i])
			goto fail_data_pages;
	}

	rb->nr_pages = nr_pages;

	ring_buffer_init(rb, watermark, flags);

	return rb;

fail_data_pages:
	for (i--; i >= 0; i--)
		free_page((unsigned long)rb->data_pages[i]);

	free_page((unsigned long)rb->user_page);

fail_user_page:
	kfree(rb);

fail:
	return NULL;
}

static void perf_mmap_free_page(unsigned long addr)
{
	struct page *page = virt_to_page((void *)addr);

	page->mapping = NULL;
	__free_page(page);
}

void rb_free(struct ring_buffer *rb)
{
	int i;

	perf_mmap_free_page((unsigned long)rb->user_page);
	for (i = 0; i < rb->nr_pages; i++)
		perf_mmap_free_page((unsigned long)rb->data_pages[i]);
	kfree(rb);
}

#else
static int data_page_nr(struct ring_buffer *rb)
{
	return rb->nr_pages << page_order(rb);
}

static struct page *
__perf_mmap_to_page(struct ring_buffer *rb, unsigned long pgoff)
{
	/* The '>' counts in the user page. */
	if (pgoff > data_page_nr(rb))
		return NULL;

	return vmalloc_to_page((void *)rb->user_page + pgoff * PAGE_SIZE);
}

static void perf_mmap_unmark_page(void *addr)
{
	struct page *page = vmalloc_to_page(addr);

	page->mapping = NULL;
}

static void rb_free_work(struct work_struct *work)
{
	struct ring_buffer *rb;
	void *base;
	int i, nr;

	rb = container_of(work, struct ring_buffer, work);
	nr = data_page_nr(rb);

	base = rb->user_page;
	/* The '<=' counts in the user page. */
	for (i = 0; i <= nr; i++)
		perf_mmap_unmark_page(base + (i * PAGE_SIZE));

	vfree(base);
	kfree(rb);
}

void rb_free(struct ring_buffer *rb)
{
	schedule_work(&rb->work);
}

struct ring_buffer *rb_alloc(int nr_pages, long watermark, int cpu, int flags)
{
	struct ring_buffer *rb;
	unsigned long size;
	void *all_buf;

	size = sizeof(struct ring_buffer);
	size += sizeof(void *);

	rb = kzalloc(size, GFP_KERNEL);
	if (!rb)
		goto fail;

	INIT_WORK(&rb->work, rb_free_work);

	all_buf = vmalloc_user((nr_pages + 1) * PAGE_SIZE);
	if (!all_buf)
		goto fail_all_buf;

	rb->user_page = all_buf;
	rb->data_pages[0] = all_buf + PAGE_SIZE;
	if (nr_pages) {
		rb->nr_pages = 1;
		rb->page_order = ilog2(nr_pages);
	}

	ring_buffer_init(rb, watermark, flags);

	return rb;

fail_all_buf:
	kfree(rb);

fail:
	return NULL;
}

#endif

struct page *
perf_mmap_to_page(struct ring_buffer *rb, unsigned long pgoff)
{
	if (rb->aux_nr_pages) {
		/* above AUX space */
		if (pgoff > rb->aux_pgoff + rb->aux_nr_pages)
			return NULL;

		/* AUX space */
		if (pgoff >= rb->aux_pgoff) {
			int aux_pgoff = array_index_nospec(pgoff - rb->aux_pgoff, rb->aux_nr_pages);
			return virt_to_page(rb->aux_pages[aux_pgoff]);
		}
	}

	return __perf_mmap_to_page(rb, pgoff);
}<|MERGE_RESOLUTION|>--- conflicted
+++ resolved
@@ -734,11 +734,7 @@
 	size = sizeof(struct ring_buffer);
 	size += nr_pages * sizeof(void *);
 
-<<<<<<< HEAD
-	if (order_base_2(size) >= MAX_ORDER)
-=======
 	if (order_base_2(size) >= PAGE_SHIFT+MAX_ORDER)
->>>>>>> 2fee036a
 		goto fail;
 
 	rb = kzalloc(size, GFP_KERNEL);
