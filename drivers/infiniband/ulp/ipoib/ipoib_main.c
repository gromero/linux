--- conflicted
+++ resolved
@@ -1861,10 +1861,7 @@
 	.ndo_set_rx_mode	 = ipoib_set_mcast_list,
 	.ndo_get_iflink		 = ipoib_get_iflink,
 	.ndo_get_stats64	 = ipoib_get_stats,
-<<<<<<< HEAD
-=======
 	.ndo_do_ioctl		 = ipoib_ioctl,
->>>>>>> a2bc8dea
 };
 
 void ipoib_setup_common(struct net_device *dev)
@@ -1896,10 +1893,7 @@
 	spin_lock_init(&priv->lock);
 	init_rwsem(&priv->vlan_rwsem);
 	mutex_init(&priv->mcast_mutex);
-<<<<<<< HEAD
-=======
 	mutex_init(&priv->sysfs_mutex);
->>>>>>> a2bc8dea
 
 	INIT_LIST_HEAD(&priv->path_list);
 	INIT_LIST_HEAD(&priv->child_intfs);
