--- conflicted
+++ resolved
@@ -1531,18 +1531,8 @@
 			err = rereg_umr(pd, mr, access_flags, flags);
 		}
 
-<<<<<<< HEAD
-		if (err) {
-			mlx5_ib_warn(dev, "Failed to rereg UMR\n");
-			ib_umem_release(mr->umem);
-			mr->umem = NULL;
-			clean_mr(dev, mr);
-			return err;
-		}
-=======
 		if (err)
 			goto err;
->>>>>>> 49a695ba
 	}
 
 	set_mr_fileds(dev, mr, npages, len, access_flags);
@@ -1626,23 +1616,8 @@
 
 	mlx5_free_priv_descs(mr);
 
-<<<<<<< HEAD
-	if (!allocated_from_cache) {
-		u32 key = mr->mmkey.key;
-
-		err = destroy_mkey(dev, mr);
-		if (err) {
-			mlx5_ib_warn(dev, "failed to destroy mkey 0x%x (%d)\n",
-				     key, err);
-			return err;
-		}
-	}
-
-	return 0;
-=======
 	if (!allocated_from_cache)
 		destroy_mkey(dev, mr);
->>>>>>> 49a695ba
 }
 
 static void dereg_mr(struct mlx5_ib_dev *dev, struct mlx5_ib_mr *mr)
@@ -1686,11 +1661,6 @@
 		kfree(mr);
 	else
 		mlx5_mr_cache_free(dev, mr);
-<<<<<<< HEAD
-
-	return 0;
-=======
->>>>>>> 49a695ba
 }
 
 int mlx5_ib_dereg_mr(struct ib_mr *ibmr)
