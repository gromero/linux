/*
 * Copyright © 2014 Red Hat
 *
 * Permission to use, copy, modify, distribute, and sell this software and its
 * documentation for any purpose is hereby granted without fee, provided that
 * the above copyright notice appear in all copies and that both that copyright
 * notice and this permission notice appear in supporting documentation, and
 * that the name of the copyright holders not be used in advertising or
 * publicity pertaining to distribution of the software without specific,
 * written prior permission.  The copyright holders make no representations
 * about the suitability of this software for any purpose.  It is provided "as
 * is" without express or implied warranty.
 *
 * THE COPYRIGHT HOLDERS DISCLAIM ALL WARRANTIES WITH REGARD TO THIS SOFTWARE,
 * INCLUDING ALL IMPLIED WARRANTIES OF MERCHANTABILITY AND FITNESS, IN NO
 * EVENT SHALL THE COPYRIGHT HOLDERS BE LIABLE FOR ANY SPECIAL, INDIRECT OR
 * CONSEQUENTIAL DAMAGES OR ANY DAMAGES WHATSOEVER RESULTING FROM LOSS OF USE,
 * DATA OR PROFITS, WHETHER IN AN ACTION OF CONTRACT, NEGLIGENCE OR OTHER
 * TORTIOUS ACTION, ARISING OUT OF OR IN CONNECTION WITH THE USE OR PERFORMANCE
 * OF THIS SOFTWARE.
 */

#include <linux/kernel.h>
#include <linux/delay.h>
#include <linux/init.h>
#include <linux/errno.h>
#include <linux/sched.h>
#include <linux/seq_file.h>
#include <linux/i2c.h>
#include <drm/drm_dp_mst_helper.h>
#include <drm/drmP.h>

#include <drm/drm_fixed.h>
#include <drm/drm_atomic.h>
#include <drm/drm_atomic_helper.h>

/**
 * DOC: dp mst helper
 *
 * These functions contain parts of the DisplayPort 1.2a MultiStream Transport
 * protocol. The helpers contain a topology manager and bandwidth manager.
 * The helpers encapsulate the sending and received of sideband msgs.
 */
static bool dump_dp_payload_table(struct drm_dp_mst_topology_mgr *mgr,
				  char *buf);
static int test_calc_pbn_mode(void);

static void drm_dp_put_port(struct drm_dp_mst_port *port);

static int drm_dp_dpcd_write_payload(struct drm_dp_mst_topology_mgr *mgr,
				     int id,
				     struct drm_dp_payload *payload);

static int drm_dp_send_dpcd_write(struct drm_dp_mst_topology_mgr *mgr,
				  struct drm_dp_mst_port *port,
				  int offset, int size, u8 *bytes);

static void drm_dp_send_link_address(struct drm_dp_mst_topology_mgr *mgr,
				     struct drm_dp_mst_branch *mstb);
static int drm_dp_send_enum_path_resources(struct drm_dp_mst_topology_mgr *mgr,
					   struct drm_dp_mst_branch *mstb,
					   struct drm_dp_mst_port *port);
static bool drm_dp_validate_guid(struct drm_dp_mst_topology_mgr *mgr,
				 u8 *guid);

static int drm_dp_mst_register_i2c_bus(struct drm_dp_aux *aux);
static void drm_dp_mst_unregister_i2c_bus(struct drm_dp_aux *aux);
static void drm_dp_mst_kick_tx(struct drm_dp_mst_topology_mgr *mgr);
/* sideband msg handling */
static u8 drm_dp_msg_header_crc4(const uint8_t *data, size_t num_nibbles)
{
	u8 bitmask = 0x80;
	u8 bitshift = 7;
	u8 array_index = 0;
	int number_of_bits = num_nibbles * 4;
	u8 remainder = 0;

	while (number_of_bits != 0) {
		number_of_bits--;
		remainder <<= 1;
		remainder |= (data[array_index] & bitmask) >> bitshift;
		bitmask >>= 1;
		bitshift--;
		if (bitmask == 0) {
			bitmask = 0x80;
			bitshift = 7;
			array_index++;
		}
		if ((remainder & 0x10) == 0x10)
			remainder ^= 0x13;
	}

	number_of_bits = 4;
	while (number_of_bits != 0) {
		number_of_bits--;
		remainder <<= 1;
		if ((remainder & 0x10) != 0)
			remainder ^= 0x13;
	}

	return remainder;
}

static u8 drm_dp_msg_data_crc4(const uint8_t *data, u8 number_of_bytes)
{
	u8 bitmask = 0x80;
	u8 bitshift = 7;
	u8 array_index = 0;
	int number_of_bits = number_of_bytes * 8;
	u16 remainder = 0;

	while (number_of_bits != 0) {
		number_of_bits--;
		remainder <<= 1;
		remainder |= (data[array_index] & bitmask) >> bitshift;
		bitmask >>= 1;
		bitshift--;
		if (bitmask == 0) {
			bitmask = 0x80;
			bitshift = 7;
			array_index++;
		}
		if ((remainder & 0x100) == 0x100)
			remainder ^= 0xd5;
	}

	number_of_bits = 8;
	while (number_of_bits != 0) {
		number_of_bits--;
		remainder <<= 1;
		if ((remainder & 0x100) != 0)
			remainder ^= 0xd5;
	}

	return remainder & 0xff;
}
static inline u8 drm_dp_calc_sb_hdr_size(struct drm_dp_sideband_msg_hdr *hdr)
{
	u8 size = 3;
	size += (hdr->lct / 2);
	return size;
}

static void drm_dp_encode_sideband_msg_hdr(struct drm_dp_sideband_msg_hdr *hdr,
					   u8 *buf, int *len)
{
	int idx = 0;
	int i;
	u8 crc4;
	buf[idx++] = ((hdr->lct & 0xf) << 4) | (hdr->lcr & 0xf);
	for (i = 0; i < (hdr->lct / 2); i++)
		buf[idx++] = hdr->rad[i];
	buf[idx++] = (hdr->broadcast << 7) | (hdr->path_msg << 6) |
		(hdr->msg_len & 0x3f);
	buf[idx++] = (hdr->somt << 7) | (hdr->eomt << 6) | (hdr->seqno << 4);

	crc4 = drm_dp_msg_header_crc4(buf, (idx * 2) - 1);
	buf[idx - 1] |= (crc4 & 0xf);

	*len = idx;
}

static bool drm_dp_decode_sideband_msg_hdr(struct drm_dp_sideband_msg_hdr *hdr,
					   u8 *buf, int buflen, u8 *hdrlen)
{
	u8 crc4;
	u8 len;
	int i;
	u8 idx;
	if (buf[0] == 0)
		return false;
	len = 3;
	len += ((buf[0] & 0xf0) >> 4) / 2;
	if (len > buflen)
		return false;
	crc4 = drm_dp_msg_header_crc4(buf, (len * 2) - 1);

	if ((crc4 & 0xf) != (buf[len - 1] & 0xf)) {
		DRM_DEBUG_KMS("crc4 mismatch 0x%x 0x%x\n", crc4, buf[len - 1]);
		return false;
	}

	hdr->lct = (buf[0] & 0xf0) >> 4;
	hdr->lcr = (buf[0] & 0xf);
	idx = 1;
	for (i = 0; i < (hdr->lct / 2); i++)
		hdr->rad[i] = buf[idx++];
	hdr->broadcast = (buf[idx] >> 7) & 0x1;
	hdr->path_msg = (buf[idx] >> 6) & 0x1;
	hdr->msg_len = buf[idx] & 0x3f;
	idx++;
	hdr->somt = (buf[idx] >> 7) & 0x1;
	hdr->eomt = (buf[idx] >> 6) & 0x1;
	hdr->seqno = (buf[idx] >> 4) & 0x1;
	idx++;
	*hdrlen = idx;
	return true;
}

static void drm_dp_encode_sideband_req(struct drm_dp_sideband_msg_req_body *req,
				       struct drm_dp_sideband_msg_tx *raw)
{
	int idx = 0;
	int i;
	u8 *buf = raw->msg;
	buf[idx++] = req->req_type & 0x7f;

	switch (req->req_type) {
	case DP_ENUM_PATH_RESOURCES:
		buf[idx] = (req->u.port_num.port_number & 0xf) << 4;
		idx++;
		break;
	case DP_ALLOCATE_PAYLOAD:
		buf[idx] = (req->u.allocate_payload.port_number & 0xf) << 4 |
			(req->u.allocate_payload.number_sdp_streams & 0xf);
		idx++;
		buf[idx] = (req->u.allocate_payload.vcpi & 0x7f);
		idx++;
		buf[idx] = (req->u.allocate_payload.pbn >> 8);
		idx++;
		buf[idx] = (req->u.allocate_payload.pbn & 0xff);
		idx++;
		for (i = 0; i < req->u.allocate_payload.number_sdp_streams / 2; i++) {
			buf[idx] = ((req->u.allocate_payload.sdp_stream_sink[i * 2] & 0xf) << 4) |
				(req->u.allocate_payload.sdp_stream_sink[i * 2 + 1] & 0xf);
			idx++;
		}
		if (req->u.allocate_payload.number_sdp_streams & 1) {
			i = req->u.allocate_payload.number_sdp_streams - 1;
			buf[idx] = (req->u.allocate_payload.sdp_stream_sink[i] & 0xf) << 4;
			idx++;
		}
		break;
	case DP_QUERY_PAYLOAD:
		buf[idx] = (req->u.query_payload.port_number & 0xf) << 4;
		idx++;
		buf[idx] = (req->u.query_payload.vcpi & 0x7f);
		idx++;
		break;
	case DP_REMOTE_DPCD_READ:
		buf[idx] = (req->u.dpcd_read.port_number & 0xf) << 4;
		buf[idx] |= ((req->u.dpcd_read.dpcd_address & 0xf0000) >> 16) & 0xf;
		idx++;
		buf[idx] = (req->u.dpcd_read.dpcd_address & 0xff00) >> 8;
		idx++;
		buf[idx] = (req->u.dpcd_read.dpcd_address & 0xff);
		idx++;
		buf[idx] = (req->u.dpcd_read.num_bytes);
		idx++;
		break;

	case DP_REMOTE_DPCD_WRITE:
		buf[idx] = (req->u.dpcd_write.port_number & 0xf) << 4;
		buf[idx] |= ((req->u.dpcd_write.dpcd_address & 0xf0000) >> 16) & 0xf;
		idx++;
		buf[idx] = (req->u.dpcd_write.dpcd_address & 0xff00) >> 8;
		idx++;
		buf[idx] = (req->u.dpcd_write.dpcd_address & 0xff);
		idx++;
		buf[idx] = (req->u.dpcd_write.num_bytes);
		idx++;
		memcpy(&buf[idx], req->u.dpcd_write.bytes, req->u.dpcd_write.num_bytes);
		idx += req->u.dpcd_write.num_bytes;
		break;
	case DP_REMOTE_I2C_READ:
		buf[idx] = (req->u.i2c_read.port_number & 0xf) << 4;
		buf[idx] |= (req->u.i2c_read.num_transactions & 0x3);
		idx++;
		for (i = 0; i < (req->u.i2c_read.num_transactions & 0x3); i++) {
			buf[idx] = req->u.i2c_read.transactions[i].i2c_dev_id & 0x7f;
			idx++;
			buf[idx] = req->u.i2c_read.transactions[i].num_bytes;
			idx++;
			memcpy(&buf[idx], req->u.i2c_read.transactions[i].bytes, req->u.i2c_read.transactions[i].num_bytes);
			idx += req->u.i2c_read.transactions[i].num_bytes;

			buf[idx] = (req->u.i2c_read.transactions[i].no_stop_bit & 0x1) << 5;
			buf[idx] |= (req->u.i2c_read.transactions[i].i2c_transaction_delay & 0xf);
			idx++;
		}
		buf[idx] = (req->u.i2c_read.read_i2c_device_id) & 0x7f;
		idx++;
		buf[idx] = (req->u.i2c_read.num_bytes_read);
		idx++;
		break;

	case DP_REMOTE_I2C_WRITE:
		buf[idx] = (req->u.i2c_write.port_number & 0xf) << 4;
		idx++;
		buf[idx] = (req->u.i2c_write.write_i2c_device_id) & 0x7f;
		idx++;
		buf[idx] = (req->u.i2c_write.num_bytes);
		idx++;
		memcpy(&buf[idx], req->u.i2c_write.bytes, req->u.i2c_write.num_bytes);
		idx += req->u.i2c_write.num_bytes;
		break;
	}
	raw->cur_len = idx;
}

static void drm_dp_crc_sideband_chunk_req(u8 *msg, u8 len)
{
	u8 crc4;
	crc4 = drm_dp_msg_data_crc4(msg, len);
	msg[len] = crc4;
}

static void drm_dp_encode_sideband_reply(struct drm_dp_sideband_msg_reply_body *rep,
					 struct drm_dp_sideband_msg_tx *raw)
{
	int idx = 0;
	u8 *buf = raw->msg;

	buf[idx++] = (rep->reply_type & 0x1) << 7 | (rep->req_type & 0x7f);

	raw->cur_len = idx;
}

/* this adds a chunk of msg to the builder to get the final msg */
static bool drm_dp_sideband_msg_build(struct drm_dp_sideband_msg_rx *msg,
				      u8 *replybuf, u8 replybuflen, bool hdr)
{
	int ret;
	u8 crc4;

	if (hdr) {
		u8 hdrlen;
		struct drm_dp_sideband_msg_hdr recv_hdr;
		ret = drm_dp_decode_sideband_msg_hdr(&recv_hdr, replybuf, replybuflen, &hdrlen);
		if (ret == false) {
			print_hex_dump(KERN_DEBUG, "failed hdr", DUMP_PREFIX_NONE, 16, 1, replybuf, replybuflen, false);
			return false;
		}

		/*
		 * ignore out-of-order messages or messages that are part of a
		 * failed transaction
		 */
		if (!recv_hdr.somt && !msg->have_somt)
			return false;

		/* get length contained in this portion */
		msg->curchunk_len = recv_hdr.msg_len;
		msg->curchunk_hdrlen = hdrlen;

		/* we have already gotten an somt - don't bother parsing */
		if (recv_hdr.somt && msg->have_somt)
			return false;

		if (recv_hdr.somt) {
			memcpy(&msg->initial_hdr, &recv_hdr, sizeof(struct drm_dp_sideband_msg_hdr));
			msg->have_somt = true;
		}
		if (recv_hdr.eomt)
			msg->have_eomt = true;

		/* copy the bytes for the remainder of this header chunk */
		msg->curchunk_idx = min(msg->curchunk_len, (u8)(replybuflen - hdrlen));
		memcpy(&msg->chunk[0], replybuf + hdrlen, msg->curchunk_idx);
	} else {
		memcpy(&msg->chunk[msg->curchunk_idx], replybuf, replybuflen);
		msg->curchunk_idx += replybuflen;
	}

	if (msg->curchunk_idx >= msg->curchunk_len) {
		/* do CRC */
		crc4 = drm_dp_msg_data_crc4(msg->chunk, msg->curchunk_len - 1);
		/* copy chunk into bigger msg */
		memcpy(&msg->msg[msg->curlen], msg->chunk, msg->curchunk_len - 1);
		msg->curlen += msg->curchunk_len - 1;
	}
	return true;
}

static bool drm_dp_sideband_parse_link_address(struct drm_dp_sideband_msg_rx *raw,
					       struct drm_dp_sideband_msg_reply_body *repmsg)
{
	int idx = 1;
	int i;
	memcpy(repmsg->u.link_addr.guid, &raw->msg[idx], 16);
	idx += 16;
	repmsg->u.link_addr.nports = raw->msg[idx] & 0xf;
	idx++;
	if (idx > raw->curlen)
		goto fail_len;
	for (i = 0; i < repmsg->u.link_addr.nports; i++) {
		if (raw->msg[idx] & 0x80)
			repmsg->u.link_addr.ports[i].input_port = 1;

		repmsg->u.link_addr.ports[i].peer_device_type = (raw->msg[idx] >> 4) & 0x7;
		repmsg->u.link_addr.ports[i].port_number = (raw->msg[idx] & 0xf);

		idx++;
		if (idx > raw->curlen)
			goto fail_len;
		repmsg->u.link_addr.ports[i].mcs = (raw->msg[idx] >> 7) & 0x1;
		repmsg->u.link_addr.ports[i].ddps = (raw->msg[idx] >> 6) & 0x1;
		if (repmsg->u.link_addr.ports[i].input_port == 0)
			repmsg->u.link_addr.ports[i].legacy_device_plug_status = (raw->msg[idx] >> 5) & 0x1;
		idx++;
		if (idx > raw->curlen)
			goto fail_len;
		if (repmsg->u.link_addr.ports[i].input_port == 0) {
			repmsg->u.link_addr.ports[i].dpcd_revision = (raw->msg[idx]);
			idx++;
			if (idx > raw->curlen)
				goto fail_len;
			memcpy(repmsg->u.link_addr.ports[i].peer_guid, &raw->msg[idx], 16);
			idx += 16;
			if (idx > raw->curlen)
				goto fail_len;
			repmsg->u.link_addr.ports[i].num_sdp_streams = (raw->msg[idx] >> 4) & 0xf;
			repmsg->u.link_addr.ports[i].num_sdp_stream_sinks = (raw->msg[idx] & 0xf);
			idx++;

		}
		if (idx > raw->curlen)
			goto fail_len;
	}

	return true;
fail_len:
	DRM_DEBUG_KMS("link address reply parse length fail %d %d\n", idx, raw->curlen);
	return false;
}

static bool drm_dp_sideband_parse_remote_dpcd_read(struct drm_dp_sideband_msg_rx *raw,
						   struct drm_dp_sideband_msg_reply_body *repmsg)
{
	int idx = 1;
	repmsg->u.remote_dpcd_read_ack.port_number = raw->msg[idx] & 0xf;
	idx++;
	if (idx > raw->curlen)
		goto fail_len;
	repmsg->u.remote_dpcd_read_ack.num_bytes = raw->msg[idx];
	if (idx > raw->curlen)
		goto fail_len;

	memcpy(repmsg->u.remote_dpcd_read_ack.bytes, &raw->msg[idx], repmsg->u.remote_dpcd_read_ack.num_bytes);
	return true;
fail_len:
	DRM_DEBUG_KMS("link address reply parse length fail %d %d\n", idx, raw->curlen);
	return false;
}

static bool drm_dp_sideband_parse_remote_dpcd_write(struct drm_dp_sideband_msg_rx *raw,
						      struct drm_dp_sideband_msg_reply_body *repmsg)
{
	int idx = 1;
	repmsg->u.remote_dpcd_write_ack.port_number = raw->msg[idx] & 0xf;
	idx++;
	if (idx > raw->curlen)
		goto fail_len;
	return true;
fail_len:
	DRM_DEBUG_KMS("parse length fail %d %d\n", idx, raw->curlen);
	return false;
}

static bool drm_dp_sideband_parse_remote_i2c_read_ack(struct drm_dp_sideband_msg_rx *raw,
						      struct drm_dp_sideband_msg_reply_body *repmsg)
{
	int idx = 1;

	repmsg->u.remote_i2c_read_ack.port_number = (raw->msg[idx] & 0xf);
	idx++;
	if (idx > raw->curlen)
		goto fail_len;
	repmsg->u.remote_i2c_read_ack.num_bytes = raw->msg[idx];
	idx++;
	/* TODO check */
	memcpy(repmsg->u.remote_i2c_read_ack.bytes, &raw->msg[idx], repmsg->u.remote_i2c_read_ack.num_bytes);
	return true;
fail_len:
	DRM_DEBUG_KMS("remote i2c reply parse length fail %d %d\n", idx, raw->curlen);
	return false;
}

static bool drm_dp_sideband_parse_enum_path_resources_ack(struct drm_dp_sideband_msg_rx *raw,
							  struct drm_dp_sideband_msg_reply_body *repmsg)
{
	int idx = 1;
	repmsg->u.path_resources.port_number = (raw->msg[idx] >> 4) & 0xf;
	idx++;
	if (idx > raw->curlen)
		goto fail_len;
	repmsg->u.path_resources.full_payload_bw_number = (raw->msg[idx] << 8) | (raw->msg[idx+1]);
	idx += 2;
	if (idx > raw->curlen)
		goto fail_len;
	repmsg->u.path_resources.avail_payload_bw_number = (raw->msg[idx] << 8) | (raw->msg[idx+1]);
	idx += 2;
	if (idx > raw->curlen)
		goto fail_len;
	return true;
fail_len:
	DRM_DEBUG_KMS("enum resource parse length fail %d %d\n", idx, raw->curlen);
	return false;
}

static bool drm_dp_sideband_parse_allocate_payload_ack(struct drm_dp_sideband_msg_rx *raw,
							  struct drm_dp_sideband_msg_reply_body *repmsg)
{
	int idx = 1;
	repmsg->u.allocate_payload.port_number = (raw->msg[idx] >> 4) & 0xf;
	idx++;
	if (idx > raw->curlen)
		goto fail_len;
	repmsg->u.allocate_payload.vcpi = raw->msg[idx];
	idx++;
	if (idx > raw->curlen)
		goto fail_len;
	repmsg->u.allocate_payload.allocated_pbn = (raw->msg[idx] << 8) | (raw->msg[idx+1]);
	idx += 2;
	if (idx > raw->curlen)
		goto fail_len;
	return true;
fail_len:
	DRM_DEBUG_KMS("allocate payload parse length fail %d %d\n", idx, raw->curlen);
	return false;
}

static bool drm_dp_sideband_parse_query_payload_ack(struct drm_dp_sideband_msg_rx *raw,
						    struct drm_dp_sideband_msg_reply_body *repmsg)
{
	int idx = 1;
	repmsg->u.query_payload.port_number = (raw->msg[idx] >> 4) & 0xf;
	idx++;
	if (idx > raw->curlen)
		goto fail_len;
	repmsg->u.query_payload.allocated_pbn = (raw->msg[idx] << 8) | (raw->msg[idx + 1]);
	idx += 2;
	if (idx > raw->curlen)
		goto fail_len;
	return true;
fail_len:
	DRM_DEBUG_KMS("query payload parse length fail %d %d\n", idx, raw->curlen);
	return false;
}

static bool drm_dp_sideband_parse_reply(struct drm_dp_sideband_msg_rx *raw,
					struct drm_dp_sideband_msg_reply_body *msg)
{
	memset(msg, 0, sizeof(*msg));
	msg->reply_type = (raw->msg[0] & 0x80) >> 7;
	msg->req_type = (raw->msg[0] & 0x7f);

	if (msg->reply_type) {
		memcpy(msg->u.nak.guid, &raw->msg[1], 16);
		msg->u.nak.reason = raw->msg[17];
		msg->u.nak.nak_data = raw->msg[18];
		return false;
	}

	switch (msg->req_type) {
	case DP_LINK_ADDRESS:
		return drm_dp_sideband_parse_link_address(raw, msg);
	case DP_QUERY_PAYLOAD:
		return drm_dp_sideband_parse_query_payload_ack(raw, msg);
	case DP_REMOTE_DPCD_READ:
		return drm_dp_sideband_parse_remote_dpcd_read(raw, msg);
	case DP_REMOTE_DPCD_WRITE:
		return drm_dp_sideband_parse_remote_dpcd_write(raw, msg);
	case DP_REMOTE_I2C_READ:
		return drm_dp_sideband_parse_remote_i2c_read_ack(raw, msg);
	case DP_ENUM_PATH_RESOURCES:
		return drm_dp_sideband_parse_enum_path_resources_ack(raw, msg);
	case DP_ALLOCATE_PAYLOAD:
		return drm_dp_sideband_parse_allocate_payload_ack(raw, msg);
	default:
		DRM_ERROR("Got unknown reply 0x%02x\n", msg->req_type);
		return false;
	}
}

static bool drm_dp_sideband_parse_connection_status_notify(struct drm_dp_sideband_msg_rx *raw,
							   struct drm_dp_sideband_msg_req_body *msg)
{
	int idx = 1;

	msg->u.conn_stat.port_number = (raw->msg[idx] & 0xf0) >> 4;
	idx++;
	if (idx > raw->curlen)
		goto fail_len;

	memcpy(msg->u.conn_stat.guid, &raw->msg[idx], 16);
	idx += 16;
	if (idx > raw->curlen)
		goto fail_len;

	msg->u.conn_stat.legacy_device_plug_status = (raw->msg[idx] >> 6) & 0x1;
	msg->u.conn_stat.displayport_device_plug_status = (raw->msg[idx] >> 5) & 0x1;
	msg->u.conn_stat.message_capability_status = (raw->msg[idx] >> 4) & 0x1;
	msg->u.conn_stat.input_port = (raw->msg[idx] >> 3) & 0x1;
	msg->u.conn_stat.peer_device_type = (raw->msg[idx] & 0x7);
	idx++;
	return true;
fail_len:
	DRM_DEBUG_KMS("connection status reply parse length fail %d %d\n", idx, raw->curlen);
	return false;
}

static bool drm_dp_sideband_parse_resource_status_notify(struct drm_dp_sideband_msg_rx *raw,
							   struct drm_dp_sideband_msg_req_body *msg)
{
	int idx = 1;

	msg->u.resource_stat.port_number = (raw->msg[idx] & 0xf0) >> 4;
	idx++;
	if (idx > raw->curlen)
		goto fail_len;

	memcpy(msg->u.resource_stat.guid, &raw->msg[idx], 16);
	idx += 16;
	if (idx > raw->curlen)
		goto fail_len;

	msg->u.resource_stat.available_pbn = (raw->msg[idx] << 8) | (raw->msg[idx + 1]);
	idx++;
	return true;
fail_len:
	DRM_DEBUG_KMS("resource status reply parse length fail %d %d\n", idx, raw->curlen);
	return false;
}

static bool drm_dp_sideband_parse_req(struct drm_dp_sideband_msg_rx *raw,
				      struct drm_dp_sideband_msg_req_body *msg)
{
	memset(msg, 0, sizeof(*msg));
	msg->req_type = (raw->msg[0] & 0x7f);

	switch (msg->req_type) {
	case DP_CONNECTION_STATUS_NOTIFY:
		return drm_dp_sideband_parse_connection_status_notify(raw, msg);
	case DP_RESOURCE_STATUS_NOTIFY:
		return drm_dp_sideband_parse_resource_status_notify(raw, msg);
	default:
		DRM_ERROR("Got unknown request 0x%02x\n", msg->req_type);
		return false;
	}
}

static int build_dpcd_write(struct drm_dp_sideband_msg_tx *msg, u8 port_num, u32 offset, u8 num_bytes, u8 *bytes)
{
	struct drm_dp_sideband_msg_req_body req;

	req.req_type = DP_REMOTE_DPCD_WRITE;
	req.u.dpcd_write.port_number = port_num;
	req.u.dpcd_write.dpcd_address = offset;
	req.u.dpcd_write.num_bytes = num_bytes;
	req.u.dpcd_write.bytes = bytes;
	drm_dp_encode_sideband_req(&req, msg);

	return 0;
}

static int build_link_address(struct drm_dp_sideband_msg_tx *msg)
{
	struct drm_dp_sideband_msg_req_body req;

	req.req_type = DP_LINK_ADDRESS;
	drm_dp_encode_sideband_req(&req, msg);
	return 0;
}

static int build_enum_path_resources(struct drm_dp_sideband_msg_tx *msg, int port_num)
{
	struct drm_dp_sideband_msg_req_body req;

	req.req_type = DP_ENUM_PATH_RESOURCES;
	req.u.port_num.port_number = port_num;
	drm_dp_encode_sideband_req(&req, msg);
	msg->path_msg = true;
	return 0;
}

static int build_allocate_payload(struct drm_dp_sideband_msg_tx *msg, int port_num,
				  u8 vcpi, uint16_t pbn,
				  u8 number_sdp_streams,
				  u8 *sdp_stream_sink)
{
	struct drm_dp_sideband_msg_req_body req;
	memset(&req, 0, sizeof(req));
	req.req_type = DP_ALLOCATE_PAYLOAD;
	req.u.allocate_payload.port_number = port_num;
	req.u.allocate_payload.vcpi = vcpi;
	req.u.allocate_payload.pbn = pbn;
	req.u.allocate_payload.number_sdp_streams = number_sdp_streams;
	memcpy(req.u.allocate_payload.sdp_stream_sink, sdp_stream_sink,
		   number_sdp_streams);
	drm_dp_encode_sideband_req(&req, msg);
	msg->path_msg = true;
	return 0;
}

static int drm_dp_mst_assign_payload_id(struct drm_dp_mst_topology_mgr *mgr,
					struct drm_dp_vcpi *vcpi)
{
	int ret, vcpi_ret;

	mutex_lock(&mgr->payload_lock);
	ret = find_first_zero_bit(&mgr->payload_mask, mgr->max_payloads + 1);
	if (ret > mgr->max_payloads) {
		ret = -EINVAL;
		DRM_DEBUG_KMS("out of payload ids %d\n", ret);
		goto out_unlock;
	}

	vcpi_ret = find_first_zero_bit(&mgr->vcpi_mask, mgr->max_payloads + 1);
	if (vcpi_ret > mgr->max_payloads) {
		ret = -EINVAL;
		DRM_DEBUG_KMS("out of vcpi ids %d\n", ret);
		goto out_unlock;
	}

	set_bit(ret, &mgr->payload_mask);
	set_bit(vcpi_ret, &mgr->vcpi_mask);
	vcpi->vcpi = vcpi_ret + 1;
	mgr->proposed_vcpis[ret - 1] = vcpi;
out_unlock:
	mutex_unlock(&mgr->payload_lock);
	return ret;
}

static void drm_dp_mst_put_payload_id(struct drm_dp_mst_topology_mgr *mgr,
				      int vcpi)
{
	int i;
	if (vcpi == 0)
		return;

	mutex_lock(&mgr->payload_lock);
	DRM_DEBUG_KMS("putting payload %d\n", vcpi);
	clear_bit(vcpi - 1, &mgr->vcpi_mask);

	for (i = 0; i < mgr->max_payloads; i++) {
		if (mgr->proposed_vcpis[i])
			if (mgr->proposed_vcpis[i]->vcpi == vcpi) {
				mgr->proposed_vcpis[i] = NULL;
				clear_bit(i + 1, &mgr->payload_mask);
			}
	}
	mutex_unlock(&mgr->payload_lock);
}

static bool check_txmsg_state(struct drm_dp_mst_topology_mgr *mgr,
			      struct drm_dp_sideband_msg_tx *txmsg)
{
	unsigned int state;

	/*
	 * All updates to txmsg->state are protected by mgr->qlock, and the two
	 * cases we check here are terminal states. For those the barriers
	 * provided by the wake_up/wait_event pair are enough.
	 */
	state = READ_ONCE(txmsg->state);
	return (state == DRM_DP_SIDEBAND_TX_RX ||
		state == DRM_DP_SIDEBAND_TX_TIMEOUT);
}

static int drm_dp_mst_wait_tx_reply(struct drm_dp_mst_branch *mstb,
				    struct drm_dp_sideband_msg_tx *txmsg)
{
	struct drm_dp_mst_topology_mgr *mgr = mstb->mgr;
	int ret;

	ret = wait_event_timeout(mgr->tx_waitq,
				 check_txmsg_state(mgr, txmsg),
				 (4 * HZ));
	mutex_lock(&mstb->mgr->qlock);
	if (ret > 0) {
		if (txmsg->state == DRM_DP_SIDEBAND_TX_TIMEOUT) {
			ret = -EIO;
			goto out;
		}
	} else {
		DRM_DEBUG_KMS("timedout msg send %p %d %d\n", txmsg, txmsg->state, txmsg->seqno);

		/* dump some state */
		ret = -EIO;

		/* remove from q */
		if (txmsg->state == DRM_DP_SIDEBAND_TX_QUEUED ||
		    txmsg->state == DRM_DP_SIDEBAND_TX_START_SEND) {
			list_del(&txmsg->next);
		}

		if (txmsg->state == DRM_DP_SIDEBAND_TX_START_SEND ||
		    txmsg->state == DRM_DP_SIDEBAND_TX_SENT) {
			mstb->tx_slots[txmsg->seqno] = NULL;
		}
	}
out:
	mutex_unlock(&mgr->qlock);

	return ret;
}

static struct drm_dp_mst_branch *drm_dp_add_mst_branch_device(u8 lct, u8 *rad)
{
	struct drm_dp_mst_branch *mstb;

	mstb = kzalloc(sizeof(*mstb), GFP_KERNEL);
	if (!mstb)
		return NULL;

	mstb->lct = lct;
	if (lct > 1)
		memcpy(mstb->rad, rad, lct / 2);
	INIT_LIST_HEAD(&mstb->ports);
	kref_init(&mstb->kref);
	return mstb;
}

static void drm_dp_free_mst_port(struct kref *kref);

static void drm_dp_free_mst_branch_device(struct kref *kref)
{
	struct drm_dp_mst_branch *mstb = container_of(kref, struct drm_dp_mst_branch, kref);
	if (mstb->port_parent) {
		if (list_empty(&mstb->port_parent->next))
			kref_put(&mstb->port_parent->kref, drm_dp_free_mst_port);
	}
	kfree(mstb);
}

static void drm_dp_destroy_mst_branch_device(struct kref *kref)
{
	struct drm_dp_mst_branch *mstb = container_of(kref, struct drm_dp_mst_branch, kref);
	struct drm_dp_mst_port *port, *tmp;
	bool wake_tx = false;

	/*
	 * init kref again to be used by ports to remove mst branch when it is
	 * not needed anymore
	 */
	kref_init(kref);

	if (mstb->port_parent && list_empty(&mstb->port_parent->next))
		kref_get(&mstb->port_parent->kref);

	/*
	 * destroy all ports - don't need lock
	 * as there are no more references to the mst branch
	 * device at this point.
	 */
	list_for_each_entry_safe(port, tmp, &mstb->ports, next) {
		list_del(&port->next);
		drm_dp_put_port(port);
	}

	/* drop any tx slots msg */
	mutex_lock(&mstb->mgr->qlock);
	if (mstb->tx_slots[0]) {
		mstb->tx_slots[0]->state = DRM_DP_SIDEBAND_TX_TIMEOUT;
		mstb->tx_slots[0] = NULL;
		wake_tx = true;
	}
	if (mstb->tx_slots[1]) {
		mstb->tx_slots[1]->state = DRM_DP_SIDEBAND_TX_TIMEOUT;
		mstb->tx_slots[1] = NULL;
		wake_tx = true;
	}
	mutex_unlock(&mstb->mgr->qlock);

	if (wake_tx)
		wake_up_all(&mstb->mgr->tx_waitq);

	kref_put(kref, drm_dp_free_mst_branch_device);
}

static void drm_dp_put_mst_branch_device(struct drm_dp_mst_branch *mstb)
{
	kref_put(&mstb->kref, drm_dp_destroy_mst_branch_device);
}


static void drm_dp_port_teardown_pdt(struct drm_dp_mst_port *port, int old_pdt)
{
	struct drm_dp_mst_branch *mstb;

	switch (old_pdt) {
	case DP_PEER_DEVICE_DP_LEGACY_CONV:
	case DP_PEER_DEVICE_SST_SINK:
		/* remove i2c over sideband */
		drm_dp_mst_unregister_i2c_bus(&port->aux);
		break;
	case DP_PEER_DEVICE_MST_BRANCHING:
		mstb = port->mstb;
		port->mstb = NULL;
		drm_dp_put_mst_branch_device(mstb);
		break;
	}
}

static void drm_dp_destroy_port(struct kref *kref)
{
	struct drm_dp_mst_port *port = container_of(kref, struct drm_dp_mst_port, kref);
	struct drm_dp_mst_topology_mgr *mgr = port->mgr;

	if (!port->input) {
		port->vcpi.num_slots = 0;

		kfree(port->cached_edid);

		/*
		 * The only time we don't have a connector
		 * on an output port is if the connector init
		 * fails.
		 */
		if (port->connector) {
			/* we can't destroy the connector here, as
			 * we might be holding the mode_config.mutex
			 * from an EDID retrieval */

			mutex_lock(&mgr->destroy_connector_lock);
			kref_get(&port->parent->kref);
			list_add(&port->next, &mgr->destroy_connector_list);
			mutex_unlock(&mgr->destroy_connector_lock);
			schedule_work(&mgr->destroy_connector_work);
			return;
		}
		/* no need to clean up vcpi
		 * as if we have no connector we never setup a vcpi */
		drm_dp_port_teardown_pdt(port, port->pdt);
		port->pdt = DP_PEER_DEVICE_NONE;
	}
	kfree(port);
}

static void drm_dp_put_port(struct drm_dp_mst_port *port)
{
	kref_put(&port->kref, drm_dp_destroy_port);
}

static struct drm_dp_mst_branch *drm_dp_mst_get_validated_mstb_ref_locked(struct drm_dp_mst_branch *mstb, struct drm_dp_mst_branch *to_find)
{
	struct drm_dp_mst_port *port;
	struct drm_dp_mst_branch *rmstb;
	if (to_find == mstb) {
		kref_get(&mstb->kref);
		return mstb;
	}
	list_for_each_entry(port, &mstb->ports, next) {
		if (port->mstb) {
			rmstb = drm_dp_mst_get_validated_mstb_ref_locked(port->mstb, to_find);
			if (rmstb)
				return rmstb;
		}
	}
	return NULL;
}

static struct drm_dp_mst_branch *drm_dp_get_validated_mstb_ref(struct drm_dp_mst_topology_mgr *mgr, struct drm_dp_mst_branch *mstb)
{
	struct drm_dp_mst_branch *rmstb = NULL;
	mutex_lock(&mgr->lock);
	if (mgr->mst_primary)
		rmstb = drm_dp_mst_get_validated_mstb_ref_locked(mgr->mst_primary, mstb);
	mutex_unlock(&mgr->lock);
	return rmstb;
}

static struct drm_dp_mst_port *drm_dp_mst_get_port_ref_locked(struct drm_dp_mst_branch *mstb, struct drm_dp_mst_port *to_find)
{
	struct drm_dp_mst_port *port, *mport;

	list_for_each_entry(port, &mstb->ports, next) {
		if (port == to_find) {
			kref_get(&port->kref);
			return port;
		}
		if (port->mstb) {
			mport = drm_dp_mst_get_port_ref_locked(port->mstb, to_find);
			if (mport)
				return mport;
		}
	}
	return NULL;
}

static struct drm_dp_mst_port *drm_dp_get_validated_port_ref(struct drm_dp_mst_topology_mgr *mgr, struct drm_dp_mst_port *port)
{
	struct drm_dp_mst_port *rport = NULL;
	mutex_lock(&mgr->lock);
	if (mgr->mst_primary)
		rport = drm_dp_mst_get_port_ref_locked(mgr->mst_primary, port);
	mutex_unlock(&mgr->lock);
	return rport;
}

static struct drm_dp_mst_port *drm_dp_get_port(struct drm_dp_mst_branch *mstb, u8 port_num)
{
	struct drm_dp_mst_port *port;

	list_for_each_entry(port, &mstb->ports, next) {
		if (port->port_num == port_num) {
			kref_get(&port->kref);
			return port;
		}
	}

	return NULL;
}

/*
 * calculate a new RAD for this MST branch device
 * if parent has an LCT of 2 then it has 1 nibble of RAD,
 * if parent has an LCT of 3 then it has 2 nibbles of RAD,
 */
static u8 drm_dp_calculate_rad(struct drm_dp_mst_port *port,
				 u8 *rad)
{
	int parent_lct = port->parent->lct;
	int shift = 4;
	int idx = (parent_lct - 1) / 2;
	if (parent_lct > 1) {
		memcpy(rad, port->parent->rad, idx + 1);
		shift = (parent_lct % 2) ? 4 : 0;
	} else
		rad[0] = 0;

	rad[idx] |= port->port_num << shift;
	return parent_lct + 1;
}

/*
 * return sends link address for new mstb
 */
static bool drm_dp_port_setup_pdt(struct drm_dp_mst_port *port)
{
	int ret;
	u8 rad[6], lct;
	bool send_link = false;
	switch (port->pdt) {
	case DP_PEER_DEVICE_DP_LEGACY_CONV:
	case DP_PEER_DEVICE_SST_SINK:
		/* add i2c over sideband */
		ret = drm_dp_mst_register_i2c_bus(&port->aux);
		break;
	case DP_PEER_DEVICE_MST_BRANCHING:
		lct = drm_dp_calculate_rad(port, rad);

		port->mstb = drm_dp_add_mst_branch_device(lct, rad);
		port->mstb->mgr = port->mgr;
		port->mstb->port_parent = port;

		send_link = true;
		break;
	}
	return send_link;
}

static void drm_dp_check_mstb_guid(struct drm_dp_mst_branch *mstb, u8 *guid)
{
	int ret;

	memcpy(mstb->guid, guid, 16);

	if (!drm_dp_validate_guid(mstb->mgr, mstb->guid)) {
		if (mstb->port_parent) {
			ret = drm_dp_send_dpcd_write(
					mstb->mgr,
					mstb->port_parent,
					DP_GUID,
					16,
					mstb->guid);
		} else {

			ret = drm_dp_dpcd_write(
					mstb->mgr->aux,
					DP_GUID,
					mstb->guid,
					16);
		}
	}
}

static void build_mst_prop_path(const struct drm_dp_mst_branch *mstb,
				int pnum,
				char *proppath,
				size_t proppath_size)
{
	int i;
	char temp[8];
	snprintf(proppath, proppath_size, "mst:%d", mstb->mgr->conn_base_id);
	for (i = 0; i < (mstb->lct - 1); i++) {
		int shift = (i % 2) ? 0 : 4;
		int port_num = (mstb->rad[i / 2] >> shift) & 0xf;
		snprintf(temp, sizeof(temp), "-%d", port_num);
		strlcat(proppath, temp, proppath_size);
	}
	snprintf(temp, sizeof(temp), "-%d", pnum);
	strlcat(proppath, temp, proppath_size);
}

static void drm_dp_add_port(struct drm_dp_mst_branch *mstb,
			    struct drm_device *dev,
			    struct drm_dp_link_addr_reply_port *port_msg)
{
	struct drm_dp_mst_port *port;
	bool ret;
	bool created = false;
	int old_pdt = 0;
	int old_ddps = 0;
	port = drm_dp_get_port(mstb, port_msg->port_number);
	if (!port) {
		port = kzalloc(sizeof(*port), GFP_KERNEL);
		if (!port)
			return;
		kref_init(&port->kref);
		port->parent = mstb;
		port->port_num = port_msg->port_number;
		port->mgr = mstb->mgr;
		port->aux.name = "DPMST";
		port->aux.dev = dev->dev;
		created = true;
	} else {
		old_pdt = port->pdt;
		old_ddps = port->ddps;
	}

	port->pdt = port_msg->peer_device_type;
	port->input = port_msg->input_port;
	port->mcs = port_msg->mcs;
	port->ddps = port_msg->ddps;
	port->ldps = port_msg->legacy_device_plug_status;
	port->dpcd_rev = port_msg->dpcd_revision;
	port->num_sdp_streams = port_msg->num_sdp_streams;
	port->num_sdp_stream_sinks = port_msg->num_sdp_stream_sinks;

	/* manage mstb port lists with mgr lock - take a reference
	   for this list */
	if (created) {
		mutex_lock(&mstb->mgr->lock);
		kref_get(&port->kref);
		list_add(&port->next, &mstb->ports);
		mutex_unlock(&mstb->mgr->lock);
	}

	if (old_ddps != port->ddps) {
		if (port->ddps) {
			if (!port->input)
				drm_dp_send_enum_path_resources(mstb->mgr, mstb, port);
		} else {
			port->available_pbn = 0;
			}
	}

	if (old_pdt != port->pdt && !port->input) {
		drm_dp_port_teardown_pdt(port, old_pdt);

		ret = drm_dp_port_setup_pdt(port);
		if (ret == true)
			drm_dp_send_link_address(mstb->mgr, port->mstb);
	}

	if (created && !port->input) {
		char proppath[255];

		build_mst_prop_path(mstb, port->port_num, proppath, sizeof(proppath));
		port->connector = (*mstb->mgr->cbs->add_connector)(mstb->mgr, port, proppath);
		if (!port->connector) {
			/* remove it from the port list */
			mutex_lock(&mstb->mgr->lock);
			list_del(&port->next);
			mutex_unlock(&mstb->mgr->lock);
			/* drop port list reference */
			drm_dp_put_port(port);
			goto out;
		}
		if ((port->pdt == DP_PEER_DEVICE_DP_LEGACY_CONV ||
		     port->pdt == DP_PEER_DEVICE_SST_SINK) &&
		    port->port_num >= DP_MST_LOGICAL_PORT_0) {
			port->cached_edid = drm_get_edid(port->connector, &port->aux.ddc);
			drm_mode_connector_set_tile_property(port->connector);
		}
		(*mstb->mgr->cbs->register_connector)(port->connector);
	}

out:
	/* put reference to this port */
	drm_dp_put_port(port);
}

static void drm_dp_update_port(struct drm_dp_mst_branch *mstb,
			       struct drm_dp_connection_status_notify *conn_stat)
{
	struct drm_dp_mst_port *port;
	int old_pdt;
	int old_ddps;
	bool dowork = false;
	port = drm_dp_get_port(mstb, conn_stat->port_number);
	if (!port)
		return;

	old_ddps = port->ddps;
	old_pdt = port->pdt;
	port->pdt = conn_stat->peer_device_type;
	port->mcs = conn_stat->message_capability_status;
	port->ldps = conn_stat->legacy_device_plug_status;
	port->ddps = conn_stat->displayport_device_plug_status;

	if (old_ddps != port->ddps) {
		if (port->ddps) {
			dowork = true;
		} else {
			port->available_pbn = 0;
		}
	}
	if (old_pdt != port->pdt && !port->input) {
		drm_dp_port_teardown_pdt(port, old_pdt);

		if (drm_dp_port_setup_pdt(port))
			dowork = true;
	}

	drm_dp_put_port(port);
	if (dowork)
		queue_work(system_long_wq, &mstb->mgr->work);

}

static struct drm_dp_mst_branch *drm_dp_get_mst_branch_device(struct drm_dp_mst_topology_mgr *mgr,
							       u8 lct, u8 *rad)
{
	struct drm_dp_mst_branch *mstb;
	struct drm_dp_mst_port *port;
	int i;
	/* find the port by iterating down */

	mutex_lock(&mgr->lock);
	mstb = mgr->mst_primary;

	for (i = 0; i < lct - 1; i++) {
		int shift = (i % 2) ? 0 : 4;
		int port_num = (rad[i / 2] >> shift) & 0xf;

		list_for_each_entry(port, &mstb->ports, next) {
			if (port->port_num == port_num) {
				mstb = port->mstb;
				if (!mstb) {
					DRM_ERROR("failed to lookup MSTB with lct %d, rad %02x\n", lct, rad[0]);
					goto out;
				}

				break;
			}
		}
	}
	kref_get(&mstb->kref);
out:
	mutex_unlock(&mgr->lock);
	return mstb;
}

static struct drm_dp_mst_branch *get_mst_branch_device_by_guid_helper(
	struct drm_dp_mst_branch *mstb,
	uint8_t *guid)
{
	struct drm_dp_mst_branch *found_mstb;
	struct drm_dp_mst_port *port;

	if (memcmp(mstb->guid, guid, 16) == 0)
		return mstb;


	list_for_each_entry(port, &mstb->ports, next) {
		if (!port->mstb)
			continue;

		found_mstb = get_mst_branch_device_by_guid_helper(port->mstb, guid);

		if (found_mstb)
			return found_mstb;
	}

	return NULL;
}

static struct drm_dp_mst_branch *drm_dp_get_mst_branch_device_by_guid(
	struct drm_dp_mst_topology_mgr *mgr,
	uint8_t *guid)
{
	struct drm_dp_mst_branch *mstb;

	/* find the port by iterating down */
	mutex_lock(&mgr->lock);

	mstb = get_mst_branch_device_by_guid_helper(mgr->mst_primary, guid);

	if (mstb)
		kref_get(&mstb->kref);

	mutex_unlock(&mgr->lock);
	return mstb;
}

static void drm_dp_check_and_send_link_address(struct drm_dp_mst_topology_mgr *mgr,
					       struct drm_dp_mst_branch *mstb)
{
	struct drm_dp_mst_port *port;
	struct drm_dp_mst_branch *mstb_child;
	if (!mstb->link_address_sent)
		drm_dp_send_link_address(mgr, mstb);

	list_for_each_entry(port, &mstb->ports, next) {
		if (port->input)
			continue;

		if (!port->ddps)
			continue;

		if (!port->available_pbn)
			drm_dp_send_enum_path_resources(mgr, mstb, port);

		if (port->mstb) {
			mstb_child = drm_dp_get_validated_mstb_ref(mgr, port->mstb);
			if (mstb_child) {
				drm_dp_check_and_send_link_address(mgr, mstb_child);
				drm_dp_put_mst_branch_device(mstb_child);
			}
		}
	}
}

static void drm_dp_mst_link_probe_work(struct work_struct *work)
{
	struct drm_dp_mst_topology_mgr *mgr = container_of(work, struct drm_dp_mst_topology_mgr, work);
	struct drm_dp_mst_branch *mstb;

	mutex_lock(&mgr->lock);
	mstb = mgr->mst_primary;
	if (mstb) {
		kref_get(&mstb->kref);
	}
	mutex_unlock(&mgr->lock);
	if (mstb) {
		drm_dp_check_and_send_link_address(mgr, mstb);
		drm_dp_put_mst_branch_device(mstb);
	}
}

static bool drm_dp_validate_guid(struct drm_dp_mst_topology_mgr *mgr,
				 u8 *guid)
{
	u64 salt;

	if (memchr_inv(guid, 0, 16))
		return true;

	salt = get_jiffies_64();

	memcpy(&guid[0], &salt, sizeof(u64));
	memcpy(&guid[8], &salt, sizeof(u64));

	return false;
}

#if 0
static int build_dpcd_read(struct drm_dp_sideband_msg_tx *msg, u8 port_num, u32 offset, u8 num_bytes)
{
	struct drm_dp_sideband_msg_req_body req;

	req.req_type = DP_REMOTE_DPCD_READ;
	req.u.dpcd_read.port_number = port_num;
	req.u.dpcd_read.dpcd_address = offset;
	req.u.dpcd_read.num_bytes = num_bytes;
	drm_dp_encode_sideband_req(&req, msg);

	return 0;
}
#endif

static int drm_dp_send_sideband_msg(struct drm_dp_mst_topology_mgr *mgr,
				    bool up, u8 *msg, int len)
{
	int ret;
	int regbase = up ? DP_SIDEBAND_MSG_UP_REP_BASE : DP_SIDEBAND_MSG_DOWN_REQ_BASE;
	int tosend, total, offset;
	int retries = 0;

retry:
	total = len;
	offset = 0;
	do {
		tosend = min3(mgr->max_dpcd_transaction_bytes, 16, total);

		ret = drm_dp_dpcd_write(mgr->aux, regbase + offset,
					&msg[offset],
					tosend);
		if (ret != tosend) {
			if (ret == -EIO && retries < 5) {
				retries++;
				goto retry;
			}
			DRM_DEBUG_KMS("failed to dpcd write %d %d\n", tosend, ret);

			return -EIO;
		}
		offset += tosend;
		total -= tosend;
	} while (total > 0);
	return 0;
}

static int set_hdr_from_dst_qlock(struct drm_dp_sideband_msg_hdr *hdr,
				  struct drm_dp_sideband_msg_tx *txmsg)
{
	struct drm_dp_mst_branch *mstb = txmsg->dst;
	u8 req_type;

	/* both msg slots are full */
	if (txmsg->seqno == -1) {
		if (mstb->tx_slots[0] && mstb->tx_slots[1]) {
			DRM_DEBUG_KMS("%s: failed to find slot\n", __func__);
			return -EAGAIN;
		}
		if (mstb->tx_slots[0] == NULL && mstb->tx_slots[1] == NULL) {
			txmsg->seqno = mstb->last_seqno;
			mstb->last_seqno ^= 1;
		} else if (mstb->tx_slots[0] == NULL)
			txmsg->seqno = 0;
		else
			txmsg->seqno = 1;
		mstb->tx_slots[txmsg->seqno] = txmsg;
	}

	req_type = txmsg->msg[0] & 0x7f;
	if (req_type == DP_CONNECTION_STATUS_NOTIFY ||
		req_type == DP_RESOURCE_STATUS_NOTIFY)
		hdr->broadcast = 1;
	else
		hdr->broadcast = 0;
	hdr->path_msg = txmsg->path_msg;
	hdr->lct = mstb->lct;
	hdr->lcr = mstb->lct - 1;
	if (mstb->lct > 1)
		memcpy(hdr->rad, mstb->rad, mstb->lct / 2);
	hdr->seqno = txmsg->seqno;
	return 0;
}
/*
 * process a single block of the next message in the sideband queue
 */
static int process_single_tx_qlock(struct drm_dp_mst_topology_mgr *mgr,
				   struct drm_dp_sideband_msg_tx *txmsg,
				   bool up)
{
	u8 chunk[48];
	struct drm_dp_sideband_msg_hdr hdr;
	int len, space, idx, tosend;
	int ret;

	memset(&hdr, 0, sizeof(struct drm_dp_sideband_msg_hdr));

	if (txmsg->state == DRM_DP_SIDEBAND_TX_QUEUED) {
		txmsg->seqno = -1;
		txmsg->state = DRM_DP_SIDEBAND_TX_START_SEND;
	}

	/* make hdr from dst mst - for replies use seqno
	   otherwise assign one */
	ret = set_hdr_from_dst_qlock(&hdr, txmsg);
	if (ret < 0)
		return ret;

	/* amount left to send in this message */
	len = txmsg->cur_len - txmsg->cur_offset;

	/* 48 - sideband msg size - 1 byte for data CRC, x header bytes */
	space = 48 - 1 - drm_dp_calc_sb_hdr_size(&hdr);

	tosend = min(len, space);
	if (len == txmsg->cur_len)
		hdr.somt = 1;
	if (space >= len)
		hdr.eomt = 1;


	hdr.msg_len = tosend + 1;
	drm_dp_encode_sideband_msg_hdr(&hdr, chunk, &idx);
	memcpy(&chunk[idx], &txmsg->msg[txmsg->cur_offset], tosend);
	/* add crc at end */
	drm_dp_crc_sideband_chunk_req(&chunk[idx], tosend);
	idx += tosend + 1;

	ret = drm_dp_send_sideband_msg(mgr, up, chunk, idx);
	if (ret) {
		DRM_DEBUG_KMS("sideband msg failed to send\n");
		return ret;
	}

	txmsg->cur_offset += tosend;
	if (txmsg->cur_offset == txmsg->cur_len) {
		txmsg->state = DRM_DP_SIDEBAND_TX_SENT;
		return 1;
	}
	return 0;
}

static void process_single_down_tx_qlock(struct drm_dp_mst_topology_mgr *mgr)
{
	struct drm_dp_sideband_msg_tx *txmsg;
	int ret;

	WARN_ON(!mutex_is_locked(&mgr->qlock));

	/* construct a chunk from the first msg in the tx_msg queue */
	if (list_empty(&mgr->tx_msg_downq))
		return;

	txmsg = list_first_entry(&mgr->tx_msg_downq, struct drm_dp_sideband_msg_tx, next);
	ret = process_single_tx_qlock(mgr, txmsg, false);
	if (ret == 1) {
		/* txmsg is sent it should be in the slots now */
		list_del(&txmsg->next);
	} else if (ret) {
		DRM_DEBUG_KMS("failed to send msg in q %d\n", ret);
		list_del(&txmsg->next);
		if (txmsg->seqno != -1)
			txmsg->dst->tx_slots[txmsg->seqno] = NULL;
		txmsg->state = DRM_DP_SIDEBAND_TX_TIMEOUT;
		wake_up_all(&mgr->tx_waitq);
	}
}

/* called holding qlock */
static void process_single_up_tx_qlock(struct drm_dp_mst_topology_mgr *mgr,
				       struct drm_dp_sideband_msg_tx *txmsg)
{
	int ret;

	/* construct a chunk from the first msg in the tx_msg queue */
	ret = process_single_tx_qlock(mgr, txmsg, true);

	if (ret != 1)
		DRM_DEBUG_KMS("failed to send msg in q %d\n", ret);

	txmsg->dst->tx_slots[txmsg->seqno] = NULL;
}

static void drm_dp_queue_down_tx(struct drm_dp_mst_topology_mgr *mgr,
				 struct drm_dp_sideband_msg_tx *txmsg)
{
	mutex_lock(&mgr->qlock);
	list_add_tail(&txmsg->next, &mgr->tx_msg_downq);
	if (list_is_singular(&mgr->tx_msg_downq))
		process_single_down_tx_qlock(mgr);
	mutex_unlock(&mgr->qlock);
}

static void drm_dp_send_link_address(struct drm_dp_mst_topology_mgr *mgr,
				     struct drm_dp_mst_branch *mstb)
{
	int len;
	struct drm_dp_sideband_msg_tx *txmsg;
	int ret;

	txmsg = kzalloc(sizeof(*txmsg), GFP_KERNEL);
	if (!txmsg)
		return;

	txmsg->dst = mstb;
	len = build_link_address(txmsg);

	mstb->link_address_sent = true;
	drm_dp_queue_down_tx(mgr, txmsg);

	ret = drm_dp_mst_wait_tx_reply(mstb, txmsg);
	if (ret > 0) {
		int i;

		if (txmsg->reply.reply_type == 1)
			DRM_DEBUG_KMS("link address nak received\n");
		else {
			DRM_DEBUG_KMS("link address reply: %d\n", txmsg->reply.u.link_addr.nports);
			for (i = 0; i < txmsg->reply.u.link_addr.nports; i++) {
				DRM_DEBUG_KMS("port %d: input %d, pdt: %d, pn: %d, dpcd_rev: %02x, mcs: %d, ddps: %d, ldps %d, sdp %d/%d\n", i,
				       txmsg->reply.u.link_addr.ports[i].input_port,
				       txmsg->reply.u.link_addr.ports[i].peer_device_type,
				       txmsg->reply.u.link_addr.ports[i].port_number,
				       txmsg->reply.u.link_addr.ports[i].dpcd_revision,
				       txmsg->reply.u.link_addr.ports[i].mcs,
				       txmsg->reply.u.link_addr.ports[i].ddps,
				       txmsg->reply.u.link_addr.ports[i].legacy_device_plug_status,
				       txmsg->reply.u.link_addr.ports[i].num_sdp_streams,
				       txmsg->reply.u.link_addr.ports[i].num_sdp_stream_sinks);
			}

			drm_dp_check_mstb_guid(mstb, txmsg->reply.u.link_addr.guid);

			for (i = 0; i < txmsg->reply.u.link_addr.nports; i++) {
				drm_dp_add_port(mstb, mgr->dev, &txmsg->reply.u.link_addr.ports[i]);
			}
			(*mgr->cbs->hotplug)(mgr);
		}
	} else {
		mstb->link_address_sent = false;
		DRM_DEBUG_KMS("link address failed %d\n", ret);
	}

	kfree(txmsg);
}

static int drm_dp_send_enum_path_resources(struct drm_dp_mst_topology_mgr *mgr,
					   struct drm_dp_mst_branch *mstb,
					   struct drm_dp_mst_port *port)
{
	int len;
	struct drm_dp_sideband_msg_tx *txmsg;
	int ret;

	txmsg = kzalloc(sizeof(*txmsg), GFP_KERNEL);
	if (!txmsg)
		return -ENOMEM;

	txmsg->dst = mstb;
	len = build_enum_path_resources(txmsg, port->port_num);

	drm_dp_queue_down_tx(mgr, txmsg);

	ret = drm_dp_mst_wait_tx_reply(mstb, txmsg);
	if (ret > 0) {
		if (txmsg->reply.reply_type == 1)
			DRM_DEBUG_KMS("enum path resources nak received\n");
		else {
			if (port->port_num != txmsg->reply.u.path_resources.port_number)
				DRM_ERROR("got incorrect port in response\n");
			DRM_DEBUG_KMS("enum path resources %d: %d %d\n", txmsg->reply.u.path_resources.port_number, txmsg->reply.u.path_resources.full_payload_bw_number,
			       txmsg->reply.u.path_resources.avail_payload_bw_number);
			port->available_pbn = txmsg->reply.u.path_resources.avail_payload_bw_number;
		}
	}

	kfree(txmsg);
	return 0;
}

static struct drm_dp_mst_port *drm_dp_get_last_connected_port_to_mstb(struct drm_dp_mst_branch *mstb)
{
	if (!mstb->port_parent)
		return NULL;

	if (mstb->port_parent->mstb != mstb)
		return mstb->port_parent;

	return drm_dp_get_last_connected_port_to_mstb(mstb->port_parent->parent);
}

static struct drm_dp_mst_branch *drm_dp_get_last_connected_port_and_mstb(struct drm_dp_mst_topology_mgr *mgr,
									 struct drm_dp_mst_branch *mstb,
									 int *port_num)
{
	struct drm_dp_mst_branch *rmstb = NULL;
	struct drm_dp_mst_port *found_port;
	mutex_lock(&mgr->lock);
	if (mgr->mst_primary) {
		found_port = drm_dp_get_last_connected_port_to_mstb(mstb);

		if (found_port) {
			rmstb = found_port->parent;
			kref_get(&rmstb->kref);
			*port_num = found_port->port_num;
		}
	}
	mutex_unlock(&mgr->lock);
	return rmstb;
}

static int drm_dp_payload_send_msg(struct drm_dp_mst_topology_mgr *mgr,
				   struct drm_dp_mst_port *port,
				   int id,
				   int pbn)
{
	struct drm_dp_sideband_msg_tx *txmsg;
	struct drm_dp_mst_branch *mstb;
	int len, ret, port_num;
	u8 sinks[DRM_DP_MAX_SDP_STREAMS];
	int i;

	port = drm_dp_get_validated_port_ref(mgr, port);
	if (!port)
		return -EINVAL;

	port_num = port->port_num;
	mstb = drm_dp_get_validated_mstb_ref(mgr, port->parent);
	if (!mstb) {
		mstb = drm_dp_get_last_connected_port_and_mstb(mgr, port->parent, &port_num);

		if (!mstb) {
			drm_dp_put_port(port);
			return -EINVAL;
		}
	}

	txmsg = kzalloc(sizeof(*txmsg), GFP_KERNEL);
	if (!txmsg) {
		ret = -ENOMEM;
		goto fail_put;
	}

	for (i = 0; i < port->num_sdp_streams; i++)
		sinks[i] = i;

	txmsg->dst = mstb;
	len = build_allocate_payload(txmsg, port_num,
				     id,
				     pbn, port->num_sdp_streams, sinks);

	drm_dp_queue_down_tx(mgr, txmsg);

	ret = drm_dp_mst_wait_tx_reply(mstb, txmsg);
	if (ret > 0) {
		if (txmsg->reply.reply_type == 1) {
			ret = -EINVAL;
		} else
			ret = 0;
	}
	kfree(txmsg);
fail_put:
	drm_dp_put_mst_branch_device(mstb);
	drm_dp_put_port(port);
	return ret;
}

static int drm_dp_create_payload_step1(struct drm_dp_mst_topology_mgr *mgr,
				       int id,
				       struct drm_dp_payload *payload)
{
	int ret;

	ret = drm_dp_dpcd_write_payload(mgr, id, payload);
	if (ret < 0) {
		payload->payload_state = 0;
		return ret;
	}
	payload->payload_state = DP_PAYLOAD_LOCAL;
	return 0;
}

static int drm_dp_create_payload_step2(struct drm_dp_mst_topology_mgr *mgr,
				       struct drm_dp_mst_port *port,
				       int id,
				       struct drm_dp_payload *payload)
{
	int ret;
	ret = drm_dp_payload_send_msg(mgr, port, id, port->vcpi.pbn);
	if (ret < 0)
		return ret;
	payload->payload_state = DP_PAYLOAD_REMOTE;
	return ret;
}

static int drm_dp_destroy_payload_step1(struct drm_dp_mst_topology_mgr *mgr,
					struct drm_dp_mst_port *port,
					int id,
					struct drm_dp_payload *payload)
{
	DRM_DEBUG_KMS("\n");
	/* its okay for these to fail */
	if (port) {
		drm_dp_payload_send_msg(mgr, port, id, 0);
	}

	drm_dp_dpcd_write_payload(mgr, id, payload);
	payload->payload_state = DP_PAYLOAD_DELETE_LOCAL;
	return 0;
}

static int drm_dp_destroy_payload_step2(struct drm_dp_mst_topology_mgr *mgr,
					int id,
					struct drm_dp_payload *payload)
{
	payload->payload_state = 0;
	return 0;
}

/**
 * drm_dp_update_payload_part1() - Execute payload update part 1
 * @mgr: manager to use.
 *
 * This iterates over all proposed virtual channels, and tries to
 * allocate space in the link for them. For 0->slots transitions,
 * this step just writes the VCPI to the MST device. For slots->0
 * transitions, this writes the updated VCPIs and removes the
 * remote VC payloads.
 *
 * after calling this the driver should generate ACT and payload
 * packets.
 */
int drm_dp_update_payload_part1(struct drm_dp_mst_topology_mgr *mgr)
{
	int i, j;
	int cur_slots = 1;
	struct drm_dp_payload req_payload;
	struct drm_dp_mst_port *port;

	mutex_lock(&mgr->payload_lock);
	for (i = 0; i < mgr->max_payloads; i++) {
		/* solve the current payloads - compare to the hw ones
		   - update the hw view */
		req_payload.start_slot = cur_slots;
		if (mgr->proposed_vcpis[i]) {
			port = container_of(mgr->proposed_vcpis[i], struct drm_dp_mst_port, vcpi);
			port = drm_dp_get_validated_port_ref(mgr, port);
			if (!port) {
				mutex_unlock(&mgr->payload_lock);
				return -EINVAL;
			}
			req_payload.num_slots = mgr->proposed_vcpis[i]->num_slots;
			req_payload.vcpi = mgr->proposed_vcpis[i]->vcpi;
		} else {
			port = NULL;
			req_payload.num_slots = 0;
		}

		if (mgr->payloads[i].start_slot != req_payload.start_slot) {
			mgr->payloads[i].start_slot = req_payload.start_slot;
		}
		/* work out what is required to happen with this payload */
		if (mgr->payloads[i].num_slots != req_payload.num_slots) {

			/* need to push an update for this payload */
			if (req_payload.num_slots) {
				drm_dp_create_payload_step1(mgr, mgr->proposed_vcpis[i]->vcpi, &req_payload);
				mgr->payloads[i].num_slots = req_payload.num_slots;
				mgr->payloads[i].vcpi = req_payload.vcpi;
			} else if (mgr->payloads[i].num_slots) {
				mgr->payloads[i].num_slots = 0;
				drm_dp_destroy_payload_step1(mgr, port, mgr->payloads[i].vcpi, &mgr->payloads[i]);
				req_payload.payload_state = mgr->payloads[i].payload_state;
				mgr->payloads[i].start_slot = 0;
			}
			mgr->payloads[i].payload_state = req_payload.payload_state;
		}
		cur_slots += req_payload.num_slots;

		if (port)
			drm_dp_put_port(port);
	}

	for (i = 0; i < mgr->max_payloads; i++) {
		if (mgr->payloads[i].payload_state == DP_PAYLOAD_DELETE_LOCAL) {
			DRM_DEBUG_KMS("removing payload %d\n", i);
			for (j = i; j < mgr->max_payloads - 1; j++) {
				memcpy(&mgr->payloads[j], &mgr->payloads[j + 1], sizeof(struct drm_dp_payload));
				mgr->proposed_vcpis[j] = mgr->proposed_vcpis[j + 1];
				if (mgr->proposed_vcpis[j] && mgr->proposed_vcpis[j]->num_slots) {
					set_bit(j + 1, &mgr->payload_mask);
				} else {
					clear_bit(j + 1, &mgr->payload_mask);
				}
			}
			memset(&mgr->payloads[mgr->max_payloads - 1], 0, sizeof(struct drm_dp_payload));
			mgr->proposed_vcpis[mgr->max_payloads - 1] = NULL;
			clear_bit(mgr->max_payloads, &mgr->payload_mask);

		}
	}
	mutex_unlock(&mgr->payload_lock);

	return 0;
}
EXPORT_SYMBOL(drm_dp_update_payload_part1);

/**
 * drm_dp_update_payload_part2() - Execute payload update part 2
 * @mgr: manager to use.
 *
 * This iterates over all proposed virtual channels, and tries to
 * allocate space in the link for them. For 0->slots transitions,
 * this step writes the remote VC payload commands. For slots->0
 * this just resets some internal state.
 */
int drm_dp_update_payload_part2(struct drm_dp_mst_topology_mgr *mgr)
{
	struct drm_dp_mst_port *port;
	int i;
	int ret = 0;
	mutex_lock(&mgr->payload_lock);
	for (i = 0; i < mgr->max_payloads; i++) {

		if (!mgr->proposed_vcpis[i])
			continue;

		port = container_of(mgr->proposed_vcpis[i], struct drm_dp_mst_port, vcpi);

		DRM_DEBUG_KMS("payload %d %d\n", i, mgr->payloads[i].payload_state);
		if (mgr->payloads[i].payload_state == DP_PAYLOAD_LOCAL) {
			ret = drm_dp_create_payload_step2(mgr, port, mgr->proposed_vcpis[i]->vcpi, &mgr->payloads[i]);
		} else if (mgr->payloads[i].payload_state == DP_PAYLOAD_DELETE_LOCAL) {
			ret = drm_dp_destroy_payload_step2(mgr, mgr->proposed_vcpis[i]->vcpi, &mgr->payloads[i]);
		}
		if (ret) {
			mutex_unlock(&mgr->payload_lock);
			return ret;
		}
	}
	mutex_unlock(&mgr->payload_lock);
	return 0;
}
EXPORT_SYMBOL(drm_dp_update_payload_part2);

#if 0 /* unused as of yet */
static int drm_dp_send_dpcd_read(struct drm_dp_mst_topology_mgr *mgr,
				 struct drm_dp_mst_port *port,
				 int offset, int size)
{
	int len;
	struct drm_dp_sideband_msg_tx *txmsg;

	txmsg = kzalloc(sizeof(*txmsg), GFP_KERNEL);
	if (!txmsg)
		return -ENOMEM;

	len = build_dpcd_read(txmsg, port->port_num, 0, 8);
	txmsg->dst = port->parent;

	drm_dp_queue_down_tx(mgr, txmsg);

	return 0;
}
#endif

static int drm_dp_send_dpcd_write(struct drm_dp_mst_topology_mgr *mgr,
				  struct drm_dp_mst_port *port,
				  int offset, int size, u8 *bytes)
{
	int len;
	int ret;
	struct drm_dp_sideband_msg_tx *txmsg;
	struct drm_dp_mst_branch *mstb;

	mstb = drm_dp_get_validated_mstb_ref(mgr, port->parent);
	if (!mstb)
		return -EINVAL;

	txmsg = kzalloc(sizeof(*txmsg), GFP_KERNEL);
	if (!txmsg) {
		ret = -ENOMEM;
		goto fail_put;
	}

	len = build_dpcd_write(txmsg, port->port_num, offset, size, bytes);
	txmsg->dst = mstb;

	drm_dp_queue_down_tx(mgr, txmsg);

	ret = drm_dp_mst_wait_tx_reply(mstb, txmsg);
	if (ret > 0) {
		if (txmsg->reply.reply_type == 1) {
			ret = -EINVAL;
		} else
			ret = 0;
	}
	kfree(txmsg);
fail_put:
	drm_dp_put_mst_branch_device(mstb);
	return ret;
}

static int drm_dp_encode_up_ack_reply(struct drm_dp_sideband_msg_tx *msg, u8 req_type)
{
	struct drm_dp_sideband_msg_reply_body reply;

	reply.reply_type = 0;
	reply.req_type = req_type;
	drm_dp_encode_sideband_reply(&reply, msg);
	return 0;
}

static int drm_dp_send_up_ack_reply(struct drm_dp_mst_topology_mgr *mgr,
				    struct drm_dp_mst_branch *mstb,
				    int req_type, int seqno, bool broadcast)
{
	struct drm_dp_sideband_msg_tx *txmsg;

	txmsg = kzalloc(sizeof(*txmsg), GFP_KERNEL);
	if (!txmsg)
		return -ENOMEM;

	txmsg->dst = mstb;
	txmsg->seqno = seqno;
	drm_dp_encode_up_ack_reply(txmsg, req_type);

	mutex_lock(&mgr->qlock);

	process_single_up_tx_qlock(mgr, txmsg);

	mutex_unlock(&mgr->qlock);

	kfree(txmsg);
	return 0;
}

static bool drm_dp_get_vc_payload_bw(int dp_link_bw,
				     int dp_link_count,
				     int *out)
{
	switch (dp_link_bw) {
	default:
		DRM_DEBUG_KMS("invalid link bandwidth in DPCD: %x (link count: %d)\n",
			      dp_link_bw, dp_link_count);
		return false;

	case DP_LINK_BW_1_62:
		*out = 3 * dp_link_count;
		break;
	case DP_LINK_BW_2_7:
		*out = 5 * dp_link_count;
		break;
	case DP_LINK_BW_5_4:
		*out = 10 * dp_link_count;
		break;
	}
	return true;
}

/**
 * drm_dp_mst_topology_mgr_set_mst() - Set the MST state for a topology manager
 * @mgr: manager to set state for
 * @mst_state: true to enable MST on this connector - false to disable.
 *
 * This is called by the driver when it detects an MST capable device plugged
 * into a DP MST capable port, or when a DP MST capable device is unplugged.
 */
int drm_dp_mst_topology_mgr_set_mst(struct drm_dp_mst_topology_mgr *mgr, bool mst_state)
{
	int ret = 0;
	struct drm_dp_mst_branch *mstb = NULL;

	mutex_lock(&mgr->lock);
	if (mst_state == mgr->mst_state)
		goto out_unlock;

	mgr->mst_state = mst_state;
	/* set the device into MST mode */
	if (mst_state) {
		WARN_ON(mgr->mst_primary);

		/* get dpcd info */
		ret = drm_dp_dpcd_read(mgr->aux, DP_DPCD_REV, mgr->dpcd, DP_RECEIVER_CAP_SIZE);
		if (ret != DP_RECEIVER_CAP_SIZE) {
			DRM_DEBUG_KMS("failed to read DPCD\n");
			goto out_unlock;
		}

		if (!drm_dp_get_vc_payload_bw(mgr->dpcd[1],
					      mgr->dpcd[2] & DP_MAX_LANE_COUNT_MASK,
					      &mgr->pbn_div)) {
			ret = -EINVAL;
			goto out_unlock;
		}

		/* add initial branch device at LCT 1 */
		mstb = drm_dp_add_mst_branch_device(1, NULL);
		if (mstb == NULL) {
			ret = -ENOMEM;
			goto out_unlock;
		}
		mstb->mgr = mgr;

		/* give this the main reference */
		mgr->mst_primary = mstb;
		kref_get(&mgr->mst_primary->kref);

		ret = drm_dp_dpcd_writeb(mgr->aux, DP_MSTM_CTRL,
							 DP_MST_EN | DP_UP_REQ_EN | DP_UPSTREAM_IS_SRC);
		if (ret < 0) {
			goto out_unlock;
		}

		{
			struct drm_dp_payload reset_pay;
			reset_pay.start_slot = 0;
			reset_pay.num_slots = 0x3f;
			drm_dp_dpcd_write_payload(mgr, 0, &reset_pay);
		}

		queue_work(system_long_wq, &mgr->work);

		ret = 0;
	} else {
		/* disable MST on the device */
		mstb = mgr->mst_primary;
		mgr->mst_primary = NULL;
		/* this can fail if the device is gone */
		drm_dp_dpcd_writeb(mgr->aux, DP_MSTM_CTRL, 0);
		ret = 0;
		memset(mgr->payloads, 0, mgr->max_payloads * sizeof(struct drm_dp_payload));
		mgr->payload_mask = 0;
		set_bit(0, &mgr->payload_mask);
		mgr->vcpi_mask = 0;
	}

out_unlock:
	mutex_unlock(&mgr->lock);
	if (mstb)
		drm_dp_put_mst_branch_device(mstb);
	return ret;

}
EXPORT_SYMBOL(drm_dp_mst_topology_mgr_set_mst);

/**
 * drm_dp_mst_topology_mgr_suspend() - suspend the MST manager
 * @mgr: manager to suspend
 *
 * This function tells the MST device that we can't handle UP messages
 * anymore. This should stop it from sending any since we are suspended.
 */
void drm_dp_mst_topology_mgr_suspend(struct drm_dp_mst_topology_mgr *mgr)
{
	mutex_lock(&mgr->lock);
	drm_dp_dpcd_writeb(mgr->aux, DP_MSTM_CTRL,
			   DP_MST_EN | DP_UPSTREAM_IS_SRC);
	mutex_unlock(&mgr->lock);
	flush_work(&mgr->work);
	flush_work(&mgr->destroy_connector_work);
}
EXPORT_SYMBOL(drm_dp_mst_topology_mgr_suspend);

/**
 * drm_dp_mst_topology_mgr_resume() - resume the MST manager
 * @mgr: manager to resume
 *
 * This will fetch DPCD and see if the device is still there,
 * if it is, it will rewrite the MSTM control bits, and return.
 *
 * if the device fails this returns -1, and the driver should do
 * a full MST reprobe, in case we were undocked.
 */
int drm_dp_mst_topology_mgr_resume(struct drm_dp_mst_topology_mgr *mgr)
{
	int ret = 0;

	mutex_lock(&mgr->lock);

	if (mgr->mst_primary) {
		int sret;
		u8 guid[16];

		sret = drm_dp_dpcd_read(mgr->aux, DP_DPCD_REV, mgr->dpcd, DP_RECEIVER_CAP_SIZE);
		if (sret != DP_RECEIVER_CAP_SIZE) {
			DRM_DEBUG_KMS("dpcd read failed - undocked during suspend?\n");
			ret = -1;
			goto out_unlock;
		}

		ret = drm_dp_dpcd_writeb(mgr->aux, DP_MSTM_CTRL,
					 DP_MST_EN | DP_UP_REQ_EN | DP_UPSTREAM_IS_SRC);
		if (ret < 0) {
			DRM_DEBUG_KMS("mst write failed - undocked during suspend?\n");
			ret = -1;
			goto out_unlock;
		}

		/* Some hubs forget their guids after they resume */
		sret = drm_dp_dpcd_read(mgr->aux, DP_GUID, guid, 16);
		if (sret != 16) {
			DRM_DEBUG_KMS("dpcd read failed - undocked during suspend?\n");
			ret = -1;
			goto out_unlock;
		}
		drm_dp_check_mstb_guid(mgr->mst_primary, guid);

		ret = 0;
	} else
		ret = -1;

out_unlock:
	mutex_unlock(&mgr->lock);
	return ret;
}
EXPORT_SYMBOL(drm_dp_mst_topology_mgr_resume);

static bool drm_dp_get_one_sb_msg(struct drm_dp_mst_topology_mgr *mgr, bool up)
{
	int len;
	u8 replyblock[32];
	int replylen, origlen, curreply;
	int ret;
	struct drm_dp_sideband_msg_rx *msg;
	int basereg = up ? DP_SIDEBAND_MSG_UP_REQ_BASE : DP_SIDEBAND_MSG_DOWN_REP_BASE;
	msg = up ? &mgr->up_req_recv : &mgr->down_rep_recv;

	len = min(mgr->max_dpcd_transaction_bytes, 16);
	ret = drm_dp_dpcd_read(mgr->aux, basereg,
			       replyblock, len);
	if (ret != len) {
		DRM_DEBUG_KMS("failed to read DPCD down rep %d %d\n", len, ret);
		return false;
	}
	ret = drm_dp_sideband_msg_build(msg, replyblock, len, true);
	if (!ret) {
		DRM_DEBUG_KMS("sideband msg build failed %d\n", replyblock[0]);
		return false;
	}
	replylen = msg->curchunk_len + msg->curchunk_hdrlen;

	origlen = replylen;
	replylen -= len;
	curreply = len;
	while (replylen > 0) {
		len = min3(replylen, mgr->max_dpcd_transaction_bytes, 16);
		ret = drm_dp_dpcd_read(mgr->aux, basereg + curreply,
				    replyblock, len);
		if (ret != len) {
			DRM_DEBUG_KMS("failed to read a chunk (len %d, ret %d)\n",
				      len, ret);
			return false;
		}

		ret = drm_dp_sideband_msg_build(msg, replyblock, len, false);
		if (!ret) {
			DRM_DEBUG_KMS("failed to build sideband msg\n");
			return false;
		}

		curreply += len;
		replylen -= len;
	}
	return true;
}

static int drm_dp_mst_handle_down_rep(struct drm_dp_mst_topology_mgr *mgr)
{
	int ret = 0;

	if (!drm_dp_get_one_sb_msg(mgr, false)) {
		memset(&mgr->down_rep_recv, 0,
		       sizeof(struct drm_dp_sideband_msg_rx));
		return 0;
	}

	if (mgr->down_rep_recv.have_eomt) {
		struct drm_dp_sideband_msg_tx *txmsg;
		struct drm_dp_mst_branch *mstb;
		int slot = -1;
		mstb = drm_dp_get_mst_branch_device(mgr,
						    mgr->down_rep_recv.initial_hdr.lct,
						    mgr->down_rep_recv.initial_hdr.rad);

		if (!mstb) {
			DRM_DEBUG_KMS("Got MST reply from unknown device %d\n", mgr->down_rep_recv.initial_hdr.lct);
			memset(&mgr->down_rep_recv, 0, sizeof(struct drm_dp_sideband_msg_rx));
			return 0;
		}

		/* find the message */
		slot = mgr->down_rep_recv.initial_hdr.seqno;
		mutex_lock(&mgr->qlock);
		txmsg = mstb->tx_slots[slot];
		/* remove from slots */
		mutex_unlock(&mgr->qlock);

		if (!txmsg) {
			DRM_DEBUG_KMS("Got MST reply with no msg %p %d %d %02x %02x\n",
			       mstb,
			       mgr->down_rep_recv.initial_hdr.seqno,
			       mgr->down_rep_recv.initial_hdr.lct,
				      mgr->down_rep_recv.initial_hdr.rad[0],
				      mgr->down_rep_recv.msg[0]);
			drm_dp_put_mst_branch_device(mstb);
			memset(&mgr->down_rep_recv, 0, sizeof(struct drm_dp_sideband_msg_rx));
			return 0;
		}

		drm_dp_sideband_parse_reply(&mgr->down_rep_recv, &txmsg->reply);
		if (txmsg->reply.reply_type == 1) {
			DRM_DEBUG_KMS("Got NAK reply: req 0x%02x, reason 0x%02x, nak data 0x%02x\n", txmsg->reply.req_type, txmsg->reply.u.nak.reason, txmsg->reply.u.nak.nak_data);
		}

		memset(&mgr->down_rep_recv, 0, sizeof(struct drm_dp_sideband_msg_rx));
		drm_dp_put_mst_branch_device(mstb);

		mutex_lock(&mgr->qlock);
		txmsg->state = DRM_DP_SIDEBAND_TX_RX;
		mstb->tx_slots[slot] = NULL;
		mutex_unlock(&mgr->qlock);

		wake_up_all(&mgr->tx_waitq);
	}
	return ret;
}

static int drm_dp_mst_handle_up_req(struct drm_dp_mst_topology_mgr *mgr)
{
	int ret = 0;

	if (!drm_dp_get_one_sb_msg(mgr, true)) {
		memset(&mgr->up_req_recv, 0,
		       sizeof(struct drm_dp_sideband_msg_rx));
		return 0;
	}

	if (mgr->up_req_recv.have_eomt) {
		struct drm_dp_sideband_msg_req_body msg;
		struct drm_dp_mst_branch *mstb = NULL;
		bool seqno;

		if (!mgr->up_req_recv.initial_hdr.broadcast) {
			mstb = drm_dp_get_mst_branch_device(mgr,
							    mgr->up_req_recv.initial_hdr.lct,
							    mgr->up_req_recv.initial_hdr.rad);
			if (!mstb) {
				DRM_DEBUG_KMS("Got MST reply from unknown device %d\n", mgr->up_req_recv.initial_hdr.lct);
				memset(&mgr->up_req_recv, 0, sizeof(struct drm_dp_sideband_msg_rx));
				return 0;
			}
		}

		seqno = mgr->up_req_recv.initial_hdr.seqno;
		drm_dp_sideband_parse_req(&mgr->up_req_recv, &msg);

		if (msg.req_type == DP_CONNECTION_STATUS_NOTIFY) {
			drm_dp_send_up_ack_reply(mgr, mgr->mst_primary, msg.req_type, seqno, false);

			if (!mstb)
				mstb = drm_dp_get_mst_branch_device_by_guid(mgr, msg.u.conn_stat.guid);

			if (!mstb) {
				DRM_DEBUG_KMS("Got MST reply from unknown device %d\n", mgr->up_req_recv.initial_hdr.lct);
				memset(&mgr->up_req_recv, 0, sizeof(struct drm_dp_sideband_msg_rx));
				return 0;
			}

			drm_dp_update_port(mstb, &msg.u.conn_stat);

			DRM_DEBUG_KMS("Got CSN: pn: %d ldps:%d ddps: %d mcs: %d ip: %d pdt: %d\n", msg.u.conn_stat.port_number, msg.u.conn_stat.legacy_device_plug_status, msg.u.conn_stat.displayport_device_plug_status, msg.u.conn_stat.message_capability_status, msg.u.conn_stat.input_port, msg.u.conn_stat.peer_device_type);
			(*mgr->cbs->hotplug)(mgr);

		} else if (msg.req_type == DP_RESOURCE_STATUS_NOTIFY) {
			drm_dp_send_up_ack_reply(mgr, mgr->mst_primary, msg.req_type, seqno, false);
			if (!mstb)
				mstb = drm_dp_get_mst_branch_device_by_guid(mgr, msg.u.resource_stat.guid);

			if (!mstb) {
				DRM_DEBUG_KMS("Got MST reply from unknown device %d\n", mgr->up_req_recv.initial_hdr.lct);
				memset(&mgr->up_req_recv, 0, sizeof(struct drm_dp_sideband_msg_rx));
				return 0;
			}

			DRM_DEBUG_KMS("Got RSN: pn: %d avail_pbn %d\n", msg.u.resource_stat.port_number, msg.u.resource_stat.available_pbn);
		}

		if (mstb)
			drm_dp_put_mst_branch_device(mstb);

		memset(&mgr->up_req_recv, 0, sizeof(struct drm_dp_sideband_msg_rx));
	}
	return ret;
}

/**
 * drm_dp_mst_hpd_irq() - MST hotplug IRQ notify
 * @mgr: manager to notify irq for.
 * @esi: 4 bytes from SINK_COUNT_ESI
 * @handled: whether the hpd interrupt was consumed or not
 *
 * This should be called from the driver when it detects a short IRQ,
 * along with the value of the DEVICE_SERVICE_IRQ_VECTOR_ESI0. The
 * topology manager will process the sideband messages received as a result
 * of this.
 */
int drm_dp_mst_hpd_irq(struct drm_dp_mst_topology_mgr *mgr, u8 *esi, bool *handled)
{
	int ret = 0;
	int sc;
	*handled = false;
	sc = esi[0] & 0x3f;

	if (sc != mgr->sink_count) {
		mgr->sink_count = sc;
		*handled = true;
	}

	if (esi[1] & DP_DOWN_REP_MSG_RDY) {
		ret = drm_dp_mst_handle_down_rep(mgr);
		*handled = true;
	}

	if (esi[1] & DP_UP_REQ_MSG_RDY) {
		ret |= drm_dp_mst_handle_up_req(mgr);
		*handled = true;
	}

	drm_dp_mst_kick_tx(mgr);
	return ret;
}
EXPORT_SYMBOL(drm_dp_mst_hpd_irq);

/**
 * drm_dp_mst_detect_port() - get connection status for an MST port
 * @connector: DRM connector for this port
 * @mgr: manager for this port
 * @port: unverified pointer to a port
 *
 * This returns the current connection state for a port. It validates the
 * port pointer still exists so the caller doesn't require a reference
 */
enum drm_connector_status drm_dp_mst_detect_port(struct drm_connector *connector,
						 struct drm_dp_mst_topology_mgr *mgr, struct drm_dp_mst_port *port)
{
	enum drm_connector_status status = connector_status_disconnected;

	/* we need to search for the port in the mgr in case its gone */
	port = drm_dp_get_validated_port_ref(mgr, port);
	if (!port)
		return connector_status_disconnected;

	if (!port->ddps)
		goto out;

	switch (port->pdt) {
	case DP_PEER_DEVICE_NONE:
	case DP_PEER_DEVICE_MST_BRANCHING:
		break;

	case DP_PEER_DEVICE_SST_SINK:
		status = connector_status_connected;
		/* for logical ports - cache the EDID */
		if (port->port_num >= 8 && !port->cached_edid) {
			port->cached_edid = drm_get_edid(connector, &port->aux.ddc);
		}
		break;
	case DP_PEER_DEVICE_DP_LEGACY_CONV:
		if (port->ldps)
			status = connector_status_connected;
		break;
	}
out:
	drm_dp_put_port(port);
	return status;
}
EXPORT_SYMBOL(drm_dp_mst_detect_port);

/**
 * drm_dp_mst_port_has_audio() - Check whether port has audio capability or not
 * @mgr: manager for this port
 * @port: unverified pointer to a port.
 *
 * This returns whether the port supports audio or not.
 */
bool drm_dp_mst_port_has_audio(struct drm_dp_mst_topology_mgr *mgr,
					struct drm_dp_mst_port *port)
{
	bool ret = false;

	port = drm_dp_get_validated_port_ref(mgr, port);
	if (!port)
		return ret;
	ret = port->has_audio;
	drm_dp_put_port(port);
	return ret;
}
EXPORT_SYMBOL(drm_dp_mst_port_has_audio);

/**
 * drm_dp_mst_get_edid() - get EDID for an MST port
 * @connector: toplevel connector to get EDID for
 * @mgr: manager for this port
 * @port: unverified pointer to a port.
 *
 * This returns an EDID for the port connected to a connector,
 * It validates the pointer still exists so the caller doesn't require a
 * reference.
 */
struct edid *drm_dp_mst_get_edid(struct drm_connector *connector, struct drm_dp_mst_topology_mgr *mgr, struct drm_dp_mst_port *port)
{
	struct edid *edid = NULL;

	/* we need to search for the port in the mgr in case its gone */
	port = drm_dp_get_validated_port_ref(mgr, port);
	if (!port)
		return NULL;

	if (port->cached_edid)
		edid = drm_edid_duplicate(port->cached_edid);
	else {
		edid = drm_get_edid(connector, &port->aux.ddc);
		drm_mode_connector_set_tile_property(connector);
	}
	port->has_audio = drm_detect_monitor_audio(edid);
	drm_dp_put_port(port);
	return edid;
}
EXPORT_SYMBOL(drm_dp_mst_get_edid);

/**
 * drm_dp_find_vcpi_slots() - find slots for this PBN value
 * @mgr: manager to use
 * @pbn: payload bandwidth to convert into slots.
 */
int drm_dp_find_vcpi_slots(struct drm_dp_mst_topology_mgr *mgr,
			   int pbn)
{
	int num_slots;

	num_slots = DIV_ROUND_UP(pbn, mgr->pbn_div);

	/* max. time slots - one slot for MTP header */
	if (num_slots > 63)
		return -ENOSPC;
	return num_slots;
}
EXPORT_SYMBOL(drm_dp_find_vcpi_slots);

static int drm_dp_init_vcpi(struct drm_dp_mst_topology_mgr *mgr,
			    struct drm_dp_vcpi *vcpi, int pbn, int slots)
{
	int ret;

	/* max. time slots - one slot for MTP header */
	if (slots > 63)
		return -ENOSPC;

	vcpi->pbn = pbn;
	vcpi->aligned_pbn = slots * mgr->pbn_div;
	vcpi->num_slots = slots;

	ret = drm_dp_mst_assign_payload_id(mgr, vcpi);
	if (ret < 0)
		return ret;
	return 0;
}

/**
 * drm_dp_atomic_find_vcpi_slots() - Find and add vcpi slots to the state
 * @state: global atomic state
 * @mgr: MST topology manager for the port
 * @port: port to find vcpi slots for
 * @pbn: bandwidth required for the mode in PBN
 *
 * RETURNS:
 * Total slots in the atomic state assigned for this port or error
 */
int drm_dp_atomic_find_vcpi_slots(struct drm_atomic_state *state,
				  struct drm_dp_mst_topology_mgr *mgr,
				  struct drm_dp_mst_port *port, int pbn)
{
	struct drm_dp_mst_topology_state *topology_state;
	int req_slots;

	topology_state = drm_atomic_get_mst_topology_state(state, mgr);
<<<<<<< HEAD
	if (topology_state == NULL)
		return -ENOMEM;
=======
	if (IS_ERR(topology_state))
		return PTR_ERR(topology_state);
>>>>>>> bb176f67

	port = drm_dp_get_validated_port_ref(mgr, port);
	if (port == NULL)
		return -EINVAL;
	req_slots = DIV_ROUND_UP(pbn, mgr->pbn_div);
	DRM_DEBUG_KMS("vcpi slots req=%d, avail=%d\n",
			req_slots, topology_state->avail_slots);

	if (req_slots > topology_state->avail_slots) {
		drm_dp_put_port(port);
		return -ENOSPC;
	}

	topology_state->avail_slots -= req_slots;
	DRM_DEBUG_KMS("vcpi slots avail=%d", topology_state->avail_slots);

	drm_dp_put_port(port);
	return req_slots;
}
EXPORT_SYMBOL(drm_dp_atomic_find_vcpi_slots);

/**
 * drm_dp_atomic_release_vcpi_slots() - Release allocated vcpi slots
 * @state: global atomic state
 * @mgr: MST topology manager for the port
 * @slots: number of vcpi slots to release
 *
 * RETURNS:
 * 0 if @slots were added back to &drm_dp_mst_topology_state->avail_slots or
 * negative error code
 */
int drm_dp_atomic_release_vcpi_slots(struct drm_atomic_state *state,
				     struct drm_dp_mst_topology_mgr *mgr,
				     int slots)
{
	struct drm_dp_mst_topology_state *topology_state;

	topology_state = drm_atomic_get_mst_topology_state(state, mgr);
<<<<<<< HEAD
	if (topology_state == NULL)
		return -ENOMEM;
=======
	if (IS_ERR(topology_state))
		return PTR_ERR(topology_state);
>>>>>>> bb176f67

	/* We cannot rely on port->vcpi.num_slots to update
	 * topology_state->avail_slots as the port may not exist if the parent
	 * branch device was unplugged. This should be fixed by tracking
	 * per-port slot allocation in drm_dp_mst_topology_state instead of
	 * depending on the caller to tell us how many slots to release.
	 */
	topology_state->avail_slots += slots;
	DRM_DEBUG_KMS("vcpi slots released=%d, avail=%d\n",
			slots, topology_state->avail_slots);

	return 0;
}
EXPORT_SYMBOL(drm_dp_atomic_release_vcpi_slots);

/**
 * drm_dp_mst_allocate_vcpi() - Allocate a virtual channel
 * @mgr: manager for this port
 * @port: port to allocate a virtual channel for.
 * @pbn: payload bandwidth number to request
 * @slots: returned number of slots for this PBN.
 */
bool drm_dp_mst_allocate_vcpi(struct drm_dp_mst_topology_mgr *mgr,
			      struct drm_dp_mst_port *port, int pbn, int slots)
{
	int ret;

	port = drm_dp_get_validated_port_ref(mgr, port);
	if (!port)
		return false;

	if (slots < 0)
		return false;

	if (port->vcpi.vcpi > 0) {
		DRM_DEBUG_KMS("payload: vcpi %d already allocated for pbn %d - requested pbn %d\n", port->vcpi.vcpi, port->vcpi.pbn, pbn);
		if (pbn == port->vcpi.pbn) {
			drm_dp_put_port(port);
			return true;
		}
	}

	ret = drm_dp_init_vcpi(mgr, &port->vcpi, pbn, slots);
	if (ret) {
		DRM_DEBUG_KMS("failed to init vcpi slots=%d max=63 ret=%d\n",
				DIV_ROUND_UP(pbn, mgr->pbn_div), ret);
		goto out;
	}
	DRM_DEBUG_KMS("initing vcpi for pbn=%d slots=%d\n",
			pbn, port->vcpi.num_slots);

	drm_dp_put_port(port);
	return true;
out:
	return false;
}
EXPORT_SYMBOL(drm_dp_mst_allocate_vcpi);

int drm_dp_mst_get_vcpi_slots(struct drm_dp_mst_topology_mgr *mgr, struct drm_dp_mst_port *port)
{
	int slots = 0;
	port = drm_dp_get_validated_port_ref(mgr, port);
	if (!port)
		return slots;

	slots = port->vcpi.num_slots;
	drm_dp_put_port(port);
	return slots;
}
EXPORT_SYMBOL(drm_dp_mst_get_vcpi_slots);

/**
 * drm_dp_mst_reset_vcpi_slots() - Reset number of slots to 0 for VCPI
 * @mgr: manager for this port
 * @port: unverified pointer to a port.
 *
 * This just resets the number of slots for the ports VCPI for later programming.
 */
void drm_dp_mst_reset_vcpi_slots(struct drm_dp_mst_topology_mgr *mgr, struct drm_dp_mst_port *port)
{
	port = drm_dp_get_validated_port_ref(mgr, port);
	if (!port)
		return;
	port->vcpi.num_slots = 0;
	drm_dp_put_port(port);
}
EXPORT_SYMBOL(drm_dp_mst_reset_vcpi_slots);

/**
 * drm_dp_mst_deallocate_vcpi() - deallocate a VCPI
 * @mgr: manager for this port
 * @port: unverified port to deallocate vcpi for
 */
void drm_dp_mst_deallocate_vcpi(struct drm_dp_mst_topology_mgr *mgr, struct drm_dp_mst_port *port)
{
	port = drm_dp_get_validated_port_ref(mgr, port);
	if (!port)
		return;

	drm_dp_mst_put_payload_id(mgr, port->vcpi.vcpi);
	port->vcpi.num_slots = 0;
	port->vcpi.pbn = 0;
	port->vcpi.aligned_pbn = 0;
	port->vcpi.vcpi = 0;
	drm_dp_put_port(port);
}
EXPORT_SYMBOL(drm_dp_mst_deallocate_vcpi);

static int drm_dp_dpcd_write_payload(struct drm_dp_mst_topology_mgr *mgr,
				     int id, struct drm_dp_payload *payload)
{
	u8 payload_alloc[3], status;
	int ret;
	int retries = 0;

	drm_dp_dpcd_writeb(mgr->aux, DP_PAYLOAD_TABLE_UPDATE_STATUS,
			   DP_PAYLOAD_TABLE_UPDATED);

	payload_alloc[0] = id;
	payload_alloc[1] = payload->start_slot;
	payload_alloc[2] = payload->num_slots;

	ret = drm_dp_dpcd_write(mgr->aux, DP_PAYLOAD_ALLOCATE_SET, payload_alloc, 3);
	if (ret != 3) {
		DRM_DEBUG_KMS("failed to write payload allocation %d\n", ret);
		goto fail;
	}

retry:
	ret = drm_dp_dpcd_readb(mgr->aux, DP_PAYLOAD_TABLE_UPDATE_STATUS, &status);
	if (ret < 0) {
		DRM_DEBUG_KMS("failed to read payload table status %d\n", ret);
		goto fail;
	}

	if (!(status & DP_PAYLOAD_TABLE_UPDATED)) {
		retries++;
		if (retries < 20) {
			usleep_range(10000, 20000);
			goto retry;
		}
		DRM_DEBUG_KMS("status not set after read payload table status %d\n", status);
		ret = -EINVAL;
		goto fail;
	}
	ret = 0;
fail:
	return ret;
}


/**
 * drm_dp_check_act_status() - Check ACT handled status.
 * @mgr: manager to use
 *
 * Check the payload status bits in the DPCD for ACT handled completion.
 */
int drm_dp_check_act_status(struct drm_dp_mst_topology_mgr *mgr)
{
	u8 status;
	int ret;
	int count = 0;

	do {
		ret = drm_dp_dpcd_readb(mgr->aux, DP_PAYLOAD_TABLE_UPDATE_STATUS, &status);

		if (ret < 0) {
			DRM_DEBUG_KMS("failed to read payload table status %d\n", ret);
			goto fail;
		}

		if (status & DP_PAYLOAD_ACT_HANDLED)
			break;
		count++;
		udelay(100);

	} while (count < 30);

	if (!(status & DP_PAYLOAD_ACT_HANDLED)) {
		DRM_DEBUG_KMS("failed to get ACT bit %d after %d retries\n", status, count);
		ret = -EINVAL;
		goto fail;
	}
	return 0;
fail:
	return ret;
}
EXPORT_SYMBOL(drm_dp_check_act_status);

/**
 * drm_dp_calc_pbn_mode() - Calculate the PBN for a mode.
 * @clock: dot clock for the mode
 * @bpp: bpp for the mode.
 *
 * This uses the formula in the spec to calculate the PBN value for a mode.
 */
int drm_dp_calc_pbn_mode(int clock, int bpp)
{
	u64 kbps;
	s64 peak_kbps;
	u32 numerator;
	u32 denominator;

	kbps = clock * bpp;

	/*
	 * margin 5300ppm + 300ppm ~ 0.6% as per spec, factor is 1.006
	 * The unit of 54/64Mbytes/sec is an arbitrary unit chosen based on
	 * common multiplier to render an integer PBN for all link rate/lane
	 * counts combinations
	 * calculate
	 * peak_kbps *= (1006/1000)
	 * peak_kbps *= (64/54)
	 * peak_kbps *= 8    convert to bytes
	 */

	numerator = 64 * 1006;
	denominator = 54 * 8 * 1000 * 1000;

	kbps *= numerator;
	peak_kbps = drm_fixp_from_fraction(kbps, denominator);

	return drm_fixp2int_ceil(peak_kbps);
}
EXPORT_SYMBOL(drm_dp_calc_pbn_mode);

static int test_calc_pbn_mode(void)
{
	int ret;
	ret = drm_dp_calc_pbn_mode(154000, 30);
	if (ret != 689) {
		DRM_ERROR("PBN calculation test failed - clock %d, bpp %d, expected PBN %d, actual PBN %d.\n",
				154000, 30, 689, ret);
		return -EINVAL;
	}
	ret = drm_dp_calc_pbn_mode(234000, 30);
	if (ret != 1047) {
		DRM_ERROR("PBN calculation test failed - clock %d, bpp %d, expected PBN %d, actual PBN %d.\n",
				234000, 30, 1047, ret);
		return -EINVAL;
	}
	ret = drm_dp_calc_pbn_mode(297000, 24);
	if (ret != 1063) {
		DRM_ERROR("PBN calculation test failed - clock %d, bpp %d, expected PBN %d, actual PBN %d.\n",
				297000, 24, 1063, ret);
		return -EINVAL;
	}
	return 0;
}

/* we want to kick the TX after we've ack the up/down IRQs. */
static void drm_dp_mst_kick_tx(struct drm_dp_mst_topology_mgr *mgr)
{
	queue_work(system_long_wq, &mgr->tx_work);
}

static void drm_dp_mst_dump_mstb(struct seq_file *m,
				 struct drm_dp_mst_branch *mstb)
{
	struct drm_dp_mst_port *port;
	int tabs = mstb->lct;
	char prefix[10];
	int i;

	for (i = 0; i < tabs; i++)
		prefix[i] = '\t';
	prefix[i] = '\0';

	seq_printf(m, "%smst: %p, %d\n", prefix, mstb, mstb->num_ports);
	list_for_each_entry(port, &mstb->ports, next) {
		seq_printf(m, "%sport: %d: input: %d: pdt: %d, ddps: %d ldps: %d, sdp: %d/%d, %p, conn: %p\n", prefix, port->port_num, port->input, port->pdt, port->ddps, port->ldps, port->num_sdp_streams, port->num_sdp_stream_sinks, port, port->connector);
		if (port->mstb)
			drm_dp_mst_dump_mstb(m, port->mstb);
	}
}

static bool dump_dp_payload_table(struct drm_dp_mst_topology_mgr *mgr,
				  char *buf)
{
	int i;

	for (i = 0; i < 64; i += 16) {
		if (drm_dp_dpcd_read(mgr->aux,
				     DP_PAYLOAD_TABLE_UPDATE_STATUS + i,
				     &buf[i], 16) != 16)
			return false;
	}
	return true;
}

static void fetch_monitor_name(struct drm_dp_mst_topology_mgr *mgr,
			       struct drm_dp_mst_port *port, char *name,
			       int namelen)
{
	struct edid *mst_edid;

	mst_edid = drm_dp_mst_get_edid(port->connector, mgr, port);
	drm_edid_get_monitor_name(mst_edid, name, namelen);
}

/**
 * drm_dp_mst_dump_topology(): dump topology to seq file.
 * @m: seq_file to dump output to
 * @mgr: manager to dump current topology for.
 *
 * helper to dump MST topology to a seq file for debugfs.
 */
void drm_dp_mst_dump_topology(struct seq_file *m,
			      struct drm_dp_mst_topology_mgr *mgr)
{
	int i;
	struct drm_dp_mst_port *port;

	mutex_lock(&mgr->lock);
	if (mgr->mst_primary)
		drm_dp_mst_dump_mstb(m, mgr->mst_primary);

	/* dump VCPIs */
	mutex_unlock(&mgr->lock);

	mutex_lock(&mgr->payload_lock);
	seq_printf(m, "vcpi: %lx %lx %d\n", mgr->payload_mask, mgr->vcpi_mask,
		mgr->max_payloads);

	for (i = 0; i < mgr->max_payloads; i++) {
		if (mgr->proposed_vcpis[i]) {
			char name[14];

			port = container_of(mgr->proposed_vcpis[i], struct drm_dp_mst_port, vcpi);
			fetch_monitor_name(mgr, port, name, sizeof(name));
			seq_printf(m, "vcpi %d: %d %d %d sink name: %s\n", i,
				   port->port_num, port->vcpi.vcpi,
				   port->vcpi.num_slots,
				   (*name != 0) ? name :  "Unknown");
		} else
			seq_printf(m, "vcpi %d:unused\n", i);
	}
	for (i = 0; i < mgr->max_payloads; i++) {
		seq_printf(m, "payload %d: %d, %d, %d\n",
			   i,
			   mgr->payloads[i].payload_state,
			   mgr->payloads[i].start_slot,
			   mgr->payloads[i].num_slots);


	}
	mutex_unlock(&mgr->payload_lock);

	mutex_lock(&mgr->lock);
	if (mgr->mst_primary) {
		u8 buf[64];
		int ret;

		ret = drm_dp_dpcd_read(mgr->aux, DP_DPCD_REV, buf, DP_RECEIVER_CAP_SIZE);
		seq_printf(m, "dpcd: %*ph\n", DP_RECEIVER_CAP_SIZE, buf);
		ret = drm_dp_dpcd_read(mgr->aux, DP_FAUX_CAP, buf, 2);
		seq_printf(m, "faux/mst: %*ph\n", 2, buf);
		ret = drm_dp_dpcd_read(mgr->aux, DP_MSTM_CTRL, buf, 1);
		seq_printf(m, "mst ctrl: %*ph\n", 1, buf);

		/* dump the standard OUI branch header */
		ret = drm_dp_dpcd_read(mgr->aux, DP_BRANCH_OUI, buf, DP_BRANCH_OUI_HEADER_SIZE);
		seq_printf(m, "branch oui: %*phN devid: ", 3, buf);
		for (i = 0x3; i < 0x8 && buf[i]; i++)
			seq_printf(m, "%c", buf[i]);
		seq_printf(m, " revision: hw: %x.%x sw: %x.%x\n",
			   buf[0x9] >> 4, buf[0x9] & 0xf, buf[0xa], buf[0xb]);
		if (dump_dp_payload_table(mgr, buf))
			seq_printf(m, "payload table: %*ph\n", 63, buf);

	}

	mutex_unlock(&mgr->lock);

}
EXPORT_SYMBOL(drm_dp_mst_dump_topology);

static void drm_dp_tx_work(struct work_struct *work)
{
	struct drm_dp_mst_topology_mgr *mgr = container_of(work, struct drm_dp_mst_topology_mgr, tx_work);

	mutex_lock(&mgr->qlock);
	if (!list_empty(&mgr->tx_msg_downq))
		process_single_down_tx_qlock(mgr);
	mutex_unlock(&mgr->qlock);
}

static void drm_dp_free_mst_port(struct kref *kref)
{
	struct drm_dp_mst_port *port = container_of(kref, struct drm_dp_mst_port, kref);
	kref_put(&port->parent->kref, drm_dp_free_mst_branch_device);
	kfree(port);
}

static void drm_dp_destroy_connector_work(struct work_struct *work)
{
	struct drm_dp_mst_topology_mgr *mgr = container_of(work, struct drm_dp_mst_topology_mgr, destroy_connector_work);
	struct drm_dp_mst_port *port;
	bool send_hotplug = false;
	/*
	 * Not a regular list traverse as we have to drop the destroy
	 * connector lock before destroying the connector, to avoid AB->BA
	 * ordering between this lock and the config mutex.
	 */
	for (;;) {
		mutex_lock(&mgr->destroy_connector_lock);
		port = list_first_entry_or_null(&mgr->destroy_connector_list, struct drm_dp_mst_port, next);
		if (!port) {
			mutex_unlock(&mgr->destroy_connector_lock);
			break;
		}
		list_del(&port->next);
		mutex_unlock(&mgr->destroy_connector_lock);

		kref_init(&port->kref);
		INIT_LIST_HEAD(&port->next);

		mgr->cbs->destroy_connector(mgr, port->connector);

		drm_dp_port_teardown_pdt(port, port->pdt);
		port->pdt = DP_PEER_DEVICE_NONE;

		if (!port->input && port->vcpi.vcpi > 0) {
			drm_dp_mst_reset_vcpi_slots(mgr, port);
			drm_dp_update_payload_part1(mgr);
			drm_dp_mst_put_payload_id(mgr, port->vcpi.vcpi);
		}

		kref_put(&port->kref, drm_dp_free_mst_port);
		send_hotplug = true;
	}
	if (send_hotplug)
		(*mgr->cbs->hotplug)(mgr);
}

<<<<<<< HEAD
void *drm_dp_mst_duplicate_state(struct drm_atomic_state *state, void *obj)
{
	struct drm_dp_mst_topology_mgr *mgr = obj;
	struct drm_dp_mst_topology_state *new_mst_state;

	if (WARN_ON(!mgr->state))
		return NULL;

	new_mst_state = kmemdup(mgr->state, sizeof(*new_mst_state), GFP_KERNEL);
	if (new_mst_state)
		new_mst_state->state = state;
	return new_mst_state;
}

void drm_dp_mst_swap_state(void *obj, void **obj_state_ptr)
{
	struct drm_dp_mst_topology_mgr *mgr = obj;
	struct drm_dp_mst_topology_state **topology_state_ptr;

	topology_state_ptr = (struct drm_dp_mst_topology_state **)obj_state_ptr;

	mgr->state->state = (*topology_state_ptr)->state;
	swap(*topology_state_ptr, mgr->state);
	mgr->state->state = NULL;
}

void drm_dp_mst_destroy_state(void *obj_state)
{
	kfree(obj_state);
}

static const struct drm_private_state_funcs mst_state_funcs = {
	.duplicate_state = drm_dp_mst_duplicate_state,
	.swap_state = drm_dp_mst_swap_state,
	.destroy_state = drm_dp_mst_destroy_state,
=======
static struct drm_private_state *
drm_dp_mst_duplicate_state(struct drm_private_obj *obj)
{
	struct drm_dp_mst_topology_state *state;

	state = kmemdup(obj->state, sizeof(*state), GFP_KERNEL);
	if (!state)
		return NULL;

	__drm_atomic_helper_private_obj_duplicate_state(obj, &state->base);

	return &state->base;
}

static void drm_dp_mst_destroy_state(struct drm_private_obj *obj,
				     struct drm_private_state *state)
{
	struct drm_dp_mst_topology_state *mst_state =
		to_dp_mst_topology_state(state);

	kfree(mst_state);
}

static const struct drm_private_state_funcs mst_state_funcs = {
	.atomic_duplicate_state = drm_dp_mst_duplicate_state,
	.atomic_destroy_state = drm_dp_mst_destroy_state,
>>>>>>> bb176f67
};

/**
 * drm_atomic_get_mst_topology_state: get MST topology state
 *
 * @state: global atomic state
 * @mgr: MST topology manager, also the private object in this case
 *
 * This function wraps drm_atomic_get_priv_obj_state() passing in the MST atomic
 * state vtable so that the private object state returned is that of a MST
 * topology object. Also, drm_atomic_get_private_obj_state() expects the caller
 * to care of the locking, so warn if don't hold the connection_mutex.
 *
 * RETURNS:
 *
 * The MST topology state or error pointer.
 */
struct drm_dp_mst_topology_state *drm_atomic_get_mst_topology_state(struct drm_atomic_state *state,
								    struct drm_dp_mst_topology_mgr *mgr)
{
	struct drm_device *dev = mgr->dev;

	WARN_ON(!drm_modeset_is_locked(&dev->mode_config.connection_mutex));
<<<<<<< HEAD
	return drm_atomic_get_private_obj_state(state, mgr,
						&mst_state_funcs);
=======
	return to_dp_mst_topology_state(drm_atomic_get_private_obj_state(state, &mgr->base));
>>>>>>> bb176f67
}
EXPORT_SYMBOL(drm_atomic_get_mst_topology_state);

/**
 * drm_dp_mst_topology_mgr_init - initialise a topology manager
 * @mgr: manager struct to initialise
 * @dev: device providing this structure - for i2c addition.
 * @aux: DP helper aux channel to talk to this device
 * @max_dpcd_transaction_bytes: hw specific DPCD transaction limit
 * @max_payloads: maximum number of payloads this GPU can source
 * @conn_base_id: the connector object ID the MST device is connected to.
 *
 * Return 0 for success, or negative error code on failure
 */
int drm_dp_mst_topology_mgr_init(struct drm_dp_mst_topology_mgr *mgr,
				 struct drm_device *dev, struct drm_dp_aux *aux,
				 int max_dpcd_transaction_bytes,
				 int max_payloads, int conn_base_id)
{
	struct drm_dp_mst_topology_state *mst_state;

	mutex_init(&mgr->lock);
	mutex_init(&mgr->qlock);
	mutex_init(&mgr->payload_lock);
	mutex_init(&mgr->destroy_connector_lock);
	INIT_LIST_HEAD(&mgr->tx_msg_downq);
	INIT_LIST_HEAD(&mgr->destroy_connector_list);
	INIT_WORK(&mgr->work, drm_dp_mst_link_probe_work);
	INIT_WORK(&mgr->tx_work, drm_dp_tx_work);
	INIT_WORK(&mgr->destroy_connector_work, drm_dp_destroy_connector_work);
	init_waitqueue_head(&mgr->tx_waitq);
	mgr->dev = dev;
	mgr->aux = aux;
	mgr->max_dpcd_transaction_bytes = max_dpcd_transaction_bytes;
	mgr->max_payloads = max_payloads;
	mgr->conn_base_id = conn_base_id;
	if (max_payloads + 1 > sizeof(mgr->payload_mask) * 8 ||
	    max_payloads + 1 > sizeof(mgr->vcpi_mask) * 8)
		return -EINVAL;
	mgr->payloads = kcalloc(max_payloads, sizeof(struct drm_dp_payload), GFP_KERNEL);
	if (!mgr->payloads)
		return -ENOMEM;
	mgr->proposed_vcpis = kcalloc(max_payloads, sizeof(struct drm_dp_vcpi *), GFP_KERNEL);
	if (!mgr->proposed_vcpis)
		return -ENOMEM;
	set_bit(0, &mgr->payload_mask);
	if (test_calc_pbn_mode() < 0)
		DRM_ERROR("MST PBN self-test failed\n");

<<<<<<< HEAD
	mgr->state = kzalloc(sizeof(*mgr->state), GFP_KERNEL);
	if (mgr->state == NULL)
		return -ENOMEM;
	mgr->state->mgr = mgr;

	/* max. time slots - one slot for MTP header */
	mgr->state->avail_slots = 63;
	mgr->funcs = &mst_state_funcs;
=======
	mst_state = kzalloc(sizeof(*mst_state), GFP_KERNEL);
	if (mst_state == NULL)
		return -ENOMEM;

	mst_state->mgr = mgr;

	/* max. time slots - one slot for MTP header */
	mst_state->avail_slots = 63;

	drm_atomic_private_obj_init(&mgr->base,
				    &mst_state->base,
				    &mst_state_funcs);
>>>>>>> bb176f67

	return 0;
}
EXPORT_SYMBOL(drm_dp_mst_topology_mgr_init);

/**
 * drm_dp_mst_topology_mgr_destroy() - destroy topology manager.
 * @mgr: manager to destroy
 */
void drm_dp_mst_topology_mgr_destroy(struct drm_dp_mst_topology_mgr *mgr)
{
	flush_work(&mgr->work);
	flush_work(&mgr->destroy_connector_work);
	mutex_lock(&mgr->payload_lock);
	kfree(mgr->payloads);
	mgr->payloads = NULL;
	kfree(mgr->proposed_vcpis);
	mgr->proposed_vcpis = NULL;
	mutex_unlock(&mgr->payload_lock);
	mgr->dev = NULL;
	mgr->aux = NULL;
<<<<<<< HEAD
	kfree(mgr->state);
	mgr->state = NULL;
=======
	drm_atomic_private_obj_fini(&mgr->base);
>>>>>>> bb176f67
	mgr->funcs = NULL;
}
EXPORT_SYMBOL(drm_dp_mst_topology_mgr_destroy);

/* I2C device */
static int drm_dp_mst_i2c_xfer(struct i2c_adapter *adapter, struct i2c_msg *msgs,
			       int num)
{
	struct drm_dp_aux *aux = adapter->algo_data;
	struct drm_dp_mst_port *port = container_of(aux, struct drm_dp_mst_port, aux);
	struct drm_dp_mst_branch *mstb;
	struct drm_dp_mst_topology_mgr *mgr = port->mgr;
	unsigned int i;
	bool reading = false;
	struct drm_dp_sideband_msg_req_body msg;
	struct drm_dp_sideband_msg_tx *txmsg = NULL;
	int ret;

	mstb = drm_dp_get_validated_mstb_ref(mgr, port->parent);
	if (!mstb)
		return -EREMOTEIO;

	/* construct i2c msg */
	/* see if last msg is a read */
	if (msgs[num - 1].flags & I2C_M_RD)
		reading = true;

	if (!reading || (num - 1 > DP_REMOTE_I2C_READ_MAX_TRANSACTIONS)) {
		DRM_DEBUG_KMS("Unsupported I2C transaction for MST device\n");
		ret = -EIO;
		goto out;
	}

	memset(&msg, 0, sizeof(msg));
	msg.req_type = DP_REMOTE_I2C_READ;
	msg.u.i2c_read.num_transactions = num - 1;
	msg.u.i2c_read.port_number = port->port_num;
	for (i = 0; i < num - 1; i++) {
		msg.u.i2c_read.transactions[i].i2c_dev_id = msgs[i].addr;
		msg.u.i2c_read.transactions[i].num_bytes = msgs[i].len;
		msg.u.i2c_read.transactions[i].bytes = msgs[i].buf;
	}
	msg.u.i2c_read.read_i2c_device_id = msgs[num - 1].addr;
	msg.u.i2c_read.num_bytes_read = msgs[num - 1].len;

	txmsg = kzalloc(sizeof(*txmsg), GFP_KERNEL);
	if (!txmsg) {
		ret = -ENOMEM;
		goto out;
	}

	txmsg->dst = mstb;
	drm_dp_encode_sideband_req(&msg, txmsg);

	drm_dp_queue_down_tx(mgr, txmsg);

	ret = drm_dp_mst_wait_tx_reply(mstb, txmsg);
	if (ret > 0) {

		if (txmsg->reply.reply_type == 1) { /* got a NAK back */
			ret = -EREMOTEIO;
			goto out;
		}
		if (txmsg->reply.u.remote_i2c_read_ack.num_bytes != msgs[num - 1].len) {
			ret = -EIO;
			goto out;
		}
		memcpy(msgs[num - 1].buf, txmsg->reply.u.remote_i2c_read_ack.bytes, msgs[num - 1].len);
		ret = num;
	}
out:
	kfree(txmsg);
	drm_dp_put_mst_branch_device(mstb);
	return ret;
}

static u32 drm_dp_mst_i2c_functionality(struct i2c_adapter *adapter)
{
	return I2C_FUNC_I2C | I2C_FUNC_SMBUS_EMUL |
	       I2C_FUNC_SMBUS_READ_BLOCK_DATA |
	       I2C_FUNC_SMBUS_BLOCK_PROC_CALL |
	       I2C_FUNC_10BIT_ADDR;
}

static const struct i2c_algorithm drm_dp_mst_i2c_algo = {
	.functionality = drm_dp_mst_i2c_functionality,
	.master_xfer = drm_dp_mst_i2c_xfer,
};

/**
 * drm_dp_mst_register_i2c_bus() - register an I2C adapter for I2C-over-AUX
 * @aux: DisplayPort AUX channel
 *
 * Returns 0 on success or a negative error code on failure.
 */
static int drm_dp_mst_register_i2c_bus(struct drm_dp_aux *aux)
{
	aux->ddc.algo = &drm_dp_mst_i2c_algo;
	aux->ddc.algo_data = aux;
	aux->ddc.retries = 3;

	aux->ddc.class = I2C_CLASS_DDC;
	aux->ddc.owner = THIS_MODULE;
	aux->ddc.dev.parent = aux->dev;
	aux->ddc.dev.of_node = aux->dev->of_node;

	strlcpy(aux->ddc.name, aux->name ? aux->name : dev_name(aux->dev),
		sizeof(aux->ddc.name));

	return i2c_add_adapter(&aux->ddc);
}

/**
 * drm_dp_mst_unregister_i2c_bus() - unregister an I2C-over-AUX adapter
 * @aux: DisplayPort AUX channel
 */
static void drm_dp_mst_unregister_i2c_bus(struct drm_dp_aux *aux)
{
	i2c_del_adapter(&aux->ddc);
}<|MERGE_RESOLUTION|>--- conflicted
+++ resolved
@@ -2544,13 +2544,8 @@
 	int req_slots;
 
 	topology_state = drm_atomic_get_mst_topology_state(state, mgr);
-<<<<<<< HEAD
-	if (topology_state == NULL)
-		return -ENOMEM;
-=======
 	if (IS_ERR(topology_state))
 		return PTR_ERR(topology_state);
->>>>>>> bb176f67
 
 	port = drm_dp_get_validated_port_ref(mgr, port);
 	if (port == NULL)
@@ -2589,13 +2584,8 @@
 	struct drm_dp_mst_topology_state *topology_state;
 
 	topology_state = drm_atomic_get_mst_topology_state(state, mgr);
-<<<<<<< HEAD
-	if (topology_state == NULL)
-		return -ENOMEM;
-=======
 	if (IS_ERR(topology_state))
 		return PTR_ERR(topology_state);
->>>>>>> bb176f67
 
 	/* We cannot rely on port->vcpi.num_slots to update
 	 * topology_state->avail_slots as the port may not exist if the parent
@@ -3031,43 +3021,6 @@
 		(*mgr->cbs->hotplug)(mgr);
 }
 
-<<<<<<< HEAD
-void *drm_dp_mst_duplicate_state(struct drm_atomic_state *state, void *obj)
-{
-	struct drm_dp_mst_topology_mgr *mgr = obj;
-	struct drm_dp_mst_topology_state *new_mst_state;
-
-	if (WARN_ON(!mgr->state))
-		return NULL;
-
-	new_mst_state = kmemdup(mgr->state, sizeof(*new_mst_state), GFP_KERNEL);
-	if (new_mst_state)
-		new_mst_state->state = state;
-	return new_mst_state;
-}
-
-void drm_dp_mst_swap_state(void *obj, void **obj_state_ptr)
-{
-	struct drm_dp_mst_topology_mgr *mgr = obj;
-	struct drm_dp_mst_topology_state **topology_state_ptr;
-
-	topology_state_ptr = (struct drm_dp_mst_topology_state **)obj_state_ptr;
-
-	mgr->state->state = (*topology_state_ptr)->state;
-	swap(*topology_state_ptr, mgr->state);
-	mgr->state->state = NULL;
-}
-
-void drm_dp_mst_destroy_state(void *obj_state)
-{
-	kfree(obj_state);
-}
-
-static const struct drm_private_state_funcs mst_state_funcs = {
-	.duplicate_state = drm_dp_mst_duplicate_state,
-	.swap_state = drm_dp_mst_swap_state,
-	.destroy_state = drm_dp_mst_destroy_state,
-=======
 static struct drm_private_state *
 drm_dp_mst_duplicate_state(struct drm_private_obj *obj)
 {
@@ -3094,7 +3047,6 @@
 static const struct drm_private_state_funcs mst_state_funcs = {
 	.atomic_duplicate_state = drm_dp_mst_duplicate_state,
 	.atomic_destroy_state = drm_dp_mst_destroy_state,
->>>>>>> bb176f67
 };
 
 /**
@@ -3118,12 +3070,7 @@
 	struct drm_device *dev = mgr->dev;
 
 	WARN_ON(!drm_modeset_is_locked(&dev->mode_config.connection_mutex));
-<<<<<<< HEAD
-	return drm_atomic_get_private_obj_state(state, mgr,
-						&mst_state_funcs);
-=======
 	return to_dp_mst_topology_state(drm_atomic_get_private_obj_state(state, &mgr->base));
->>>>>>> bb176f67
 }
 EXPORT_SYMBOL(drm_atomic_get_mst_topology_state);
 
@@ -3173,16 +3120,6 @@
 	if (test_calc_pbn_mode() < 0)
 		DRM_ERROR("MST PBN self-test failed\n");
 
-<<<<<<< HEAD
-	mgr->state = kzalloc(sizeof(*mgr->state), GFP_KERNEL);
-	if (mgr->state == NULL)
-		return -ENOMEM;
-	mgr->state->mgr = mgr;
-
-	/* max. time slots - one slot for MTP header */
-	mgr->state->avail_slots = 63;
-	mgr->funcs = &mst_state_funcs;
-=======
 	mst_state = kzalloc(sizeof(*mst_state), GFP_KERNEL);
 	if (mst_state == NULL)
 		return -ENOMEM;
@@ -3195,7 +3132,6 @@
 	drm_atomic_private_obj_init(&mgr->base,
 				    &mst_state->base,
 				    &mst_state_funcs);
->>>>>>> bb176f67
 
 	return 0;
 }
@@ -3217,12 +3153,7 @@
 	mutex_unlock(&mgr->payload_lock);
 	mgr->dev = NULL;
 	mgr->aux = NULL;
-<<<<<<< HEAD
-	kfree(mgr->state);
-	mgr->state = NULL;
-=======
 	drm_atomic_private_obj_fini(&mgr->base);
->>>>>>> bb176f67
 	mgr->funcs = NULL;
 }
 EXPORT_SYMBOL(drm_dp_mst_topology_mgr_destroy);
