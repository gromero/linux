--- conflicted
+++ resolved
@@ -522,10 +522,6 @@
 	if (bo == bo_old)
 		return;
 
-<<<<<<< HEAD
-	if (bo_old && bo_old->is_primary) {
-		qxl_io_destroy_primary(qdev);
-=======
 	if (bo_old && bo_old->shadow && bo->shadow &&
 	    bo_old->shadow == bo->shadow) {
 		same_shadow = true;
@@ -534,22 +530,15 @@
 	if (bo_old && bo_old->is_primary) {
 		if (!same_shadow)
 			qxl_io_destroy_primary(qdev);
->>>>>>> 0c86a6bd
 		bo_old->is_primary = false;
 	}
 
 	if (!bo->is_primary) {
-<<<<<<< HEAD
-		qxl_io_create_primary(qdev, 0, bo);
-		bo->is_primary = true;
-	}
-=======
 		if (!same_shadow)
 			qxl_io_create_primary(qdev, 0, bo);
 		bo->is_primary = true;
 	}
 
->>>>>>> 0c86a6bd
 	qxl_draw_dirty_fb(qdev, qfb, bo, 0, 0, &norect, 1, 1);
 }
 
