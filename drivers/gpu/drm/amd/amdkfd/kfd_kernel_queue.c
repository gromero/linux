--- conflicted
+++ resolved
@@ -185,11 +185,7 @@
 		kq->mqd->destroy_mqd(kq->mqd,
 					kq->queue->mqd,
 					KFD_PREEMPT_TYPE_WAVEFRONT_RESET,
-<<<<<<< HEAD
-					QUEUE_PREEMPT_DEFAULT_TIMEOUT_MS,
-=======
 					KFD_UNMAP_LATENCY_MS,
->>>>>>> 0c86a6bd
 					kq->queue->pipe,
 					kq->queue->queue);
 	else if (kq->queue->properties.type == KFD_QUEUE_TYPE_DIQ)
