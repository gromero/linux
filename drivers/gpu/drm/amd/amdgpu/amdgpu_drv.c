/**
 * \file amdgpu_drv.c
 * AMD Amdgpu driver
 *
 * \author Gareth Hughes <gareth@valinux.com>
 */

/*
 * Copyright 2000 VA Linux Systems, Inc., Sunnyvale, California.
 * All Rights Reserved.
 *
 * Permission is hereby granted, free of charge, to any person obtaining a
 * copy of this software and associated documentation files (the "Software"),
 * to deal in the Software without restriction, including without limitation
 * the rights to use, copy, modify, merge, publish, distribute, sublicense,
 * and/or sell copies of the Software, and to permit persons to whom the
 * Software is furnished to do so, subject to the following conditions:
 *
 * The above copyright notice and this permission notice (including the next
 * paragraph) shall be included in all copies or substantial portions of the
 * Software.
 *
 * THE SOFTWARE IS PROVIDED "AS IS", WITHOUT WARRANTY OF ANY KIND, EXPRESS OR
 * IMPLIED, INCLUDING BUT NOT LIMITED TO THE WARRANTIES OF MERCHANTABILITY,
 * FITNESS FOR A PARTICULAR PURPOSE AND NONINFRINGEMENT.  IN NO EVENT SHALL
 * VA LINUX SYSTEMS AND/OR ITS SUPPLIERS BE LIABLE FOR ANY CLAIM, DAMAGES OR
 * OTHER LIABILITY, WHETHER IN AN ACTION OF CONTRACT, TORT OR OTHERWISE,
 * ARISING FROM, OUT OF OR IN CONNECTION WITH THE SOFTWARE OR THE USE OR
 * OTHER DEALINGS IN THE SOFTWARE.
 */

#include <drm/drmP.h>
#include <drm/amdgpu_drm.h>
#include <drm/drm_gem.h>
#include "amdgpu_drv.h"

#include <drm/drm_pciids.h>
#include <linux/console.h>
#include <linux/module.h>
#include <linux/pm_runtime.h>
#include <linux/vga_switcheroo.h>
#include "drm_crtc_helper.h"

#include "amdgpu.h"
#include "amdgpu_irq.h"

#include "amdgpu_amdkfd.h"

/*
 * KMS wrapper.
 * - 3.0.0 - initial driver
 * - 3.1.0 - allow reading more status registers (GRBM, SRBM, SDMA, CP)
 */
#define KMS_DRIVER_MAJOR	3
#define KMS_DRIVER_MINOR	1
#define KMS_DRIVER_PATCHLEVEL	0

int amdgpu_vram_limit = 0;
int amdgpu_gart_size = -1; /* auto */
int amdgpu_benchmarking = 0;
int amdgpu_testing = 0;
int amdgpu_audio = -1;
int amdgpu_disp_priority = 0;
int amdgpu_hw_i2c = 0;
int amdgpu_pcie_gen2 = -1;
int amdgpu_msi = -1;
int amdgpu_lockup_timeout = 0;
int amdgpu_dpm = -1;
int amdgpu_smc_load_fw = 1;
int amdgpu_aspm = -1;
int amdgpu_runtime_pm = -1;
int amdgpu_hard_reset = 0;
unsigned amdgpu_ip_block_mask = 0xffffffff;
int amdgpu_bapm = -1;
int amdgpu_deep_color = 0;
int amdgpu_vm_size = 8;
int amdgpu_vm_block_size = -1;
int amdgpu_exp_hw_support = 0;
int amdgpu_enable_scheduler = 0;
int amdgpu_sched_jobs = 16;
int amdgpu_sched_hw_submission = 2;
<<<<<<< HEAD
=======
int amdgpu_enable_semaphores = 1;
>>>>>>> 9f30a04d

MODULE_PARM_DESC(vramlimit, "Restrict VRAM for testing, in megabytes");
module_param_named(vramlimit, amdgpu_vram_limit, int, 0600);

MODULE_PARM_DESC(gartsize, "Size of PCIE/IGP gart to setup in megabytes (32, 64, etc., -1 = auto)");
module_param_named(gartsize, amdgpu_gart_size, int, 0600);

MODULE_PARM_DESC(benchmark, "Run benchmark");
module_param_named(benchmark, amdgpu_benchmarking, int, 0444);

MODULE_PARM_DESC(test, "Run tests");
module_param_named(test, amdgpu_testing, int, 0444);

MODULE_PARM_DESC(audio, "Audio enable (-1 = auto, 0 = disable, 1 = enable)");
module_param_named(audio, amdgpu_audio, int, 0444);

MODULE_PARM_DESC(disp_priority, "Display Priority (0 = auto, 1 = normal, 2 = high)");
module_param_named(disp_priority, amdgpu_disp_priority, int, 0444);

MODULE_PARM_DESC(hw_i2c, "hw i2c engine enable (0 = disable)");
module_param_named(hw_i2c, amdgpu_hw_i2c, int, 0444);

MODULE_PARM_DESC(pcie_gen2, "PCIE Gen2 mode (-1 = auto, 0 = disable, 1 = enable)");
module_param_named(pcie_gen2, amdgpu_pcie_gen2, int, 0444);

MODULE_PARM_DESC(msi, "MSI support (1 = enable, 0 = disable, -1 = auto)");
module_param_named(msi, amdgpu_msi, int, 0444);

MODULE_PARM_DESC(lockup_timeout, "GPU lockup timeout in ms (default 0 = disable)");
module_param_named(lockup_timeout, amdgpu_lockup_timeout, int, 0444);

MODULE_PARM_DESC(dpm, "DPM support (1 = enable, 0 = disable, -1 = auto)");
module_param_named(dpm, amdgpu_dpm, int, 0444);

MODULE_PARM_DESC(smc_load_fw, "SMC firmware loading(1 = enable, 0 = disable)");
module_param_named(smc_load_fw, amdgpu_smc_load_fw, int, 0444);

MODULE_PARM_DESC(aspm, "ASPM support (1 = enable, 0 = disable, -1 = auto)");
module_param_named(aspm, amdgpu_aspm, int, 0444);

MODULE_PARM_DESC(runpm, "PX runtime pm (1 = force enable, 0 = disable, -1 = PX only default)");
module_param_named(runpm, amdgpu_runtime_pm, int, 0444);

MODULE_PARM_DESC(hard_reset, "PCI config reset (1 = force enable, 0 = disable (default))");
module_param_named(hard_reset, amdgpu_hard_reset, int, 0444);

MODULE_PARM_DESC(ip_block_mask, "IP Block Mask (all blocks enabled (default))");
module_param_named(ip_block_mask, amdgpu_ip_block_mask, uint, 0444);

MODULE_PARM_DESC(bapm, "BAPM support (1 = enable, 0 = disable, -1 = auto)");
module_param_named(bapm, amdgpu_bapm, int, 0444);

MODULE_PARM_DESC(deep_color, "Deep Color support (1 = enable, 0 = disable (default))");
module_param_named(deep_color, amdgpu_deep_color, int, 0444);

MODULE_PARM_DESC(vm_size, "VM address space size in gigabytes (default 8GB)");
module_param_named(vm_size, amdgpu_vm_size, int, 0444);

MODULE_PARM_DESC(vm_block_size, "VM page table size in bits (default depending on vm_size)");
module_param_named(vm_block_size, amdgpu_vm_block_size, int, 0444);

MODULE_PARM_DESC(exp_hw_support, "experimental hw support (1 = enable, 0 = disable (default))");
module_param_named(exp_hw_support, amdgpu_exp_hw_support, int, 0444);

MODULE_PARM_DESC(enable_scheduler, "enable SW GPU scheduler (1 = enable, 0 = disable ((default))");
module_param_named(enable_scheduler, amdgpu_enable_scheduler, int, 0444);

MODULE_PARM_DESC(sched_jobs, "the max number of jobs supported in the sw queue (default 16)");
module_param_named(sched_jobs, amdgpu_sched_jobs, int, 0444);

MODULE_PARM_DESC(sched_hw_submission, "the max number of HW submissions (default 2)");
module_param_named(sched_hw_submission, amdgpu_sched_hw_submission, int, 0444);

<<<<<<< HEAD
=======
MODULE_PARM_DESC(enable_semaphores, "Enable semaphores (1 = enable (default), 0 = disable)");
module_param_named(enable_semaphores, amdgpu_enable_semaphores, int, 0644);

>>>>>>> 9f30a04d
static struct pci_device_id pciidlist[] = {
#ifdef CONFIG_DRM_AMDGPU_CIK
	/* Kaveri */
	{0x1002, 0x1304, PCI_ANY_ID, PCI_ANY_ID, 0, 0, CHIP_KAVERI|AMD_IS_MOBILITY|AMD_IS_APU},
	{0x1002, 0x1305, PCI_ANY_ID, PCI_ANY_ID, 0, 0, CHIP_KAVERI|AMD_IS_APU},
	{0x1002, 0x1306, PCI_ANY_ID, PCI_ANY_ID, 0, 0, CHIP_KAVERI|AMD_IS_MOBILITY|AMD_IS_APU},
	{0x1002, 0x1307, PCI_ANY_ID, PCI_ANY_ID, 0, 0, CHIP_KAVERI|AMD_IS_APU},
	{0x1002, 0x1309, PCI_ANY_ID, PCI_ANY_ID, 0, 0, CHIP_KAVERI|AMD_IS_MOBILITY|AMD_IS_APU},
	{0x1002, 0x130A, PCI_ANY_ID, PCI_ANY_ID, 0, 0, CHIP_KAVERI|AMD_IS_MOBILITY|AMD_IS_APU},
	{0x1002, 0x130B, PCI_ANY_ID, PCI_ANY_ID, 0, 0, CHIP_KAVERI|AMD_IS_MOBILITY|AMD_IS_APU},
	{0x1002, 0x130C, PCI_ANY_ID, PCI_ANY_ID, 0, 0, CHIP_KAVERI|AMD_IS_MOBILITY|AMD_IS_APU},
	{0x1002, 0x130D, PCI_ANY_ID, PCI_ANY_ID, 0, 0, CHIP_KAVERI|AMD_IS_MOBILITY|AMD_IS_APU},
	{0x1002, 0x130E, PCI_ANY_ID, PCI_ANY_ID, 0, 0, CHIP_KAVERI|AMD_IS_MOBILITY|AMD_IS_APU},
	{0x1002, 0x130F, PCI_ANY_ID, PCI_ANY_ID, 0, 0, CHIP_KAVERI|AMD_IS_APU},
	{0x1002, 0x1310, PCI_ANY_ID, PCI_ANY_ID, 0, 0, CHIP_KAVERI|AMD_IS_APU},
	{0x1002, 0x1311, PCI_ANY_ID, PCI_ANY_ID, 0, 0, CHIP_KAVERI|AMD_IS_APU},
	{0x1002, 0x1312, PCI_ANY_ID, PCI_ANY_ID, 0, 0, CHIP_KAVERI|AMD_IS_APU},
	{0x1002, 0x1313, PCI_ANY_ID, PCI_ANY_ID, 0, 0, CHIP_KAVERI|AMD_IS_APU},
	{0x1002, 0x1315, PCI_ANY_ID, PCI_ANY_ID, 0, 0, CHIP_KAVERI|AMD_IS_APU},
	{0x1002, 0x1316, PCI_ANY_ID, PCI_ANY_ID, 0, 0, CHIP_KAVERI|AMD_IS_APU},
	{0x1002, 0x1317, PCI_ANY_ID, PCI_ANY_ID, 0, 0, CHIP_KAVERI|AMD_IS_MOBILITY|AMD_IS_APU},
	{0x1002, 0x1318, PCI_ANY_ID, PCI_ANY_ID, 0, 0, CHIP_KAVERI|AMD_IS_MOBILITY|AMD_IS_APU},
	{0x1002, 0x131B, PCI_ANY_ID, PCI_ANY_ID, 0, 0, CHIP_KAVERI|AMD_IS_APU},
	{0x1002, 0x131C, PCI_ANY_ID, PCI_ANY_ID, 0, 0, CHIP_KAVERI|AMD_IS_APU},
	{0x1002, 0x131D, PCI_ANY_ID, PCI_ANY_ID, 0, 0, CHIP_KAVERI|AMD_IS_APU},
	/* Bonaire */
	{0x1002, 0x6640, PCI_ANY_ID, PCI_ANY_ID, 0, 0, CHIP_BONAIRE|AMD_IS_MOBILITY},
	{0x1002, 0x6641, PCI_ANY_ID, PCI_ANY_ID, 0, 0, CHIP_BONAIRE|AMD_IS_MOBILITY},
	{0x1002, 0x6646, PCI_ANY_ID, PCI_ANY_ID, 0, 0, CHIP_BONAIRE|AMD_IS_MOBILITY},
	{0x1002, 0x6647, PCI_ANY_ID, PCI_ANY_ID, 0, 0, CHIP_BONAIRE|AMD_IS_MOBILITY},
	{0x1002, 0x6649, PCI_ANY_ID, PCI_ANY_ID, 0, 0, CHIP_BONAIRE},
	{0x1002, 0x6650, PCI_ANY_ID, PCI_ANY_ID, 0, 0, CHIP_BONAIRE},
	{0x1002, 0x6651, PCI_ANY_ID, PCI_ANY_ID, 0, 0, CHIP_BONAIRE},
	{0x1002, 0x6658, PCI_ANY_ID, PCI_ANY_ID, 0, 0, CHIP_BONAIRE},
	{0x1002, 0x665c, PCI_ANY_ID, PCI_ANY_ID, 0, 0, CHIP_BONAIRE},
	{0x1002, 0x665d, PCI_ANY_ID, PCI_ANY_ID, 0, 0, CHIP_BONAIRE},
	{0x1002, 0x665f, PCI_ANY_ID, PCI_ANY_ID, 0, 0, CHIP_BONAIRE},
	/* Hawaii */
	{0x1002, 0x67A0, PCI_ANY_ID, PCI_ANY_ID, 0, 0, CHIP_HAWAII},
	{0x1002, 0x67A1, PCI_ANY_ID, PCI_ANY_ID, 0, 0, CHIP_HAWAII},
	{0x1002, 0x67A2, PCI_ANY_ID, PCI_ANY_ID, 0, 0, CHIP_HAWAII},
	{0x1002, 0x67A8, PCI_ANY_ID, PCI_ANY_ID, 0, 0, CHIP_HAWAII},
	{0x1002, 0x67A9, PCI_ANY_ID, PCI_ANY_ID, 0, 0, CHIP_HAWAII},
	{0x1002, 0x67AA, PCI_ANY_ID, PCI_ANY_ID, 0, 0, CHIP_HAWAII},
	{0x1002, 0x67B0, PCI_ANY_ID, PCI_ANY_ID, 0, 0, CHIP_HAWAII},
	{0x1002, 0x67B1, PCI_ANY_ID, PCI_ANY_ID, 0, 0, CHIP_HAWAII},
	{0x1002, 0x67B8, PCI_ANY_ID, PCI_ANY_ID, 0, 0, CHIP_HAWAII},
	{0x1002, 0x67B9, PCI_ANY_ID, PCI_ANY_ID, 0, 0, CHIP_HAWAII},
	{0x1002, 0x67BA, PCI_ANY_ID, PCI_ANY_ID, 0, 0, CHIP_HAWAII},
	{0x1002, 0x67BE, PCI_ANY_ID, PCI_ANY_ID, 0, 0, CHIP_HAWAII},
	/* Kabini */
	{0x1002, 0x9830, PCI_ANY_ID, PCI_ANY_ID, 0, 0, CHIP_KABINI|AMD_IS_MOBILITY|AMD_IS_APU},
	{0x1002, 0x9831, PCI_ANY_ID, PCI_ANY_ID, 0, 0, CHIP_KABINI|AMD_IS_APU},
	{0x1002, 0x9832, PCI_ANY_ID, PCI_ANY_ID, 0, 0, CHIP_KABINI|AMD_IS_MOBILITY|AMD_IS_APU},
	{0x1002, 0x9833, PCI_ANY_ID, PCI_ANY_ID, 0, 0, CHIP_KABINI|AMD_IS_APU},
	{0x1002, 0x9834, PCI_ANY_ID, PCI_ANY_ID, 0, 0, CHIP_KABINI|AMD_IS_MOBILITY|AMD_IS_APU},
	{0x1002, 0x9835, PCI_ANY_ID, PCI_ANY_ID, 0, 0, CHIP_KABINI|AMD_IS_APU},
	{0x1002, 0x9836, PCI_ANY_ID, PCI_ANY_ID, 0, 0, CHIP_KABINI|AMD_IS_MOBILITY|AMD_IS_APU},
	{0x1002, 0x9837, PCI_ANY_ID, PCI_ANY_ID, 0, 0, CHIP_KABINI|AMD_IS_APU},
	{0x1002, 0x9838, PCI_ANY_ID, PCI_ANY_ID, 0, 0, CHIP_KABINI|AMD_IS_MOBILITY|AMD_IS_APU},
	{0x1002, 0x9839, PCI_ANY_ID, PCI_ANY_ID, 0, 0, CHIP_KABINI|AMD_IS_MOBILITY|AMD_IS_APU},
	{0x1002, 0x983a, PCI_ANY_ID, PCI_ANY_ID, 0, 0, CHIP_KABINI|AMD_IS_APU},
	{0x1002, 0x983b, PCI_ANY_ID, PCI_ANY_ID, 0, 0, CHIP_KABINI|AMD_IS_MOBILITY|AMD_IS_APU},
	{0x1002, 0x983c, PCI_ANY_ID, PCI_ANY_ID, 0, 0, CHIP_KABINI|AMD_IS_APU},
	{0x1002, 0x983d, PCI_ANY_ID, PCI_ANY_ID, 0, 0, CHIP_KABINI|AMD_IS_APU},
	{0x1002, 0x983e, PCI_ANY_ID, PCI_ANY_ID, 0, 0, CHIP_KABINI|AMD_IS_APU},
	{0x1002, 0x983f, PCI_ANY_ID, PCI_ANY_ID, 0, 0, CHIP_KABINI|AMD_IS_APU},
	/* mullins */
	{0x1002, 0x9850, PCI_ANY_ID, PCI_ANY_ID, 0, 0, CHIP_MULLINS|AMD_IS_MOBILITY|AMD_IS_APU},
	{0x1002, 0x9851, PCI_ANY_ID, PCI_ANY_ID, 0, 0, CHIP_MULLINS|AMD_IS_MOBILITY|AMD_IS_APU},
	{0x1002, 0x9852, PCI_ANY_ID, PCI_ANY_ID, 0, 0, CHIP_MULLINS|AMD_IS_MOBILITY|AMD_IS_APU},
	{0x1002, 0x9853, PCI_ANY_ID, PCI_ANY_ID, 0, 0, CHIP_MULLINS|AMD_IS_MOBILITY|AMD_IS_APU},
	{0x1002, 0x9854, PCI_ANY_ID, PCI_ANY_ID, 0, 0, CHIP_MULLINS|AMD_IS_MOBILITY|AMD_IS_APU},
	{0x1002, 0x9855, PCI_ANY_ID, PCI_ANY_ID, 0, 0, CHIP_MULLINS|AMD_IS_MOBILITY|AMD_IS_APU},
	{0x1002, 0x9856, PCI_ANY_ID, PCI_ANY_ID, 0, 0, CHIP_MULLINS|AMD_IS_MOBILITY|AMD_IS_APU},
	{0x1002, 0x9857, PCI_ANY_ID, PCI_ANY_ID, 0, 0, CHIP_MULLINS|AMD_IS_MOBILITY|AMD_IS_APU},
	{0x1002, 0x9858, PCI_ANY_ID, PCI_ANY_ID, 0, 0, CHIP_MULLINS|AMD_IS_MOBILITY|AMD_IS_APU},
	{0x1002, 0x9859, PCI_ANY_ID, PCI_ANY_ID, 0, 0, CHIP_MULLINS|AMD_IS_MOBILITY|AMD_IS_APU},
	{0x1002, 0x985A, PCI_ANY_ID, PCI_ANY_ID, 0, 0, CHIP_MULLINS|AMD_IS_MOBILITY|AMD_IS_APU},
	{0x1002, 0x985B, PCI_ANY_ID, PCI_ANY_ID, 0, 0, CHIP_MULLINS|AMD_IS_MOBILITY|AMD_IS_APU},
	{0x1002, 0x985C, PCI_ANY_ID, PCI_ANY_ID, 0, 0, CHIP_MULLINS|AMD_IS_MOBILITY|AMD_IS_APU},
	{0x1002, 0x985D, PCI_ANY_ID, PCI_ANY_ID, 0, 0, CHIP_MULLINS|AMD_IS_MOBILITY|AMD_IS_APU},
	{0x1002, 0x985E, PCI_ANY_ID, PCI_ANY_ID, 0, 0, CHIP_MULLINS|AMD_IS_MOBILITY|AMD_IS_APU},
	{0x1002, 0x985F, PCI_ANY_ID, PCI_ANY_ID, 0, 0, CHIP_MULLINS|AMD_IS_MOBILITY|AMD_IS_APU},
#endif
	/* topaz */
	{0x1002, 0x6900, PCI_ANY_ID, PCI_ANY_ID, 0, 0, CHIP_TOPAZ},
	{0x1002, 0x6901, PCI_ANY_ID, PCI_ANY_ID, 0, 0, CHIP_TOPAZ},
	{0x1002, 0x6902, PCI_ANY_ID, PCI_ANY_ID, 0, 0, CHIP_TOPAZ},
	{0x1002, 0x6903, PCI_ANY_ID, PCI_ANY_ID, 0, 0, CHIP_TOPAZ},
	{0x1002, 0x6907, PCI_ANY_ID, PCI_ANY_ID, 0, 0, CHIP_TOPAZ},
	/* tonga */
	{0x1002, 0x6920, PCI_ANY_ID, PCI_ANY_ID, 0, 0, CHIP_TONGA},
	{0x1002, 0x6921, PCI_ANY_ID, PCI_ANY_ID, 0, 0, CHIP_TONGA},
	{0x1002, 0x6928, PCI_ANY_ID, PCI_ANY_ID, 0, 0, CHIP_TONGA},
	{0x1002, 0x6929, PCI_ANY_ID, PCI_ANY_ID, 0, 0, CHIP_TONGA},
	{0x1002, 0x692B, PCI_ANY_ID, PCI_ANY_ID, 0, 0, CHIP_TONGA},
	{0x1002, 0x692F, PCI_ANY_ID, PCI_ANY_ID, 0, 0, CHIP_TONGA},
	{0x1002, 0x6930, PCI_ANY_ID, PCI_ANY_ID, 0, 0, CHIP_TONGA},
	{0x1002, 0x6938, PCI_ANY_ID, PCI_ANY_ID, 0, 0, CHIP_TONGA},
	{0x1002, 0x6939, PCI_ANY_ID, PCI_ANY_ID, 0, 0, CHIP_TONGA},
	/* fiji */
	{0x1002, 0x7300, PCI_ANY_ID, PCI_ANY_ID, 0, 0, CHIP_FIJI},
	/* carrizo */
	{0x1002, 0x9870, PCI_ANY_ID, PCI_ANY_ID, 0, 0, CHIP_CARRIZO|AMD_IS_APU},
	{0x1002, 0x9874, PCI_ANY_ID, PCI_ANY_ID, 0, 0, CHIP_CARRIZO|AMD_IS_APU},
	{0x1002, 0x9875, PCI_ANY_ID, PCI_ANY_ID, 0, 0, CHIP_CARRIZO|AMD_IS_APU},
	{0x1002, 0x9876, PCI_ANY_ID, PCI_ANY_ID, 0, 0, CHIP_CARRIZO|AMD_IS_APU},
	{0x1002, 0x9877, PCI_ANY_ID, PCI_ANY_ID, 0, 0, CHIP_CARRIZO|AMD_IS_APU},

	{0, 0, 0}
};

MODULE_DEVICE_TABLE(pci, pciidlist);

static struct drm_driver kms_driver;

static int amdgpu_kick_out_firmware_fb(struct pci_dev *pdev)
{
	struct apertures_struct *ap;
	bool primary = false;

	ap = alloc_apertures(1);
	if (!ap)
		return -ENOMEM;

	ap->ranges[0].base = pci_resource_start(pdev, 0);
	ap->ranges[0].size = pci_resource_len(pdev, 0);

#ifdef CONFIG_X86
	primary = pdev->resource[PCI_ROM_RESOURCE].flags & IORESOURCE_ROM_SHADOW;
#endif
	remove_conflicting_framebuffers(ap, "amdgpudrmfb", primary);
	kfree(ap);

	return 0;
}

static int amdgpu_pci_probe(struct pci_dev *pdev,
			    const struct pci_device_id *ent)
{
	unsigned long flags = ent->driver_data;
	int ret;

	if ((flags & AMD_EXP_HW_SUPPORT) && !amdgpu_exp_hw_support) {
		DRM_INFO("This hardware requires experimental hardware support.\n"
			 "See modparam exp_hw_support\n");
		return -ENODEV;
	}

	/* Get rid of things like offb */
	ret = amdgpu_kick_out_firmware_fb(pdev);
	if (ret)
		return ret;

	return drm_get_pci_dev(pdev, ent, &kms_driver);
}

static void
amdgpu_pci_remove(struct pci_dev *pdev)
{
	struct drm_device *dev = pci_get_drvdata(pdev);

	drm_put_dev(dev);
}

static int amdgpu_pmops_suspend(struct device *dev)
{
	struct pci_dev *pdev = to_pci_dev(dev);
	struct drm_device *drm_dev = pci_get_drvdata(pdev);
	return amdgpu_suspend_kms(drm_dev, true, true);
}

static int amdgpu_pmops_resume(struct device *dev)
{
	struct pci_dev *pdev = to_pci_dev(dev);
	struct drm_device *drm_dev = pci_get_drvdata(pdev);
	return amdgpu_resume_kms(drm_dev, true, true);
}

static int amdgpu_pmops_freeze(struct device *dev)
{
	struct pci_dev *pdev = to_pci_dev(dev);
	struct drm_device *drm_dev = pci_get_drvdata(pdev);
	return amdgpu_suspend_kms(drm_dev, false, true);
}

static int amdgpu_pmops_thaw(struct device *dev)
{
	struct pci_dev *pdev = to_pci_dev(dev);
	struct drm_device *drm_dev = pci_get_drvdata(pdev);
	return amdgpu_resume_kms(drm_dev, false, true);
}

static int amdgpu_pmops_runtime_suspend(struct device *dev)
{
	struct pci_dev *pdev = to_pci_dev(dev);
	struct drm_device *drm_dev = pci_get_drvdata(pdev);
	int ret;

	if (!amdgpu_device_is_px(drm_dev)) {
		pm_runtime_forbid(dev);
		return -EBUSY;
	}

	drm_dev->switch_power_state = DRM_SWITCH_POWER_CHANGING;
	drm_kms_helper_poll_disable(drm_dev);
	vga_switcheroo_set_dynamic_switch(pdev, VGA_SWITCHEROO_OFF);

	ret = amdgpu_suspend_kms(drm_dev, false, false);
	pci_save_state(pdev);
	pci_disable_device(pdev);
	pci_ignore_hotplug(pdev);
	pci_set_power_state(pdev, PCI_D3cold);
	drm_dev->switch_power_state = DRM_SWITCH_POWER_DYNAMIC_OFF;

	return 0;
}

static int amdgpu_pmops_runtime_resume(struct device *dev)
{
	struct pci_dev *pdev = to_pci_dev(dev);
	struct drm_device *drm_dev = pci_get_drvdata(pdev);
	int ret;

	if (!amdgpu_device_is_px(drm_dev))
		return -EINVAL;

	drm_dev->switch_power_state = DRM_SWITCH_POWER_CHANGING;

	pci_set_power_state(pdev, PCI_D0);
	pci_restore_state(pdev);
	ret = pci_enable_device(pdev);
	if (ret)
		return ret;
	pci_set_master(pdev);

	ret = amdgpu_resume_kms(drm_dev, false, false);
	drm_kms_helper_poll_enable(drm_dev);
	vga_switcheroo_set_dynamic_switch(pdev, VGA_SWITCHEROO_ON);
	drm_dev->switch_power_state = DRM_SWITCH_POWER_ON;
	return 0;
}

static int amdgpu_pmops_runtime_idle(struct device *dev)
{
	struct pci_dev *pdev = to_pci_dev(dev);
	struct drm_device *drm_dev = pci_get_drvdata(pdev);
	struct drm_crtc *crtc;

	if (!amdgpu_device_is_px(drm_dev)) {
		pm_runtime_forbid(dev);
		return -EBUSY;
	}

	list_for_each_entry(crtc, &drm_dev->mode_config.crtc_list, head) {
		if (crtc->enabled) {
			DRM_DEBUG_DRIVER("failing to power off - crtc active\n");
			return -EBUSY;
		}
	}

	pm_runtime_mark_last_busy(dev);
	pm_runtime_autosuspend(dev);
	/* we don't want the main rpm_idle to call suspend - we want to autosuspend */
	return 1;
}

long amdgpu_drm_ioctl(struct file *filp,
		      unsigned int cmd, unsigned long arg)
{
	struct drm_file *file_priv = filp->private_data;
	struct drm_device *dev;
	long ret;
	dev = file_priv->minor->dev;
	ret = pm_runtime_get_sync(dev->dev);
	if (ret < 0)
		return ret;

	ret = drm_ioctl(filp, cmd, arg);

	pm_runtime_mark_last_busy(dev->dev);
	pm_runtime_put_autosuspend(dev->dev);
	return ret;
}

static const struct dev_pm_ops amdgpu_pm_ops = {
	.suspend = amdgpu_pmops_suspend,
	.resume = amdgpu_pmops_resume,
	.freeze = amdgpu_pmops_freeze,
	.thaw = amdgpu_pmops_thaw,
	.poweroff = amdgpu_pmops_freeze,
	.restore = amdgpu_pmops_resume,
	.runtime_suspend = amdgpu_pmops_runtime_suspend,
	.runtime_resume = amdgpu_pmops_runtime_resume,
	.runtime_idle = amdgpu_pmops_runtime_idle,
};

static const struct file_operations amdgpu_driver_kms_fops = {
	.owner = THIS_MODULE,
	.open = drm_open,
	.release = drm_release,
	.unlocked_ioctl = amdgpu_drm_ioctl,
	.mmap = amdgpu_mmap,
	.poll = drm_poll,
	.read = drm_read,
#ifdef CONFIG_COMPAT
	.compat_ioctl = amdgpu_kms_compat_ioctl,
#endif
};

static struct drm_driver kms_driver = {
	.driver_features =
	    DRIVER_USE_AGP |
	    DRIVER_HAVE_IRQ | DRIVER_IRQ_SHARED | DRIVER_GEM |
	    DRIVER_PRIME | DRIVER_RENDER,
	.dev_priv_size = 0,
	.load = amdgpu_driver_load_kms,
	.open = amdgpu_driver_open_kms,
	.preclose = amdgpu_driver_preclose_kms,
	.postclose = amdgpu_driver_postclose_kms,
	.lastclose = amdgpu_driver_lastclose_kms,
	.set_busid = drm_pci_set_busid,
	.unload = amdgpu_driver_unload_kms,
	.get_vblank_counter = amdgpu_get_vblank_counter_kms,
	.enable_vblank = amdgpu_enable_vblank_kms,
	.disable_vblank = amdgpu_disable_vblank_kms,
	.get_vblank_timestamp = amdgpu_get_vblank_timestamp_kms,
	.get_scanout_position = amdgpu_get_crtc_scanoutpos,
#if defined(CONFIG_DEBUG_FS)
	.debugfs_init = amdgpu_debugfs_init,
	.debugfs_cleanup = amdgpu_debugfs_cleanup,
#endif
	.irq_preinstall = amdgpu_irq_preinstall,
	.irq_postinstall = amdgpu_irq_postinstall,
	.irq_uninstall = amdgpu_irq_uninstall,
	.irq_handler = amdgpu_irq_handler,
	.ioctls = amdgpu_ioctls_kms,
	.gem_free_object = amdgpu_gem_object_free,
	.gem_open_object = amdgpu_gem_object_open,
	.gem_close_object = amdgpu_gem_object_close,
	.dumb_create = amdgpu_mode_dumb_create,
	.dumb_map_offset = amdgpu_mode_dumb_mmap,
	.dumb_destroy = drm_gem_dumb_destroy,
	.fops = &amdgpu_driver_kms_fops,

	.prime_handle_to_fd = drm_gem_prime_handle_to_fd,
	.prime_fd_to_handle = drm_gem_prime_fd_to_handle,
	.gem_prime_export = amdgpu_gem_prime_export,
	.gem_prime_import = drm_gem_prime_import,
	.gem_prime_pin = amdgpu_gem_prime_pin,
	.gem_prime_unpin = amdgpu_gem_prime_unpin,
	.gem_prime_res_obj = amdgpu_gem_prime_res_obj,
	.gem_prime_get_sg_table = amdgpu_gem_prime_get_sg_table,
	.gem_prime_import_sg_table = amdgpu_gem_prime_import_sg_table,
	.gem_prime_vmap = amdgpu_gem_prime_vmap,
	.gem_prime_vunmap = amdgpu_gem_prime_vunmap,

	.name = DRIVER_NAME,
	.desc = DRIVER_DESC,
	.date = DRIVER_DATE,
	.major = KMS_DRIVER_MAJOR,
	.minor = KMS_DRIVER_MINOR,
	.patchlevel = KMS_DRIVER_PATCHLEVEL,
};

static struct drm_driver *driver;
static struct pci_driver *pdriver;

static struct pci_driver amdgpu_kms_pci_driver = {
	.name = DRIVER_NAME,
	.id_table = pciidlist,
	.probe = amdgpu_pci_probe,
	.remove = amdgpu_pci_remove,
	.driver.pm = &amdgpu_pm_ops,
};

static int __init amdgpu_init(void)
{
#ifdef CONFIG_VGA_CONSOLE
	if (vgacon_text_force()) {
		DRM_ERROR("VGACON disables amdgpu kernel modesetting.\n");
		return -EINVAL;
	}
#endif
	DRM_INFO("amdgpu kernel modesetting enabled.\n");
	driver = &kms_driver;
	pdriver = &amdgpu_kms_pci_driver;
	driver->driver_features |= DRIVER_MODESET;
	driver->num_ioctls = amdgpu_max_kms_ioctl;
	amdgpu_register_atpx_handler();

	amdgpu_amdkfd_init();

	/* let modprobe override vga console setting */
	return drm_pci_init(driver, pdriver);
}

static void __exit amdgpu_exit(void)
{
	amdgpu_amdkfd_fini();
	drm_pci_exit(driver, pdriver);
	amdgpu_unregister_atpx_handler();
}

module_init(amdgpu_init);
module_exit(amdgpu_exit);

MODULE_AUTHOR(DRIVER_AUTHOR);
MODULE_DESCRIPTION(DRIVER_DESC);
MODULE_LICENSE("GPL and additional rights");<|MERGE_RESOLUTION|>--- conflicted
+++ resolved
@@ -79,10 +79,7 @@
 int amdgpu_enable_scheduler = 0;
 int amdgpu_sched_jobs = 16;
 int amdgpu_sched_hw_submission = 2;
-<<<<<<< HEAD
-=======
 int amdgpu_enable_semaphores = 1;
->>>>>>> 9f30a04d
 
 MODULE_PARM_DESC(vramlimit, "Restrict VRAM for testing, in megabytes");
 module_param_named(vramlimit, amdgpu_vram_limit, int, 0600);
@@ -156,12 +153,9 @@
 MODULE_PARM_DESC(sched_hw_submission, "the max number of HW submissions (default 2)");
 module_param_named(sched_hw_submission, amdgpu_sched_hw_submission, int, 0444);
 
-<<<<<<< HEAD
-=======
 MODULE_PARM_DESC(enable_semaphores, "Enable semaphores (1 = enable (default), 0 = disable)");
 module_param_named(enable_semaphores, amdgpu_enable_semaphores, int, 0644);
 
->>>>>>> 9f30a04d
 static struct pci_device_id pciidlist[] = {
 #ifdef CONFIG_DRM_AMDGPU_CIK
 	/* Kaveri */
