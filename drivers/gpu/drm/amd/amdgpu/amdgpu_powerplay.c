--- conflicted
+++ resolved
@@ -164,12 +164,9 @@
 		ret = adev->powerplay.ip_funcs->hw_fini(
 					adev->powerplay.pp_handle);
 
-<<<<<<< HEAD
-=======
 	if (adev->firmware.load_type == AMDGPU_FW_LOAD_SMU)
 		amdgpu_ucode_fini_bo(adev);
 
->>>>>>> ae64f9bd
 	return ret;
 }
 
