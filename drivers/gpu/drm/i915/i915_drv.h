--- conflicted
+++ resolved
@@ -342,11 +342,7 @@
 		u32 dirty:1;
 		u32 purgeable:1;
 		s32 ring:4;
-<<<<<<< HEAD
-		u32 cache_level:2;
-=======
 		u32 cache_level:3;
->>>>>>> d8ec26d7
 	} **active_bo, **pinned_bo;
 	u32 *active_bo_count, *pinned_bo_count;
 	struct intel_overlay_error_state *overlay;
@@ -384,11 +380,7 @@
 			  int target, int refclk,
 			  struct dpll *match_clock,
 			  struct dpll *best_clock);
-<<<<<<< HEAD
-	void (*update_wm)(struct drm_device *dev);
-=======
 	void (*update_wm)(struct drm_crtc *crtc);
->>>>>>> d8ec26d7
 	void (*update_sprite_wm)(struct drm_plane *plane,
 				 struct drm_crtc *crtc,
 				 uint32_t sprite_width, int pixel_size,
@@ -398,7 +390,6 @@
 	 * fills out the pipe-config with the hw state. */
 	bool (*get_pipe_config)(struct intel_crtc *,
 				struct intel_crtc_config *);
-	void (*get_clock)(struct intel_crtc *, struct intel_crtc_config *);
 	int (*crtc_mode_set)(struct drm_crtc *crtc,
 			     int x, int y,
 			     struct drm_framebuffer *old_fb);
@@ -452,15 +443,6 @@
 	unsigned forcewake_count;
 
 	struct delayed_work force_wake_work;
-};
-
-struct intel_uncore {
-	spinlock_t lock; /** lock is also taken in irq contexts. */
-
-	struct intel_uncore_funcs funcs;
-
-	unsigned fifo_count;
-	unsigned forcewake_count;
 };
 
 #define DEV_INFO_FOR_EACH_FLAG(func, sep) \
@@ -597,12 +579,6 @@
 struct i915_hw_ppgtt {
 	struct i915_address_space base;
 	unsigned num_pd_entries;
-<<<<<<< HEAD
-	struct page **pt_pages;
-	uint32_t pd_offset;
-	dma_addr_t *pt_dma_addr;
-
-=======
 	union {
 		struct page **pt_pages;
 		struct page *gen8_pt_pages;
@@ -618,7 +594,6 @@
 		dma_addr_t *pt_dma_addr;
 		dma_addr_t *gen8_pt_dma_addr[4];
 	};
->>>>>>> d8ec26d7
 	int (*enable)(struct drm_device *dev);
 };
 
@@ -643,8 +618,6 @@
 	/** This vma's place in the batchbuffer or on the eviction list */
 	struct list_head exec_list;
 
-<<<<<<< HEAD
-=======
 	/**
 	 * Used for performing relocations during execbuffer insertion.
 	 */
@@ -652,7 +625,6 @@
 	unsigned long exec_handle;
 	struct drm_i915_gem_exec_object2 *exec_entry;
 
->>>>>>> d8ec26d7
 };
 
 struct i915_ctx_hang_stats {
@@ -715,54 +687,9 @@
 	} no_fbc_reason;
 };
 
-<<<<<<< HEAD
-struct i915_fbc {
-	unsigned long size;
-	unsigned int fb_id;
-	enum plane plane;
-	int y;
-
-	struct drm_mm_node *compressed_fb;
-	struct drm_mm_node *compressed_llb;
-
-	struct intel_fbc_work {
-		struct delayed_work work;
-		struct drm_crtc *crtc;
-		struct drm_framebuffer *fb;
-		int interval;
-	} *fbc_work;
-
-	enum no_fbc_reason {
-		FBC_OK, /* FBC is enabled */
-		FBC_UNSUPPORTED, /* FBC is not supported by this chipset */
-		FBC_NO_OUTPUT, /* no outputs enabled to compress */
-		FBC_STOLEN_TOO_SMALL, /* not enough space for buffers */
-		FBC_UNSUPPORTED_MODE, /* interlace or doublescanned mode */
-		FBC_MODE_TOO_LARGE, /* mode too large for compression */
-		FBC_BAD_PLANE, /* fbc not supported on plane */
-		FBC_NOT_TILED, /* buffer not tiled */
-		FBC_MULTIPLE_PIPES, /* more than one pipe active */
-		FBC_MODULE_PARAM,
-		FBC_CHIP_DEFAULT, /* disabled by default on this chip */
-	} no_fbc_reason;
-};
-
-enum no_psr_reason {
-	PSR_NO_SOURCE, /* Not supported on platform */
-	PSR_NO_SINK, /* Not supported by panel */
-	PSR_MODULE_PARAM,
-	PSR_CRTC_NOT_ACTIVE,
-	PSR_PWR_WELL_ENABLED,
-	PSR_NOT_TILED,
-	PSR_SPRITE_ENABLED,
-	PSR_S3D_ENABLED,
-	PSR_INTERLACED_ENABLED,
-	PSR_HSW_NOT_DDIA,
-=======
 struct i915_psr {
 	bool sink_support;
 	bool source_ok;
->>>>>>> d8ec26d7
 };
 
 enum intel_pch {
@@ -954,12 +881,6 @@
 	/* work and pm_iir are protected by dev_priv->irq_lock */
 	struct work_struct work;
 	u32 pm_iir;
-<<<<<<< HEAD
-
-	/* On vlv we need to manually drop to Vmin with a delayed work. */
-	struct delayed_work vlv_work;
-=======
->>>>>>> d8ec26d7
 
 	/* The below variables an all the rps hw state are protected by
 	 * dev->struct mutext. */
@@ -1053,10 +974,7 @@
 	int mm_suspended;
 };
 
-<<<<<<< HEAD
-=======
 #define MAX_L3_SLICES 2
->>>>>>> d8ec26d7
 struct intel_l3_parity {
 	u32 *remap_info[MAX_L3_SLICES];
 	struct work_struct error_work;
@@ -1106,15 +1024,12 @@
 	 */
 	struct delayed_work idle_work;
 
-<<<<<<< HEAD
-=======
 	/**
 	 * Are we in a non-interruptible section of code like
 	 * modesetting?
 	 */
 	bool interruptible;
 
->>>>>>> d8ec26d7
 	/** Bit 6 swizzling required for X tiling */
 	uint32_t bit_6_swizzle_x;
 	/** Bit 6 swizzling required for Y tiling */
@@ -1377,88 +1292,6 @@
 	wait_queue_head_t wq;
 };
 
-enum intel_ddb_partitioning {
-	INTEL_DDB_PART_1_2,
-	INTEL_DDB_PART_5_6, /* IVB+ */
-};
-
-struct intel_wm_level {
-	bool enable;
-	uint32_t pri_val;
-	uint32_t spr_val;
-	uint32_t cur_val;
-	uint32_t fbc_val;
-};
-
-/*
- * This struct tracks the state needed for the Package C8+ feature.
- *
- * Package states C8 and deeper are really deep PC states that can only be
- * reached when all the devices on the system allow it, so even if the graphics
- * device allows PC8+, it doesn't mean the system will actually get to these
- * states.
- *
- * Our driver only allows PC8+ when all the outputs are disabled, the power well
- * is disabled and the GPU is idle. When these conditions are met, we manually
- * do the other conditions: disable the interrupts, clocks and switch LCPLL
- * refclk to Fclk.
- *
- * When we really reach PC8 or deeper states (not just when we allow it) we lose
- * the state of some registers, so when we come back from PC8+ we need to
- * restore this state. We don't get into PC8+ if we're not in RC6, so we don't
- * need to take care of the registers kept by RC6.
- *
- * The interrupt disabling is part of the requirements. We can only leave the
- * PCH HPD interrupts enabled. If we're in PC8+ and we get another interrupt we
- * can lock the machine.
- *
- * Ideally every piece of our code that needs PC8+ disabled would call
- * hsw_disable_package_c8, which would increment disable_count and prevent the
- * system from reaching PC8+. But we don't have a symmetric way to do this for
- * everything, so we have the requirements_met and gpu_idle variables. When we
- * switch requirements_met or gpu_idle to true we decrease disable_count, and
- * increase it in the opposite case. The requirements_met variable is true when
- * all the CRTCs, encoders and the power well are disabled. The gpu_idle
- * variable is true when the GPU is idle.
- *
- * In addition to everything, we only actually enable PC8+ if disable_count
- * stays at zero for at least some seconds. This is implemented with the
- * enable_work variable. We do this so we don't enable/disable PC8 dozens of
- * consecutive times when all screens are disabled and some background app
- * queries the state of our connectors, or we have some application constantly
- * waking up to use the GPU. Only after the enable_work function actually
- * enables PC8+ the "enable" variable will become true, which means that it can
- * be false even if disable_count is 0.
- *
- * The irqs_disabled variable becomes true exactly after we disable the IRQs and
- * goes back to false exactly before we reenable the IRQs. We use this variable
- * to check if someone is trying to enable/disable IRQs while they're supposed
- * to be disabled. This shouldn't happen and we'll print some error messages in
- * case it happens, but if it actually happens we'll also update the variables
- * inside struct regsave so when we restore the IRQs they will contain the
- * latest expected values.
- *
- * For more, read "Display Sequences for Package C8" on our documentation.
- */
-struct i915_package_c8 {
-	bool requirements_met;
-	bool gpu_idle;
-	bool irqs_disabled;
-	/* Only true after the delayed work task actually enables it. */
-	bool enabled;
-	int disable_count;
-	struct mutex lock;
-	struct delayed_work enable_work;
-
-	struct {
-		uint32_t deimr;
-		uint32_t sdeimr;
-		uint32_t gtimr;
-		uint32_t gtier;
-		uint32_t gen6_pmimr;
-	} regsave;
-};
-
 typedef struct drm_i915_private {
 	struct drm_device *dev;
 	struct kmem_cache *slab;
@@ -1615,16 +1448,9 @@
 	 * mchdev_lock in intel_pm.c */
 	struct intel_ilk_power_mgmt ips;
 
-<<<<<<< HEAD
-	/* Haswell power well */
-	struct i915_power_well power_well;
-
-	enum no_psr_reason no_psr_reason;
-=======
 	struct i915_power_domains power_domains;
 
 	struct i915_psr psr;
->>>>>>> d8ec26d7
 
 	struct i915_gpu_error gpu_error;
 
@@ -1664,12 +1490,9 @@
 		uint16_t spr_latency[5];
 		/* cursor */
 		uint16_t cur_latency[5];
-<<<<<<< HEAD
-=======
 
 		/* current hardware state */
 		struct hsw_wm_values hw;
->>>>>>> d8ec26d7
 	} wm;
 
 	struct i915_package_c8 pc8;
@@ -1733,11 +1556,6 @@
 	struct list_head ring_list;
 	/** Used in execbuf to temporarily hold a ref */
 	struct list_head obj_exec_link;
-<<<<<<< HEAD
-	/** This object's place in the batchbuffer or on the eviction list */
-	struct list_head exec_list;
-=======
->>>>>>> d8ec26d7
 
 	/**
 	 * This is set if the object is on the active lists (has pending
@@ -1823,16 +1641,6 @@
 	void *dma_buf_vmapping;
 	int vmapping_count;
 
-<<<<<<< HEAD
-	/**
-	 * Used for performing relocations during execbuffer insertion.
-	 */
-	struct hlist_node exec_node;
-	unsigned long exec_handle;
-	struct drm_i915_gem_exec_object2 *exec_entry;
-
-=======
->>>>>>> d8ec26d7
 	struct intel_ring_buffer *ring;
 
 	/** Breadcrumb of last rendering to the buffer. */
@@ -1933,11 +1741,7 @@
 #define IS_PINEVIEW_M(dev)	((dev)->pdev->device == 0xa011)
 #define IS_PINEVIEW(dev)	(INTEL_INFO(dev)->is_pineview)
 #define IS_G33(dev)		(INTEL_INFO(dev)->is_g33)
-<<<<<<< HEAD
-#define IS_IRONLAKE_M(dev)	((dev)->pci_device == 0x0046)
-=======
 #define IS_IRONLAKE_M(dev)	((dev)->pdev->device == 0x0046)
->>>>>>> d8ec26d7
 #define IS_IVYBRIDGE(dev)	(INTEL_INFO(dev)->is_ivybridge)
 #define IS_IVB_GT1(dev)		((dev)->pdev->device == 0x0156 || \
 				 (dev)->pdev->device == 0x0152 || \
@@ -1950,11 +1754,6 @@
 #define IS_BROADWELL(dev)	(INTEL_INFO(dev)->gen == 8)
 #define IS_MOBILE(dev)		(INTEL_INFO(dev)->is_mobile)
 #define IS_HSW_EARLY_SDV(dev)	(IS_HASWELL(dev) && \
-<<<<<<< HEAD
-				 ((dev)->pci_device & 0xFF00) == 0x0C00)
-#define IS_ULT(dev)		(IS_HASWELL(dev) && \
-				 ((dev)->pci_device & 0xFF00) == 0x0A00)
-=======
 				 ((dev)->pdev->device & 0xFF00) == 0x0C00)
 #define IS_BDW_ULT(dev)		(IS_BROADWELL(dev) && \
 				 (((dev)->pdev->device & 0xf) == 0x2  || \
@@ -1966,7 +1765,6 @@
 #define IS_HSW_GT3(dev)		(IS_HASWELL(dev) && \
 				 ((dev)->pdev->device & 0x00F0) == 0x0020)
 #define IS_PRELIMINARY_HW(intel_info) ((intel_info)->is_preliminary)
->>>>>>> d8ec26d7
 
 /*
  * The genX designation typically refers to the render engine, so render
@@ -2017,11 +1815,7 @@
 #define HAS_PIPE_CXSR(dev) (INTEL_INFO(dev)->has_pipe_cxsr)
 #define I915_HAS_FBC(dev) (INTEL_INFO(dev)->has_fbc)
 
-<<<<<<< HEAD
-#define HAS_IPS(dev)		(IS_ULT(dev))
-=======
 #define HAS_IPS(dev)		(IS_ULT(dev) || IS_BROADWELL(dev))
->>>>>>> d8ec26d7
 
 #define HAS_DDI(dev)		(INTEL_INFO(dev)->has_ddi)
 #define HAS_POWER_WELL(dev)	(IS_HASWELL(dev) || IS_BROADWELL(dev))
@@ -2051,30 +1845,6 @@
 
 #include "i915_trace.h"
 
-<<<<<<< HEAD
-/**
- * RC6 is a special power stage which allows the GPU to enter an very
- * low-voltage mode when idle, using down to 0V while at this stage.  This
- * stage is entered automatically when the GPU is idle when RC6 support is
- * enabled, and as soon as new workload arises GPU wakes up automatically as well.
- *
- * There are different RC6 modes available in Intel GPU, which differentiate
- * among each other with the latency required to enter and leave RC6 and
- * voltage consumed by the GPU in different states.
- *
- * The combination of the following flags define which states GPU is allowed
- * to enter, while RC6 is the normal RC6 state, RC6p is the deep RC6, and
- * RC6pp is deepest RC6. Their support by hardware varies according to the
- * GPU, BIOS, chipset and platform. RC6 is usually the safest one and the one
- * which brings the most power savings; deeper states save more power, but
- * require higher latency to switch to and wake up.
- */
-#define INTEL_RC6_ENABLE			(1<<0)
-#define INTEL_RC6p_ENABLE			(1<<1)
-#define INTEL_RC6pp_ENABLE			(1<<2)
-
-=======
->>>>>>> d8ec26d7
 extern const struct drm_ioctl_desc i915_ioctls[];
 extern int i915_max_ioctl;
 extern unsigned int i915_fbpercrtc __always_unused;
@@ -2137,30 +1907,19 @@
 
 extern void intel_irq_init(struct drm_device *dev);
 extern void intel_hpd_init(struct drm_device *dev);
-<<<<<<< HEAD
-extern void intel_pm_init(struct drm_device *dev);
-=======
->>>>>>> d8ec26d7
 
 extern void intel_uncore_sanitize(struct drm_device *dev);
 extern void intel_uncore_early_sanitize(struct drm_device *dev);
 extern void intel_uncore_init(struct drm_device *dev);
 extern void intel_uncore_clear_errors(struct drm_device *dev);
 extern void intel_uncore_check_errors(struct drm_device *dev);
-<<<<<<< HEAD
-=======
 extern void intel_uncore_fini(struct drm_device *dev);
->>>>>>> d8ec26d7
 
 void
 i915_enable_pipestat(drm_i915_private_t *dev_priv, enum pipe pipe, u32 mask);
 
 void
-<<<<<<< HEAD
-i915_disable_pipestat(drm_i915_private_t *dev_priv, int pipe, u32 mask);
-=======
 i915_disable_pipestat(drm_i915_private_t *dev_priv, enum pipe pipe, u32 mask);
->>>>>>> d8ec26d7
 
 /* i915_gem.c */
 int i915_gem_init_ioctl(struct drm_device *dev, void *data,
@@ -2217,11 +1976,6 @@
 struct drm_i915_gem_object *i915_gem_alloc_object(struct drm_device *dev,
 						  size_t size);
 void i915_gem_free_object(struct drm_gem_object *obj);
-<<<<<<< HEAD
-struct i915_vma *i915_gem_vma_create(struct drm_i915_gem_object *obj,
-				     struct i915_address_space *vm);
-=======
->>>>>>> d8ec26d7
 void i915_gem_vma_destroy(struct i915_vma *vma);
 
 int __must_check i915_gem_object_pin(struct drm_i915_gem_object *obj,
@@ -2385,12 +2139,9 @@
 struct i915_vma *
 i915_gem_obj_lookup_or_create_vma(struct drm_i915_gem_object *obj,
 				  struct i915_address_space *vm);
-<<<<<<< HEAD
-=======
 
 struct i915_vma *i915_gem_obj_to_ggtt(struct drm_i915_gem_object *obj);
 
->>>>>>> d8ec26d7
 /* Some GGTT VM helpers */
 #define obj_to_ggtt(obj) \
 	(&((struct drm_i915_private *)(obj)->base.dev->dev_private)->gtt.base)
@@ -2427,10 +2178,6 @@
 	return i915_gem_object_pin(obj, obj_to_ggtt(obj), alignment,
 				   map_and_fenceable, nonblocking);
 }
-<<<<<<< HEAD
-#undef obj_to_ggtt
-=======
->>>>>>> d8ec26d7
 
 /* i915_gem_context.c */
 void i915_gem_context_init(struct drm_device *dev);
@@ -2533,14 +2280,11 @@
 /* i915_debugfs.c */
 int i915_debugfs_init(struct drm_minor *minor);
 void i915_debugfs_cleanup(struct drm_minor *minor);
-<<<<<<< HEAD
-=======
 #ifdef CONFIG_DEBUG_FS
 void intel_display_crc_init(struct drm_device *dev);
 #else
 static inline void intel_display_crc_init(struct drm_device *dev) {}
 #endif
->>>>>>> d8ec26d7
 
 /* i915_gpu_error.c */
 __printf(2, 3)
@@ -2697,39 +2441,6 @@
 int vlv_gpu_freq(int ddr_freq, int val);
 int vlv_freq_opcode(int ddr_freq, int val);
 
-<<<<<<< HEAD
-#define __i915_read(x) \
-	u##x i915_read##x(struct drm_i915_private *dev_priv, u32 reg, bool trace);
-__i915_read(8)
-__i915_read(16)
-__i915_read(32)
-__i915_read(64)
-#undef __i915_read
-
-#define __i915_write(x) \
-	void i915_write##x(struct drm_i915_private *dev_priv, u32 reg, u##x val, bool trace);
-__i915_write(8)
-__i915_write(16)
-__i915_write(32)
-__i915_write(64)
-#undef __i915_write
-
-#define I915_READ8(reg)		i915_read8(dev_priv, (reg), true)
-#define I915_WRITE8(reg, val)	i915_write8(dev_priv, (reg), (val), true)
-
-#define I915_READ16(reg)	i915_read16(dev_priv, (reg), true)
-#define I915_WRITE16(reg, val)	i915_write16(dev_priv, (reg), (val), true)
-#define I915_READ16_NOTRACE(reg)	i915_read16(dev_priv, (reg), false)
-#define I915_WRITE16_NOTRACE(reg, val)	i915_write16(dev_priv, (reg), (val), false)
-
-#define I915_READ(reg)		i915_read32(dev_priv, (reg), true)
-#define I915_WRITE(reg, val)	i915_write32(dev_priv, (reg), (val), true)
-#define I915_READ_NOTRACE(reg)		i915_read32(dev_priv, (reg), false)
-#define I915_WRITE_NOTRACE(reg, val)	i915_write32(dev_priv, (reg), (val), false)
-
-#define I915_WRITE64(reg, val)	i915_write64(dev_priv, (reg), (val), true)
-#define I915_READ64(reg)	i915_read64(dev_priv, (reg), true)
-=======
 #define I915_READ8(reg)		dev_priv->uncore.funcs.mmio_readb(dev_priv, (reg), true)
 #define I915_WRITE8(reg, val)	dev_priv->uncore.funcs.mmio_writeb(dev_priv, (reg), (val), true)
 
@@ -2745,7 +2456,6 @@
 
 #define I915_WRITE64(reg, val)	dev_priv->uncore.funcs.mmio_writeq(dev_priv, (reg), (val), true)
 #define I915_READ64(reg)	dev_priv->uncore.funcs.mmio_readq(dev_priv, (reg), true)
->>>>>>> d8ec26d7
 
 #define POSTING_READ(reg)	(void)I915_READ_NOTRACE(reg)
 #define POSTING_READ16(reg)	(void)I915_READ16_NOTRACE(reg)
