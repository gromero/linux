/*
 * Block driver for media (i.e., flash cards)
 *
 * Copyright 2002 Hewlett-Packard Company
 * Copyright 2005-2008 Pierre Ossman
 *
 * Use consistent with the GNU GPL is permitted,
 * provided that this copyright notice is
 * preserved in its entirety in all copies and derived works.
 *
 * HEWLETT-PACKARD COMPANY MAKES NO WARRANTIES, EXPRESSED OR IMPLIED,
 * AS TO THE USEFULNESS OR CORRECTNESS OF THIS CODE OR ITS
 * FITNESS FOR ANY PARTICULAR PURPOSE.
 *
 * Many thanks to Alessandro Rubini and Jonathan Corbet!
 *
 * Author:  Andrew Christian
 *          28 May 2002
 */
#include <linux/moduleparam.h>
#include <linux/module.h>
#include <linux/init.h>

#include <linux/kernel.h>
#include <linux/fs.h>
#include <linux/slab.h>
#include <linux/errno.h>
#include <linux/hdreg.h>
#include <linux/kdev_t.h>
#include <linux/blkdev.h>
#include <linux/cdev.h>
#include <linux/mutex.h>
#include <linux/scatterlist.h>
#include <linux/string_helpers.h>
#include <linux/delay.h>
#include <linux/capability.h>
#include <linux/compat.h>
#include <linux/pm_runtime.h>
#include <linux/idr.h>
#include <linux/debugfs.h>

#include <linux/mmc/ioctl.h>
#include <linux/mmc/card.h>
#include <linux/mmc/host.h>
#include <linux/mmc/mmc.h>
#include <linux/mmc/sd.h>

#include <linux/uaccess.h>

#include "queue.h"
#include "block.h"
#include "core.h"
#include "card.h"
#include "host.h"
#include "bus.h"
#include "mmc_ops.h"
#include "quirks.h"
#include "sd_ops.h"

MODULE_ALIAS("mmc:block");
#ifdef MODULE_PARAM_PREFIX
#undef MODULE_PARAM_PREFIX
#endif
#define MODULE_PARAM_PREFIX "mmcblk."

#define MMC_BLK_TIMEOUT_MS  (10 * 60 * 1000)        /* 10 minute timeout */
#define MMC_SANITIZE_REQ_TIMEOUT 240000
#define MMC_EXTRACT_INDEX_FROM_ARG(x) ((x & 0x00FF0000) >> 16)

#define mmc_req_rel_wr(req)	((req->cmd_flags & REQ_FUA) && \
				  (rq_data_dir(req) == WRITE))
static DEFINE_MUTEX(block_mutex);

/*
 * The defaults come from config options but can be overriden by module
 * or bootarg options.
 */
static int perdev_minors = CONFIG_MMC_BLOCK_MINORS;

/*
 * We've only got one major, so number of mmcblk devices is
 * limited to (1 << 20) / number of minors per device.  It is also
 * limited by the MAX_DEVICES below.
 */
static int max_devices;

#define MAX_DEVICES 256

static DEFINE_IDA(mmc_blk_ida);
static DEFINE_IDA(mmc_rpmb_ida);

/*
 * There is one mmc_blk_data per slot.
 */
struct mmc_blk_data {
	spinlock_t	lock;
	struct device	*parent;
	struct gendisk	*disk;
	struct mmc_queue queue;
	struct list_head part;
	struct list_head rpmbs;

	unsigned int	flags;
#define MMC_BLK_CMD23	(1 << 0)	/* Can do SET_BLOCK_COUNT for multiblock */
#define MMC_BLK_REL_WR	(1 << 1)	/* MMC Reliable write support */

	unsigned int	usage;
	unsigned int	read_only;
	unsigned int	part_type;
	unsigned int	reset_done;
#define MMC_BLK_READ		BIT(0)
#define MMC_BLK_WRITE		BIT(1)
#define MMC_BLK_DISCARD		BIT(2)
#define MMC_BLK_SECDISCARD	BIT(3)

	/*
	 * Only set in main mmc_blk_data associated
	 * with mmc_card with dev_set_drvdata, and keeps
	 * track of the current selected device partition.
	 */
	unsigned int	part_curr;
	struct device_attribute force_ro;
	struct device_attribute power_ro_lock;
	int	area_type;
};

/* Device type for RPMB character devices */
static dev_t mmc_rpmb_devt;

/* Bus type for RPMB character devices */
static struct bus_type mmc_rpmb_bus_type = {
	.name = "mmc_rpmb",
};

/**
 * struct mmc_rpmb_data - special RPMB device type for these areas
 * @dev: the device for the RPMB area
 * @chrdev: character device for the RPMB area
 * @id: unique device ID number
 * @part_index: partition index (0 on first)
 * @md: parent MMC block device
 * @node: list item, so we can put this device on a list
 */
struct mmc_rpmb_data {
	struct device dev;
	struct cdev chrdev;
	int id;
	unsigned int part_index;
	struct mmc_blk_data *md;
	struct list_head node;
};

static DEFINE_MUTEX(open_lock);

module_param(perdev_minors, int, 0444);
MODULE_PARM_DESC(perdev_minors, "Minors numbers to allocate per device");

static inline int mmc_blk_part_switch(struct mmc_card *card,
				      unsigned int part_type);

static struct mmc_blk_data *mmc_blk_get(struct gendisk *disk)
{
	struct mmc_blk_data *md;

	mutex_lock(&open_lock);
	md = disk->private_data;
	if (md && md->usage == 0)
		md = NULL;
	if (md)
		md->usage++;
	mutex_unlock(&open_lock);

	return md;
}

static inline int mmc_get_devidx(struct gendisk *disk)
{
	int devidx = disk->first_minor / perdev_minors;
	return devidx;
}

static void mmc_blk_put(struct mmc_blk_data *md)
{
	mutex_lock(&open_lock);
	md->usage--;
	if (md->usage == 0) {
		int devidx = mmc_get_devidx(md->disk);
		blk_cleanup_queue(md->queue.queue);
		ida_simple_remove(&mmc_blk_ida, devidx);
		put_disk(md->disk);
		kfree(md);
	}
	mutex_unlock(&open_lock);
}

static ssize_t power_ro_lock_show(struct device *dev,
		struct device_attribute *attr, char *buf)
{
	int ret;
	struct mmc_blk_data *md = mmc_blk_get(dev_to_disk(dev));
	struct mmc_card *card = md->queue.card;
	int locked = 0;

	if (card->ext_csd.boot_ro_lock & EXT_CSD_BOOT_WP_B_PERM_WP_EN)
		locked = 2;
	else if (card->ext_csd.boot_ro_lock & EXT_CSD_BOOT_WP_B_PWR_WP_EN)
		locked = 1;

	ret = snprintf(buf, PAGE_SIZE, "%d\n", locked);

	mmc_blk_put(md);

	return ret;
}

static ssize_t power_ro_lock_store(struct device *dev,
		struct device_attribute *attr, const char *buf, size_t count)
{
	int ret;
	struct mmc_blk_data *md, *part_md;
	struct mmc_queue *mq;
	struct request *req;
	unsigned long set;

	if (kstrtoul(buf, 0, &set))
		return -EINVAL;

	if (set != 1)
		return count;

	md = mmc_blk_get(dev_to_disk(dev));
	mq = &md->queue;

	/* Dispatch locking to the block layer */
	req = blk_get_request(mq->queue, REQ_OP_DRV_OUT, __GFP_RECLAIM);
	req_to_mmc_queue_req(req)->drv_op = MMC_DRV_OP_BOOT_WP;
	blk_execute_rq(mq->queue, NULL, req, 0);
	ret = req_to_mmc_queue_req(req)->drv_op_result;

	if (!ret) {
		pr_info("%s: Locking boot partition ro until next power on\n",
			md->disk->disk_name);
		set_disk_ro(md->disk, 1);

		list_for_each_entry(part_md, &md->part, part)
			if (part_md->area_type == MMC_BLK_DATA_AREA_BOOT) {
				pr_info("%s: Locking boot partition ro until next power on\n", part_md->disk->disk_name);
				set_disk_ro(part_md->disk, 1);
			}
	}

	mmc_blk_put(md);
	return count;
}

static ssize_t force_ro_show(struct device *dev, struct device_attribute *attr,
			     char *buf)
{
	int ret;
	struct mmc_blk_data *md = mmc_blk_get(dev_to_disk(dev));

	ret = snprintf(buf, PAGE_SIZE, "%d\n",
		       get_disk_ro(dev_to_disk(dev)) ^
		       md->read_only);
	mmc_blk_put(md);
	return ret;
}

static ssize_t force_ro_store(struct device *dev, struct device_attribute *attr,
			      const char *buf, size_t count)
{
	int ret;
	char *end;
	struct mmc_blk_data *md = mmc_blk_get(dev_to_disk(dev));
	unsigned long set = simple_strtoul(buf, &end, 0);
	if (end == buf) {
		ret = -EINVAL;
		goto out;
	}

	set_disk_ro(dev_to_disk(dev), set || md->read_only);
	ret = count;
out:
	mmc_blk_put(md);
	return ret;
}

static int mmc_blk_open(struct block_device *bdev, fmode_t mode)
{
	struct mmc_blk_data *md = mmc_blk_get(bdev->bd_disk);
	int ret = -ENXIO;

	mutex_lock(&block_mutex);
	if (md) {
		if (md->usage == 2)
			check_disk_change(bdev);
		ret = 0;

		if ((mode & FMODE_WRITE) && md->read_only) {
			mmc_blk_put(md);
			ret = -EROFS;
		}
	}
	mutex_unlock(&block_mutex);

	return ret;
}

static void mmc_blk_release(struct gendisk *disk, fmode_t mode)
{
	struct mmc_blk_data *md = disk->private_data;

	mutex_lock(&block_mutex);
	mmc_blk_put(md);
	mutex_unlock(&block_mutex);
}

static int
mmc_blk_getgeo(struct block_device *bdev, struct hd_geometry *geo)
{
	geo->cylinders = get_capacity(bdev->bd_disk) / (4 * 16);
	geo->heads = 4;
	geo->sectors = 16;
	return 0;
}

struct mmc_blk_ioc_data {
	struct mmc_ioc_cmd ic;
	unsigned char *buf;
	u64 buf_bytes;
	struct mmc_rpmb_data *rpmb;
};

static struct mmc_blk_ioc_data *mmc_blk_ioctl_copy_from_user(
	struct mmc_ioc_cmd __user *user)
{
	struct mmc_blk_ioc_data *idata;
	int err;

	idata = kmalloc(sizeof(*idata), GFP_KERNEL);
	if (!idata) {
		err = -ENOMEM;
		goto out;
	}

	if (copy_from_user(&idata->ic, user, sizeof(idata->ic))) {
		err = -EFAULT;
		goto idata_err;
	}

	idata->buf_bytes = (u64) idata->ic.blksz * idata->ic.blocks;
	if (idata->buf_bytes > MMC_IOC_MAX_BYTES) {
		err = -EOVERFLOW;
		goto idata_err;
	}

	if (!idata->buf_bytes) {
		idata->buf = NULL;
		return idata;
	}

	idata->buf = kmalloc(idata->buf_bytes, GFP_KERNEL);
	if (!idata->buf) {
		err = -ENOMEM;
		goto idata_err;
	}

	if (copy_from_user(idata->buf, (void __user *)(unsigned long)
					idata->ic.data_ptr, idata->buf_bytes)) {
		err = -EFAULT;
		goto copy_err;
	}

	return idata;

copy_err:
	kfree(idata->buf);
idata_err:
	kfree(idata);
out:
	return ERR_PTR(err);
}

static int mmc_blk_ioctl_copy_to_user(struct mmc_ioc_cmd __user *ic_ptr,
				      struct mmc_blk_ioc_data *idata)
{
	struct mmc_ioc_cmd *ic = &idata->ic;

	if (copy_to_user(&(ic_ptr->response), ic->response,
			 sizeof(ic->response)))
		return -EFAULT;

	if (!idata->ic.write_flag) {
		if (copy_to_user((void __user *)(unsigned long)ic->data_ptr,
				 idata->buf, idata->buf_bytes))
			return -EFAULT;
	}

	return 0;
}

static int ioctl_rpmb_card_status_poll(struct mmc_card *card, u32 *status,
				       u32 retries_max)
{
	int err;
	u32 retry_count = 0;

	if (!status || !retries_max)
		return -EINVAL;

	do {
		err = __mmc_send_status(card, status, 5);
		if (err)
			break;

		if (!R1_STATUS(*status) &&
				(R1_CURRENT_STATE(*status) != R1_STATE_PRG))
			break; /* RPMB programming operation complete */

		/*
		 * Rechedule to give the MMC device a chance to continue
		 * processing the previous command without being polled too
		 * frequently.
		 */
		usleep_range(1000, 5000);
	} while (++retry_count < retries_max);

	if (retry_count == retries_max)
		err = -EPERM;

	return err;
}

static int ioctl_do_sanitize(struct mmc_card *card)
{
	int err;

	if (!mmc_can_sanitize(card)) {
			pr_warn("%s: %s - SANITIZE is not supported\n",
				mmc_hostname(card->host), __func__);
			err = -EOPNOTSUPP;
			goto out;
	}

	pr_debug("%s: %s - SANITIZE IN PROGRESS...\n",
		mmc_hostname(card->host), __func__);

	err = mmc_switch(card, EXT_CSD_CMD_SET_NORMAL,
					EXT_CSD_SANITIZE_START, 1,
					MMC_SANITIZE_REQ_TIMEOUT);

	if (err)
		pr_err("%s: %s - EXT_CSD_SANITIZE_START failed. err=%d\n",
		       mmc_hostname(card->host), __func__, err);

	pr_debug("%s: %s - SANITIZE COMPLETED\n", mmc_hostname(card->host),
					     __func__);
out:
	return err;
}

static int __mmc_blk_ioctl_cmd(struct mmc_card *card, struct mmc_blk_data *md,
			       struct mmc_blk_ioc_data *idata)
{
	struct mmc_command cmd = {};
	struct mmc_data data = {};
	struct mmc_request mrq = {};
	struct scatterlist sg;
	int err;
	unsigned int target_part;
	u32 status = 0;

	if (!card || !md || !idata)
		return -EINVAL;

	/*
	 * The RPMB accesses comes in from the character device, so we
	 * need to target these explicitly. Else we just target the
	 * partition type for the block device the ioctl() was issued
	 * on.
	 */
	if (idata->rpmb) {
		/* Support multiple RPMB partitions */
		target_part = idata->rpmb->part_index;
		target_part |= EXT_CSD_PART_CONFIG_ACC_RPMB;
	} else {
		target_part = md->part_type;
	}

	cmd.opcode = idata->ic.opcode;
	cmd.arg = idata->ic.arg;
	cmd.flags = idata->ic.flags;

	if (idata->buf_bytes) {
		data.sg = &sg;
		data.sg_len = 1;
		data.blksz = idata->ic.blksz;
		data.blocks = idata->ic.blocks;

		sg_init_one(data.sg, idata->buf, idata->buf_bytes);

		if (idata->ic.write_flag)
			data.flags = MMC_DATA_WRITE;
		else
			data.flags = MMC_DATA_READ;

		/* data.flags must already be set before doing this. */
		mmc_set_data_timeout(&data, card);

		/* Allow overriding the timeout_ns for empirical tuning. */
		if (idata->ic.data_timeout_ns)
			data.timeout_ns = idata->ic.data_timeout_ns;

		if ((cmd.flags & MMC_RSP_R1B) == MMC_RSP_R1B) {
			/*
			 * Pretend this is a data transfer and rely on the
			 * host driver to compute timeout.  When all host
			 * drivers support cmd.cmd_timeout for R1B, this
			 * can be changed to:
			 *
			 *     mrq.data = NULL;
			 *     cmd.cmd_timeout = idata->ic.cmd_timeout_ms;
			 */
			data.timeout_ns = idata->ic.cmd_timeout_ms * 1000000;
		}

		mrq.data = &data;
	}

	mrq.cmd = &cmd;

	err = mmc_blk_part_switch(card, target_part);
	if (err)
		return err;

	if (idata->ic.is_acmd) {
		err = mmc_app_cmd(card->host, card);
		if (err)
			return err;
	}

	if (idata->rpmb) {
		err = mmc_set_blockcount(card, data.blocks,
			idata->ic.write_flag & (1 << 31));
		if (err)
			return err;
	}

	if ((MMC_EXTRACT_INDEX_FROM_ARG(cmd.arg) == EXT_CSD_SANITIZE_START) &&
	    (cmd.opcode == MMC_SWITCH)) {
		err = ioctl_do_sanitize(card);

		if (err)
			pr_err("%s: ioctl_do_sanitize() failed. err = %d",
			       __func__, err);

		return err;
	}

	mmc_wait_for_req(card->host, &mrq);

	if (cmd.error) {
		dev_err(mmc_dev(card->host), "%s: cmd error %d\n",
						__func__, cmd.error);
		return cmd.error;
	}
	if (data.error) {
		dev_err(mmc_dev(card->host), "%s: data error %d\n",
						__func__, data.error);
		return data.error;
	}

	/*
	 * According to the SD specs, some commands require a delay after
	 * issuing the command.
	 */
	if (idata->ic.postsleep_min_us)
		usleep_range(idata->ic.postsleep_min_us, idata->ic.postsleep_max_us);

	memcpy(&(idata->ic.response), cmd.resp, sizeof(cmd.resp));

	if (idata->rpmb) {
		/*
		 * Ensure RPMB command has completed by polling CMD13
		 * "Send Status".
		 */
		err = ioctl_rpmb_card_status_poll(card, &status, 5);
		if (err)
			dev_err(mmc_dev(card->host),
					"%s: Card Status=0x%08X, error %d\n",
					__func__, status, err);
	}

	return err;
}

static int mmc_blk_ioctl_cmd(struct mmc_blk_data *md,
			     struct mmc_ioc_cmd __user *ic_ptr,
			     struct mmc_rpmb_data *rpmb)
{
	struct mmc_blk_ioc_data *idata;
	struct mmc_blk_ioc_data *idatas[1];
	struct mmc_queue *mq;
	struct mmc_card *card;
	int err = 0, ioc_err = 0;
	struct request *req;

	idata = mmc_blk_ioctl_copy_from_user(ic_ptr);
	if (IS_ERR(idata))
		return PTR_ERR(idata);
	/* This will be NULL on non-RPMB ioctl():s */
	idata->rpmb = rpmb;

	card = md->queue.card;
	if (IS_ERR(card)) {
		err = PTR_ERR(card);
		goto cmd_done;
	}

	/*
	 * Dispatch the ioctl() into the block request queue.
	 */
	mq = &md->queue;
	req = blk_get_request(mq->queue,
		idata->ic.write_flag ? REQ_OP_DRV_OUT : REQ_OP_DRV_IN,
		__GFP_RECLAIM);
	idatas[0] = idata;
	req_to_mmc_queue_req(req)->drv_op =
		rpmb ? MMC_DRV_OP_IOCTL_RPMB : MMC_DRV_OP_IOCTL;
	req_to_mmc_queue_req(req)->drv_op_data = idatas;
	req_to_mmc_queue_req(req)->ioc_count = 1;
	blk_execute_rq(mq->queue, NULL, req, 0);
	ioc_err = req_to_mmc_queue_req(req)->drv_op_result;
	err = mmc_blk_ioctl_copy_to_user(ic_ptr, idata);
	blk_put_request(req);

cmd_done:
	kfree(idata->buf);
	kfree(idata);
	return ioc_err ? ioc_err : err;
}

static int mmc_blk_ioctl_multi_cmd(struct mmc_blk_data *md,
				   struct mmc_ioc_multi_cmd __user *user,
				   struct mmc_rpmb_data *rpmb)
{
	struct mmc_blk_ioc_data **idata = NULL;
	struct mmc_ioc_cmd __user *cmds = user->cmds;
	struct mmc_card *card;
	struct mmc_queue *mq;
	int i, err = 0, ioc_err = 0;
	__u64 num_of_cmds;
	struct request *req;

	if (copy_from_user(&num_of_cmds, &user->num_of_cmds,
			   sizeof(num_of_cmds)))
		return -EFAULT;

	if (!num_of_cmds)
		return 0;

	if (num_of_cmds > MMC_IOC_MAX_CMDS)
		return -EINVAL;

	idata = kcalloc(num_of_cmds, sizeof(*idata), GFP_KERNEL);
	if (!idata)
		return -ENOMEM;

	for (i = 0; i < num_of_cmds; i++) {
		idata[i] = mmc_blk_ioctl_copy_from_user(&cmds[i]);
		if (IS_ERR(idata[i])) {
			err = PTR_ERR(idata[i]);
			num_of_cmds = i;
			goto cmd_err;
		}
		/* This will be NULL on non-RPMB ioctl():s */
		idata[i]->rpmb = rpmb;
	}

	card = md->queue.card;
	if (IS_ERR(card)) {
		err = PTR_ERR(card);
		goto cmd_err;
	}


	/*
	 * Dispatch the ioctl()s into the block request queue.
	 */
	mq = &md->queue;
	req = blk_get_request(mq->queue,
		idata[0]->ic.write_flag ? REQ_OP_DRV_OUT : REQ_OP_DRV_IN,
		__GFP_RECLAIM);
	req_to_mmc_queue_req(req)->drv_op =
		rpmb ? MMC_DRV_OP_IOCTL_RPMB : MMC_DRV_OP_IOCTL;
	req_to_mmc_queue_req(req)->drv_op_data = idata;
	req_to_mmc_queue_req(req)->ioc_count = num_of_cmds;
	blk_execute_rq(mq->queue, NULL, req, 0);
	ioc_err = req_to_mmc_queue_req(req)->drv_op_result;

	/* copy to user if data and response */
	for (i = 0; i < num_of_cmds && !err; i++)
		err = mmc_blk_ioctl_copy_to_user(&cmds[i], idata[i]);

	blk_put_request(req);

cmd_err:
	for (i = 0; i < num_of_cmds; i++) {
		kfree(idata[i]->buf);
		kfree(idata[i]);
	}
	kfree(idata);
	return ioc_err ? ioc_err : err;
}

static int mmc_blk_check_blkdev(struct block_device *bdev)
{
	/*
	 * The caller must have CAP_SYS_RAWIO, and must be calling this on the
	 * whole block device, not on a partition.  This prevents overspray
	 * between sibling partitions.
	 */
	if ((!capable(CAP_SYS_RAWIO)) || (bdev != bdev->bd_contains))
		return -EPERM;
	return 0;
}

static int mmc_blk_ioctl(struct block_device *bdev, fmode_t mode,
	unsigned int cmd, unsigned long arg)
{
	struct mmc_blk_data *md;
	int ret;

	switch (cmd) {
	case MMC_IOC_CMD:
		ret = mmc_blk_check_blkdev(bdev);
		if (ret)
			return ret;
		md = mmc_blk_get(bdev->bd_disk);
		if (!md)
			return -EINVAL;
		ret = mmc_blk_ioctl_cmd(md,
					(struct mmc_ioc_cmd __user *)arg,
					NULL);
		mmc_blk_put(md);
		return ret;
	case MMC_IOC_MULTI_CMD:
		ret = mmc_blk_check_blkdev(bdev);
		if (ret)
			return ret;
		md = mmc_blk_get(bdev->bd_disk);
		if (!md)
			return -EINVAL;
		ret = mmc_blk_ioctl_multi_cmd(md,
					(struct mmc_ioc_multi_cmd __user *)arg,
					NULL);
		mmc_blk_put(md);
		return ret;
	default:
		return -EINVAL;
	}
}

#ifdef CONFIG_COMPAT
static int mmc_blk_compat_ioctl(struct block_device *bdev, fmode_t mode,
	unsigned int cmd, unsigned long arg)
{
	return mmc_blk_ioctl(bdev, mode, cmd, (unsigned long) compat_ptr(arg));
}
#endif

static const struct block_device_operations mmc_bdops = {
	.open			= mmc_blk_open,
	.release		= mmc_blk_release,
	.getgeo			= mmc_blk_getgeo,
	.owner			= THIS_MODULE,
	.ioctl			= mmc_blk_ioctl,
#ifdef CONFIG_COMPAT
	.compat_ioctl		= mmc_blk_compat_ioctl,
#endif
};

static int mmc_blk_part_switch_pre(struct mmc_card *card,
				   unsigned int part_type)
{
	int ret = 0;

	if (part_type == EXT_CSD_PART_CONFIG_ACC_RPMB) {
		if (card->ext_csd.cmdq_en) {
			ret = mmc_cmdq_disable(card);
			if (ret)
				return ret;
		}
		mmc_retune_pause(card->host);
	}

	return ret;
}

static int mmc_blk_part_switch_post(struct mmc_card *card,
				    unsigned int part_type)
{
	int ret = 0;

	if (part_type == EXT_CSD_PART_CONFIG_ACC_RPMB) {
		mmc_retune_unpause(card->host);
		if (card->reenable_cmdq && !card->ext_csd.cmdq_en)
			ret = mmc_cmdq_enable(card);
	}

	return ret;
}

static inline int mmc_blk_part_switch(struct mmc_card *card,
				      unsigned int part_type)
{
	int ret = 0;
	struct mmc_blk_data *main_md = dev_get_drvdata(&card->dev);

	if (main_md->part_curr == part_type)
		return 0;

	if (mmc_card_mmc(card)) {
		u8 part_config = card->ext_csd.part_config;

		ret = mmc_blk_part_switch_pre(card, part_type);
		if (ret)
			return ret;

		part_config &= ~EXT_CSD_PART_CONFIG_ACC_MASK;
		part_config |= part_type;

		ret = mmc_switch(card, EXT_CSD_CMD_SET_NORMAL,
				 EXT_CSD_PART_CONFIG, part_config,
				 card->ext_csd.part_time);
		if (ret) {
			mmc_blk_part_switch_post(card, part_type);
			return ret;
		}

		card->ext_csd.part_config = part_config;

		ret = mmc_blk_part_switch_post(card, main_md->part_curr);
	}

	main_md->part_curr = part_type;
	return ret;
}

static int mmc_sd_num_wr_blocks(struct mmc_card *card, u32 *written_blocks)
{
	int err;
	u32 result;
	__be32 *blocks;

	struct mmc_request mrq = {};
	struct mmc_command cmd = {};
	struct mmc_data data = {};

	struct scatterlist sg;

	cmd.opcode = MMC_APP_CMD;
	cmd.arg = card->rca << 16;
	cmd.flags = MMC_RSP_SPI_R1 | MMC_RSP_R1 | MMC_CMD_AC;

	err = mmc_wait_for_cmd(card->host, &cmd, 0);
	if (err)
		return err;
	if (!mmc_host_is_spi(card->host) && !(cmd.resp[0] & R1_APP_CMD))
		return -EIO;

	memset(&cmd, 0, sizeof(struct mmc_command));

	cmd.opcode = SD_APP_SEND_NUM_WR_BLKS;
	cmd.arg = 0;
	cmd.flags = MMC_RSP_SPI_R1 | MMC_RSP_R1 | MMC_CMD_ADTC;

	data.blksz = 4;
	data.blocks = 1;
	data.flags = MMC_DATA_READ;
	data.sg = &sg;
	data.sg_len = 1;
	mmc_set_data_timeout(&data, card);

	mrq.cmd = &cmd;
	mrq.data = &data;

	blocks = kmalloc(4, GFP_KERNEL);
	if (!blocks)
		return -ENOMEM;

	sg_init_one(&sg, blocks, 4);

	mmc_wait_for_req(card->host, &mrq);

	result = ntohl(*blocks);
	kfree(blocks);

	if (cmd.error || data.error)
		return -EIO;

	*written_blocks = result;

	return 0;
}

static int card_busy_detect(struct mmc_card *card, unsigned int timeout_ms,
		bool hw_busy_detect, struct request *req, bool *gen_err)
{
	unsigned long timeout = jiffies + msecs_to_jiffies(timeout_ms);
	int err = 0;
	u32 status;

	do {
		err = __mmc_send_status(card, &status, 5);
		if (err) {
			pr_err("%s: error %d requesting status\n",
			       req->rq_disk->disk_name, err);
			return err;
		}

		if (status & R1_ERROR) {
			pr_err("%s: %s: error sending status cmd, status %#x\n",
				req->rq_disk->disk_name, __func__, status);
			*gen_err = true;
		}

		/* We may rely on the host hw to handle busy detection.*/
		if ((card->host->caps & MMC_CAP_WAIT_WHILE_BUSY) &&
			hw_busy_detect)
			break;

		/*
		 * Timeout if the device never becomes ready for data and never
		 * leaves the program state.
		 */
		if (time_after(jiffies, timeout)) {
			pr_err("%s: Card stuck in programming state! %s %s\n",
				mmc_hostname(card->host),
				req->rq_disk->disk_name, __func__);
			return -ETIMEDOUT;
		}

		/*
		 * Some cards mishandle the status bits,
		 * so make sure to check both the busy
		 * indication and the card state.
		 */
	} while (!(status & R1_READY_FOR_DATA) ||
		 (R1_CURRENT_STATE(status) == R1_STATE_PRG));

	return err;
}

static int send_stop(struct mmc_card *card, unsigned int timeout_ms,
		struct request *req, bool *gen_err, u32 *stop_status)
{
	struct mmc_host *host = card->host;
	struct mmc_command cmd = {};
	int err;
	bool use_r1b_resp = rq_data_dir(req) == WRITE;

	/*
	 * Normally we use R1B responses for WRITE, but in cases where the host
	 * has specified a max_busy_timeout we need to validate it. A failure
	 * means we need to prevent the host from doing hw busy detection, which
	 * is done by converting to a R1 response instead.
	 */
	if (host->max_busy_timeout && (timeout_ms > host->max_busy_timeout))
		use_r1b_resp = false;

	cmd.opcode = MMC_STOP_TRANSMISSION;
	if (use_r1b_resp) {
		cmd.flags = MMC_RSP_SPI_R1B | MMC_RSP_R1B | MMC_CMD_AC;
		cmd.busy_timeout = timeout_ms;
	} else {
		cmd.flags = MMC_RSP_SPI_R1 | MMC_RSP_R1 | MMC_CMD_AC;
	}

	err = mmc_wait_for_cmd(host, &cmd, 5);
	if (err)
		return err;

	*stop_status = cmd.resp[0];

	/* No need to check card status in case of READ. */
	if (rq_data_dir(req) == READ)
		return 0;

	if (!mmc_host_is_spi(host) &&
		(*stop_status & R1_ERROR)) {
		pr_err("%s: %s: general error sending stop command, resp %#x\n",
			req->rq_disk->disk_name, __func__, *stop_status);
		*gen_err = true;
	}

	return card_busy_detect(card, timeout_ms, use_r1b_resp, req, gen_err);
}

#define ERR_NOMEDIUM	3
#define ERR_RETRY	2
#define ERR_ABORT	1
#define ERR_CONTINUE	0

static int mmc_blk_cmd_error(struct request *req, const char *name, int error,
	bool status_valid, u32 status)
{
	switch (error) {
	case -EILSEQ:
		/* response crc error, retry the r/w cmd */
		pr_err("%s: %s sending %s command, card status %#x\n",
			req->rq_disk->disk_name, "response CRC error",
			name, status);
		return ERR_RETRY;

	case -ETIMEDOUT:
		pr_err("%s: %s sending %s command, card status %#x\n",
			req->rq_disk->disk_name, "timed out", name, status);

		/* If the status cmd initially failed, retry the r/w cmd */
		if (!status_valid) {
			pr_err("%s: status not valid, retrying timeout\n",
				req->rq_disk->disk_name);
			return ERR_RETRY;
		}

		/*
		 * If it was a r/w cmd crc error, or illegal command
		 * (eg, issued in wrong state) then retry - we should
		 * have corrected the state problem above.
		 */
		if (status & (R1_COM_CRC_ERROR | R1_ILLEGAL_COMMAND)) {
			pr_err("%s: command error, retrying timeout\n",
				req->rq_disk->disk_name);
			return ERR_RETRY;
		}

		/* Otherwise abort the command */
		return ERR_ABORT;

	default:
		/* We don't understand the error code the driver gave us */
		pr_err("%s: unknown error %d sending read/write command, card status %#x\n",
		       req->rq_disk->disk_name, error, status);
		return ERR_ABORT;
	}
}

/*
 * Initial r/w and stop cmd error recovery.
 * We don't know whether the card received the r/w cmd or not, so try to
 * restore things back to a sane state.  Essentially, we do this as follows:
 * - Obtain card status.  If the first attempt to obtain card status fails,
 *   the status word will reflect the failed status cmd, not the failed
 *   r/w cmd.  If we fail to obtain card status, it suggests we can no
 *   longer communicate with the card.
 * - Check the card state.  If the card received the cmd but there was a
 *   transient problem with the response, it might still be in a data transfer
 *   mode.  Try to send it a stop command.  If this fails, we can't recover.
 * - If the r/w cmd failed due to a response CRC error, it was probably
 *   transient, so retry the cmd.
 * - If the r/w cmd timed out, but we didn't get the r/w cmd status, retry.
 * - If the r/w cmd timed out, and the r/w cmd failed due to CRC error or
 *   illegal cmd, retry.
 * Otherwise we don't understand what happened, so abort.
 */
static int mmc_blk_cmd_recovery(struct mmc_card *card, struct request *req,
	struct mmc_blk_request *brq, bool *ecc_err, bool *gen_err)
{
	bool prev_cmd_status_valid = true;
	u32 status, stop_status = 0;
	int err, retry;

	if (mmc_card_removed(card))
		return ERR_NOMEDIUM;

	/*
	 * Try to get card status which indicates both the card state
	 * and why there was no response.  If the first attempt fails,
	 * we can't be sure the returned status is for the r/w command.
	 */
	for (retry = 2; retry >= 0; retry--) {
		err = __mmc_send_status(card, &status, 0);
		if (!err)
			break;

		/* Re-tune if needed */
		mmc_retune_recheck(card->host);

		prev_cmd_status_valid = false;
		pr_err("%s: error %d sending status command, %sing\n",
		       req->rq_disk->disk_name, err, retry ? "retry" : "abort");
	}

	/* We couldn't get a response from the card.  Give up. */
	if (err) {
		/* Check if the card is removed */
		if (mmc_detect_card_removed(card->host))
			return ERR_NOMEDIUM;
		return ERR_ABORT;
	}

	/* Flag ECC errors */
	if ((status & R1_CARD_ECC_FAILED) ||
	    (brq->stop.resp[0] & R1_CARD_ECC_FAILED) ||
	    (brq->cmd.resp[0] & R1_CARD_ECC_FAILED))
		*ecc_err = true;

	/* Flag General errors */
	if (!mmc_host_is_spi(card->host) && rq_data_dir(req) != READ)
		if ((status & R1_ERROR) ||
			(brq->stop.resp[0] & R1_ERROR)) {
			pr_err("%s: %s: general error sending stop or status command, stop cmd response %#x, card status %#x\n",
			       req->rq_disk->disk_name, __func__,
			       brq->stop.resp[0], status);
			*gen_err = true;
		}

	/*
	 * Check the current card state.  If it is in some data transfer
	 * mode, tell it to stop (and hopefully transition back to TRAN.)
	 */
	if (R1_CURRENT_STATE(status) == R1_STATE_DATA ||
	    R1_CURRENT_STATE(status) == R1_STATE_RCV) {
		err = send_stop(card,
			DIV_ROUND_UP(brq->data.timeout_ns, 1000000),
			req, gen_err, &stop_status);
		if (err) {
			pr_err("%s: error %d sending stop command\n",
			       req->rq_disk->disk_name, err);
			/*
			 * If the stop cmd also timed out, the card is probably
			 * not present, so abort. Other errors are bad news too.
			 */
			return ERR_ABORT;
		}

		if (stop_status & R1_CARD_ECC_FAILED)
			*ecc_err = true;
	}

	/* Check for set block count errors */
	if (brq->sbc.error)
		return mmc_blk_cmd_error(req, "SET_BLOCK_COUNT", brq->sbc.error,
				prev_cmd_status_valid, status);

	/* Check for r/w command errors */
	if (brq->cmd.error)
		return mmc_blk_cmd_error(req, "r/w cmd", brq->cmd.error,
				prev_cmd_status_valid, status);

	/* Data errors */
	if (!brq->stop.error)
		return ERR_CONTINUE;

	/* Now for stop errors.  These aren't fatal to the transfer. */
	pr_info("%s: error %d sending stop command, original cmd response %#x, card status %#x\n",
	       req->rq_disk->disk_name, brq->stop.error,
	       brq->cmd.resp[0], status);

	/*
	 * Subsitute in our own stop status as this will give the error
	 * state which happened during the execution of the r/w command.
	 */
	if (stop_status) {
		brq->stop.resp[0] = stop_status;
		brq->stop.error = 0;
	}
	return ERR_CONTINUE;
}

static int mmc_blk_reset(struct mmc_blk_data *md, struct mmc_host *host,
			 int type)
{
	int err;

	if (md->reset_done & type)
		return -EEXIST;

	md->reset_done |= type;
	err = mmc_hw_reset(host);
	/* Ensure we switch back to the correct partition */
	if (err != -EOPNOTSUPP) {
		struct mmc_blk_data *main_md =
			dev_get_drvdata(&host->card->dev);
		int part_err;

		main_md->part_curr = main_md->part_type;
		part_err = mmc_blk_part_switch(host->card, md->part_type);
		if (part_err) {
			/*
			 * We have failed to get back into the correct
			 * partition, so we need to abort the whole request.
			 */
			return -ENODEV;
		}
	}
	return err;
}

static inline void mmc_blk_reset_success(struct mmc_blk_data *md, int type)
{
	md->reset_done &= ~type;
}

/*
 * The non-block commands come back from the block layer after it queued it and
 * processed it with all other requests and then they get issued in this
 * function.
 */
static void mmc_blk_issue_drv_op(struct mmc_queue *mq, struct request *req)
{
	struct mmc_queue_req *mq_rq;
	struct mmc_card *card = mq->card;
	struct mmc_blk_data *md = mq->blkdata;
	struct mmc_blk_ioc_data **idata;
	bool rpmb_ioctl;
	u8 **ext_csd;
	u32 status;
	int ret;
	int i;

	mq_rq = req_to_mmc_queue_req(req);
	rpmb_ioctl = (mq_rq->drv_op == MMC_DRV_OP_IOCTL_RPMB);

	switch (mq_rq->drv_op) {
	case MMC_DRV_OP_IOCTL:
	case MMC_DRV_OP_IOCTL_RPMB:
		idata = mq_rq->drv_op_data;
		for (i = 0, ret = 0; i < mq_rq->ioc_count; i++) {
			ret = __mmc_blk_ioctl_cmd(card, md, idata[i]);
			if (ret)
				break;
		}
		/* Always switch back to main area after RPMB access */
		if (rpmb_ioctl)
			mmc_blk_part_switch(card, 0);
		break;
	case MMC_DRV_OP_BOOT_WP:
		ret = mmc_switch(card, EXT_CSD_CMD_SET_NORMAL, EXT_CSD_BOOT_WP,
				 card->ext_csd.boot_ro_lock |
				 EXT_CSD_BOOT_WP_B_PWR_WP_EN,
				 card->ext_csd.part_time);
		if (ret)
			pr_err("%s: Locking boot partition ro until next power on failed: %d\n",
			       md->disk->disk_name, ret);
		else
			card->ext_csd.boot_ro_lock |=
				EXT_CSD_BOOT_WP_B_PWR_WP_EN;
		break;
	case MMC_DRV_OP_GET_CARD_STATUS:
		ret = mmc_send_status(card, &status);
		if (!ret)
			ret = status;
		break;
	case MMC_DRV_OP_GET_EXT_CSD:
		ext_csd = mq_rq->drv_op_data;
		ret = mmc_get_ext_csd(card, ext_csd);
		break;
	default:
		pr_err("%s: unknown driver specific operation\n",
		       md->disk->disk_name);
		ret = -EINVAL;
		break;
	}
	mq_rq->drv_op_result = ret;
	blk_end_request_all(req, ret ? BLK_STS_IOERR : BLK_STS_OK);
}

static void mmc_blk_issue_discard_rq(struct mmc_queue *mq, struct request *req)
{
	struct mmc_blk_data *md = mq->blkdata;
	struct mmc_card *card = md->queue.card;
	unsigned int from, nr, arg;
	int err = 0, type = MMC_BLK_DISCARD;
	blk_status_t status = BLK_STS_OK;

	if (!mmc_can_erase(card)) {
		status = BLK_STS_NOTSUPP;
		goto fail;
	}

	from = blk_rq_pos(req);
	nr = blk_rq_sectors(req);

	if (mmc_can_discard(card))
		arg = MMC_DISCARD_ARG;
	else if (mmc_can_trim(card))
		arg = MMC_TRIM_ARG;
	else
		arg = MMC_ERASE_ARG;
	do {
		err = 0;
		if (card->quirks & MMC_QUIRK_INAND_CMD38) {
			err = mmc_switch(card, EXT_CSD_CMD_SET_NORMAL,
					 INAND_CMD38_ARG_EXT_CSD,
					 arg == MMC_TRIM_ARG ?
					 INAND_CMD38_ARG_TRIM :
					 INAND_CMD38_ARG_ERASE,
					 0);
		}
		if (!err)
			err = mmc_erase(card, from, nr, arg);
	} while (err == -EIO && !mmc_blk_reset(md, card->host, type));
	if (err)
		status = BLK_STS_IOERR;
	else
		mmc_blk_reset_success(md, type);
fail:
	blk_end_request(req, status, blk_rq_bytes(req));
}

static void mmc_blk_issue_secdiscard_rq(struct mmc_queue *mq,
				       struct request *req)
{
	struct mmc_blk_data *md = mq->blkdata;
	struct mmc_card *card = md->queue.card;
	unsigned int from, nr, arg;
	int err = 0, type = MMC_BLK_SECDISCARD;
	blk_status_t status = BLK_STS_OK;

	if (!(mmc_can_secure_erase_trim(card))) {
		status = BLK_STS_NOTSUPP;
		goto out;
	}

	from = blk_rq_pos(req);
	nr = blk_rq_sectors(req);

	if (mmc_can_trim(card) && !mmc_erase_group_aligned(card, from, nr))
		arg = MMC_SECURE_TRIM1_ARG;
	else
		arg = MMC_SECURE_ERASE_ARG;

retry:
	if (card->quirks & MMC_QUIRK_INAND_CMD38) {
		err = mmc_switch(card, EXT_CSD_CMD_SET_NORMAL,
				 INAND_CMD38_ARG_EXT_CSD,
				 arg == MMC_SECURE_TRIM1_ARG ?
				 INAND_CMD38_ARG_SECTRIM1 :
				 INAND_CMD38_ARG_SECERASE,
				 0);
		if (err)
			goto out_retry;
	}

	err = mmc_erase(card, from, nr, arg);
	if (err == -EIO)
		goto out_retry;
	if (err) {
		status = BLK_STS_IOERR;
		goto out;
	}

	if (arg == MMC_SECURE_TRIM1_ARG) {
		if (card->quirks & MMC_QUIRK_INAND_CMD38) {
			err = mmc_switch(card, EXT_CSD_CMD_SET_NORMAL,
					 INAND_CMD38_ARG_EXT_CSD,
					 INAND_CMD38_ARG_SECTRIM2,
					 0);
			if (err)
				goto out_retry;
		}

		err = mmc_erase(card, from, nr, MMC_SECURE_TRIM2_ARG);
		if (err == -EIO)
			goto out_retry;
		if (err) {
			status = BLK_STS_IOERR;
			goto out;
		}
	}

out_retry:
	if (err && !mmc_blk_reset(md, card->host, type))
		goto retry;
	if (!err)
		mmc_blk_reset_success(md, type);
out:
	blk_end_request(req, status, blk_rq_bytes(req));
}

static void mmc_blk_issue_flush(struct mmc_queue *mq, struct request *req)
{
	struct mmc_blk_data *md = mq->blkdata;
	struct mmc_card *card = md->queue.card;
	int ret = 0;

	ret = mmc_flush_cache(card);
	blk_end_request_all(req, ret ? BLK_STS_IOERR : BLK_STS_OK);
}

/*
 * Reformat current write as a reliable write, supporting
 * both legacy and the enhanced reliable write MMC cards.
 * In each transfer we'll handle only as much as a single
 * reliable write can handle, thus finish the request in
 * partial completions.
 */
static inline void mmc_apply_rel_rw(struct mmc_blk_request *brq,
				    struct mmc_card *card,
				    struct request *req)
{
	if (!(card->ext_csd.rel_param & EXT_CSD_WR_REL_PARAM_EN)) {
		/* Legacy mode imposes restrictions on transfers. */
		if (!IS_ALIGNED(blk_rq_pos(req), card->ext_csd.rel_sectors))
			brq->data.blocks = 1;

		if (brq->data.blocks > card->ext_csd.rel_sectors)
			brq->data.blocks = card->ext_csd.rel_sectors;
		else if (brq->data.blocks < card->ext_csd.rel_sectors)
			brq->data.blocks = 1;
	}
}

#define CMD_ERRORS							\
	(R1_OUT_OF_RANGE |	/* Command argument out of range */	\
	 R1_ADDRESS_ERROR |	/* Misaligned address */		\
	 R1_BLOCK_LEN_ERROR |	/* Transferred block length incorrect */\
	 R1_WP_VIOLATION |	/* Tried to write to protected block */	\
	 R1_CARD_ECC_FAILED |	/* Card ECC failed */			\
	 R1_CC_ERROR |		/* Card controller error */		\
	 R1_ERROR)		/* General/unknown error */

static void mmc_blk_eval_resp_error(struct mmc_blk_request *brq)
{
	u32 val;

	/*
	 * Per the SD specification(physical layer version 4.10)[1],
	 * section 4.3.3, it explicitly states that "When the last
	 * block of user area is read using CMD18, the host should
	 * ignore OUT_OF_RANGE error that may occur even the sequence
	 * is correct". And JESD84-B51 for eMMC also has a similar
	 * statement on section 6.8.3.
	 *
	 * Multiple block read/write could be done by either predefined
	 * method, namely CMD23, or open-ending mode. For open-ending mode,
	 * we should ignore the OUT_OF_RANGE error as it's normal behaviour.
	 *
	 * However the spec[1] doesn't tell us whether we should also
	 * ignore that for predefined method. But per the spec[1], section
	 * 4.15 Set Block Count Command, it says"If illegal block count
	 * is set, out of range error will be indicated during read/write
	 * operation (For example, data transfer is stopped at user area
	 * boundary)." In another word, we could expect a out of range error
	 * in the response for the following CMD18/25. And if argument of
	 * CMD23 + the argument of CMD18/25 exceed the max number of blocks,
	 * we could also expect to get a -ETIMEDOUT or any error number from
	 * the host drivers due to missing data response(for write)/data(for
	 * read), as the cards will stop the data transfer by itself per the
	 * spec. So we only need to check R1_OUT_OF_RANGE for open-ending mode.
	 */

	if (!brq->stop.error) {
		bool oor_with_open_end;
		/* If there is no error yet, check R1 response */

		val = brq->stop.resp[0] & CMD_ERRORS;
		oor_with_open_end = val & R1_OUT_OF_RANGE && !brq->mrq.sbc;

		if (val && !oor_with_open_end)
			brq->stop.error = -EIO;
	}
}

static enum mmc_blk_status mmc_blk_err_check(struct mmc_card *card,
					     struct mmc_async_req *areq)
{
	struct mmc_queue_req *mq_mrq = container_of(areq, struct mmc_queue_req,
						    areq);
	struct mmc_blk_request *brq = &mq_mrq->brq;
	struct request *req = mmc_queue_req_to_req(mq_mrq);
	int need_retune = card->host->need_retune;
	bool ecc_err = false;
	bool gen_err = false;

	/*
	 * sbc.error indicates a problem with the set block count
	 * command.  No data will have been transferred.
	 *
	 * cmd.error indicates a problem with the r/w command.  No
	 * data will have been transferred.
	 *
	 * stop.error indicates a problem with the stop command.  Data
	 * may have been transferred, or may still be transferring.
	 */

	mmc_blk_eval_resp_error(brq);

	if (brq->sbc.error || brq->cmd.error ||
	    brq->stop.error || brq->data.error) {
		switch (mmc_blk_cmd_recovery(card, req, brq, &ecc_err, &gen_err)) {
		case ERR_RETRY:
			return MMC_BLK_RETRY;
		case ERR_ABORT:
			return MMC_BLK_ABORT;
		case ERR_NOMEDIUM:
			return MMC_BLK_NOMEDIUM;
		case ERR_CONTINUE:
			break;
		}
	}

	/*
	 * Check for errors relating to the execution of the
	 * initial command - such as address errors.  No data
	 * has been transferred.
	 */
	if (brq->cmd.resp[0] & CMD_ERRORS) {
		pr_err("%s: r/w command failed, status = %#x\n",
		       req->rq_disk->disk_name, brq->cmd.resp[0]);
		return MMC_BLK_ABORT;
	}

	/*
	 * Everything else is either success, or a data error of some
	 * kind.  If it was a write, we may have transitioned to
	 * program mode, which we have to wait for it to complete.
	 */
	if (!mmc_host_is_spi(card->host) && rq_data_dir(req) != READ) {
		int err;

		/* Check stop command response */
		if (brq->stop.resp[0] & R1_ERROR) {
			pr_err("%s: %s: general error sending stop command, stop cmd response %#x\n",
			       req->rq_disk->disk_name, __func__,
			       brq->stop.resp[0]);
			gen_err = true;
		}

		err = card_busy_detect(card, MMC_BLK_TIMEOUT_MS, false, req,
					&gen_err);
		if (err)
			return MMC_BLK_CMD_ERR;
	}

	/* if general error occurs, retry the write operation. */
	if (gen_err) {
		pr_warn("%s: retrying write for general error\n",
				req->rq_disk->disk_name);
		return MMC_BLK_RETRY;
	}

	/* Some errors (ECC) are flagged on the next commmand, so check stop, too */
	if (brq->data.error || brq->stop.error) {
		if (need_retune && !brq->retune_retry_done) {
			pr_debug("%s: retrying because a re-tune was needed\n",
				 req->rq_disk->disk_name);
			brq->retune_retry_done = 1;
			return MMC_BLK_RETRY;
		}
		pr_err("%s: error %d transferring data, sector %u, nr %u, cmd response %#x, card status %#x\n",
		       req->rq_disk->disk_name, brq->data.error ?: brq->stop.error,
		       (unsigned)blk_rq_pos(req),
		       (unsigned)blk_rq_sectors(req),
		       brq->cmd.resp[0], brq->stop.resp[0]);

		if (rq_data_dir(req) == READ) {
			if (ecc_err)
				return MMC_BLK_ECC_ERR;
			return MMC_BLK_DATA_ERR;
		} else {
			return MMC_BLK_CMD_ERR;
		}
	}

	if (!brq->data.bytes_xfered)
		return MMC_BLK_RETRY;

	if (blk_rq_bytes(req) != brq->data.bytes_xfered)
		return MMC_BLK_PARTIAL;

	return MMC_BLK_SUCCESS;
}

static void mmc_blk_data_prep(struct mmc_queue *mq, struct mmc_queue_req *mqrq,
			      int disable_multi, bool *do_rel_wr_p,
			      bool *do_data_tag_p)
{
	struct mmc_blk_data *md = mq->blkdata;
	struct mmc_card *card = md->queue.card;
	struct mmc_blk_request *brq = &mqrq->brq;
	struct request *req = mmc_queue_req_to_req(mqrq);
	bool do_rel_wr, do_data_tag;

	/*
	 * Reliable writes are used to implement Forced Unit Access and
	 * are supported only on MMCs.
	 */
	do_rel_wr = (req->cmd_flags & REQ_FUA) &&
		    rq_data_dir(req) == WRITE &&
		    (md->flags & MMC_BLK_REL_WR);

	memset(brq, 0, sizeof(struct mmc_blk_request));

	brq->mrq.data = &brq->data;
	brq->mrq.tag = req->tag;

	brq->stop.opcode = MMC_STOP_TRANSMISSION;
	brq->stop.arg = 0;

	if (rq_data_dir(req) == READ) {
		brq->data.flags = MMC_DATA_READ;
		brq->stop.flags = MMC_RSP_SPI_R1 | MMC_RSP_R1 | MMC_CMD_AC;
	} else {
		brq->data.flags = MMC_DATA_WRITE;
		brq->stop.flags = MMC_RSP_SPI_R1B | MMC_RSP_R1B | MMC_CMD_AC;
	}

	brq->data.blksz = 512;
	brq->data.blocks = blk_rq_sectors(req);
	brq->data.blk_addr = blk_rq_pos(req);

	/*
	 * The command queue supports 2 priorities: "high" (1) and "simple" (0).
	 * The eMMC will give "high" priority tasks priority over "simple"
	 * priority tasks. Here we always set "simple" priority by not setting
	 * MMC_DATA_PRIO.
	 */

	/*
	 * The block layer doesn't support all sector count
	 * restrictions, so we need to be prepared for too big
	 * requests.
	 */
	if (brq->data.blocks > card->host->max_blk_count)
		brq->data.blocks = card->host->max_blk_count;

	if (brq->data.blocks > 1) {
		/*
		 * After a read error, we redo the request one sector
		 * at a time in order to accurately determine which
		 * sectors can be read successfully.
		 */
		if (disable_multi)
			brq->data.blocks = 1;

		/*
		 * Some controllers have HW issues while operating
		 * in multiple I/O mode
		 */
		if (card->host->ops->multi_io_quirk)
			brq->data.blocks = card->host->ops->multi_io_quirk(card,
						(rq_data_dir(req) == READ) ?
						MMC_DATA_READ : MMC_DATA_WRITE,
						brq->data.blocks);
	}

	if (do_rel_wr) {
		mmc_apply_rel_rw(brq, card, req);
		brq->data.flags |= MMC_DATA_REL_WR;
	}

	/*
	 * Data tag is used only during writing meta data to speed
	 * up write and any subsequent read of this meta data
	 */
	do_data_tag = card->ext_csd.data_tag_unit_size &&
		      (req->cmd_flags & REQ_META) &&
		      (rq_data_dir(req) == WRITE) &&
		      ((brq->data.blocks * brq->data.blksz) >=
		       card->ext_csd.data_tag_unit_size);

	if (do_data_tag)
		brq->data.flags |= MMC_DATA_DAT_TAG;

	mmc_set_data_timeout(&brq->data, card);

	brq->data.sg = mqrq->sg;
	brq->data.sg_len = mmc_queue_map_sg(mq, mqrq);

	/*
	 * Adjust the sg list so it is the same size as the
	 * request.
	 */
	if (brq->data.blocks != blk_rq_sectors(req)) {
		int i, data_size = brq->data.blocks << 9;
		struct scatterlist *sg;

		for_each_sg(brq->data.sg, sg, brq->data.sg_len, i) {
			data_size -= sg->length;
			if (data_size <= 0) {
				sg->length += data_size;
				i++;
				break;
			}
		}
		brq->data.sg_len = i;
	}

	mqrq->areq.mrq = &brq->mrq;
<<<<<<< HEAD
=======

	if (do_rel_wr_p)
		*do_rel_wr_p = do_rel_wr;

	if (do_data_tag_p)
		*do_data_tag_p = do_data_tag;
>>>>>>> 0c86a6bd
}

static void mmc_blk_rw_rq_prep(struct mmc_queue_req *mqrq,
			       struct mmc_card *card,
			       int disable_multi,
			       struct mmc_queue *mq)
{
	u32 readcmd, writecmd;
	struct mmc_blk_request *brq = &mqrq->brq;
	struct request *req = mmc_queue_req_to_req(mqrq);
	struct mmc_blk_data *md = mq->blkdata;
	bool do_rel_wr, do_data_tag;

	mmc_blk_data_prep(mq, mqrq, disable_multi, &do_rel_wr, &do_data_tag);

	brq->mrq.cmd = &brq->cmd;

	brq->cmd.arg = blk_rq_pos(req);
	if (!mmc_card_blockaddr(card))
		brq->cmd.arg <<= 9;
	brq->cmd.flags = MMC_RSP_SPI_R1 | MMC_RSP_R1 | MMC_CMD_ADTC;

	if (brq->data.blocks > 1 || do_rel_wr) {
		/* SPI multiblock writes terminate using a special
		 * token, not a STOP_TRANSMISSION request.
		 */
		if (!mmc_host_is_spi(card->host) ||
		    rq_data_dir(req) == READ)
			brq->mrq.stop = &brq->stop;
		readcmd = MMC_READ_MULTIPLE_BLOCK;
		writecmd = MMC_WRITE_MULTIPLE_BLOCK;
	} else {
		brq->mrq.stop = NULL;
		readcmd = MMC_READ_SINGLE_BLOCK;
		writecmd = MMC_WRITE_BLOCK;
	}
	brq->cmd.opcode = rq_data_dir(req) == READ ? readcmd : writecmd;

	/*
	 * Pre-defined multi-block transfers are preferable to
	 * open ended-ones (and necessary for reliable writes).
	 * However, it is not sufficient to just send CMD23,
	 * and avoid the final CMD12, as on an error condition
	 * CMD12 (stop) needs to be sent anyway. This, coupled
	 * with Auto-CMD23 enhancements provided by some
	 * hosts, means that the complexity of dealing
	 * with this is best left to the host. If CMD23 is
	 * supported by card and host, we'll fill sbc in and let
	 * the host deal with handling it correctly. This means
	 * that for hosts that don't expose MMC_CAP_CMD23, no
	 * change of behavior will be observed.
	 *
	 * N.B: Some MMC cards experience perf degradation.
	 * We'll avoid using CMD23-bounded multiblock writes for
	 * these, while retaining features like reliable writes.
	 */
	if ((md->flags & MMC_BLK_CMD23) && mmc_op_multi(brq->cmd.opcode) &&
	    (do_rel_wr || !(card->quirks & MMC_QUIRK_BLK_NO_CMD23) ||
	     do_data_tag)) {
		brq->sbc.opcode = MMC_SET_BLOCK_COUNT;
		brq->sbc.arg = brq->data.blocks |
			(do_rel_wr ? (1 << 31) : 0) |
			(do_data_tag ? (1 << 29) : 0);
		brq->sbc.flags = MMC_RSP_R1 | MMC_CMD_AC;
		brq->mrq.sbc = &brq->sbc;
	}

	mqrq->areq.err_check = mmc_blk_err_check;
}

static bool mmc_blk_rw_cmd_err(struct mmc_blk_data *md, struct mmc_card *card,
			       struct mmc_blk_request *brq, struct request *req,
			       bool old_req_pending)
{
	bool req_pending;

	/*
	 * If this is an SD card and we're writing, we can first
	 * mark the known good sectors as ok.
	 *
	 * If the card is not SD, we can still ok written sectors
	 * as reported by the controller (which might be less than
	 * the real number of written sectors, but never more).
	 */
	if (mmc_card_sd(card)) {
		u32 blocks;
		int err;

		err = mmc_sd_num_wr_blocks(card, &blocks);
		if (err)
			req_pending = old_req_pending;
		else
			req_pending = blk_end_request(req, BLK_STS_OK, blocks << 9);
	} else {
		req_pending = blk_end_request(req, BLK_STS_OK, brq->data.bytes_xfered);
	}
	return req_pending;
}

static void mmc_blk_rw_cmd_abort(struct mmc_queue *mq, struct mmc_card *card,
				 struct request *req,
				 struct mmc_queue_req *mqrq)
{
	if (mmc_card_removed(card))
		req->rq_flags |= RQF_QUIET;
	while (blk_end_request(req, BLK_STS_IOERR, blk_rq_cur_bytes(req)));
	mq->qcnt--;
}

/**
 * mmc_blk_rw_try_restart() - tries to restart the current async request
 * @mq: the queue with the card and host to restart
 * @req: a new request that want to be started after the current one
 */
static void mmc_blk_rw_try_restart(struct mmc_queue *mq, struct request *req,
				   struct mmc_queue_req *mqrq)
{
	if (!req)
		return;

	/*
	 * If the card was removed, just cancel everything and return.
	 */
	if (mmc_card_removed(mq->card)) {
		req->rq_flags |= RQF_QUIET;
		blk_end_request_all(req, BLK_STS_IOERR);
		mq->qcnt--; /* FIXME: just set to 0? */
		return;
	}
	/* Else proceed and try to restart the current async request */
	mmc_blk_rw_rq_prep(mqrq, mq->card, 0, mq);
	mmc_start_areq(mq->card->host, &mqrq->areq, NULL);
}

static void mmc_blk_issue_rw_rq(struct mmc_queue *mq, struct request *new_req)
{
	struct mmc_blk_data *md = mq->blkdata;
	struct mmc_card *card = md->queue.card;
	struct mmc_blk_request *brq;
	int disable_multi = 0, retry = 0, type, retune_retry_done = 0;
	enum mmc_blk_status status;
	struct mmc_queue_req *mqrq_cur = NULL;
	struct mmc_queue_req *mq_rq;
	struct request *old_req;
	struct mmc_async_req *new_areq;
	struct mmc_async_req *old_areq;
	bool req_pending = true;

	if (new_req) {
		mqrq_cur = req_to_mmc_queue_req(new_req);
		mq->qcnt++;
	}

	if (!mq->qcnt)
		return;

	do {
		if (new_req) {
			/*
			 * When 4KB native sector is enabled, only 8 blocks
			 * multiple read or write is allowed
			 */
			if (mmc_large_sector(card) &&
				!IS_ALIGNED(blk_rq_sectors(new_req), 8)) {
				pr_err("%s: Transfer size is not 4KB sector size aligned\n",
					new_req->rq_disk->disk_name);
				mmc_blk_rw_cmd_abort(mq, card, new_req, mqrq_cur);
				return;
			}

			mmc_blk_rw_rq_prep(mqrq_cur, card, 0, mq);
			new_areq = &mqrq_cur->areq;
		} else
			new_areq = NULL;

		old_areq = mmc_start_areq(card->host, new_areq, &status);
		if (!old_areq) {
			/*
			 * We have just put the first request into the pipeline
			 * and there is nothing more to do until it is
			 * complete.
			 */
			return;
		}

		/*
		 * An asynchronous request has been completed and we proceed
		 * to handle the result of it.
		 */
		mq_rq =	container_of(old_areq, struct mmc_queue_req, areq);
		brq = &mq_rq->brq;
		old_req = mmc_queue_req_to_req(mq_rq);
		type = rq_data_dir(old_req) == READ ? MMC_BLK_READ : MMC_BLK_WRITE;

		switch (status) {
		case MMC_BLK_SUCCESS:
		case MMC_BLK_PARTIAL:
			/*
			 * A block was successfully transferred.
			 */
			mmc_blk_reset_success(md, type);

			req_pending = blk_end_request(old_req, BLK_STS_OK,
						      brq->data.bytes_xfered);
			/*
			 * If the blk_end_request function returns non-zero even
			 * though all data has been transferred and no errors
			 * were returned by the host controller, it's a bug.
			 */
			if (status == MMC_BLK_SUCCESS && req_pending) {
				pr_err("%s BUG rq_tot %d d_xfer %d\n",
				       __func__, blk_rq_bytes(old_req),
				       brq->data.bytes_xfered);
				mmc_blk_rw_cmd_abort(mq, card, old_req, mq_rq);
				return;
			}
			break;
		case MMC_BLK_CMD_ERR:
			req_pending = mmc_blk_rw_cmd_err(md, card, brq, old_req, req_pending);
			if (mmc_blk_reset(md, card->host, type)) {
				if (req_pending)
					mmc_blk_rw_cmd_abort(mq, card, old_req, mq_rq);
				else
					mq->qcnt--;
				mmc_blk_rw_try_restart(mq, new_req, mqrq_cur);
				return;
			}
			if (!req_pending) {
				mq->qcnt--;
				mmc_blk_rw_try_restart(mq, new_req, mqrq_cur);
				return;
			}
			break;
		case MMC_BLK_RETRY:
			retune_retry_done = brq->retune_retry_done;
			if (retry++ < 5)
				break;
			/* Fall through */
		case MMC_BLK_ABORT:
			if (!mmc_blk_reset(md, card->host, type))
				break;
			mmc_blk_rw_cmd_abort(mq, card, old_req, mq_rq);
			mmc_blk_rw_try_restart(mq, new_req, mqrq_cur);
			return;
		case MMC_BLK_DATA_ERR: {
			int err;

			err = mmc_blk_reset(md, card->host, type);
			if (!err)
				break;
			if (err == -ENODEV) {
				mmc_blk_rw_cmd_abort(mq, card, old_req, mq_rq);
				mmc_blk_rw_try_restart(mq, new_req, mqrq_cur);
				return;
			}
			/* Fall through */
		}
		case MMC_BLK_ECC_ERR:
			if (brq->data.blocks > 1) {
				/* Redo read one sector at a time */
				pr_warn("%s: retrying using single block read\n",
					old_req->rq_disk->disk_name);
				disable_multi = 1;
				break;
			}
			/*
			 * After an error, we redo I/O one sector at a
			 * time, so we only reach here after trying to
			 * read a single sector.
			 */
			req_pending = blk_end_request(old_req, BLK_STS_IOERR,
						      brq->data.blksz);
			if (!req_pending) {
				mq->qcnt--;
				mmc_blk_rw_try_restart(mq, new_req, mqrq_cur);
				return;
			}
			break;
		case MMC_BLK_NOMEDIUM:
			mmc_blk_rw_cmd_abort(mq, card, old_req, mq_rq);
			mmc_blk_rw_try_restart(mq, new_req, mqrq_cur);
			return;
		default:
			pr_err("%s: Unhandled return value (%d)",
					old_req->rq_disk->disk_name, status);
			mmc_blk_rw_cmd_abort(mq, card, old_req, mq_rq);
			mmc_blk_rw_try_restart(mq, new_req, mqrq_cur);
			return;
		}

		if (req_pending) {
			/*
			 * In case of a incomplete request
			 * prepare it again and resend.
			 */
			mmc_blk_rw_rq_prep(mq_rq, card,
					disable_multi, mq);
			mmc_start_areq(card->host,
					&mq_rq->areq, NULL);
			mq_rq->brq.retune_retry_done = retune_retry_done;
		}
	} while (req_pending);

	mq->qcnt--;
}

void mmc_blk_issue_rq(struct mmc_queue *mq, struct request *req)
{
	int ret;
	struct mmc_blk_data *md = mq->blkdata;
	struct mmc_card *card = md->queue.card;

	if (req && !mq->qcnt)
		/* claim host only for the first request */
		mmc_get_card(card, NULL);

	ret = mmc_blk_part_switch(card, md->part_type);
	if (ret) {
		if (req) {
			blk_end_request_all(req, BLK_STS_IOERR);
		}
		goto out;
	}

	if (req) {
		switch (req_op(req)) {
		case REQ_OP_DRV_IN:
		case REQ_OP_DRV_OUT:
			/*
			 * Complete ongoing async transfer before issuing
			 * ioctl()s
			 */
			if (mq->qcnt)
				mmc_blk_issue_rw_rq(mq, NULL);
			mmc_blk_issue_drv_op(mq, req);
			break;
		case REQ_OP_DISCARD:
			/*
			 * Complete ongoing async transfer before issuing
			 * discard.
			 */
			if (mq->qcnt)
				mmc_blk_issue_rw_rq(mq, NULL);
			mmc_blk_issue_discard_rq(mq, req);
			break;
		case REQ_OP_SECURE_ERASE:
			/*
			 * Complete ongoing async transfer before issuing
			 * secure erase.
			 */
			if (mq->qcnt)
				mmc_blk_issue_rw_rq(mq, NULL);
			mmc_blk_issue_secdiscard_rq(mq, req);
			break;
		case REQ_OP_FLUSH:
			/*
			 * Complete ongoing async transfer before issuing
			 * flush.
			 */
			if (mq->qcnt)
				mmc_blk_issue_rw_rq(mq, NULL);
			mmc_blk_issue_flush(mq, req);
			break;
		default:
			/* Normal request, just issue it */
			mmc_blk_issue_rw_rq(mq, req);
			card->host->context_info.is_waiting_last_req = false;
			break;
		}
	} else {
		/* No request, flushing the pipeline with NULL */
		mmc_blk_issue_rw_rq(mq, NULL);
		card->host->context_info.is_waiting_last_req = false;
	}

out:
	if (!mq->qcnt)
		mmc_put_card(card, NULL);
}

static inline int mmc_blk_readonly(struct mmc_card *card)
{
	return mmc_card_readonly(card) ||
	       !(card->csd.cmdclass & CCC_BLOCK_WRITE);
}

static struct mmc_blk_data *mmc_blk_alloc_req(struct mmc_card *card,
					      struct device *parent,
					      sector_t size,
					      bool default_ro,
					      const char *subname,
					      int area_type)
{
	struct mmc_blk_data *md;
	int devidx, ret;

	devidx = ida_simple_get(&mmc_blk_ida, 0, max_devices, GFP_KERNEL);
	if (devidx < 0) {
		/*
		 * We get -ENOSPC because there are no more any available
		 * devidx. The reason may be that, either userspace haven't yet
		 * unmounted the partitions, which postpones mmc_blk_release()
		 * from being called, or the device has more partitions than
		 * what we support.
		 */
		if (devidx == -ENOSPC)
			dev_err(mmc_dev(card->host),
				"no more device IDs available\n");

		return ERR_PTR(devidx);
	}

	md = kzalloc(sizeof(struct mmc_blk_data), GFP_KERNEL);
	if (!md) {
		ret = -ENOMEM;
		goto out;
	}

	md->area_type = area_type;

	/*
	 * Set the read-only status based on the supported commands
	 * and the write protect switch.
	 */
	md->read_only = mmc_blk_readonly(card);

	md->disk = alloc_disk(perdev_minors);
	if (md->disk == NULL) {
		ret = -ENOMEM;
		goto err_kfree;
	}

	spin_lock_init(&md->lock);
	INIT_LIST_HEAD(&md->part);
	INIT_LIST_HEAD(&md->rpmbs);
	md->usage = 1;

	ret = mmc_init_queue(&md->queue, card, &md->lock, subname);
	if (ret)
		goto err_putdisk;

	md->queue.blkdata = md;

	md->disk->major	= MMC_BLOCK_MAJOR;
	md->disk->first_minor = devidx * perdev_minors;
	md->disk->fops = &mmc_bdops;
	md->disk->private_data = md;
	md->disk->queue = md->queue.queue;
	md->parent = parent;
	set_disk_ro(md->disk, md->read_only || default_ro);
	md->disk->flags = GENHD_FL_EXT_DEVT;
	if (area_type & (MMC_BLK_DATA_AREA_RPMB | MMC_BLK_DATA_AREA_BOOT))
		md->disk->flags |= GENHD_FL_NO_PART_SCAN;

	/*
	 * As discussed on lkml, GENHD_FL_REMOVABLE should:
	 *
	 * - be set for removable media with permanent block devices
	 * - be unset for removable block devices with permanent media
	 *
	 * Since MMC block devices clearly fall under the second
	 * case, we do not set GENHD_FL_REMOVABLE.  Userspace
	 * should use the block device creation/destruction hotplug
	 * messages to tell when the card is present.
	 */

	snprintf(md->disk->disk_name, sizeof(md->disk->disk_name),
		 "mmcblk%u%s", card->host->index, subname ? subname : "");

	if (mmc_card_mmc(card))
		blk_queue_logical_block_size(md->queue.queue,
					     card->ext_csd.data_sector_size);
	else
		blk_queue_logical_block_size(md->queue.queue, 512);

	set_capacity(md->disk, size);

	if (mmc_host_cmd23(card->host)) {
		if ((mmc_card_mmc(card) &&
		     card->csd.mmca_vsn >= CSD_SPEC_VER_3) ||
		    (mmc_card_sd(card) &&
		     card->scr.cmds & SD_SCR_CMD23_SUPPORT))
			md->flags |= MMC_BLK_CMD23;
	}

	if (mmc_card_mmc(card) &&
	    md->flags & MMC_BLK_CMD23 &&
	    ((card->ext_csd.rel_param & EXT_CSD_WR_REL_PARAM_EN) ||
	     card->ext_csd.rel_sectors)) {
		md->flags |= MMC_BLK_REL_WR;
		blk_queue_write_cache(md->queue.queue, true, true);
	}

	return md;

 err_putdisk:
	put_disk(md->disk);
 err_kfree:
	kfree(md);
 out:
	ida_simple_remove(&mmc_blk_ida, devidx);
	return ERR_PTR(ret);
}

static struct mmc_blk_data *mmc_blk_alloc(struct mmc_card *card)
{
	sector_t size;

	if (!mmc_card_sd(card) && mmc_card_blockaddr(card)) {
		/*
		 * The EXT_CSD sector count is in number or 512 byte
		 * sectors.
		 */
		size = card->ext_csd.sectors;
	} else {
		/*
		 * The CSD capacity field is in units of read_blkbits.
		 * set_capacity takes units of 512 bytes.
		 */
		size = (typeof(sector_t))card->csd.capacity
			<< (card->csd.read_blkbits - 9);
	}

	return mmc_blk_alloc_req(card, &card->dev, size, false, NULL,
					MMC_BLK_DATA_AREA_MAIN);
}

static int mmc_blk_alloc_part(struct mmc_card *card,
			      struct mmc_blk_data *md,
			      unsigned int part_type,
			      sector_t size,
			      bool default_ro,
			      const char *subname,
			      int area_type)
{
	char cap_str[10];
	struct mmc_blk_data *part_md;

	part_md = mmc_blk_alloc_req(card, disk_to_dev(md->disk), size, default_ro,
				    subname, area_type);
	if (IS_ERR(part_md))
		return PTR_ERR(part_md);
	part_md->part_type = part_type;
	list_add(&part_md->part, &md->part);

	string_get_size((u64)get_capacity(part_md->disk), 512, STRING_UNITS_2,
			cap_str, sizeof(cap_str));
	pr_info("%s: %s %s partition %u %s\n",
	       part_md->disk->disk_name, mmc_card_id(card),
	       mmc_card_name(card), part_md->part_type, cap_str);
	return 0;
}

/**
 * mmc_rpmb_ioctl() - ioctl handler for the RPMB chardev
 * @filp: the character device file
 * @cmd: the ioctl() command
 * @arg: the argument from userspace
 *
 * This will essentially just redirect the ioctl()s coming in over to
 * the main block device spawning the RPMB character device.
 */
static long mmc_rpmb_ioctl(struct file *filp, unsigned int cmd,
			   unsigned long arg)
{
	struct mmc_rpmb_data *rpmb = filp->private_data;
	int ret;

	switch (cmd) {
	case MMC_IOC_CMD:
		ret = mmc_blk_ioctl_cmd(rpmb->md,
					(struct mmc_ioc_cmd __user *)arg,
					rpmb);
		break;
	case MMC_IOC_MULTI_CMD:
		ret = mmc_blk_ioctl_multi_cmd(rpmb->md,
					(struct mmc_ioc_multi_cmd __user *)arg,
					rpmb);
		break;
	default:
		ret = -EINVAL;
		break;
	}

	return 0;
}

#ifdef CONFIG_COMPAT
static long mmc_rpmb_ioctl_compat(struct file *filp, unsigned int cmd,
			      unsigned long arg)
{
	return mmc_rpmb_ioctl(filp, cmd, (unsigned long)compat_ptr(arg));
}
#endif

static int mmc_rpmb_chrdev_open(struct inode *inode, struct file *filp)
{
	struct mmc_rpmb_data *rpmb = container_of(inode->i_cdev,
						  struct mmc_rpmb_data, chrdev);

	get_device(&rpmb->dev);
	filp->private_data = rpmb;
	mmc_blk_get(rpmb->md->disk);

	return nonseekable_open(inode, filp);
}

static int mmc_rpmb_chrdev_release(struct inode *inode, struct file *filp)
{
	struct mmc_rpmb_data *rpmb = container_of(inode->i_cdev,
						  struct mmc_rpmb_data, chrdev);

	put_device(&rpmb->dev);
	mmc_blk_put(rpmb->md);

	return 0;
}

static const struct file_operations mmc_rpmb_fileops = {
	.release = mmc_rpmb_chrdev_release,
	.open = mmc_rpmb_chrdev_open,
	.owner = THIS_MODULE,
	.llseek = no_llseek,
	.unlocked_ioctl = mmc_rpmb_ioctl,
#ifdef CONFIG_COMPAT
	.compat_ioctl = mmc_rpmb_ioctl_compat,
#endif
};

static void mmc_blk_rpmb_device_release(struct device *dev)
{
	struct mmc_rpmb_data *rpmb = dev_get_drvdata(dev);

	ida_simple_remove(&mmc_rpmb_ida, rpmb->id);
	kfree(rpmb);
}

static int mmc_blk_alloc_rpmb_part(struct mmc_card *card,
				   struct mmc_blk_data *md,
				   unsigned int part_index,
				   sector_t size,
				   const char *subname)
{
	int devidx, ret;
	char rpmb_name[DISK_NAME_LEN];
	char cap_str[10];
	struct mmc_rpmb_data *rpmb;

	/* This creates the minor number for the RPMB char device */
	devidx = ida_simple_get(&mmc_rpmb_ida, 0, max_devices, GFP_KERNEL);
	if (devidx < 0)
		return devidx;

	rpmb = kzalloc(sizeof(*rpmb), GFP_KERNEL);
	if (!rpmb) {
		ida_simple_remove(&mmc_rpmb_ida, devidx);
		return -ENOMEM;
	}

	snprintf(rpmb_name, sizeof(rpmb_name),
		 "mmcblk%u%s", card->host->index, subname ? subname : "");

	rpmb->id = devidx;
	rpmb->part_index = part_index;
	rpmb->dev.init_name = rpmb_name;
	rpmb->dev.bus = &mmc_rpmb_bus_type;
	rpmb->dev.devt = MKDEV(MAJOR(mmc_rpmb_devt), rpmb->id);
	rpmb->dev.parent = &card->dev;
	rpmb->dev.release = mmc_blk_rpmb_device_release;
	device_initialize(&rpmb->dev);
	dev_set_drvdata(&rpmb->dev, rpmb);
	rpmb->md = md;

	cdev_init(&rpmb->chrdev, &mmc_rpmb_fileops);
	rpmb->chrdev.owner = THIS_MODULE;
	ret = cdev_device_add(&rpmb->chrdev, &rpmb->dev);
	if (ret) {
		pr_err("%s: could not add character device\n", rpmb_name);
		goto out_put_device;
	}

	list_add(&rpmb->node, &md->rpmbs);

	string_get_size((u64)size, 512, STRING_UNITS_2,
			cap_str, sizeof(cap_str));

	pr_info("%s: %s %s partition %u %s, chardev (%d:%d)\n",
		rpmb_name, mmc_card_id(card),
		mmc_card_name(card), EXT_CSD_PART_CONFIG_ACC_RPMB, cap_str,
		MAJOR(mmc_rpmb_devt), rpmb->id);

	return 0;

out_put_device:
	put_device(&rpmb->dev);
	return ret;
}

static void mmc_blk_remove_rpmb_part(struct mmc_rpmb_data *rpmb)

{
	cdev_device_del(&rpmb->chrdev, &rpmb->dev);
	put_device(&rpmb->dev);
}

/* MMC Physical partitions consist of two boot partitions and
 * up to four general purpose partitions.
 * For each partition enabled in EXT_CSD a block device will be allocatedi
 * to provide access to the partition.
 */

static int mmc_blk_alloc_parts(struct mmc_card *card, struct mmc_blk_data *md)
{
	int idx, ret;

	if (!mmc_card_mmc(card))
		return 0;

	for (idx = 0; idx < card->nr_parts; idx++) {
		if (card->part[idx].area_type & MMC_BLK_DATA_AREA_RPMB) {
			/*
			 * RPMB partitions does not provide block access, they
			 * are only accessed using ioctl():s. Thus create
			 * special RPMB block devices that do not have a
			 * backing block queue for these.
			 */
			ret = mmc_blk_alloc_rpmb_part(card, md,
				card->part[idx].part_cfg,
				card->part[idx].size >> 9,
				card->part[idx].name);
			if (ret)
				return ret;
		} else if (card->part[idx].size) {
			ret = mmc_blk_alloc_part(card, md,
				card->part[idx].part_cfg,
				card->part[idx].size >> 9,
				card->part[idx].force_ro,
				card->part[idx].name,
				card->part[idx].area_type);
			if (ret)
				return ret;
		}
	}

	return 0;
}

static void mmc_blk_remove_req(struct mmc_blk_data *md)
{
	struct mmc_card *card;

	if (md) {
		/*
		 * Flush remaining requests and free queues. It
		 * is freeing the queue that stops new requests
		 * from being accepted.
		 */
		card = md->queue.card;
		spin_lock_irq(md->queue.queue->queue_lock);
		queue_flag_set(QUEUE_FLAG_BYPASS, md->queue.queue);
		spin_unlock_irq(md->queue.queue->queue_lock);
		blk_set_queue_dying(md->queue.queue);
		mmc_cleanup_queue(&md->queue);
		if (md->disk->flags & GENHD_FL_UP) {
			device_remove_file(disk_to_dev(md->disk), &md->force_ro);
			if ((md->area_type & MMC_BLK_DATA_AREA_BOOT) &&
					card->ext_csd.boot_ro_lockable)
				device_remove_file(disk_to_dev(md->disk),
					&md->power_ro_lock);

			del_gendisk(md->disk);
		}
		mmc_blk_put(md);
	}
}

static void mmc_blk_remove_parts(struct mmc_card *card,
				 struct mmc_blk_data *md)
{
	struct list_head *pos, *q;
	struct mmc_blk_data *part_md;
	struct mmc_rpmb_data *rpmb;

	/* Remove RPMB partitions */
	list_for_each_safe(pos, q, &md->rpmbs) {
		rpmb = list_entry(pos, struct mmc_rpmb_data, node);
		list_del(pos);
		mmc_blk_remove_rpmb_part(rpmb);
	}
	/* Remove block partitions */
	list_for_each_safe(pos, q, &md->part) {
		part_md = list_entry(pos, struct mmc_blk_data, part);
		list_del(pos);
		mmc_blk_remove_req(part_md);
	}
}

static int mmc_add_disk(struct mmc_blk_data *md)
{
	int ret;
	struct mmc_card *card = md->queue.card;

	device_add_disk(md->parent, md->disk);
	md->force_ro.show = force_ro_show;
	md->force_ro.store = force_ro_store;
	sysfs_attr_init(&md->force_ro.attr);
	md->force_ro.attr.name = "force_ro";
	md->force_ro.attr.mode = S_IRUGO | S_IWUSR;
	ret = device_create_file(disk_to_dev(md->disk), &md->force_ro);
	if (ret)
		goto force_ro_fail;

	if ((md->area_type & MMC_BLK_DATA_AREA_BOOT) &&
	     card->ext_csd.boot_ro_lockable) {
		umode_t mode;

		if (card->ext_csd.boot_ro_lock & EXT_CSD_BOOT_WP_B_PWR_WP_DIS)
			mode = S_IRUGO;
		else
			mode = S_IRUGO | S_IWUSR;

		md->power_ro_lock.show = power_ro_lock_show;
		md->power_ro_lock.store = power_ro_lock_store;
		sysfs_attr_init(&md->power_ro_lock.attr);
		md->power_ro_lock.attr.mode = mode;
		md->power_ro_lock.attr.name =
					"ro_lock_until_next_power_on";
		ret = device_create_file(disk_to_dev(md->disk),
				&md->power_ro_lock);
		if (ret)
			goto power_ro_lock_fail;
	}
	return ret;

power_ro_lock_fail:
	device_remove_file(disk_to_dev(md->disk), &md->force_ro);
force_ro_fail:
	del_gendisk(md->disk);

	return ret;
}

#ifdef CONFIG_DEBUG_FS

static int mmc_dbg_card_status_get(void *data, u64 *val)
{
	struct mmc_card *card = data;
	struct mmc_blk_data *md = dev_get_drvdata(&card->dev);
	struct mmc_queue *mq = &md->queue;
	struct request *req;
	int ret;

	/* Ask the block layer about the card status */
	req = blk_get_request(mq->queue, REQ_OP_DRV_IN, __GFP_RECLAIM);
	req_to_mmc_queue_req(req)->drv_op = MMC_DRV_OP_GET_CARD_STATUS;
	blk_execute_rq(mq->queue, NULL, req, 0);
	ret = req_to_mmc_queue_req(req)->drv_op_result;
	if (ret >= 0) {
		*val = ret;
		ret = 0;
	}

	return ret;
}
DEFINE_SIMPLE_ATTRIBUTE(mmc_dbg_card_status_fops, mmc_dbg_card_status_get,
		NULL, "%08llx\n");

/* That is two digits * 512 + 1 for newline */
#define EXT_CSD_STR_LEN 1025

static int mmc_ext_csd_open(struct inode *inode, struct file *filp)
{
	struct mmc_card *card = inode->i_private;
	struct mmc_blk_data *md = dev_get_drvdata(&card->dev);
	struct mmc_queue *mq = &md->queue;
	struct request *req;
	char *buf;
	ssize_t n = 0;
	u8 *ext_csd;
	int err, i;

	buf = kmalloc(EXT_CSD_STR_LEN + 1, GFP_KERNEL);
	if (!buf)
		return -ENOMEM;

	/* Ask the block layer for the EXT CSD */
	req = blk_get_request(mq->queue, REQ_OP_DRV_IN, __GFP_RECLAIM);
	req_to_mmc_queue_req(req)->drv_op = MMC_DRV_OP_GET_EXT_CSD;
	req_to_mmc_queue_req(req)->drv_op_data = &ext_csd;
	blk_execute_rq(mq->queue, NULL, req, 0);
	err = req_to_mmc_queue_req(req)->drv_op_result;
	if (err) {
		pr_err("FAILED %d\n", err);
		goto out_free;
	}

	for (i = 0; i < 512; i++)
		n += sprintf(buf + n, "%02x", ext_csd[i]);
	n += sprintf(buf + n, "\n");

	if (n != EXT_CSD_STR_LEN) {
		err = -EINVAL;
		goto out_free;
	}

	filp->private_data = buf;
	kfree(ext_csd);
	return 0;

out_free:
	kfree(buf);
	return err;
}

static ssize_t mmc_ext_csd_read(struct file *filp, char __user *ubuf,
				size_t cnt, loff_t *ppos)
{
	char *buf = filp->private_data;

	return simple_read_from_buffer(ubuf, cnt, ppos,
				       buf, EXT_CSD_STR_LEN);
}

static int mmc_ext_csd_release(struct inode *inode, struct file *file)
{
	kfree(file->private_data);
	return 0;
}

static const struct file_operations mmc_dbg_ext_csd_fops = {
	.open		= mmc_ext_csd_open,
	.read		= mmc_ext_csd_read,
	.release	= mmc_ext_csd_release,
	.llseek		= default_llseek,
};

static int mmc_blk_add_debugfs(struct mmc_card *card)
{
	struct dentry *root;

	if (!card->debugfs_root)
		return 0;

	root = card->debugfs_root;

	if (mmc_card_mmc(card) || mmc_card_sd(card)) {
		if (!debugfs_create_file("status", S_IRUSR, root, card,
					 &mmc_dbg_card_status_fops))
			return -EIO;
	}

	if (mmc_card_mmc(card)) {
		if (!debugfs_create_file("ext_csd", S_IRUSR, root, card,
					 &mmc_dbg_ext_csd_fops))
			return -EIO;
	}

	return 0;
}


#else

static int mmc_blk_add_debugfs(struct mmc_card *card)
{
	return 0;
}

#endif /* CONFIG_DEBUG_FS */

static int mmc_blk_probe(struct mmc_card *card)
{
	struct mmc_blk_data *md, *part_md;
	char cap_str[10];

	/*
	 * Check that the card supports the command class(es) we need.
	 */
	if (!(card->csd.cmdclass & CCC_BLOCK_READ))
		return -ENODEV;

	mmc_fixup_device(card, mmc_blk_fixups);

	md = mmc_blk_alloc(card);
	if (IS_ERR(md))
		return PTR_ERR(md);

	string_get_size((u64)get_capacity(md->disk), 512, STRING_UNITS_2,
			cap_str, sizeof(cap_str));
	pr_info("%s: %s %s %s %s\n",
		md->disk->disk_name, mmc_card_id(card), mmc_card_name(card),
		cap_str, md->read_only ? "(ro)" : "");

	if (mmc_blk_alloc_parts(card, md))
		goto out;

	dev_set_drvdata(&card->dev, md);

	if (mmc_add_disk(md))
		goto out;

	list_for_each_entry(part_md, &md->part, part) {
		if (mmc_add_disk(part_md))
			goto out;
	}

	/* Add two debugfs entries */
	mmc_blk_add_debugfs(card);

	pm_runtime_set_autosuspend_delay(&card->dev, 3000);
	pm_runtime_use_autosuspend(&card->dev);

	/*
	 * Don't enable runtime PM for SD-combo cards here. Leave that
	 * decision to be taken during the SDIO init sequence instead.
	 */
	if (card->type != MMC_TYPE_SD_COMBO) {
		pm_runtime_set_active(&card->dev);
		pm_runtime_enable(&card->dev);
	}

	return 0;

 out:
	mmc_blk_remove_parts(card, md);
	mmc_blk_remove_req(md);
	return 0;
}

static void mmc_blk_remove(struct mmc_card *card)
{
	struct mmc_blk_data *md = dev_get_drvdata(&card->dev);

	mmc_blk_remove_parts(card, md);
	pm_runtime_get_sync(&card->dev);
	mmc_claim_host(card->host);
	mmc_blk_part_switch(card, md->part_type);
	mmc_release_host(card->host);
	if (card->type != MMC_TYPE_SD_COMBO)
		pm_runtime_disable(&card->dev);
	pm_runtime_put_noidle(&card->dev);
	mmc_blk_remove_req(md);
	dev_set_drvdata(&card->dev, NULL);
}

static int _mmc_blk_suspend(struct mmc_card *card)
{
	struct mmc_blk_data *part_md;
	struct mmc_blk_data *md = dev_get_drvdata(&card->dev);

	if (md) {
		mmc_queue_suspend(&md->queue);
		list_for_each_entry(part_md, &md->part, part) {
			mmc_queue_suspend(&part_md->queue);
		}
	}
	return 0;
}

static void mmc_blk_shutdown(struct mmc_card *card)
{
	_mmc_blk_suspend(card);
}

#ifdef CONFIG_PM_SLEEP
static int mmc_blk_suspend(struct device *dev)
{
	struct mmc_card *card = mmc_dev_to_card(dev);

	return _mmc_blk_suspend(card);
}

static int mmc_blk_resume(struct device *dev)
{
	struct mmc_blk_data *part_md;
	struct mmc_blk_data *md = dev_get_drvdata(dev);

	if (md) {
		/*
		 * Resume involves the card going into idle state,
		 * so current partition is always the main one.
		 */
		md->part_curr = md->part_type;
		mmc_queue_resume(&md->queue);
		list_for_each_entry(part_md, &md->part, part) {
			mmc_queue_resume(&part_md->queue);
		}
	}
	return 0;
}
#endif

static SIMPLE_DEV_PM_OPS(mmc_blk_pm_ops, mmc_blk_suspend, mmc_blk_resume);

static struct mmc_driver mmc_driver = {
	.drv		= {
		.name	= "mmcblk",
		.pm	= &mmc_blk_pm_ops,
	},
	.probe		= mmc_blk_probe,
	.remove		= mmc_blk_remove,
	.shutdown	= mmc_blk_shutdown,
};

static int __init mmc_blk_init(void)
{
	int res;

	res  = bus_register(&mmc_rpmb_bus_type);
	if (res < 0) {
		pr_err("mmcblk: could not register RPMB bus type\n");
		return res;
	}
	res = alloc_chrdev_region(&mmc_rpmb_devt, 0, MAX_DEVICES, "rpmb");
	if (res < 0) {
		pr_err("mmcblk: failed to allocate rpmb chrdev region\n");
		goto out_bus_unreg;
	}

	if (perdev_minors != CONFIG_MMC_BLOCK_MINORS)
		pr_info("mmcblk: using %d minors per device\n", perdev_minors);

	max_devices = min(MAX_DEVICES, (1 << MINORBITS) / perdev_minors);

	res = register_blkdev(MMC_BLOCK_MAJOR, "mmc");
	if (res)
		goto out_chrdev_unreg;

	res = mmc_register_driver(&mmc_driver);
	if (res)
		goto out_blkdev_unreg;

	return 0;

out_blkdev_unreg:
	unregister_blkdev(MMC_BLOCK_MAJOR, "mmc");
out_chrdev_unreg:
	unregister_chrdev_region(mmc_rpmb_devt, MAX_DEVICES);
out_bus_unreg:
	bus_unregister(&mmc_rpmb_bus_type);
	return res;
}

static void __exit mmc_blk_exit(void)
{
	mmc_unregister_driver(&mmc_driver);
	unregister_blkdev(MMC_BLOCK_MAJOR, "mmc");
	unregister_chrdev_region(mmc_rpmb_devt, MAX_DEVICES);
}

module_init(mmc_blk_init);
module_exit(mmc_blk_exit);

MODULE_LICENSE("GPL");
MODULE_DESCRIPTION("Multimedia Card (MMC) block device driver");
<|MERGE_RESOLUTION|>--- conflicted
+++ resolved
@@ -1690,15 +1690,12 @@
 	}
 
 	mqrq->areq.mrq = &brq->mrq;
-<<<<<<< HEAD
-=======
 
 	if (do_rel_wr_p)
 		*do_rel_wr_p = do_rel_wr;
 
 	if (do_data_tag_p)
 		*do_data_tag_p = do_data_tag;
->>>>>>> 0c86a6bd
 }
 
 static void mmc_blk_rw_rq_prep(struct mmc_queue_req *mqrq,
