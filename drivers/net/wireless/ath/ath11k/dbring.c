// SPDX-License-Identifier: BSD-3-Clause-Clear
/*
 * Copyright (c) 2019-2020 The Linux Foundation. All rights reserved.
 */

#include "core.h"
#include "debug.h"

#define ATH11K_DB_MAGIC_VALUE 0xdeadbeaf

int ath11k_dbring_validate_buffer(struct ath11k *ar, void *buffer, u32 size)
{
	u32 *temp;
	int idx;

	size = size >> 2;

	for (idx = 0, temp = buffer; idx < size; idx++, temp++) {
		if (*temp == ATH11K_DB_MAGIC_VALUE)
			return -EINVAL;
	}

	return 0;
}

static void ath11k_dbring_fill_magic_value(struct ath11k *ar,
					   void *buffer, u32 size)
{
	u32 *temp;
	int idx;

	size = size >> 2;

	for (idx = 0, temp = buffer; idx < size; idx++, temp++)
		*temp++ = ATH11K_DB_MAGIC_VALUE;
}

static int ath11k_dbring_bufs_replenish(struct ath11k *ar,
					struct ath11k_dbring *ring,
					struct ath11k_dbring_element *buff)
{
	struct ath11k_base *ab = ar->ab;
	struct hal_srng *srng;
	dma_addr_t paddr;
	void *ptr_aligned, *ptr_unaligned, *desc;
	int ret;
	int buf_id;
	u32 cookie;

	srng = &ab->hal.srng_list[ring->refill_srng.ring_id];

	lockdep_assert_held(&srng->lock);

	ath11k_hal_srng_access_begin(ab, srng);

	ptr_unaligned = buff->payload;
	ptr_aligned = PTR_ALIGN(ptr_unaligned, ring->buf_align);
	ath11k_dbring_fill_magic_value(ar, ptr_aligned, ring->buf_sz);
	paddr = dma_map_single(ab->dev, ptr_aligned, ring->buf_sz,
			       DMA_FROM_DEVICE);

	ret = dma_mapping_error(ab->dev, paddr);
	if (ret)
		goto err;

	spin_lock_bh(&ring->idr_lock);
	buf_id = idr_alloc(&ring->bufs_idr, buff, 0, ring->bufs_max, GFP_ATOMIC);
	spin_unlock_bh(&ring->idr_lock);
	if (buf_id < 0) {
		ret = -ENOBUFS;
		goto err_dma_unmap;
	}

	desc = ath11k_hal_srng_src_get_next_entry(ab, srng);
	if (!desc) {
		ret = -ENOENT;
		goto err_idr_remove;
	}

	buff->paddr = paddr;

	cookie = FIELD_PREP(DP_RXDMA_BUF_COOKIE_PDEV_ID, ar->pdev_idx) |
		 FIELD_PREP(DP_RXDMA_BUF_COOKIE_BUF_ID, buf_id);

	ath11k_hal_rx_buf_addr_info_set(desc, paddr, cookie, 0);

	ath11k_hal_srng_access_end(ab, srng);

	return 0;

err_idr_remove:
	spin_lock_bh(&ring->idr_lock);
	idr_remove(&ring->bufs_idr, buf_id);
	spin_unlock_bh(&ring->idr_lock);
err_dma_unmap:
	dma_unmap_single(ab->dev, paddr, ring->buf_sz,
			 DMA_FROM_DEVICE);
err:
	ath11k_hal_srng_access_end(ab, srng);
	return ret;
}

static int ath11k_dbring_fill_bufs(struct ath11k *ar,
				   struct ath11k_dbring *ring)
{
	struct ath11k_dbring_element *buff;
	struct hal_srng *srng;
	int num_remain, req_entries, num_free;
	u32 align;
	int size, ret;

	srng = &ar->ab->hal.srng_list[ring->refill_srng.ring_id];

	spin_lock_bh(&srng->lock);

	num_free = ath11k_hal_srng_src_num_free(ar->ab, srng, true);
	req_entries = min(num_free, ring->bufs_max);
	num_remain = req_entries;
	align = ring->buf_align;
	size = ring->buf_sz + align - 1;

	while (num_remain > 0) {
<<<<<<< HEAD
		buff = kzalloc(size, GFP_ATOMIC);
		if (!buff)
			break;

=======
		buff = kzalloc(sizeof(*buff), GFP_ATOMIC);
		if (!buff)
			break;

		buff->payload = kzalloc(size, GFP_ATOMIC);
		if (!buff->payload) {
			kfree(buff);
			break;
		}
>>>>>>> 754e0b0e
		ret = ath11k_dbring_bufs_replenish(ar, ring, buff);
		if (ret) {
			ath11k_warn(ar->ab, "failed to replenish db ring num_remain %d req_ent %d\n",
				    num_remain, req_entries);
			kfree(buff->payload);
			kfree(buff);
			break;
		}
		num_remain--;
	}

	spin_unlock_bh(&srng->lock);

	return num_remain;
}

int ath11k_dbring_wmi_cfg_setup(struct ath11k *ar,
				struct ath11k_dbring *ring,
				enum wmi_direct_buffer_module id)
{
	struct ath11k_wmi_pdev_dma_ring_cfg_req_cmd param = {0};
	int ret;

	if (id >= WMI_DIRECT_BUF_MAX)
		return -EINVAL;

	param.pdev_id		= DP_SW2HW_MACID(ring->pdev_id);
	param.module_id		= id;
	param.base_paddr_lo	= lower_32_bits(ring->refill_srng.paddr);
	param.base_paddr_hi	= upper_32_bits(ring->refill_srng.paddr);
	param.head_idx_paddr_lo	= lower_32_bits(ring->hp_addr);
	param.head_idx_paddr_hi = upper_32_bits(ring->hp_addr);
	param.tail_idx_paddr_lo = lower_32_bits(ring->tp_addr);
	param.tail_idx_paddr_hi = upper_32_bits(ring->tp_addr);
	param.num_elems		= ring->bufs_max;
	param.buf_size		= ring->buf_sz;
	param.num_resp_per_event = ring->num_resp_per_event;
	param.event_timeout_ms	= ring->event_timeout_ms;

	ret = ath11k_wmi_pdev_dma_ring_cfg(ar, &param);
	if (ret) {
		ath11k_warn(ar->ab, "failed to setup db ring cfg\n");
		return ret;
	}

	return 0;
}

int ath11k_dbring_set_cfg(struct ath11k *ar, struct ath11k_dbring *ring,
			  u32 num_resp_per_event, u32 event_timeout_ms,
			  int (*handler)(struct ath11k *,
					 struct ath11k_dbring_data *))
{
	if (WARN_ON(!ring))
		return -EINVAL;

	ring->num_resp_per_event = num_resp_per_event;
	ring->event_timeout_ms = event_timeout_ms;
	ring->handler = handler;

	return 0;
}

int ath11k_dbring_buf_setup(struct ath11k *ar,
			    struct ath11k_dbring *ring,
			    struct ath11k_dbring_cap *db_cap)
{
	struct ath11k_base *ab = ar->ab;
	struct hal_srng *srng;
	int ret;

	srng = &ab->hal.srng_list[ring->refill_srng.ring_id];
	ring->bufs_max = ring->refill_srng.size /
		ath11k_hal_srng_get_entrysize(ab, HAL_RXDMA_DIR_BUF);

	ring->buf_sz = db_cap->min_buf_sz;
	ring->buf_align = db_cap->min_buf_align;
	ring->pdev_id = db_cap->pdev_id;
	ring->hp_addr = ath11k_hal_srng_get_hp_addr(ar->ab, srng);
	ring->tp_addr = ath11k_hal_srng_get_tp_addr(ar->ab, srng);

	ret = ath11k_dbring_fill_bufs(ar, ring);

	return ret;
}

int ath11k_dbring_srng_setup(struct ath11k *ar, struct ath11k_dbring *ring,
			     int ring_num, int num_entries)
{
	int ret;

	ret = ath11k_dp_srng_setup(ar->ab, &ring->refill_srng, HAL_RXDMA_DIR_BUF,
				   ring_num, ar->pdev_idx, num_entries);
	if (ret < 0) {
		ath11k_warn(ar->ab, "failed to setup srng: %d ring_id %d\n",
			    ret, ring_num);
		goto err;
	}

	return 0;
err:
	ath11k_dp_srng_cleanup(ar->ab, &ring->refill_srng);
	return ret;
}

int ath11k_dbring_get_cap(struct ath11k_base *ab,
			  u8 pdev_idx,
			  enum wmi_direct_buffer_module id,
			  struct ath11k_dbring_cap *db_cap)
{
	int i;

	if (!ab->num_db_cap || !ab->db_caps)
		return -ENOENT;

	if (id >= WMI_DIRECT_BUF_MAX)
		return -EINVAL;

	for (i = 0; i < ab->num_db_cap; i++) {
		if (pdev_idx == ab->db_caps[i].pdev_id &&
		    id == ab->db_caps[i].id) {
			*db_cap = ab->db_caps[i];

			return 0;
		}
	}

	return -ENOENT;
}

int ath11k_dbring_buffer_release_event(struct ath11k_base *ab,
				       struct ath11k_dbring_buf_release_event *ev)
{
	struct ath11k_dbring *ring;
	struct hal_srng *srng;
	struct ath11k *ar;
	struct ath11k_dbring_element *buff;
	struct ath11k_dbring_data handler_data;
	struct ath11k_buffer_addr desc;
	u8 *vaddr_unalign;
	u32 num_entry, num_buff_reaped;
	u8 pdev_idx, rbm;
	u32 cookie;
	int buf_id;
	int size;
	dma_addr_t paddr;
	int ret = 0;

	pdev_idx = ev->fixed.pdev_id;

	if (pdev_idx >= ab->num_radios) {
		ath11k_warn(ab, "Invalid pdev id %d\n", pdev_idx);
		return -EINVAL;
	}

	if (ev->fixed.num_buf_release_entry !=
	    ev->fixed.num_meta_data_entry) {
		ath11k_warn(ab, "Buffer entry %d mismatch meta entry %d\n",
			    ev->fixed.num_buf_release_entry,
			    ev->fixed.num_meta_data_entry);
		return -EINVAL;
	}

	ar = ab->pdevs[pdev_idx].ar;

	rcu_read_lock();
	if (!rcu_dereference(ab->pdevs_active[pdev_idx])) {
		ret = -EINVAL;
		goto rcu_unlock;
	}

	switch (ev->fixed.module_id) {
	case WMI_DIRECT_BUF_SPECTRAL:
		ring = ath11k_spectral_get_dbring(ar);
		break;
	default:
		ring = NULL;
		ath11k_warn(ab, "Recv dma buffer release ev on unsupp module %d\n",
			    ev->fixed.module_id);
		break;
	}

	if (!ring) {
		ret = -EINVAL;
		goto rcu_unlock;
	}

	srng = &ab->hal.srng_list[ring->refill_srng.ring_id];
	num_entry = ev->fixed.num_buf_release_entry;
	size = ring->buf_sz + ring->buf_align - 1;
	num_buff_reaped = 0;

	spin_lock_bh(&srng->lock);

	while (num_buff_reaped < num_entry) {
		desc.info0 = ev->buf_entry[num_buff_reaped].paddr_lo;
		desc.info1 = ev->buf_entry[num_buff_reaped].paddr_hi;
		handler_data.meta = ev->meta_data[num_buff_reaped];

		num_buff_reaped++;

		ath11k_hal_rx_buf_addr_info_get(&desc, &paddr, &cookie, &rbm);

		buf_id = FIELD_GET(DP_RXDMA_BUF_COOKIE_BUF_ID, cookie);

		spin_lock_bh(&ring->idr_lock);
		buff = idr_find(&ring->bufs_idr, buf_id);
		if (!buff) {
			spin_unlock_bh(&ring->idr_lock);
			continue;
		}
		idr_remove(&ring->bufs_idr, buf_id);
		spin_unlock_bh(&ring->idr_lock);

		dma_unmap_single(ab->dev, buff->paddr, ring->buf_sz,
				 DMA_FROM_DEVICE);

		if (ring->handler) {
			vaddr_unalign = buff->payload;
			handler_data.data = PTR_ALIGN(vaddr_unalign,
						      ring->buf_align);
			handler_data.data_sz = ring->buf_sz;

			ring->handler(ar, &handler_data);
		}

<<<<<<< HEAD
		memset(buff, 0, size);
=======
		buff->paddr = 0;
		memset(buff->payload, 0, size);
>>>>>>> 754e0b0e
		ath11k_dbring_bufs_replenish(ar, ring, buff);
	}

	spin_unlock_bh(&srng->lock);

rcu_unlock:
	rcu_read_unlock();

	return ret;
}

void ath11k_dbring_srng_cleanup(struct ath11k *ar, struct ath11k_dbring *ring)
{
	ath11k_dp_srng_cleanup(ar->ab, &ring->refill_srng);
}

void ath11k_dbring_buf_cleanup(struct ath11k *ar, struct ath11k_dbring *ring)
{
	struct ath11k_dbring_element *buff;
	int buf_id;

	spin_lock_bh(&ring->idr_lock);
	idr_for_each_entry(&ring->bufs_idr, buff, buf_id) {
		idr_remove(&ring->bufs_idr, buf_id);
		dma_unmap_single(ar->ab->dev, buff->paddr,
				 ring->buf_sz, DMA_FROM_DEVICE);
		kfree(buff->payload);
		kfree(buff);
	}

	idr_destroy(&ring->bufs_idr);
	spin_unlock_bh(&ring->idr_lock);
}<|MERGE_RESOLUTION|>--- conflicted
+++ resolved
@@ -120,12 +120,6 @@
 	size = ring->buf_sz + align - 1;
 
 	while (num_remain > 0) {
-<<<<<<< HEAD
-		buff = kzalloc(size, GFP_ATOMIC);
-		if (!buff)
-			break;
-
-=======
 		buff = kzalloc(sizeof(*buff), GFP_ATOMIC);
 		if (!buff)
 			break;
@@ -135,7 +129,6 @@
 			kfree(buff);
 			break;
 		}
->>>>>>> 754e0b0e
 		ret = ath11k_dbring_bufs_replenish(ar, ring, buff);
 		if (ret) {
 			ath11k_warn(ar->ab, "failed to replenish db ring num_remain %d req_ent %d\n",
@@ -362,12 +355,8 @@
 			ring->handler(ar, &handler_data);
 		}
 
-<<<<<<< HEAD
-		memset(buff, 0, size);
-=======
 		buff->paddr = 0;
 		memset(buff->payload, 0, size);
->>>>>>> 754e0b0e
 		ath11k_dbring_bufs_replenish(ar, ring, buff);
 	}
 
