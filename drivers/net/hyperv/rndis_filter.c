--- conflicted
+++ resolved
@@ -365,10 +365,6 @@
 
 static int rndis_filter_receive_data(struct net_device *ndev,
 				     struct netvsc_device *nvdev,
-<<<<<<< HEAD
-				     struct rndis_message *msg,
-=======
->>>>>>> 49a695ba
 				     struct vmbus_channel *channel,
 				     struct rndis_message *msg,
 				     u32 data_buflen)
@@ -425,13 +421,8 @@
 
 	switch (rndis_msg->ndis_msg_type) {
 	case RNDIS_MSG_PACKET:
-<<<<<<< HEAD
-		return rndis_filter_receive_data(ndev, net_dev, rndis_msg,
-						 channel, data, buflen);
-=======
 		return rndis_filter_receive_data(ndev, net_dev, channel,
 						 rndis_msg, buflen);
->>>>>>> 49a695ba
 	case RNDIS_MSG_INIT_C:
 	case RNDIS_MSG_QUERY_C:
 	case RNDIS_MSG_SET_C:
