/* A network driver using virtio.
 *
 * Copyright 2007 Rusty Russell <rusty@rustcorp.com.au> IBM Corporation
 *
 * This program is free software; you can redistribute it and/or modify
 * it under the terms of the GNU General Public License as published by
 * the Free Software Foundation; either version 2 of the License, or
 * (at your option) any later version.
 *
 * This program is distributed in the hope that it will be useful,
 * but WITHOUT ANY WARRANTY; without even the implied warranty of
 * MERCHANTABILITY or FITNESS FOR A PARTICULAR PURPOSE.  See the
 * GNU General Public License for more details.
 *
 * You should have received a copy of the GNU General Public License
 * along with this program; if not, write to the Free Software
 * Foundation, Inc., 59 Temple Place, Suite 330, Boston, MA  02111-1307  USA
 */
//#define DEBUG
#include <linux/netdevice.h>
#include <linux/etherdevice.h>
#include <linux/ethtool.h>
#include <linux/module.h>
#include <linux/virtio.h>
#include <linux/virtio_net.h>
#include <linux/scatterlist.h>
#include <linux/if_vlan.h>
#include <linux/slab.h>
#include <linux/cpu.h>

static int napi_weight = NAPI_POLL_WEIGHT;
module_param(napi_weight, int, 0444);

static bool csum = true, gso = true;
module_param(csum, bool, 0444);
module_param(gso, bool, 0444);

/* FIXME: MTU in config. */
#define MAX_PACKET_LEN (ETH_HLEN + VLAN_HLEN + ETH_DATA_LEN)
#define GOOD_COPY_LEN	128

#define VIRTNET_DRIVER_VERSION "1.0.0"

struct virtnet_stats {
	struct u64_stats_sync tx_syncp;
	struct u64_stats_sync rx_syncp;
	u64 tx_bytes;
	u64 tx_packets;

	u64 rx_bytes;
	u64 rx_packets;
};

/* Internal representation of a send virtqueue */
struct send_queue {
	/* Virtqueue associated with this send _queue */
	struct virtqueue *vq;

	/* TX: fragments + linear part + virtio header */
	struct scatterlist sg[MAX_SKB_FRAGS + 2];

	/* Name of the send queue: output.$index */
	char name[40];
};

/* Internal representation of a receive virtqueue */
struct receive_queue {
	/* Virtqueue associated with this receive_queue */
	struct virtqueue *vq;

	struct napi_struct napi;

	/* Number of input buffers, and max we've ever had. */
	unsigned int num, max;

	/* Chain pages by the private ptr. */
	struct page *pages;

	/* RX: fragments + linear part + virtio header */
	struct scatterlist sg[MAX_SKB_FRAGS + 2];

	/* Name of this receive queue: input.$index */
	char name[40];
};

struct virtnet_info {
	struct virtio_device *vdev;
	struct virtqueue *cvq;
	struct net_device *dev;
	struct send_queue *sq;
	struct receive_queue *rq;
	unsigned int status;

	/* Max # of queue pairs supported by the device */
	u16 max_queue_pairs;

	/* # of queue pairs currently used by the driver */
	u16 curr_queue_pairs;

	/* I like... big packets and I cannot lie! */
	bool big_packets;

	/* Host will merge rx buffers for big packets (shake it! shake it!) */
	bool mergeable_rx_bufs;

	/* Has control virtqueue */
	bool has_cvq;

	/* Host can handle any s/g split between our header and packet data */
	bool any_header_sg;

	/* enable config space updates */
	bool config_enable;

	/* Active statistics */
	struct virtnet_stats __percpu *stats;

	/* Work struct for refilling if we run low on memory. */
	struct delayed_work refill;

	/* Work struct for config space updates */
	struct work_struct config_work;

	/* Lock for config space updates */
	struct mutex config_lock;

	/* Page_frag for GFP_KERNEL packet buffer allocation when we run
	 * low on memory.
	 */
	struct page_frag alloc_frag;

	/* Does the affinity hint is set for virtqueues? */
	bool affinity_hint_set;

	/* CPU hot plug notifier */
	struct notifier_block nb;
};

struct skb_vnet_hdr {
	union {
		struct virtio_net_hdr hdr;
		struct virtio_net_hdr_mrg_rxbuf mhdr;
	};
};

struct padded_vnet_hdr {
	struct virtio_net_hdr hdr;
	/*
	 * virtio_net_hdr should be in a separated sg buffer because of a
	 * QEMU bug, and data sg buffer shares same page with this header sg.
	 * This padding makes next sg 16 byte aligned after virtio_net_hdr.
	 */
	char padding[6];
};

/* Converting between virtqueue no. and kernel tx/rx queue no.
 * 0:rx0 1:tx0 2:rx1 3:tx1 ... 2N:rxN 2N+1:txN 2N+2:cvq
 */
static int vq2txq(struct virtqueue *vq)
{
	return (vq->index - 1) / 2;
}

static int txq2vq(int txq)
{
	return txq * 2 + 1;
}

static int vq2rxq(struct virtqueue *vq)
{
	return vq->index / 2;
}

static int rxq2vq(int rxq)
{
	return rxq * 2;
}

static inline struct skb_vnet_hdr *skb_vnet_hdr(struct sk_buff *skb)
{
	return (struct skb_vnet_hdr *)skb->cb;
}

/*
 * private is used to chain pages for big packets, put the whole
 * most recent used list in the beginning for reuse
 */
static void give_pages(struct receive_queue *rq, struct page *page)
{
	struct page *end;

	/* Find end of list, sew whole thing into vi->rq.pages. */
	for (end = page; end->private; end = (struct page *)end->private);
	end->private = (unsigned long)rq->pages;
	rq->pages = page;
}

static struct page *get_a_page(struct receive_queue *rq, gfp_t gfp_mask)
{
	struct page *p = rq->pages;

	if (p) {
		rq->pages = (struct page *)p->private;
		/* clear private here, it is used to chain pages */
		p->private = 0;
	} else
		p = alloc_page(gfp_mask);
	return p;
}

static void skb_xmit_done(struct virtqueue *vq)
{
	struct virtnet_info *vi = vq->vdev->priv;

	/* Suppress further interrupts. */
	virtqueue_disable_cb(vq);

	/* We were probably waiting for more output buffers. */
	netif_wake_subqueue(vi->dev, vq2txq(vq));
}

/* Called from bottom half context */
static struct sk_buff *page_to_skb(struct receive_queue *rq,
				   struct page *page, unsigned int offset,
				   unsigned int len, unsigned int truesize)
{
	struct virtnet_info *vi = rq->vq->vdev->priv;
	struct sk_buff *skb;
	struct skb_vnet_hdr *hdr;
	unsigned int copy, hdr_len, hdr_padded_len;
	char *p;

	p = page_address(page) + offset;

	/* copy small packet so we can reuse these pages for small data */
	skb = netdev_alloc_skb_ip_align(vi->dev, GOOD_COPY_LEN);
	if (unlikely(!skb))
		return NULL;

	hdr = skb_vnet_hdr(skb);

	if (vi->mergeable_rx_bufs) {
		hdr_len = sizeof hdr->mhdr;
		hdr_padded_len = sizeof hdr->mhdr;
	} else {
		hdr_len = sizeof hdr->hdr;
		hdr_padded_len = sizeof(struct padded_vnet_hdr);
	}

	memcpy(hdr, p, hdr_len);

	len -= hdr_len;
	offset += hdr_padded_len;
	p += hdr_padded_len;

	copy = len;
	if (copy > skb_tailroom(skb))
		copy = skb_tailroom(skb);
	memcpy(skb_put(skb, copy), p, copy);

	len -= copy;
	offset += copy;

	if (vi->mergeable_rx_bufs) {
		if (len)
			skb_add_rx_frag(skb, 0, page, offset, len, truesize);
		else
			put_page(page);
		return skb;
	}

	/*
	 * Verify that we can indeed put this data into a skb.
	 * This is here to handle cases when the device erroneously
	 * tries to receive more than is possible. This is usually
	 * the case of a broken device.
	 */
	if (unlikely(len > MAX_SKB_FRAGS * PAGE_SIZE)) {
		net_dbg_ratelimited("%s: too much data\n", skb->dev->name);
		dev_kfree_skb(skb);
		return NULL;
	}
	BUG_ON(offset >= PAGE_SIZE);
	while (len) {
		unsigned int frag_size = min((unsigned)PAGE_SIZE - offset, len);
		skb_add_rx_frag(skb, skb_shinfo(skb)->nr_frags, page, offset,
				frag_size, truesize);
		len -= frag_size;
		page = (struct page *)page->private;
		offset = 0;
	}

	if (page)
		give_pages(rq, page);

	return skb;
}

static int receive_mergeable(struct receive_queue *rq, struct sk_buff *head_skb)
{
	struct skb_vnet_hdr *hdr = skb_vnet_hdr(head_skb);
	struct sk_buff *curr_skb = head_skb;
	char *buf;
	struct page *page;
	int num_buf, len, offset;

	num_buf = hdr->mhdr.num_buffers;
	while (--num_buf) {
		int num_skb_frags = skb_shinfo(curr_skb)->nr_frags;
		buf = virtqueue_get_buf(rq->vq, &len);
		if (unlikely(!buf)) {
			pr_debug("%s: rx error: %d buffers missing\n",
				 head_skb->dev->name, hdr->mhdr.num_buffers);
			head_skb->dev->stats.rx_length_errors++;
			return -EINVAL;
		}
		if (unlikely(len > MAX_PACKET_LEN)) {
			pr_debug("%s: rx error: merge buffer too long\n",
				 head_skb->dev->name);
			len = MAX_PACKET_LEN;
		}
		if (unlikely(num_skb_frags == MAX_SKB_FRAGS)) {
			struct sk_buff *nskb = alloc_skb(0, GFP_ATOMIC);
			if (unlikely(!nskb)) {
				head_skb->dev->stats.rx_dropped++;
				return -ENOMEM;
			}
			if (curr_skb == head_skb)
				skb_shinfo(curr_skb)->frag_list = nskb;
			else
				curr_skb->next = nskb;
			curr_skb = nskb;
			head_skb->truesize += nskb->truesize;
			num_skb_frags = 0;
		}
		if (curr_skb != head_skb) {
			head_skb->data_len += len;
			head_skb->len += len;
			head_skb->truesize += MAX_PACKET_LEN;
		}
		page = virt_to_head_page(buf);
		offset = buf - (char *)page_address(page);
		if (skb_can_coalesce(curr_skb, num_skb_frags, page, offset)) {
			put_page(page);
			skb_coalesce_rx_frag(curr_skb, num_skb_frags - 1,
					     len, MAX_PACKET_LEN);
		} else {
			skb_add_rx_frag(curr_skb, num_skb_frags, page,
					offset, len,
					MAX_PACKET_LEN);
		}
		--rq->num;
	}
	return 0;
}

static void receive_buf(struct receive_queue *rq, void *buf, unsigned int len)
{
	struct virtnet_info *vi = rq->vq->vdev->priv;
	struct net_device *dev = vi->dev;
	struct virtnet_stats *stats = this_cpu_ptr(vi->stats);
	struct sk_buff *skb;
	struct page *page;
	struct skb_vnet_hdr *hdr;

	if (unlikely(len < sizeof(struct virtio_net_hdr) + ETH_HLEN)) {
		pr_debug("%s: short packet %i\n", dev->name, len);
		dev->stats.rx_length_errors++;
		if (vi->big_packets)
			give_pages(rq, buf);
		else if (vi->mergeable_rx_bufs)
			put_page(virt_to_head_page(buf));
		else
			dev_kfree_skb(buf);
		return;
	}

	if (!vi->mergeable_rx_bufs && !vi->big_packets) {
		skb = buf;
		len -= sizeof(struct virtio_net_hdr);
		skb_trim(skb, len);
	} else if (vi->mergeable_rx_bufs) {
		struct page *page = virt_to_head_page(buf);
		skb = page_to_skb(rq, page,
				  (char *)buf - (char *)page_address(page),
				  len, MAX_PACKET_LEN);
		if (unlikely(!skb)) {
			dev->stats.rx_dropped++;
			put_page(page);
			return;
		}
		if (receive_mergeable(rq, skb)) {
			dev_kfree_skb(skb);
			return;
		}
	} else {
		page = buf;
		skb = page_to_skb(rq, page, 0, len, PAGE_SIZE);
		if (unlikely(!skb)) {
			dev->stats.rx_dropped++;
			give_pages(rq, page);
			return;
		}
	}

	hdr = skb_vnet_hdr(skb);

	u64_stats_update_begin(&stats->rx_syncp);
	stats->rx_bytes += skb->len;
	stats->rx_packets++;
	u64_stats_update_end(&stats->rx_syncp);

	if (hdr->hdr.flags & VIRTIO_NET_HDR_F_NEEDS_CSUM) {
		pr_debug("Needs csum!\n");
		if (!skb_partial_csum_set(skb,
					  hdr->hdr.csum_start,
					  hdr->hdr.csum_offset))
			goto frame_err;
	} else if (hdr->hdr.flags & VIRTIO_NET_HDR_F_DATA_VALID) {
		skb->ip_summed = CHECKSUM_UNNECESSARY;
	}

	skb->protocol = eth_type_trans(skb, dev);
	pr_debug("Receiving skb proto 0x%04x len %i type %i\n",
		 ntohs(skb->protocol), skb->len, skb->pkt_type);

	if (hdr->hdr.gso_type != VIRTIO_NET_HDR_GSO_NONE) {
		pr_debug("GSO!\n");
		switch (hdr->hdr.gso_type & ~VIRTIO_NET_HDR_GSO_ECN) {
		case VIRTIO_NET_HDR_GSO_TCPV4:
			skb_shinfo(skb)->gso_type = SKB_GSO_TCPV4;
			break;
		case VIRTIO_NET_HDR_GSO_UDP:
			skb_shinfo(skb)->gso_type = SKB_GSO_UDP;
			break;
		case VIRTIO_NET_HDR_GSO_TCPV6:
			skb_shinfo(skb)->gso_type = SKB_GSO_TCPV6;
			break;
		default:
			net_warn_ratelimited("%s: bad gso type %u.\n",
					     dev->name, hdr->hdr.gso_type);
			goto frame_err;
		}

		if (hdr->hdr.gso_type & VIRTIO_NET_HDR_GSO_ECN)
			skb_shinfo(skb)->gso_type |= SKB_GSO_TCP_ECN;

		skb_shinfo(skb)->gso_size = hdr->hdr.gso_size;
		if (skb_shinfo(skb)->gso_size == 0) {
			net_warn_ratelimited("%s: zero gso size.\n", dev->name);
			goto frame_err;
		}

		/* Header must be checked, and gso_segs computed. */
		skb_shinfo(skb)->gso_type |= SKB_GSO_DODGY;
		skb_shinfo(skb)->gso_segs = 0;
	}

	netif_receive_skb(skb);
	return;

frame_err:
	dev->stats.rx_frame_errors++;
	dev_kfree_skb(skb);
}

static int add_recvbuf_small(struct receive_queue *rq, gfp_t gfp)
{
	struct virtnet_info *vi = rq->vq->vdev->priv;
	struct sk_buff *skb;
	struct skb_vnet_hdr *hdr;
	int err;

	skb = __netdev_alloc_skb_ip_align(vi->dev, MAX_PACKET_LEN, gfp);
	if (unlikely(!skb))
		return -ENOMEM;

	skb_put(skb, MAX_PACKET_LEN);

	hdr = skb_vnet_hdr(skb);
	sg_set_buf(rq->sg, &hdr->hdr, sizeof hdr->hdr);

	skb_to_sgvec(skb, rq->sg + 1, 0, skb->len);

	err = virtqueue_add_inbuf(rq->vq, rq->sg, 2, skb, gfp);
	if (err < 0)
		dev_kfree_skb(skb);

	return err;
}

static int add_recvbuf_big(struct receive_queue *rq, gfp_t gfp)
{
	struct page *first, *list = NULL;
	char *p;
	int i, err, offset;

	/* page in rq->sg[MAX_SKB_FRAGS + 1] is list tail */
	for (i = MAX_SKB_FRAGS + 1; i > 1; --i) {
		first = get_a_page(rq, gfp);
		if (!first) {
			if (list)
				give_pages(rq, list);
			return -ENOMEM;
		}
		sg_set_buf(&rq->sg[i], page_address(first), PAGE_SIZE);

		/* chain new page in list head to match sg */
		first->private = (unsigned long)list;
		list = first;
	}

	first = get_a_page(rq, gfp);
	if (!first) {
		give_pages(rq, list);
		return -ENOMEM;
	}
	p = page_address(first);

	/* rq->sg[0], rq->sg[1] share the same page */
	/* a separated rq->sg[0] for virtio_net_hdr only due to QEMU bug */
	sg_set_buf(&rq->sg[0], p, sizeof(struct virtio_net_hdr));

	/* rq->sg[1] for data packet, from offset */
	offset = sizeof(struct padded_vnet_hdr);
	sg_set_buf(&rq->sg[1], p + offset, PAGE_SIZE - offset);

	/* chain first in list head */
	first->private = (unsigned long)list;
	err = virtqueue_add_inbuf(rq->vq, rq->sg, MAX_SKB_FRAGS + 2,
				  first, gfp);
	if (err < 0)
		give_pages(rq, first);

	return err;
}

static int add_recvbuf_mergeable(struct receive_queue *rq, gfp_t gfp)
{
	struct virtnet_info *vi = rq->vq->vdev->priv;
	char *buf = NULL;
	int err;

	if (gfp & __GFP_WAIT) {
		if (skb_page_frag_refill(MAX_PACKET_LEN, &vi->alloc_frag,
					 gfp)) {
			buf = (char *)page_address(vi->alloc_frag.page) +
			      vi->alloc_frag.offset;
			get_page(vi->alloc_frag.page);
			vi->alloc_frag.offset += MAX_PACKET_LEN;
		}
	} else {
		buf = netdev_alloc_frag(MAX_PACKET_LEN);
	}
	if (!buf)
		return -ENOMEM;

	sg_init_one(rq->sg, buf, MAX_PACKET_LEN);
	err = virtqueue_add_inbuf(rq->vq, rq->sg, 1, buf, gfp);
	if (err < 0)
		put_page(virt_to_head_page(buf));

	return err;
}

/*
 * Returns false if we couldn't fill entirely (OOM).
 *
 * Normally run in the receive path, but can also be run from ndo_open
 * before we're receiving packets, or from refill_work which is
 * careful to disable receiving (using napi_disable).
 */
static bool try_fill_recv(struct receive_queue *rq, gfp_t gfp)
{
	struct virtnet_info *vi = rq->vq->vdev->priv;
	int err;
	bool oom;

	do {
		if (vi->mergeable_rx_bufs)
			err = add_recvbuf_mergeable(rq, gfp);
		else if (vi->big_packets)
			err = add_recvbuf_big(rq, gfp);
		else
			err = add_recvbuf_small(rq, gfp);

		oom = err == -ENOMEM;
		if (err)
			break;
		++rq->num;
	} while (rq->vq->num_free);
	if (unlikely(rq->num > rq->max))
		rq->max = rq->num;
	virtqueue_kick(rq->vq);
	return !oom;
}

static void skb_recv_done(struct virtqueue *rvq)
{
	struct virtnet_info *vi = rvq->vdev->priv;
	struct receive_queue *rq = &vi->rq[vq2rxq(rvq)];

	/* Schedule NAPI, Suppress further interrupts if successful. */
	if (napi_schedule_prep(&rq->napi)) {
		virtqueue_disable_cb(rvq);
		__napi_schedule(&rq->napi);
	}
}

static void virtnet_napi_enable(struct receive_queue *rq)
{
	napi_enable(&rq->napi);

	/* If all buffers were filled by other side before we napi_enabled, we
	 * won't get another interrupt, so process any outstanding packets
	 * now.  virtnet_poll wants re-enable the queue, so we disable here.
	 * We synchronize against interrupts via NAPI_STATE_SCHED */
	if (napi_schedule_prep(&rq->napi)) {
		virtqueue_disable_cb(rq->vq);
		local_bh_disable();
		__napi_schedule(&rq->napi);
		local_bh_enable();
	}
}

static void refill_work(struct work_struct *work)
{
	struct virtnet_info *vi =
		container_of(work, struct virtnet_info, refill.work);
	bool still_empty;
	int i;

	for (i = 0; i < vi->curr_queue_pairs; i++) {
		struct receive_queue *rq = &vi->rq[i];

		napi_disable(&rq->napi);
		still_empty = !try_fill_recv(rq, GFP_KERNEL);
		virtnet_napi_enable(rq);

		/* In theory, this can happen: if we don't get any buffers in
		 * we will *never* try to fill again.
		 */
		if (still_empty)
			schedule_delayed_work(&vi->refill, HZ/2);
	}
}

static int virtnet_poll(struct napi_struct *napi, int budget)
{
	struct receive_queue *rq =
		container_of(napi, struct receive_queue, napi);
	struct virtnet_info *vi = rq->vq->vdev->priv;
	void *buf;
	unsigned int r, len, received = 0;

again:
	while (received < budget &&
	       (buf = virtqueue_get_buf(rq->vq, &len)) != NULL) {
		receive_buf(rq, buf, len);
		--rq->num;
		received++;
	}

	if (rq->num < rq->max / 2) {
		if (!try_fill_recv(rq, GFP_ATOMIC))
			schedule_delayed_work(&vi->refill, 0);
	}

	/* Out of packets? */
	if (received < budget) {
		r = virtqueue_enable_cb_prepare(rq->vq);
		napi_complete(napi);
		if (unlikely(virtqueue_poll(rq->vq, r)) &&
		    napi_schedule_prep(napi)) {
			virtqueue_disable_cb(rq->vq);
			__napi_schedule(napi);
			goto again;
		}
	}

	return received;
}

static int virtnet_open(struct net_device *dev)
{
	struct virtnet_info *vi = netdev_priv(dev);
	int i;

	for (i = 0; i < vi->max_queue_pairs; i++) {
		if (i < vi->curr_queue_pairs)
			/* Make sure we have some buffers: if oom use wq. */
			if (!try_fill_recv(&vi->rq[i], GFP_KERNEL))
				schedule_delayed_work(&vi->refill, 0);
		virtnet_napi_enable(&vi->rq[i]);
	}

	return 0;
}

static void free_old_xmit_skbs(struct send_queue *sq)
{
	struct sk_buff *skb;
	unsigned int len;
	struct virtnet_info *vi = sq->vq->vdev->priv;
	struct virtnet_stats *stats = this_cpu_ptr(vi->stats);

	while ((skb = virtqueue_get_buf(sq->vq, &len)) != NULL) {
		pr_debug("Sent skb %p\n", skb);

		u64_stats_update_begin(&stats->tx_syncp);
		stats->tx_bytes += skb->len;
		stats->tx_packets++;
		u64_stats_update_end(&stats->tx_syncp);

		dev_kfree_skb_any(skb);
	}
}

static int xmit_skb(struct send_queue *sq, struct sk_buff *skb)
{
	struct skb_vnet_hdr *hdr;
	const unsigned char *dest = ((struct ethhdr *)skb->data)->h_dest;
	struct virtnet_info *vi = sq->vq->vdev->priv;
	unsigned num_sg;
	unsigned hdr_len;
	bool can_push;

	pr_debug("%s: xmit %p %pM\n", vi->dev->name, skb, dest);
	if (vi->mergeable_rx_bufs)
		hdr_len = sizeof hdr->mhdr;
	else
		hdr_len = sizeof hdr->hdr;

	can_push = vi->any_header_sg &&
		!((unsigned long)skb->data & (__alignof__(*hdr) - 1)) &&
		!skb_header_cloned(skb) && skb_headroom(skb) >= hdr_len;
	/* Even if we can, don't push here yet as this would skew
	 * csum_start offset below. */
	if (can_push)
		hdr = (struct skb_vnet_hdr *)(skb->data - hdr_len);
	else
		hdr = skb_vnet_hdr(skb);

	if (skb->ip_summed == CHECKSUM_PARTIAL) {
		hdr->hdr.flags = VIRTIO_NET_HDR_F_NEEDS_CSUM;
		hdr->hdr.csum_start = skb_checksum_start_offset(skb);
		hdr->hdr.csum_offset = skb->csum_offset;
	} else {
		hdr->hdr.flags = 0;
		hdr->hdr.csum_offset = hdr->hdr.csum_start = 0;
	}

	if (skb_is_gso(skb)) {
		hdr->hdr.hdr_len = skb_headlen(skb);
		hdr->hdr.gso_size = skb_shinfo(skb)->gso_size;
		if (skb_shinfo(skb)->gso_type & SKB_GSO_TCPV4)
			hdr->hdr.gso_type = VIRTIO_NET_HDR_GSO_TCPV4;
		else if (skb_shinfo(skb)->gso_type & SKB_GSO_TCPV6)
			hdr->hdr.gso_type = VIRTIO_NET_HDR_GSO_TCPV6;
		else if (skb_shinfo(skb)->gso_type & SKB_GSO_UDP)
			hdr->hdr.gso_type = VIRTIO_NET_HDR_GSO_UDP;
		else
			BUG();
		if (skb_shinfo(skb)->gso_type & SKB_GSO_TCP_ECN)
			hdr->hdr.gso_type |= VIRTIO_NET_HDR_GSO_ECN;
	} else {
		hdr->hdr.gso_type = VIRTIO_NET_HDR_GSO_NONE;
		hdr->hdr.gso_size = hdr->hdr.hdr_len = 0;
	}

	if (vi->mergeable_rx_bufs)
		hdr->mhdr.num_buffers = 0;

	if (can_push) {
		__skb_push(skb, hdr_len);
		num_sg = skb_to_sgvec(skb, sq->sg, 0, skb->len);
		/* Pull header back to avoid skew in tx bytes calculations. */
		__skb_pull(skb, hdr_len);
	} else {
		sg_set_buf(sq->sg, hdr, hdr_len);
		num_sg = skb_to_sgvec(skb, sq->sg + 1, 0, skb->len) + 1;
	}
	return virtqueue_add_outbuf(sq->vq, sq->sg, num_sg, skb, GFP_ATOMIC);
}

static netdev_tx_t start_xmit(struct sk_buff *skb, struct net_device *dev)
{
	struct virtnet_info *vi = netdev_priv(dev);
	int qnum = skb_get_queue_mapping(skb);
	struct send_queue *sq = &vi->sq[qnum];
	int err;

	/* Free up any pending old buffers before queueing new ones. */
	free_old_xmit_skbs(sq);

	/* Try to transmit */
	err = xmit_skb(sq, skb);

	/* This should not happen! */
	if (unlikely(err)) {
		dev->stats.tx_fifo_errors++;
		if (net_ratelimit())
			dev_warn(&dev->dev,
				 "Unexpected TXQ (%d) queue failure: %d\n", qnum, err);
		dev->stats.tx_dropped++;
		kfree_skb(skb);
		return NETDEV_TX_OK;
	}
	virtqueue_kick(sq->vq);

	/* Don't wait up for transmitted skbs to be freed. */
	skb_orphan(skb);
	nf_reset(skb);

	/* Apparently nice girls don't return TX_BUSY; stop the queue
	 * before it gets out of hand.  Naturally, this wastes entries. */
	if (sq->vq->num_free < 2+MAX_SKB_FRAGS) {
		netif_stop_subqueue(dev, qnum);
		if (unlikely(!virtqueue_enable_cb_delayed(sq->vq))) {
			/* More just got used, free them then recheck. */
			free_old_xmit_skbs(sq);
			if (sq->vq->num_free >= 2+MAX_SKB_FRAGS) {
				netif_start_subqueue(dev, qnum);
				virtqueue_disable_cb(sq->vq);
			}
		}
	}

	return NETDEV_TX_OK;
}

/*
 * Send command via the control virtqueue and check status.  Commands
 * supported by the hypervisor, as indicated by feature bits, should
 * never fail unless improperly formated.
 */
static bool virtnet_send_command(struct virtnet_info *vi, u8 class, u8 cmd,
				 struct scatterlist *out,
				 struct scatterlist *in)
{
	struct scatterlist *sgs[4], hdr, stat;
	struct virtio_net_ctrl_hdr ctrl;
	virtio_net_ctrl_ack status = ~0;
	unsigned out_num = 0, in_num = 0, tmp;

	/* Caller should know better */
	BUG_ON(!virtio_has_feature(vi->vdev, VIRTIO_NET_F_CTRL_VQ));

	ctrl.class = class;
	ctrl.cmd = cmd;
	/* Add header */
	sg_init_one(&hdr, &ctrl, sizeof(ctrl));
	sgs[out_num++] = &hdr;

	if (out)
		sgs[out_num++] = out;
	if (in)
		sgs[out_num + in_num++] = in;

	/* Add return status. */
	sg_init_one(&stat, &status, sizeof(status));
	sgs[out_num + in_num++] = &stat;

	BUG_ON(out_num + in_num > ARRAY_SIZE(sgs));
	BUG_ON(virtqueue_add_sgs(vi->cvq, sgs, out_num, in_num, vi, GFP_ATOMIC)
	       < 0);

	virtqueue_kick(vi->cvq);

	/* Spin for a response, the kick causes an ioport write, trapping
	 * into the hypervisor, so the request should be handled immediately.
	 */
	while (!virtqueue_get_buf(vi->cvq, &tmp))
		cpu_relax();

	return status == VIRTIO_NET_OK;
}

static int virtnet_set_mac_address(struct net_device *dev, void *p)
{
	struct virtnet_info *vi = netdev_priv(dev);
	struct virtio_device *vdev = vi->vdev;
	int ret;
	struct sockaddr *addr = p;
	struct scatterlist sg;

	ret = eth_prepare_mac_addr_change(dev, p);
	if (ret)
		return ret;

	if (virtio_has_feature(vdev, VIRTIO_NET_F_CTRL_MAC_ADDR)) {
		sg_init_one(&sg, addr->sa_data, dev->addr_len);
		if (!virtnet_send_command(vi, VIRTIO_NET_CTRL_MAC,
					  VIRTIO_NET_CTRL_MAC_ADDR_SET,
					  &sg, NULL)) {
			dev_warn(&vdev->dev,
				 "Failed to set mac address by vq command.\n");
			return -EINVAL;
		}
	} else if (virtio_has_feature(vdev, VIRTIO_NET_F_MAC)) {
		vdev->config->set(vdev, offsetof(struct virtio_net_config, mac),
				  addr->sa_data, dev->addr_len);
	}

	eth_commit_mac_addr_change(dev, p);

	return 0;
}

static struct rtnl_link_stats64 *virtnet_stats(struct net_device *dev,
					       struct rtnl_link_stats64 *tot)
{
	struct virtnet_info *vi = netdev_priv(dev);
	int cpu;
	unsigned int start;

	for_each_possible_cpu(cpu) {
		struct virtnet_stats *stats = per_cpu_ptr(vi->stats, cpu);
		u64 tpackets, tbytes, rpackets, rbytes;

		do {
			start = u64_stats_fetch_begin_bh(&stats->tx_syncp);
			tpackets = stats->tx_packets;
			tbytes   = stats->tx_bytes;
		} while (u64_stats_fetch_retry_bh(&stats->tx_syncp, start));

		do {
			start = u64_stats_fetch_begin_bh(&stats->rx_syncp);
			rpackets = stats->rx_packets;
			rbytes   = stats->rx_bytes;
		} while (u64_stats_fetch_retry_bh(&stats->rx_syncp, start));

		tot->rx_packets += rpackets;
		tot->tx_packets += tpackets;
		tot->rx_bytes   += rbytes;
		tot->tx_bytes   += tbytes;
	}

	tot->tx_dropped = dev->stats.tx_dropped;
	tot->tx_fifo_errors = dev->stats.tx_fifo_errors;
	tot->rx_dropped = dev->stats.rx_dropped;
	tot->rx_length_errors = dev->stats.rx_length_errors;
	tot->rx_frame_errors = dev->stats.rx_frame_errors;

	return tot;
}

#ifdef CONFIG_NET_POLL_CONTROLLER
static void virtnet_netpoll(struct net_device *dev)
{
	struct virtnet_info *vi = netdev_priv(dev);
	int i;

	for (i = 0; i < vi->curr_queue_pairs; i++)
		napi_schedule(&vi->rq[i].napi);
}
#endif

static void virtnet_ack_link_announce(struct virtnet_info *vi)
{
	rtnl_lock();
	if (!virtnet_send_command(vi, VIRTIO_NET_CTRL_ANNOUNCE,
				  VIRTIO_NET_CTRL_ANNOUNCE_ACK, NULL, NULL))
		dev_warn(&vi->dev->dev, "Failed to ack link announce.\n");
	rtnl_unlock();
}

static int virtnet_set_queues(struct virtnet_info *vi, u16 queue_pairs)
{
	struct scatterlist sg;
	struct virtio_net_ctrl_mq s;
	struct net_device *dev = vi->dev;

	if (!vi->has_cvq || !virtio_has_feature(vi->vdev, VIRTIO_NET_F_MQ))
		return 0;

	s.virtqueue_pairs = queue_pairs;
	sg_init_one(&sg, &s, sizeof(s));

	if (!virtnet_send_command(vi, VIRTIO_NET_CTRL_MQ,
				  VIRTIO_NET_CTRL_MQ_VQ_PAIRS_SET, &sg, NULL)) {
		dev_warn(&dev->dev, "Fail to set num of queue pairs to %d\n",
			 queue_pairs);
		return -EINVAL;
	} else {
		vi->curr_queue_pairs = queue_pairs;
		/* virtnet_open() will refill when device is going to up. */
		if (dev->flags & IFF_UP)
			schedule_delayed_work(&vi->refill, 0);
	}

	return 0;
}

static int virtnet_close(struct net_device *dev)
{
	struct virtnet_info *vi = netdev_priv(dev);
	int i;

	/* Make sure refill_work doesn't re-enable napi! */
	cancel_delayed_work_sync(&vi->refill);

	for (i = 0; i < vi->max_queue_pairs; i++)
		napi_disable(&vi->rq[i].napi);

	return 0;
}

static void virtnet_set_rx_mode(struct net_device *dev)
{
	struct virtnet_info *vi = netdev_priv(dev);
	struct scatterlist sg[2];
	u8 promisc, allmulti;
	struct virtio_net_ctrl_mac *mac_data;
	struct netdev_hw_addr *ha;
	int uc_count;
	int mc_count;
	void *buf;
	int i;

	/* We can't dynamicaly set ndo_set_rx_mode, so return gracefully */
	if (!virtio_has_feature(vi->vdev, VIRTIO_NET_F_CTRL_RX))
		return;

	promisc = ((dev->flags & IFF_PROMISC) != 0);
	allmulti = ((dev->flags & IFF_ALLMULTI) != 0);

	sg_init_one(sg, &promisc, sizeof(promisc));

	if (!virtnet_send_command(vi, VIRTIO_NET_CTRL_RX,
				  VIRTIO_NET_CTRL_RX_PROMISC,
				  sg, NULL))
		dev_warn(&dev->dev, "Failed to %sable promisc mode.\n",
			 promisc ? "en" : "dis");

	sg_init_one(sg, &allmulti, sizeof(allmulti));

	if (!virtnet_send_command(vi, VIRTIO_NET_CTRL_RX,
				  VIRTIO_NET_CTRL_RX_ALLMULTI,
				  sg, NULL))
		dev_warn(&dev->dev, "Failed to %sable allmulti mode.\n",
			 allmulti ? "en" : "dis");

	uc_count = netdev_uc_count(dev);
	mc_count = netdev_mc_count(dev);
	/* MAC filter - use one buffer for both lists */
	buf = kzalloc(((uc_count + mc_count) * ETH_ALEN) +
		      (2 * sizeof(mac_data->entries)), GFP_ATOMIC);
	mac_data = buf;
	if (!buf)
		return;

	sg_init_table(sg, 2);

	/* Store the unicast list and count in the front of the buffer */
	mac_data->entries = uc_count;
	i = 0;
	netdev_for_each_uc_addr(ha, dev)
		memcpy(&mac_data->macs[i++][0], ha->addr, ETH_ALEN);

	sg_set_buf(&sg[0], mac_data,
		   sizeof(mac_data->entries) + (uc_count * ETH_ALEN));

	/* multicast list and count fill the end */
	mac_data = (void *)&mac_data->macs[uc_count][0];

	mac_data->entries = mc_count;
	i = 0;
	netdev_for_each_mc_addr(ha, dev)
		memcpy(&mac_data->macs[i++][0], ha->addr, ETH_ALEN);

	sg_set_buf(&sg[1], mac_data,
		   sizeof(mac_data->entries) + (mc_count * ETH_ALEN));

	if (!virtnet_send_command(vi, VIRTIO_NET_CTRL_MAC,
				  VIRTIO_NET_CTRL_MAC_TABLE_SET,
				  sg, NULL))
		dev_warn(&dev->dev, "Failed to set MAC fitler table.\n");

	kfree(buf);
}

static int virtnet_vlan_rx_add_vid(struct net_device *dev,
				   __be16 proto, u16 vid)
{
	struct virtnet_info *vi = netdev_priv(dev);
	struct scatterlist sg;

	sg_init_one(&sg, &vid, sizeof(vid));

	if (!virtnet_send_command(vi, VIRTIO_NET_CTRL_VLAN,
				  VIRTIO_NET_CTRL_VLAN_ADD, &sg, NULL))
		dev_warn(&dev->dev, "Failed to add VLAN ID %d.\n", vid);
	return 0;
}

static int virtnet_vlan_rx_kill_vid(struct net_device *dev,
				    __be16 proto, u16 vid)
{
	struct virtnet_info *vi = netdev_priv(dev);
	struct scatterlist sg;

	sg_init_one(&sg, &vid, sizeof(vid));

	if (!virtnet_send_command(vi, VIRTIO_NET_CTRL_VLAN,
				  VIRTIO_NET_CTRL_VLAN_DEL, &sg, NULL))
		dev_warn(&dev->dev, "Failed to kill VLAN ID %d.\n", vid);
	return 0;
}

static void virtnet_clean_affinity(struct virtnet_info *vi, long hcpu)
{
	int i;

	if (vi->affinity_hint_set) {
		for (i = 0; i < vi->max_queue_pairs; i++) {
			virtqueue_set_affinity(vi->rq[i].vq, -1);
			virtqueue_set_affinity(vi->sq[i].vq, -1);
		}

		vi->affinity_hint_set = false;
	}
}

static void virtnet_set_affinity(struct virtnet_info *vi)
{
	int i;
	int cpu;

	/* In multiqueue mode, when the number of cpu is equal to the number of
	 * queue pairs, we let the queue pairs to be private to one cpu by
	 * setting the affinity hint to eliminate the contention.
	 */
	if (vi->curr_queue_pairs == 1 ||
	    vi->max_queue_pairs != num_online_cpus()) {
		virtnet_clean_affinity(vi, -1);
		return;
	}

	i = 0;
	for_each_online_cpu(cpu) {
		virtqueue_set_affinity(vi->rq[i].vq, cpu);
		virtqueue_set_affinity(vi->sq[i].vq, cpu);
		netif_set_xps_queue(vi->dev, cpumask_of(cpu), i);
		i++;
	}

	vi->affinity_hint_set = true;
}

static int virtnet_cpu_callback(struct notifier_block *nfb,
			        unsigned long action, void *hcpu)
{
	struct virtnet_info *vi = container_of(nfb, struct virtnet_info, nb);

	switch(action & ~CPU_TASKS_FROZEN) {
	case CPU_ONLINE:
	case CPU_DOWN_FAILED:
	case CPU_DEAD:
		virtnet_set_affinity(vi);
		break;
	case CPU_DOWN_PREPARE:
		virtnet_clean_affinity(vi, (long)hcpu);
		break;
	default:
		break;
	}

	return NOTIFY_OK;
}

static void virtnet_get_ringparam(struct net_device *dev,
				struct ethtool_ringparam *ring)
{
	struct virtnet_info *vi = netdev_priv(dev);

	ring->rx_max_pending = virtqueue_get_vring_size(vi->rq[0].vq);
	ring->tx_max_pending = virtqueue_get_vring_size(vi->sq[0].vq);
	ring->rx_pending = ring->rx_max_pending;
	ring->tx_pending = ring->tx_max_pending;
}


static void virtnet_get_drvinfo(struct net_device *dev,
				struct ethtool_drvinfo *info)
{
	struct virtnet_info *vi = netdev_priv(dev);
	struct virtio_device *vdev = vi->vdev;

	strlcpy(info->driver, KBUILD_MODNAME, sizeof(info->driver));
	strlcpy(info->version, VIRTNET_DRIVER_VERSION, sizeof(info->version));
	strlcpy(info->bus_info, virtio_bus_name(vdev), sizeof(info->bus_info));

}

/* TODO: Eliminate OOO packets during switching */
static int virtnet_set_channels(struct net_device *dev,
				struct ethtool_channels *channels)
{
	struct virtnet_info *vi = netdev_priv(dev);
	u16 queue_pairs = channels->combined_count;
	int err;

	/* We don't support separate rx/tx channels.
	 * We don't allow setting 'other' channels.
	 */
	if (channels->rx_count || channels->tx_count || channels->other_count)
		return -EINVAL;

	if (queue_pairs > vi->max_queue_pairs)
		return -EINVAL;

	get_online_cpus();
	err = virtnet_set_queues(vi, queue_pairs);
	if (!err) {
		netif_set_real_num_tx_queues(dev, queue_pairs);
		netif_set_real_num_rx_queues(dev, queue_pairs);

		virtnet_set_affinity(vi);
	}
	put_online_cpus();

	return err;
}

static void virtnet_get_channels(struct net_device *dev,
				 struct ethtool_channels *channels)
{
	struct virtnet_info *vi = netdev_priv(dev);

	channels->combined_count = vi->curr_queue_pairs;
	channels->max_combined = vi->max_queue_pairs;
	channels->max_other = 0;
	channels->rx_count = 0;
	channels->tx_count = 0;
	channels->other_count = 0;
}

static const struct ethtool_ops virtnet_ethtool_ops = {
	.get_drvinfo = virtnet_get_drvinfo,
	.get_link = ethtool_op_get_link,
	.get_ringparam = virtnet_get_ringparam,
	.set_channels = virtnet_set_channels,
	.get_channels = virtnet_get_channels,
};

#define MIN_MTU 68
#define MAX_MTU 65535

static int virtnet_change_mtu(struct net_device *dev, int new_mtu)
{
	if (new_mtu < MIN_MTU || new_mtu > MAX_MTU)
		return -EINVAL;
	dev->mtu = new_mtu;
	return 0;
}

static const struct net_device_ops virtnet_netdev = {
	.ndo_open            = virtnet_open,
	.ndo_stop   	     = virtnet_close,
	.ndo_start_xmit      = start_xmit,
	.ndo_validate_addr   = eth_validate_addr,
	.ndo_set_mac_address = virtnet_set_mac_address,
	.ndo_set_rx_mode     = virtnet_set_rx_mode,
	.ndo_change_mtu	     = virtnet_change_mtu,
	.ndo_get_stats64     = virtnet_stats,
	.ndo_vlan_rx_add_vid = virtnet_vlan_rx_add_vid,
	.ndo_vlan_rx_kill_vid = virtnet_vlan_rx_kill_vid,
#ifdef CONFIG_NET_POLL_CONTROLLER
	.ndo_poll_controller = virtnet_netpoll,
#endif
};

static void virtnet_config_changed_work(struct work_struct *work)
{
	struct virtnet_info *vi =
		container_of(work, struct virtnet_info, config_work);
	u16 v;

	mutex_lock(&vi->config_lock);
	if (!vi->config_enable)
		goto done;

	if (virtio_config_val(vi->vdev, VIRTIO_NET_F_STATUS,
			      offsetof(struct virtio_net_config, status),
			      &v) < 0)
		goto done;

	if (v & VIRTIO_NET_S_ANNOUNCE) {
		netdev_notify_peers(vi->dev);
		virtnet_ack_link_announce(vi);
	}

	/* Ignore unknown (future) status bits */
	v &= VIRTIO_NET_S_LINK_UP;

	if (vi->status == v)
		goto done;

	vi->status = v;

	if (vi->status & VIRTIO_NET_S_LINK_UP) {
		netif_carrier_on(vi->dev);
		netif_tx_wake_all_queues(vi->dev);
	} else {
		netif_carrier_off(vi->dev);
		netif_tx_stop_all_queues(vi->dev);
	}
done:
	mutex_unlock(&vi->config_lock);
}

static void virtnet_config_changed(struct virtio_device *vdev)
{
	struct virtnet_info *vi = vdev->priv;

	schedule_work(&vi->config_work);
}

static void virtnet_free_queues(struct virtnet_info *vi)
{
	kfree(vi->rq);
	kfree(vi->sq);
}

static void free_receive_bufs(struct virtnet_info *vi)
{
	int i;

	for (i = 0; i < vi->max_queue_pairs; i++) {
		while (vi->rq[i].pages)
			__free_pages(get_a_page(&vi->rq[i], GFP_KERNEL), 0);
	}
}

static void free_unused_bufs(struct virtnet_info *vi)
{
	void *buf;
	int i;

	for (i = 0; i < vi->max_queue_pairs; i++) {
		struct virtqueue *vq = vi->sq[i].vq;
		while ((buf = virtqueue_detach_unused_buf(vq)) != NULL)
			dev_kfree_skb(buf);
	}

	for (i = 0; i < vi->max_queue_pairs; i++) {
		struct virtqueue *vq = vi->rq[i].vq;

		while ((buf = virtqueue_detach_unused_buf(vq)) != NULL) {
			if (vi->big_packets)
				give_pages(&vi->rq[i], buf);
			else if (vi->mergeable_rx_bufs)
				put_page(virt_to_head_page(buf));
			else
				dev_kfree_skb(buf);
			--vi->rq[i].num;
		}
		BUG_ON(vi->rq[i].num != 0);
	}
}

static void virtnet_del_vqs(struct virtnet_info *vi)
{
	struct virtio_device *vdev = vi->vdev;

	virtnet_clean_affinity(vi, -1);

	vdev->config->del_vqs(vdev);

	virtnet_free_queues(vi);
}

static int virtnet_find_vqs(struct virtnet_info *vi)
{
	vq_callback_t **callbacks;
	struct virtqueue **vqs;
	int ret = -ENOMEM;
	int i, total_vqs;
	const char **names;

	/* We expect 1 RX virtqueue followed by 1 TX virtqueue, followed by
	 * possible N-1 RX/TX queue pairs used in multiqueue mode, followed by
	 * possible control vq.
	 */
	total_vqs = vi->max_queue_pairs * 2 +
		    virtio_has_feature(vi->vdev, VIRTIO_NET_F_CTRL_VQ);

	/* Allocate space for find_vqs parameters */
	vqs = kzalloc(total_vqs * sizeof(*vqs), GFP_KERNEL);
	if (!vqs)
		goto err_vq;
	callbacks = kmalloc(total_vqs * sizeof(*callbacks), GFP_KERNEL);
	if (!callbacks)
		goto err_callback;
	names = kmalloc(total_vqs * sizeof(*names), GFP_KERNEL);
	if (!names)
		goto err_names;

	/* Parameters for control virtqueue, if any */
	if (vi->has_cvq) {
		callbacks[total_vqs - 1] = NULL;
		names[total_vqs - 1] = "control";
	}

	/* Allocate/initialize parameters for send/receive virtqueues */
	for (i = 0; i < vi->max_queue_pairs; i++) {
		callbacks[rxq2vq(i)] = skb_recv_done;
		callbacks[txq2vq(i)] = skb_xmit_done;
		sprintf(vi->rq[i].name, "input.%d", i);
		sprintf(vi->sq[i].name, "output.%d", i);
		names[rxq2vq(i)] = vi->rq[i].name;
		names[txq2vq(i)] = vi->sq[i].name;
	}

	ret = vi->vdev->config->find_vqs(vi->vdev, total_vqs, vqs, callbacks,
					 names);
	if (ret)
		goto err_find;

	if (vi->has_cvq) {
		vi->cvq = vqs[total_vqs - 1];
		if (virtio_has_feature(vi->vdev, VIRTIO_NET_F_CTRL_VLAN))
			vi->dev->features |= NETIF_F_HW_VLAN_CTAG_FILTER;
	}

	for (i = 0; i < vi->max_queue_pairs; i++) {
		vi->rq[i].vq = vqs[rxq2vq(i)];
		vi->sq[i].vq = vqs[txq2vq(i)];
	}

	kfree(names);
	kfree(callbacks);
	kfree(vqs);

	return 0;

err_find:
	kfree(names);
err_names:
	kfree(callbacks);
err_callback:
	kfree(vqs);
err_vq:
	return ret;
}

static int virtnet_alloc_queues(struct virtnet_info *vi)
{
	int i;

	vi->sq = kzalloc(sizeof(*vi->sq) * vi->max_queue_pairs, GFP_KERNEL);
	if (!vi->sq)
		goto err_sq;
	vi->rq = kzalloc(sizeof(*vi->rq) * vi->max_queue_pairs, GFP_KERNEL);
	if (!vi->rq)
		goto err_rq;

	INIT_DELAYED_WORK(&vi->refill, refill_work);
	for (i = 0; i < vi->max_queue_pairs; i++) {
		vi->rq[i].pages = NULL;
		netif_napi_add(vi->dev, &vi->rq[i].napi, virtnet_poll,
			       napi_weight);

		sg_init_table(vi->rq[i].sg, ARRAY_SIZE(vi->rq[i].sg));
		sg_init_table(vi->sq[i].sg, ARRAY_SIZE(vi->sq[i].sg));
	}

	return 0;

err_rq:
	kfree(vi->sq);
err_sq:
	return -ENOMEM;
}

static int init_vqs(struct virtnet_info *vi)
{
	int ret;

	/* Allocate send & receive queues */
	ret = virtnet_alloc_queues(vi);
	if (ret)
		goto err;

	ret = virtnet_find_vqs(vi);
	if (ret)
		goto err_free;

	get_online_cpus();
	virtnet_set_affinity(vi);
	put_online_cpus();

	return 0;

err_free:
	virtnet_free_queues(vi);
err:
	return ret;
}

static int virtnet_probe(struct virtio_device *vdev)
{
	int i, err;
	struct net_device *dev;
	struct virtnet_info *vi;
	u16 max_queue_pairs;

	/* Find if host supports multiqueue virtio_net device */
	err = virtio_config_val(vdev, VIRTIO_NET_F_MQ,
				offsetof(struct virtio_net_config,
				max_virtqueue_pairs), &max_queue_pairs);

	/* We need at least 2 queue's */
	if (err || max_queue_pairs < VIRTIO_NET_CTRL_MQ_VQ_PAIRS_MIN ||
	    max_queue_pairs > VIRTIO_NET_CTRL_MQ_VQ_PAIRS_MAX ||
	    !virtio_has_feature(vdev, VIRTIO_NET_F_CTRL_VQ))
		max_queue_pairs = 1;

	/* Allocate ourselves a network device with room for our info */
	dev = alloc_etherdev_mq(sizeof(struct virtnet_info), max_queue_pairs);
	if (!dev)
		return -ENOMEM;

	/* Set up network device as normal. */
	dev->priv_flags |= IFF_UNICAST_FLT | IFF_LIVE_ADDR_CHANGE;
	dev->netdev_ops = &virtnet_netdev;
	dev->features = NETIF_F_HIGHDMA;

	SET_ETHTOOL_OPS(dev, &virtnet_ethtool_ops);
	SET_NETDEV_DEV(dev, &vdev->dev);

	/* Do we support "hardware" checksums? */
	if (virtio_has_feature(vdev, VIRTIO_NET_F_CSUM)) {
		/* This opens up the world of extra features. */
		dev->hw_features |= NETIF_F_HW_CSUM|NETIF_F_SG|NETIF_F_FRAGLIST;
		if (csum)
			dev->features |= NETIF_F_HW_CSUM|NETIF_F_SG|NETIF_F_FRAGLIST;

		if (virtio_has_feature(vdev, VIRTIO_NET_F_GSO)) {
			dev->hw_features |= NETIF_F_TSO | NETIF_F_UFO
				| NETIF_F_TSO_ECN | NETIF_F_TSO6;
		}
		/* Individual feature bits: what can host handle? */
		if (virtio_has_feature(vdev, VIRTIO_NET_F_HOST_TSO4))
			dev->hw_features |= NETIF_F_TSO;
		if (virtio_has_feature(vdev, VIRTIO_NET_F_HOST_TSO6))
			dev->hw_features |= NETIF_F_TSO6;
		if (virtio_has_feature(vdev, VIRTIO_NET_F_HOST_ECN))
			dev->hw_features |= NETIF_F_TSO_ECN;
		if (virtio_has_feature(vdev, VIRTIO_NET_F_HOST_UFO))
			dev->hw_features |= NETIF_F_UFO;

		if (gso)
			dev->features |= dev->hw_features & (NETIF_F_ALL_TSO|NETIF_F_UFO);
		/* (!csum && gso) case will be fixed by register_netdev() */
	}
	if (virtio_has_feature(vdev, VIRTIO_NET_F_GUEST_CSUM))
		dev->features |= NETIF_F_RXCSUM;

	dev->vlan_features = dev->features;

	/* Configuration may specify what MAC to use.  Otherwise random. */
	if (virtio_config_val_len(vdev, VIRTIO_NET_F_MAC,
				  offsetof(struct virtio_net_config, mac),
				  dev->dev_addr, dev->addr_len) < 0)
		eth_hw_addr_random(dev);

	/* Set up our device-specific information */
	vi = netdev_priv(dev);
	vi->dev = dev;
	vi->vdev = vdev;
	vdev->priv = vi;
	vi->stats = alloc_percpu(struct virtnet_stats);
	err = -ENOMEM;
	if (vi->stats == NULL)
		goto free;

<<<<<<< HEAD
=======
	for_each_possible_cpu(i) {
		struct virtnet_stats *virtnet_stats;
		virtnet_stats = per_cpu_ptr(vi->stats, i);
		u64_stats_init(&virtnet_stats->tx_syncp);
		u64_stats_init(&virtnet_stats->rx_syncp);
	}


	vi->vq_index = alloc_percpu(int);
	if (vi->vq_index == NULL)
		goto free_stats;

>>>>>>> 90d3839b
	mutex_init(&vi->config_lock);
	vi->config_enable = true;
	INIT_WORK(&vi->config_work, virtnet_config_changed_work);

	/* If we can receive ANY GSO packets, we must allocate large ones. */
	if (virtio_has_feature(vdev, VIRTIO_NET_F_GUEST_TSO4) ||
	    virtio_has_feature(vdev, VIRTIO_NET_F_GUEST_TSO6) ||
	    virtio_has_feature(vdev, VIRTIO_NET_F_GUEST_ECN))
		vi->big_packets = true;

	if (virtio_has_feature(vdev, VIRTIO_NET_F_MRG_RXBUF))
		vi->mergeable_rx_bufs = true;

	if (virtio_has_feature(vdev, VIRTIO_F_ANY_LAYOUT))
		vi->any_header_sg = true;

	if (virtio_has_feature(vdev, VIRTIO_NET_F_CTRL_VQ))
		vi->has_cvq = true;

	/* Use single tx/rx queue pair as default */
	vi->curr_queue_pairs = 1;
	vi->max_queue_pairs = max_queue_pairs;

	/* Allocate/initialize the rx/tx queues, and invoke find_vqs */
	err = init_vqs(vi);
	if (err)
		goto free_stats;

	netif_set_real_num_tx_queues(dev, 1);
	netif_set_real_num_rx_queues(dev, 1);

	err = register_netdev(dev);
	if (err) {
		pr_debug("virtio_net: registering device failed\n");
		goto free_vqs;
	}

	/* Last of all, set up some receive buffers. */
	for (i = 0; i < vi->curr_queue_pairs; i++) {
		try_fill_recv(&vi->rq[i], GFP_KERNEL);

		/* If we didn't even get one input buffer, we're useless. */
		if (vi->rq[i].num == 0) {
			free_unused_bufs(vi);
			err = -ENOMEM;
			goto free_recv_bufs;
		}
	}

	vi->nb.notifier_call = &virtnet_cpu_callback;
	err = register_hotcpu_notifier(&vi->nb);
	if (err) {
		pr_debug("virtio_net: registering cpu notifier failed\n");
		goto free_recv_bufs;
	}

	/* Assume link up if device can't report link status,
	   otherwise get link status from config. */
	if (virtio_has_feature(vi->vdev, VIRTIO_NET_F_STATUS)) {
		netif_carrier_off(dev);
		schedule_work(&vi->config_work);
	} else {
		vi->status = VIRTIO_NET_S_LINK_UP;
		netif_carrier_on(dev);
	}

	pr_debug("virtnet: registered device %s with %d RX and TX vq's\n",
		 dev->name, max_queue_pairs);

	return 0;

free_recv_bufs:
	free_receive_bufs(vi);
	unregister_netdev(dev);
free_vqs:
	cancel_delayed_work_sync(&vi->refill);
	virtnet_del_vqs(vi);
	if (vi->alloc_frag.page)
		put_page(vi->alloc_frag.page);
free_stats:
	free_percpu(vi->stats);
free:
	free_netdev(dev);
	return err;
}

static void remove_vq_common(struct virtnet_info *vi)
{
	vi->vdev->config->reset(vi->vdev);

	/* Free unused buffers in both send and recv, if any. */
	free_unused_bufs(vi);

	free_receive_bufs(vi);

	virtnet_del_vqs(vi);
}

static void virtnet_remove(struct virtio_device *vdev)
{
	struct virtnet_info *vi = vdev->priv;

	unregister_hotcpu_notifier(&vi->nb);

	/* Prevent config work handler from accessing the device. */
	mutex_lock(&vi->config_lock);
	vi->config_enable = false;
	mutex_unlock(&vi->config_lock);

	unregister_netdev(vi->dev);

	remove_vq_common(vi);
	if (vi->alloc_frag.page)
		put_page(vi->alloc_frag.page);

	flush_work(&vi->config_work);

	free_percpu(vi->stats);
	free_netdev(vi->dev);
}

#ifdef CONFIG_PM
static int virtnet_freeze(struct virtio_device *vdev)
{
	struct virtnet_info *vi = vdev->priv;
	int i;

	unregister_hotcpu_notifier(&vi->nb);

	/* Prevent config work handler from accessing the device */
	mutex_lock(&vi->config_lock);
	vi->config_enable = false;
	mutex_unlock(&vi->config_lock);

	netif_device_detach(vi->dev);
	cancel_delayed_work_sync(&vi->refill);

	if (netif_running(vi->dev))
		for (i = 0; i < vi->max_queue_pairs; i++) {
			napi_disable(&vi->rq[i].napi);
			netif_napi_del(&vi->rq[i].napi);
		}

	remove_vq_common(vi);

	flush_work(&vi->config_work);

	return 0;
}

static int virtnet_restore(struct virtio_device *vdev)
{
	struct virtnet_info *vi = vdev->priv;
	int err, i;

	err = init_vqs(vi);
	if (err)
		return err;

	if (netif_running(vi->dev))
		for (i = 0; i < vi->max_queue_pairs; i++)
			virtnet_napi_enable(&vi->rq[i]);

	netif_device_attach(vi->dev);

	for (i = 0; i < vi->curr_queue_pairs; i++)
		if (!try_fill_recv(&vi->rq[i], GFP_KERNEL))
			schedule_delayed_work(&vi->refill, 0);

	mutex_lock(&vi->config_lock);
	vi->config_enable = true;
	mutex_unlock(&vi->config_lock);

	rtnl_lock();
	virtnet_set_queues(vi, vi->curr_queue_pairs);
	rtnl_unlock();

	err = register_hotcpu_notifier(&vi->nb);
	if (err)
		return err;

	return 0;
}
#endif

static struct virtio_device_id id_table[] = {
	{ VIRTIO_ID_NET, VIRTIO_DEV_ANY_ID },
	{ 0 },
};

static unsigned int features[] = {
	VIRTIO_NET_F_CSUM, VIRTIO_NET_F_GUEST_CSUM,
	VIRTIO_NET_F_GSO, VIRTIO_NET_F_MAC,
	VIRTIO_NET_F_HOST_TSO4, VIRTIO_NET_F_HOST_UFO, VIRTIO_NET_F_HOST_TSO6,
	VIRTIO_NET_F_HOST_ECN, VIRTIO_NET_F_GUEST_TSO4, VIRTIO_NET_F_GUEST_TSO6,
	VIRTIO_NET_F_GUEST_ECN, VIRTIO_NET_F_GUEST_UFO,
	VIRTIO_NET_F_MRG_RXBUF, VIRTIO_NET_F_STATUS, VIRTIO_NET_F_CTRL_VQ,
	VIRTIO_NET_F_CTRL_RX, VIRTIO_NET_F_CTRL_VLAN,
	VIRTIO_NET_F_GUEST_ANNOUNCE, VIRTIO_NET_F_MQ,
	VIRTIO_NET_F_CTRL_MAC_ADDR,
	VIRTIO_F_ANY_LAYOUT,
};

static struct virtio_driver virtio_net_driver = {
	.feature_table = features,
	.feature_table_size = ARRAY_SIZE(features),
	.driver.name =	KBUILD_MODNAME,
	.driver.owner =	THIS_MODULE,
	.id_table =	id_table,
	.probe =	virtnet_probe,
	.remove =	virtnet_remove,
	.config_changed = virtnet_config_changed,
#ifdef CONFIG_PM
	.freeze =	virtnet_freeze,
	.restore =	virtnet_restore,
#endif
};

module_virtio_driver(virtio_net_driver);

MODULE_DEVICE_TABLE(virtio, id_table);
MODULE_DESCRIPTION("Virtio network driver");
MODULE_LICENSE("GPL");<|MERGE_RESOLUTION|>--- conflicted
+++ resolved
@@ -1576,8 +1576,6 @@
 	if (vi->stats == NULL)
 		goto free;
 
-<<<<<<< HEAD
-=======
 	for_each_possible_cpu(i) {
 		struct virtnet_stats *virtnet_stats;
 		virtnet_stats = per_cpu_ptr(vi->stats, i);
@@ -1585,12 +1583,6 @@
 		u64_stats_init(&virtnet_stats->rx_syncp);
 	}
 
-
-	vi->vq_index = alloc_percpu(int);
-	if (vi->vq_index == NULL)
-		goto free_stats;
-
->>>>>>> 90d3839b
 	mutex_init(&vi->config_lock);
 	vi->config_enable = true;
 	INIT_WORK(&vi->config_work, virtnet_config_changed_work);
