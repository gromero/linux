// SPDX-License-Identifier: GPL-2.0 OR Linux-OpenIB
/* Copyright (c) 2019 Mellanox Technologies. */

#include "dr_types.h"
#include "dr_ste.h"

enum dr_action_domain {
	DR_ACTION_DOMAIN_NIC_INGRESS,
	DR_ACTION_DOMAIN_NIC_EGRESS,
	DR_ACTION_DOMAIN_FDB_INGRESS,
	DR_ACTION_DOMAIN_FDB_EGRESS,
	DR_ACTION_DOMAIN_MAX,
};

enum dr_action_valid_state {
	DR_ACTION_STATE_ERR,
	DR_ACTION_STATE_NO_ACTION,
	DR_ACTION_STATE_ENCAP,
	DR_ACTION_STATE_DECAP,
	DR_ACTION_STATE_MODIFY_HDR,
	DR_ACTION_STATE_POP_VLAN,
	DR_ACTION_STATE_PUSH_VLAN,
	DR_ACTION_STATE_NON_TERM,
	DR_ACTION_STATE_TERM,
	DR_ACTION_STATE_MAX,
};

static const char * const action_type_to_str[] = {
	[DR_ACTION_TYP_TNL_L2_TO_L2] = "DR_ACTION_TYP_TNL_L2_TO_L2",
	[DR_ACTION_TYP_L2_TO_TNL_L2] = "DR_ACTION_TYP_L2_TO_TNL_L2",
	[DR_ACTION_TYP_TNL_L3_TO_L2] = "DR_ACTION_TYP_TNL_L3_TO_L2",
	[DR_ACTION_TYP_L2_TO_TNL_L3] = "DR_ACTION_TYP_L2_TO_TNL_L3",
	[DR_ACTION_TYP_DROP] = "DR_ACTION_TYP_DROP",
	[DR_ACTION_TYP_QP] = "DR_ACTION_TYP_QP",
	[DR_ACTION_TYP_FT] = "DR_ACTION_TYP_FT",
	[DR_ACTION_TYP_CTR] = "DR_ACTION_TYP_CTR",
	[DR_ACTION_TYP_TAG] = "DR_ACTION_TYP_TAG",
	[DR_ACTION_TYP_MODIFY_HDR] = "DR_ACTION_TYP_MODIFY_HDR",
	[DR_ACTION_TYP_VPORT] = "DR_ACTION_TYP_VPORT",
	[DR_ACTION_TYP_POP_VLAN] = "DR_ACTION_TYP_POP_VLAN",
	[DR_ACTION_TYP_PUSH_VLAN] = "DR_ACTION_TYP_PUSH_VLAN",
<<<<<<< HEAD
=======
	[DR_ACTION_TYP_SAMPLER] = "DR_ACTION_TYP_SAMPLER",
>>>>>>> df0cc57e
	[DR_ACTION_TYP_INSERT_HDR] = "DR_ACTION_TYP_INSERT_HDR",
	[DR_ACTION_TYP_REMOVE_HDR] = "DR_ACTION_TYP_REMOVE_HDR",
	[DR_ACTION_TYP_MAX] = "DR_ACTION_UNKNOWN",
};

static const char *dr_action_id_to_str(enum mlx5dr_action_type action_id)
{
	if (action_id > DR_ACTION_TYP_MAX)
		action_id = DR_ACTION_TYP_MAX;
	return action_type_to_str[action_id];
}

static const enum dr_action_valid_state
next_action_state[DR_ACTION_DOMAIN_MAX][DR_ACTION_STATE_MAX][DR_ACTION_TYP_MAX] = {
	[DR_ACTION_DOMAIN_NIC_INGRESS] = {
		[DR_ACTION_STATE_NO_ACTION] = {
			[DR_ACTION_TYP_DROP]		= DR_ACTION_STATE_TERM,
			[DR_ACTION_TYP_QP]		= DR_ACTION_STATE_TERM,
			[DR_ACTION_TYP_FT]		= DR_ACTION_STATE_TERM,
			[DR_ACTION_TYP_SAMPLER]		= DR_ACTION_STATE_TERM,
			[DR_ACTION_TYP_TAG]		= DR_ACTION_STATE_NON_TERM,
			[DR_ACTION_TYP_CTR]		= DR_ACTION_STATE_NON_TERM,
			[DR_ACTION_TYP_TNL_L2_TO_L2]	= DR_ACTION_STATE_DECAP,
			[DR_ACTION_TYP_TNL_L3_TO_L2]	= DR_ACTION_STATE_DECAP,
			[DR_ACTION_TYP_L2_TO_TNL_L2]	= DR_ACTION_STATE_ENCAP,
			[DR_ACTION_TYP_L2_TO_TNL_L3]	= DR_ACTION_STATE_ENCAP,
			[DR_ACTION_TYP_INSERT_HDR]	= DR_ACTION_STATE_ENCAP,
			[DR_ACTION_TYP_REMOVE_HDR]	= DR_ACTION_STATE_DECAP,
			[DR_ACTION_TYP_MODIFY_HDR]	= DR_ACTION_STATE_MODIFY_HDR,
			[DR_ACTION_TYP_POP_VLAN]	= DR_ACTION_STATE_POP_VLAN,
			[DR_ACTION_TYP_PUSH_VLAN]	= DR_ACTION_STATE_PUSH_VLAN,
		},
		[DR_ACTION_STATE_DECAP] = {
			[DR_ACTION_TYP_DROP]		= DR_ACTION_STATE_TERM,
			[DR_ACTION_TYP_QP]		= DR_ACTION_STATE_TERM,
			[DR_ACTION_TYP_FT]		= DR_ACTION_STATE_TERM,
			[DR_ACTION_TYP_SAMPLER]		= DR_ACTION_STATE_TERM,
			[DR_ACTION_TYP_TAG]		= DR_ACTION_STATE_DECAP,
			[DR_ACTION_TYP_CTR]		= DR_ACTION_STATE_DECAP,
			[DR_ACTION_TYP_L2_TO_TNL_L2]	= DR_ACTION_STATE_ENCAP,
			[DR_ACTION_TYP_L2_TO_TNL_L3]	= DR_ACTION_STATE_ENCAP,
			[DR_ACTION_TYP_INSERT_HDR]	= DR_ACTION_STATE_ENCAP,
			[DR_ACTION_TYP_MODIFY_HDR]	= DR_ACTION_STATE_MODIFY_HDR,
			[DR_ACTION_TYP_POP_VLAN]	= DR_ACTION_STATE_POP_VLAN,
			[DR_ACTION_TYP_PUSH_VLAN]	= DR_ACTION_STATE_PUSH_VLAN,
		},
		[DR_ACTION_STATE_ENCAP] = {
			[DR_ACTION_TYP_DROP]		= DR_ACTION_STATE_TERM,
			[DR_ACTION_TYP_QP]		= DR_ACTION_STATE_TERM,
			[DR_ACTION_TYP_FT]		= DR_ACTION_STATE_TERM,
			[DR_ACTION_TYP_SAMPLER]		= DR_ACTION_STATE_TERM,
			[DR_ACTION_TYP_TAG]		= DR_ACTION_STATE_ENCAP,
			[DR_ACTION_TYP_CTR]		= DR_ACTION_STATE_ENCAP,
		},
		[DR_ACTION_STATE_MODIFY_HDR] = {
			[DR_ACTION_TYP_DROP]		= DR_ACTION_STATE_TERM,
			[DR_ACTION_TYP_QP]		= DR_ACTION_STATE_TERM,
			[DR_ACTION_TYP_FT]		= DR_ACTION_STATE_TERM,
			[DR_ACTION_TYP_SAMPLER]		= DR_ACTION_STATE_TERM,
			[DR_ACTION_TYP_TAG]		= DR_ACTION_STATE_MODIFY_HDR,
			[DR_ACTION_TYP_CTR]		= DR_ACTION_STATE_MODIFY_HDR,
			[DR_ACTION_TYP_L2_TO_TNL_L2]	= DR_ACTION_STATE_ENCAP,
			[DR_ACTION_TYP_L2_TO_TNL_L3]	= DR_ACTION_STATE_ENCAP,
			[DR_ACTION_TYP_INSERT_HDR]	= DR_ACTION_STATE_ENCAP,
			[DR_ACTION_TYP_PUSH_VLAN]	= DR_ACTION_STATE_PUSH_VLAN,
		},
		[DR_ACTION_STATE_POP_VLAN] = {
			[DR_ACTION_TYP_DROP]		= DR_ACTION_STATE_TERM,
			[DR_ACTION_TYP_QP]		= DR_ACTION_STATE_TERM,
			[DR_ACTION_TYP_FT]		= DR_ACTION_STATE_TERM,
			[DR_ACTION_TYP_SAMPLER]		= DR_ACTION_STATE_TERM,
			[DR_ACTION_TYP_TAG]		= DR_ACTION_STATE_POP_VLAN,
			[DR_ACTION_TYP_CTR]		= DR_ACTION_STATE_POP_VLAN,
			[DR_ACTION_TYP_POP_VLAN]	= DR_ACTION_STATE_POP_VLAN,
			[DR_ACTION_TYP_MODIFY_HDR]	= DR_ACTION_STATE_MODIFY_HDR,
			[DR_ACTION_TYP_L2_TO_TNL_L2]	= DR_ACTION_STATE_ENCAP,
			[DR_ACTION_TYP_L2_TO_TNL_L3]	= DR_ACTION_STATE_ENCAP,
			[DR_ACTION_TYP_INSERT_HDR]	= DR_ACTION_STATE_ENCAP,
		},
		[DR_ACTION_STATE_PUSH_VLAN] = {
			[DR_ACTION_TYP_QP]		= DR_ACTION_STATE_TERM,
			[DR_ACTION_TYP_FT]		= DR_ACTION_STATE_TERM,
			[DR_ACTION_TYP_SAMPLER]		= DR_ACTION_STATE_TERM,
			[DR_ACTION_TYP_TAG]		= DR_ACTION_STATE_PUSH_VLAN,
			[DR_ACTION_TYP_CTR]		= DR_ACTION_STATE_PUSH_VLAN,
			[DR_ACTION_TYP_PUSH_VLAN]	= DR_ACTION_STATE_PUSH_VLAN,
			[DR_ACTION_TYP_L2_TO_TNL_L2]	= DR_ACTION_STATE_ENCAP,
			[DR_ACTION_TYP_L2_TO_TNL_L3]	= DR_ACTION_STATE_ENCAP,
		},
		[DR_ACTION_STATE_NON_TERM] = {
			[DR_ACTION_TYP_DROP]		= DR_ACTION_STATE_TERM,
			[DR_ACTION_TYP_QP]		= DR_ACTION_STATE_TERM,
			[DR_ACTION_TYP_FT]		= DR_ACTION_STATE_TERM,
			[DR_ACTION_TYP_SAMPLER]		= DR_ACTION_STATE_TERM,
			[DR_ACTION_TYP_TAG]		= DR_ACTION_STATE_NON_TERM,
			[DR_ACTION_TYP_CTR]		= DR_ACTION_STATE_NON_TERM,
			[DR_ACTION_TYP_TNL_L2_TO_L2]	= DR_ACTION_STATE_DECAP,
			[DR_ACTION_TYP_TNL_L3_TO_L2]	= DR_ACTION_STATE_DECAP,
			[DR_ACTION_TYP_L2_TO_TNL_L2]	= DR_ACTION_STATE_ENCAP,
			[DR_ACTION_TYP_L2_TO_TNL_L3]	= DR_ACTION_STATE_ENCAP,
			[DR_ACTION_TYP_INSERT_HDR]	= DR_ACTION_STATE_ENCAP,
			[DR_ACTION_TYP_REMOVE_HDR]	= DR_ACTION_STATE_DECAP,
			[DR_ACTION_TYP_MODIFY_HDR]	= DR_ACTION_STATE_MODIFY_HDR,
			[DR_ACTION_TYP_POP_VLAN]	= DR_ACTION_STATE_POP_VLAN,
			[DR_ACTION_TYP_PUSH_VLAN]	= DR_ACTION_STATE_PUSH_VLAN,
		},
		[DR_ACTION_STATE_TERM] = {
			[DR_ACTION_TYP_CTR]		= DR_ACTION_STATE_TERM,
		},
	},
	[DR_ACTION_DOMAIN_NIC_EGRESS] = {
		[DR_ACTION_STATE_NO_ACTION] = {
			[DR_ACTION_TYP_DROP]		= DR_ACTION_STATE_TERM,
			[DR_ACTION_TYP_FT]		= DR_ACTION_STATE_TERM,
			[DR_ACTION_TYP_SAMPLER]		= DR_ACTION_STATE_TERM,
			[DR_ACTION_TYP_CTR]		= DR_ACTION_STATE_NON_TERM,
			[DR_ACTION_TYP_L2_TO_TNL_L2]	= DR_ACTION_STATE_ENCAP,
			[DR_ACTION_TYP_L2_TO_TNL_L3]	= DR_ACTION_STATE_ENCAP,
			[DR_ACTION_TYP_INSERT_HDR]	= DR_ACTION_STATE_ENCAP,
			[DR_ACTION_TYP_REMOVE_HDR]	= DR_ACTION_STATE_DECAP,
			[DR_ACTION_TYP_MODIFY_HDR]	= DR_ACTION_STATE_MODIFY_HDR,
			[DR_ACTION_TYP_PUSH_VLAN]	= DR_ACTION_STATE_PUSH_VLAN,
			[DR_ACTION_TYP_POP_VLAN]	= DR_ACTION_STATE_POP_VLAN,
		},
		[DR_ACTION_STATE_DECAP] = {
			[DR_ACTION_TYP_DROP]		= DR_ACTION_STATE_TERM,
			[DR_ACTION_TYP_FT]		= DR_ACTION_STATE_TERM,
			[DR_ACTION_TYP_SAMPLER]		= DR_ACTION_STATE_TERM,
			[DR_ACTION_TYP_CTR]		= DR_ACTION_STATE_DECAP,
		},
		[DR_ACTION_STATE_ENCAP] = {
			[DR_ACTION_TYP_DROP]		= DR_ACTION_STATE_TERM,
			[DR_ACTION_TYP_FT]		= DR_ACTION_STATE_TERM,
			[DR_ACTION_TYP_SAMPLER]		= DR_ACTION_STATE_TERM,
			[DR_ACTION_TYP_CTR]		= DR_ACTION_STATE_ENCAP,
		},
		[DR_ACTION_STATE_MODIFY_HDR] = {
			[DR_ACTION_TYP_DROP]		= DR_ACTION_STATE_TERM,
			[DR_ACTION_TYP_FT]		= DR_ACTION_STATE_TERM,
			[DR_ACTION_TYP_SAMPLER]		= DR_ACTION_STATE_TERM,
			[DR_ACTION_TYP_CTR]		= DR_ACTION_STATE_MODIFY_HDR,
			[DR_ACTION_TYP_L2_TO_TNL_L2]	= DR_ACTION_STATE_ENCAP,
			[DR_ACTION_TYP_L2_TO_TNL_L3]	= DR_ACTION_STATE_ENCAP,
			[DR_ACTION_TYP_INSERT_HDR]	= DR_ACTION_STATE_ENCAP,
			[DR_ACTION_TYP_PUSH_VLAN]	= DR_ACTION_STATE_PUSH_VLAN,
		},
		[DR_ACTION_STATE_POP_VLAN] = {
			[DR_ACTION_TYP_FT]		= DR_ACTION_STATE_TERM,
			[DR_ACTION_TYP_SAMPLER]		= DR_ACTION_STATE_TERM,
			[DR_ACTION_TYP_CTR]		= DR_ACTION_STATE_POP_VLAN,
			[DR_ACTION_TYP_POP_VLAN]	= DR_ACTION_STATE_POP_VLAN,
			[DR_ACTION_TYP_PUSH_VLAN]	= DR_ACTION_STATE_PUSH_VLAN,
			[DR_ACTION_TYP_MODIFY_HDR]	= DR_ACTION_STATE_MODIFY_HDR,
			[DR_ACTION_TYP_L2_TO_TNL_L2]	= DR_ACTION_STATE_ENCAP,
			[DR_ACTION_TYP_L2_TO_TNL_L3]	= DR_ACTION_STATE_ENCAP,
			[DR_ACTION_TYP_INSERT_HDR]	= DR_ACTION_STATE_ENCAP,
		},
		[DR_ACTION_STATE_PUSH_VLAN] = {
			[DR_ACTION_TYP_DROP]		= DR_ACTION_STATE_TERM,
			[DR_ACTION_TYP_FT]		= DR_ACTION_STATE_TERM,
			[DR_ACTION_TYP_SAMPLER]		= DR_ACTION_STATE_TERM,
			[DR_ACTION_TYP_CTR]		= DR_ACTION_STATE_PUSH_VLAN,
			[DR_ACTION_TYP_PUSH_VLAN]	= DR_ACTION_STATE_PUSH_VLAN,
			[DR_ACTION_TYP_L2_TO_TNL_L2]	= DR_ACTION_STATE_ENCAP,
			[DR_ACTION_TYP_L2_TO_TNL_L3]	= DR_ACTION_STATE_ENCAP,
			[DR_ACTION_TYP_INSERT_HDR]	= DR_ACTION_STATE_ENCAP,
		},
		[DR_ACTION_STATE_NON_TERM] = {
			[DR_ACTION_TYP_DROP]		= DR_ACTION_STATE_TERM,
			[DR_ACTION_TYP_FT]		= DR_ACTION_STATE_TERM,
			[DR_ACTION_TYP_SAMPLER]		= DR_ACTION_STATE_TERM,
			[DR_ACTION_TYP_CTR]		= DR_ACTION_STATE_NON_TERM,
			[DR_ACTION_TYP_L2_TO_TNL_L2]	= DR_ACTION_STATE_ENCAP,
			[DR_ACTION_TYP_L2_TO_TNL_L3]	= DR_ACTION_STATE_ENCAP,
			[DR_ACTION_TYP_INSERT_HDR]	= DR_ACTION_STATE_ENCAP,
			[DR_ACTION_TYP_REMOVE_HDR]	= DR_ACTION_STATE_DECAP,
			[DR_ACTION_TYP_MODIFY_HDR]	= DR_ACTION_STATE_MODIFY_HDR,
			[DR_ACTION_TYP_PUSH_VLAN]	= DR_ACTION_STATE_PUSH_VLAN,
			[DR_ACTION_TYP_POP_VLAN]	= DR_ACTION_STATE_POP_VLAN,
		},
		[DR_ACTION_STATE_TERM] = {
			[DR_ACTION_TYP_CTR]		= DR_ACTION_STATE_TERM,
		},
	},
	[DR_ACTION_DOMAIN_FDB_INGRESS] = {
		[DR_ACTION_STATE_NO_ACTION] = {
			[DR_ACTION_TYP_DROP]		= DR_ACTION_STATE_TERM,
			[DR_ACTION_TYP_FT]		= DR_ACTION_STATE_TERM,
			[DR_ACTION_TYP_SAMPLER]		= DR_ACTION_STATE_TERM,
			[DR_ACTION_TYP_CTR]		= DR_ACTION_STATE_NON_TERM,
			[DR_ACTION_TYP_TNL_L2_TO_L2]	= DR_ACTION_STATE_DECAP,
			[DR_ACTION_TYP_TNL_L3_TO_L2]	= DR_ACTION_STATE_DECAP,
			[DR_ACTION_TYP_L2_TO_TNL_L2]	= DR_ACTION_STATE_ENCAP,
			[DR_ACTION_TYP_L2_TO_TNL_L3]	= DR_ACTION_STATE_ENCAP,
			[DR_ACTION_TYP_INSERT_HDR]	= DR_ACTION_STATE_ENCAP,
			[DR_ACTION_TYP_REMOVE_HDR]	= DR_ACTION_STATE_DECAP,
			[DR_ACTION_TYP_MODIFY_HDR]	= DR_ACTION_STATE_MODIFY_HDR,
			[DR_ACTION_TYP_PUSH_VLAN]	= DR_ACTION_STATE_PUSH_VLAN,
			[DR_ACTION_TYP_POP_VLAN]	= DR_ACTION_STATE_POP_VLAN,
			[DR_ACTION_TYP_VPORT]		= DR_ACTION_STATE_TERM,
		},
		[DR_ACTION_STATE_DECAP] = {
			[DR_ACTION_TYP_DROP]		= DR_ACTION_STATE_TERM,
			[DR_ACTION_TYP_FT]		= DR_ACTION_STATE_TERM,
			[DR_ACTION_TYP_CTR]		= DR_ACTION_STATE_DECAP,
			[DR_ACTION_TYP_SAMPLER]		= DR_ACTION_STATE_TERM,
			[DR_ACTION_TYP_MODIFY_HDR]	= DR_ACTION_STATE_MODIFY_HDR,
			[DR_ACTION_TYP_VPORT]		= DR_ACTION_STATE_TERM,
			[DR_ACTION_TYP_L2_TO_TNL_L2]	= DR_ACTION_STATE_ENCAP,
			[DR_ACTION_TYP_L2_TO_TNL_L3]	= DR_ACTION_STATE_ENCAP,
			[DR_ACTION_TYP_INSERT_HDR]	= DR_ACTION_STATE_ENCAP,
			[DR_ACTION_TYP_POP_VLAN]	= DR_ACTION_STATE_POP_VLAN,
			[DR_ACTION_TYP_PUSH_VLAN]	= DR_ACTION_STATE_PUSH_VLAN,
		},
		[DR_ACTION_STATE_ENCAP] = {
			[DR_ACTION_TYP_DROP]		= DR_ACTION_STATE_TERM,
			[DR_ACTION_TYP_QP]		= DR_ACTION_STATE_TERM,
			[DR_ACTION_TYP_FT]		= DR_ACTION_STATE_TERM,
			[DR_ACTION_TYP_VPORT]		= DR_ACTION_STATE_TERM,
			[DR_ACTION_TYP_SAMPLER]		= DR_ACTION_STATE_TERM,
			[DR_ACTION_TYP_CTR]		= DR_ACTION_STATE_ENCAP,
		},
		[DR_ACTION_STATE_MODIFY_HDR] = {
			[DR_ACTION_TYP_DROP]		= DR_ACTION_STATE_TERM,
			[DR_ACTION_TYP_FT]		= DR_ACTION_STATE_TERM,
			[DR_ACTION_TYP_SAMPLER]		= DR_ACTION_STATE_TERM,
			[DR_ACTION_TYP_CTR]		= DR_ACTION_STATE_MODIFY_HDR,
			[DR_ACTION_TYP_VPORT]		= DR_ACTION_STATE_TERM,
			[DR_ACTION_TYP_L2_TO_TNL_L2]	= DR_ACTION_STATE_ENCAP,
			[DR_ACTION_TYP_L2_TO_TNL_L3]	= DR_ACTION_STATE_ENCAP,
			[DR_ACTION_TYP_INSERT_HDR]	= DR_ACTION_STATE_ENCAP,
			[DR_ACTION_TYP_PUSH_VLAN]	= DR_ACTION_STATE_PUSH_VLAN,
		},
		[DR_ACTION_STATE_POP_VLAN] = {
			[DR_ACTION_TYP_DROP]		= DR_ACTION_STATE_TERM,
			[DR_ACTION_TYP_FT]		= DR_ACTION_STATE_TERM,
			[DR_ACTION_TYP_SAMPLER]		= DR_ACTION_STATE_TERM,
			[DR_ACTION_TYP_POP_VLAN]	= DR_ACTION_STATE_POP_VLAN,
			[DR_ACTION_TYP_CTR]		= DR_ACTION_STATE_POP_VLAN,
			[DR_ACTION_TYP_VPORT]		= DR_ACTION_STATE_TERM,
			[DR_ACTION_TYP_MODIFY_HDR]	= DR_ACTION_STATE_MODIFY_HDR,
			[DR_ACTION_TYP_L2_TO_TNL_L2]	= DR_ACTION_STATE_ENCAP,
			[DR_ACTION_TYP_L2_TO_TNL_L3]	= DR_ACTION_STATE_ENCAP,
			[DR_ACTION_TYP_INSERT_HDR]	= DR_ACTION_STATE_ENCAP,
		},
		[DR_ACTION_STATE_PUSH_VLAN] = {
			[DR_ACTION_TYP_DROP]		= DR_ACTION_STATE_TERM,
			[DR_ACTION_TYP_FT]		= DR_ACTION_STATE_TERM,
			[DR_ACTION_TYP_SAMPLER]		= DR_ACTION_STATE_TERM,
			[DR_ACTION_TYP_PUSH_VLAN]	= DR_ACTION_STATE_PUSH_VLAN,
			[DR_ACTION_TYP_CTR]		= DR_ACTION_STATE_PUSH_VLAN,
			[DR_ACTION_TYP_VPORT]		= DR_ACTION_STATE_TERM,
			[DR_ACTION_TYP_MODIFY_HDR]	= DR_ACTION_STATE_MODIFY_HDR,
			[DR_ACTION_TYP_L2_TO_TNL_L2]	= DR_ACTION_STATE_ENCAP,
			[DR_ACTION_TYP_L2_TO_TNL_L3]	= DR_ACTION_STATE_ENCAP,
			[DR_ACTION_TYP_INSERT_HDR]	= DR_ACTION_STATE_ENCAP,
		},
		[DR_ACTION_STATE_NON_TERM] = {
			[DR_ACTION_TYP_DROP]		= DR_ACTION_STATE_TERM,
			[DR_ACTION_TYP_FT]		= DR_ACTION_STATE_TERM,
			[DR_ACTION_TYP_SAMPLER]		= DR_ACTION_STATE_TERM,
			[DR_ACTION_TYP_CTR]		= DR_ACTION_STATE_NON_TERM,
			[DR_ACTION_TYP_TNL_L2_TO_L2]	= DR_ACTION_STATE_DECAP,
			[DR_ACTION_TYP_TNL_L3_TO_L2]	= DR_ACTION_STATE_DECAP,
			[DR_ACTION_TYP_L2_TO_TNL_L2]	= DR_ACTION_STATE_ENCAP,
			[DR_ACTION_TYP_L2_TO_TNL_L3]	= DR_ACTION_STATE_ENCAP,
			[DR_ACTION_TYP_INSERT_HDR]	= DR_ACTION_STATE_ENCAP,
			[DR_ACTION_TYP_REMOVE_HDR]	= DR_ACTION_STATE_DECAP,
			[DR_ACTION_TYP_MODIFY_HDR]	= DR_ACTION_STATE_MODIFY_HDR,
			[DR_ACTION_TYP_POP_VLAN]	= DR_ACTION_STATE_POP_VLAN,
			[DR_ACTION_TYP_PUSH_VLAN]	= DR_ACTION_STATE_PUSH_VLAN,
			[DR_ACTION_TYP_VPORT]		= DR_ACTION_STATE_TERM,
		},
		[DR_ACTION_STATE_TERM] = {
			[DR_ACTION_TYP_CTR]		= DR_ACTION_STATE_TERM,
		},
	},
	[DR_ACTION_DOMAIN_FDB_EGRESS] = {
		[DR_ACTION_STATE_NO_ACTION] = {
			[DR_ACTION_TYP_DROP]		= DR_ACTION_STATE_TERM,
			[DR_ACTION_TYP_FT]		= DR_ACTION_STATE_TERM,
			[DR_ACTION_TYP_SAMPLER]		= DR_ACTION_STATE_TERM,
			[DR_ACTION_TYP_CTR]		= DR_ACTION_STATE_NON_TERM,
			[DR_ACTION_TYP_MODIFY_HDR]	= DR_ACTION_STATE_MODIFY_HDR,
			[DR_ACTION_TYP_L2_TO_TNL_L2]	= DR_ACTION_STATE_ENCAP,
			[DR_ACTION_TYP_L2_TO_TNL_L3]	= DR_ACTION_STATE_ENCAP,
			[DR_ACTION_TYP_INSERT_HDR]	= DR_ACTION_STATE_ENCAP,
			[DR_ACTION_TYP_REMOVE_HDR]	= DR_ACTION_STATE_DECAP,
			[DR_ACTION_TYP_PUSH_VLAN]	= DR_ACTION_STATE_PUSH_VLAN,
			[DR_ACTION_TYP_POP_VLAN]	= DR_ACTION_STATE_POP_VLAN,
			[DR_ACTION_TYP_VPORT]		= DR_ACTION_STATE_TERM,
		},
		[DR_ACTION_STATE_DECAP] = {
			[DR_ACTION_TYP_DROP]		= DR_ACTION_STATE_TERM,
			[DR_ACTION_TYP_FT]		= DR_ACTION_STATE_TERM,
			[DR_ACTION_TYP_CTR]		= DR_ACTION_STATE_DECAP,
			[DR_ACTION_TYP_VPORT]		= DR_ACTION_STATE_TERM,
			[DR_ACTION_TYP_SAMPLER]		= DR_ACTION_STATE_TERM,
		},
		[DR_ACTION_STATE_ENCAP] = {
			[DR_ACTION_TYP_DROP]		= DR_ACTION_STATE_TERM,
			[DR_ACTION_TYP_FT]		= DR_ACTION_STATE_TERM,
			[DR_ACTION_TYP_CTR]		= DR_ACTION_STATE_ENCAP,
			[DR_ACTION_TYP_SAMPLER]		= DR_ACTION_STATE_TERM,
			[DR_ACTION_TYP_VPORT]		= DR_ACTION_STATE_TERM,
		},
		[DR_ACTION_STATE_MODIFY_HDR] = {
			[DR_ACTION_TYP_DROP]		= DR_ACTION_STATE_TERM,
			[DR_ACTION_TYP_FT]		= DR_ACTION_STATE_TERM,
			[DR_ACTION_TYP_SAMPLER]		= DR_ACTION_STATE_TERM,
			[DR_ACTION_TYP_CTR]		= DR_ACTION_STATE_MODIFY_HDR,
			[DR_ACTION_TYP_L2_TO_TNL_L2]	= DR_ACTION_STATE_ENCAP,
			[DR_ACTION_TYP_L2_TO_TNL_L3]	= DR_ACTION_STATE_ENCAP,
			[DR_ACTION_TYP_INSERT_HDR]	= DR_ACTION_STATE_ENCAP,
			[DR_ACTION_TYP_PUSH_VLAN]	= DR_ACTION_STATE_PUSH_VLAN,
<<<<<<< HEAD
			[DR_ACTION_TYP_VPORT]		= DR_ACTION_STATE_TERM,
		},
		[DR_ACTION_STATE_POP_VLAN] = {
			[DR_ACTION_TYP_FT]		= DR_ACTION_STATE_TERM,
			[DR_ACTION_TYP_SAMPLER]		= DR_ACTION_STATE_TERM,
			[DR_ACTION_TYP_CTR]		= DR_ACTION_STATE_POP_VLAN,
			[DR_ACTION_TYP_POP_VLAN]	= DR_ACTION_STATE_POP_VLAN,
			[DR_ACTION_TYP_PUSH_VLAN]	= DR_ACTION_STATE_PUSH_VLAN,
			[DR_ACTION_TYP_MODIFY_HDR]	= DR_ACTION_STATE_MODIFY_HDR,
			[DR_ACTION_TYP_L2_TO_TNL_L2]	= DR_ACTION_STATE_ENCAP,
			[DR_ACTION_TYP_L2_TO_TNL_L3]	= DR_ACTION_STATE_ENCAP,
			[DR_ACTION_TYP_INSERT_HDR]	= DR_ACTION_STATE_ENCAP,
			[DR_ACTION_TYP_VPORT]		= DR_ACTION_STATE_TERM,
		},
=======
			[DR_ACTION_TYP_VPORT]		= DR_ACTION_STATE_TERM,
		},
		[DR_ACTION_STATE_POP_VLAN] = {
			[DR_ACTION_TYP_FT]		= DR_ACTION_STATE_TERM,
			[DR_ACTION_TYP_SAMPLER]		= DR_ACTION_STATE_TERM,
			[DR_ACTION_TYP_CTR]		= DR_ACTION_STATE_POP_VLAN,
			[DR_ACTION_TYP_POP_VLAN]	= DR_ACTION_STATE_POP_VLAN,
			[DR_ACTION_TYP_PUSH_VLAN]	= DR_ACTION_STATE_PUSH_VLAN,
			[DR_ACTION_TYP_MODIFY_HDR]	= DR_ACTION_STATE_MODIFY_HDR,
			[DR_ACTION_TYP_L2_TO_TNL_L2]	= DR_ACTION_STATE_ENCAP,
			[DR_ACTION_TYP_L2_TO_TNL_L3]	= DR_ACTION_STATE_ENCAP,
			[DR_ACTION_TYP_INSERT_HDR]	= DR_ACTION_STATE_ENCAP,
			[DR_ACTION_TYP_VPORT]		= DR_ACTION_STATE_TERM,
		},
>>>>>>> df0cc57e
		[DR_ACTION_STATE_PUSH_VLAN] = {
			[DR_ACTION_TYP_DROP]		= DR_ACTION_STATE_TERM,
			[DR_ACTION_TYP_FT]		= DR_ACTION_STATE_TERM,
			[DR_ACTION_TYP_SAMPLER]		= DR_ACTION_STATE_TERM,
			[DR_ACTION_TYP_PUSH_VLAN]	= DR_ACTION_STATE_PUSH_VLAN,
			[DR_ACTION_TYP_CTR]		= DR_ACTION_STATE_PUSH_VLAN,
			[DR_ACTION_TYP_L2_TO_TNL_L2]	= DR_ACTION_STATE_ENCAP,
			[DR_ACTION_TYP_L2_TO_TNL_L3]	= DR_ACTION_STATE_ENCAP,
			[DR_ACTION_TYP_INSERT_HDR]	= DR_ACTION_STATE_ENCAP,
			[DR_ACTION_TYP_VPORT]		= DR_ACTION_STATE_TERM,
		},
		[DR_ACTION_STATE_NON_TERM] = {
			[DR_ACTION_TYP_DROP]		= DR_ACTION_STATE_TERM,
			[DR_ACTION_TYP_FT]		= DR_ACTION_STATE_TERM,
			[DR_ACTION_TYP_SAMPLER]		= DR_ACTION_STATE_TERM,
			[DR_ACTION_TYP_CTR]		= DR_ACTION_STATE_NON_TERM,
			[DR_ACTION_TYP_MODIFY_HDR]	= DR_ACTION_STATE_MODIFY_HDR,
			[DR_ACTION_TYP_L2_TO_TNL_L2]	= DR_ACTION_STATE_ENCAP,
			[DR_ACTION_TYP_L2_TO_TNL_L3]	= DR_ACTION_STATE_ENCAP,
			[DR_ACTION_TYP_INSERT_HDR]	= DR_ACTION_STATE_ENCAP,
			[DR_ACTION_TYP_REMOVE_HDR]	= DR_ACTION_STATE_DECAP,
			[DR_ACTION_TYP_PUSH_VLAN]	= DR_ACTION_STATE_PUSH_VLAN,
			[DR_ACTION_TYP_POP_VLAN]	= DR_ACTION_STATE_POP_VLAN,
			[DR_ACTION_TYP_VPORT]		= DR_ACTION_STATE_TERM,
		},
		[DR_ACTION_STATE_TERM] = {
			[DR_ACTION_TYP_CTR]		= DR_ACTION_STATE_TERM,
		},
	},
};

static int
dr_action_reformat_to_action_type(enum mlx5dr_action_reformat_type reformat_type,
				  enum mlx5dr_action_type *action_type)
{
	switch (reformat_type) {
	case DR_ACTION_REFORMAT_TYP_TNL_L2_TO_L2:
		*action_type = DR_ACTION_TYP_TNL_L2_TO_L2;
		break;
	case DR_ACTION_REFORMAT_TYP_L2_TO_TNL_L2:
		*action_type = DR_ACTION_TYP_L2_TO_TNL_L2;
		break;
	case DR_ACTION_REFORMAT_TYP_TNL_L3_TO_L2:
		*action_type = DR_ACTION_TYP_TNL_L3_TO_L2;
		break;
	case DR_ACTION_REFORMAT_TYP_L2_TO_TNL_L3:
		*action_type = DR_ACTION_TYP_L2_TO_TNL_L3;
		break;
	case DR_ACTION_REFORMAT_TYP_INSERT_HDR:
		*action_type = DR_ACTION_TYP_INSERT_HDR;
		break;
	case DR_ACTION_REFORMAT_TYP_REMOVE_HDR:
		*action_type = DR_ACTION_TYP_REMOVE_HDR;
		break;
	default:
		return -EINVAL;
	}

	return 0;
}

/* Apply the actions on the rule STE array starting from the last_ste.
 * Actions might require more than one STE, new_num_stes will return
 * the new size of the STEs array, rule with actions.
 */
static void dr_actions_apply(struct mlx5dr_domain *dmn,
			     enum mlx5dr_domain_nic_type nic_type,
			     u8 *action_type_set,
			     u8 *last_ste,
			     struct mlx5dr_ste_actions_attr *attr,
			     u32 *new_num_stes)
{
	struct mlx5dr_ste_ctx *ste_ctx = dmn->ste_ctx;
	u32 added_stes = 0;

	if (nic_type == DR_DOMAIN_NIC_TYPE_RX)
		mlx5dr_ste_set_actions_rx(ste_ctx, dmn, action_type_set,
					  last_ste, attr, &added_stes);
	else
		mlx5dr_ste_set_actions_tx(ste_ctx, dmn, action_type_set,
					  last_ste, attr, &added_stes);

	*new_num_stes += added_stes;
}

static enum dr_action_domain
dr_action_get_action_domain(enum mlx5dr_domain_type domain,
			    enum mlx5dr_domain_nic_type nic_type)
{
	switch (domain) {
	case MLX5DR_DOMAIN_TYPE_NIC_RX:
		return DR_ACTION_DOMAIN_NIC_INGRESS;
	case MLX5DR_DOMAIN_TYPE_NIC_TX:
		return DR_ACTION_DOMAIN_NIC_EGRESS;
	case MLX5DR_DOMAIN_TYPE_FDB:
		if (nic_type == DR_DOMAIN_NIC_TYPE_RX)
			return DR_ACTION_DOMAIN_FDB_INGRESS;
		return DR_ACTION_DOMAIN_FDB_EGRESS;
	default:
		WARN_ON(true);
		return DR_ACTION_DOMAIN_MAX;
	}
}

static
int dr_action_validate_and_get_next_state(enum dr_action_domain action_domain,
					  u32 action_type,
					  u32 *state)
{
	u32 cur_state = *state;

	/* Check action state machine is valid */
	*state = next_action_state[action_domain][cur_state][action_type];

	if (*state == DR_ACTION_STATE_ERR)
		return -EOPNOTSUPP;

	return 0;
}

static int dr_action_handle_cs_recalc(struct mlx5dr_domain *dmn,
				      struct mlx5dr_action *dest_action,
				      u64 *final_icm_addr)
{
	int ret;

	switch (dest_action->action_type) {
	case DR_ACTION_TYP_FT:
		/* Allow destination flow table only if table is a terminating
		 * table, since there is an *assumption* that in such case FW
		 * will recalculate the CS.
		 */
		if (dest_action->dest_tbl->is_fw_tbl) {
			*final_icm_addr = dest_action->dest_tbl->fw_tbl.rx_icm_addr;
		} else {
			mlx5dr_dbg(dmn,
				   "Destination FT should be terminating when modify TTL is used\n");
			return -EINVAL;
		}
		break;

	case DR_ACTION_TYP_VPORT:
		/* If destination is vport we will get the FW flow table
		 * that recalculates the CS and forwards to the vport.
		 */
		ret = mlx5dr_domain_get_recalc_cs_ft_addr(dest_action->vport->dmn,
							  dest_action->vport->caps->num,
							  final_icm_addr);
		if (ret) {
			mlx5dr_err(dmn, "Failed to get FW cs recalc flow table\n");
			return ret;
		}
		break;

	default:
		break;
	}

	return 0;
}

static void dr_action_print_sequence(struct mlx5dr_domain *dmn,
				     struct mlx5dr_action *actions[],
				     int last_idx)
{
	int i;

	for (i = 0; i <= last_idx; i++)
		mlx5dr_err(dmn, "< %s (%d) > ",
			   dr_action_id_to_str(actions[i]->action_type),
			   actions[i]->action_type);
}

#define WITH_VLAN_NUM_HW_ACTIONS 6

int mlx5dr_actions_build_ste_arr(struct mlx5dr_matcher *matcher,
				 struct mlx5dr_matcher_rx_tx *nic_matcher,
				 struct mlx5dr_action *actions[],
				 u32 num_actions,
				 u8 *ste_arr,
				 u32 *new_hw_ste_arr_sz)
{
	struct mlx5dr_domain_rx_tx *nic_dmn = nic_matcher->nic_tbl->nic_dmn;
	bool rx_rule = nic_dmn->type == DR_DOMAIN_NIC_TYPE_RX;
	struct mlx5dr_domain *dmn = matcher->tbl->dmn;
	u8 action_type_set[DR_ACTION_TYP_MAX] = {};
	struct mlx5dr_ste_actions_attr attr = {};
	struct mlx5dr_action *dest_action = NULL;
	u32 state = DR_ACTION_STATE_NO_ACTION;
	enum dr_action_domain action_domain;
	bool recalc_cs_required = false;
	u8 *last_ste;
	int i, ret;

	attr.gvmi = dmn->info.caps.gvmi;
	attr.hit_gvmi = dmn->info.caps.gvmi;
	attr.final_icm_addr = nic_dmn->default_icm_addr;
	action_domain = dr_action_get_action_domain(dmn->type, nic_dmn->type);

	for (i = 0; i < num_actions; i++) {
		struct mlx5dr_action_dest_tbl *dest_tbl;
		struct mlx5dr_action *action;
		int max_actions_type = 1;
		u32 action_type;

		action = actions[i];
		action_type = action->action_type;

		switch (action_type) {
		case DR_ACTION_TYP_DROP:
			attr.final_icm_addr = nic_dmn->drop_icm_addr;
			break;
		case DR_ACTION_TYP_FT:
			dest_action = action;
			dest_tbl = action->dest_tbl;
			if (!dest_tbl->is_fw_tbl) {
				if (dest_tbl->tbl->dmn != dmn) {
					mlx5dr_err(dmn,
						   "Destination table belongs to a different domain\n");
					return -EINVAL;
				}
				if (dest_tbl->tbl->level <= matcher->tbl->level) {
					mlx5_core_dbg_once(dmn->mdev,
							   "Connecting table to a lower/same level destination table\n");
					mlx5dr_dbg(dmn,
						   "Connecting table at level %d to a destination table at level %d\n",
						   matcher->tbl->level,
						   dest_tbl->tbl->level);
				}
				attr.final_icm_addr = rx_rule ?
					dest_tbl->tbl->rx.s_anchor->chunk->icm_addr :
					dest_tbl->tbl->tx.s_anchor->chunk->icm_addr;
			} else {
				struct mlx5dr_cmd_query_flow_table_details output;
				int ret;

				/* get the relevant addresses */
				if (!action->dest_tbl->fw_tbl.rx_icm_addr) {
					ret = mlx5dr_cmd_query_flow_table(dmn->mdev,
									  dest_tbl->fw_tbl.type,
									  dest_tbl->fw_tbl.id,
									  &output);
					if (!ret) {
						dest_tbl->fw_tbl.tx_icm_addr =
							output.sw_owner_icm_root_1;
						dest_tbl->fw_tbl.rx_icm_addr =
							output.sw_owner_icm_root_0;
					} else {
						mlx5dr_err(dmn,
							   "Failed mlx5_cmd_query_flow_table ret: %d\n",
							   ret);
						return ret;
					}
				}
				attr.final_icm_addr = rx_rule ?
					dest_tbl->fw_tbl.rx_icm_addr :
					dest_tbl->fw_tbl.tx_icm_addr;
			}
			break;
		case DR_ACTION_TYP_QP:
			mlx5dr_info(dmn, "Domain doesn't support QP\n");
			return -EOPNOTSUPP;
		case DR_ACTION_TYP_CTR:
			attr.ctr_id = action->ctr->ctr_id +
				action->ctr->offset;
			break;
		case DR_ACTION_TYP_TAG:
			attr.flow_tag = action->flow_tag->flow_tag;
			break;
		case DR_ACTION_TYP_TNL_L2_TO_L2:
			break;
		case DR_ACTION_TYP_TNL_L3_TO_L2:
			attr.decap_index = action->rewrite->index;
			attr.decap_actions = action->rewrite->num_of_actions;
			attr.decap_with_vlan =
				attr.decap_actions == WITH_VLAN_NUM_HW_ACTIONS;
			break;
		case DR_ACTION_TYP_MODIFY_HDR:
			attr.modify_index = action->rewrite->index;
			attr.modify_actions = action->rewrite->num_of_actions;
			recalc_cs_required = action->rewrite->modify_ttl &&
					     !mlx5dr_ste_supp_ttl_cs_recalc(&dmn->info.caps);
			break;
		case DR_ACTION_TYP_L2_TO_TNL_L2:
		case DR_ACTION_TYP_L2_TO_TNL_L3:
			if (rx_rule &&
			    !(dmn->ste_ctx->actions_caps & DR_STE_CTX_ACTION_CAP_RX_ENCAP)) {
				mlx5dr_info(dmn, "Device doesn't support Encap on RX\n");
				return -EOPNOTSUPP;
			}
			attr.reformat.size = action->reformat->size;
			attr.reformat.id = action->reformat->id;
			break;
		case DR_ACTION_TYP_SAMPLER:
			attr.final_icm_addr = rx_rule ? action->sampler->rx_icm_addr :
							action->sampler->tx_icm_addr;
			break;
		case DR_ACTION_TYP_VPORT:
			attr.hit_gvmi = action->vport->caps->vhca_gvmi;
			dest_action = action;
			if (rx_rule) {
<<<<<<< HEAD
				if (action->vport->caps->num == WIRE_PORT) {
=======
				if (action->vport->caps->num == MLX5_VPORT_UPLINK) {
>>>>>>> df0cc57e
					mlx5dr_dbg(dmn, "Device doesn't support Loopback on WIRE vport\n");
					return -EOPNOTSUPP;
				}
				attr.final_icm_addr = action->vport->caps->icm_address_rx;
			} else {
				attr.final_icm_addr = action->vport->caps->icm_address_tx;
			}
			break;
		case DR_ACTION_TYP_POP_VLAN:
			if (!rx_rule && !(dmn->ste_ctx->actions_caps &
					  DR_STE_CTX_ACTION_CAP_TX_POP)) {
				mlx5dr_dbg(dmn, "Device doesn't support POP VLAN action on TX\n");
				return -EOPNOTSUPP;
			}

			max_actions_type = MLX5DR_MAX_VLANS;
			attr.vlans.count++;
			break;
		case DR_ACTION_TYP_PUSH_VLAN:
			if (rx_rule && !(dmn->ste_ctx->actions_caps &
					 DR_STE_CTX_ACTION_CAP_RX_PUSH)) {
				mlx5dr_dbg(dmn, "Device doesn't support PUSH VLAN action on RX\n");
				return -EOPNOTSUPP;
			}

			max_actions_type = MLX5DR_MAX_VLANS;
			if (attr.vlans.count == MLX5DR_MAX_VLANS) {
				mlx5dr_dbg(dmn, "Max VLAN push/pop count exceeded\n");
				return -EINVAL;
			}

			attr.vlans.headers[attr.vlans.count++] = action->push_vlan->vlan_hdr;
			break;
		case DR_ACTION_TYP_INSERT_HDR:
		case DR_ACTION_TYP_REMOVE_HDR:
			attr.reformat.size = action->reformat->size;
			attr.reformat.id = action->reformat->id;
			attr.reformat.param_0 = action->reformat->param_0;
			attr.reformat.param_1 = action->reformat->param_1;
			break;
		default:
			mlx5dr_err(dmn, "Unsupported action type %d\n", action_type);
			return -EINVAL;
		}

		/* Check action duplication */
		if (++action_type_set[action_type] > max_actions_type) {
			mlx5dr_err(dmn, "Action type %d supports only max %d time(s)\n",
				   action_type, max_actions_type);
			return -EINVAL;
		}

		/* Check action state machine is valid */
		if (dr_action_validate_and_get_next_state(action_domain,
							  action_type,
							  &state)) {
			mlx5dr_err(dmn, "Invalid action (gvmi: %d, is_rx: %d) sequence provided:",
				   attr.gvmi, rx_rule);
			dr_action_print_sequence(dmn, actions, i);
			return -EOPNOTSUPP;
		}
	}

	*new_hw_ste_arr_sz = nic_matcher->num_of_builders;
	last_ste = ste_arr + DR_STE_SIZE * (nic_matcher->num_of_builders - 1);

	/* Due to a HW bug in some devices, modifying TTL on RX flows will
	 * cause an incorrect checksum calculation. In this case we will
	 * use a FW table to recalculate.
	 */
	if (dmn->type == MLX5DR_DOMAIN_TYPE_FDB &&
	    rx_rule && recalc_cs_required && dest_action) {
		ret = dr_action_handle_cs_recalc(dmn, dest_action, &attr.final_icm_addr);
		if (ret) {
			mlx5dr_err(dmn,
				   "Failed to handle checksum recalculation err %d\n",
				   ret);
			return ret;
		}
	}

	dr_actions_apply(dmn,
			 nic_dmn->type,
			 action_type_set,
			 last_ste,
			 &attr,
			 new_hw_ste_arr_sz);

	return 0;
}

static unsigned int action_size[DR_ACTION_TYP_MAX] = {
	[DR_ACTION_TYP_TNL_L2_TO_L2] = sizeof(struct mlx5dr_action_reformat),
	[DR_ACTION_TYP_L2_TO_TNL_L2] = sizeof(struct mlx5dr_action_reformat),
	[DR_ACTION_TYP_TNL_L3_TO_L2] = sizeof(struct mlx5dr_action_rewrite),
	[DR_ACTION_TYP_L2_TO_TNL_L3] = sizeof(struct mlx5dr_action_reformat),
	[DR_ACTION_TYP_FT]           = sizeof(struct mlx5dr_action_dest_tbl),
	[DR_ACTION_TYP_CTR]          = sizeof(struct mlx5dr_action_ctr),
	[DR_ACTION_TYP_TAG]          = sizeof(struct mlx5dr_action_flow_tag),
	[DR_ACTION_TYP_MODIFY_HDR]   = sizeof(struct mlx5dr_action_rewrite),
	[DR_ACTION_TYP_VPORT]        = sizeof(struct mlx5dr_action_vport),
	[DR_ACTION_TYP_PUSH_VLAN]    = sizeof(struct mlx5dr_action_push_vlan),
	[DR_ACTION_TYP_INSERT_HDR]   = sizeof(struct mlx5dr_action_reformat),
	[DR_ACTION_TYP_REMOVE_HDR]   = sizeof(struct mlx5dr_action_reformat),
	[DR_ACTION_TYP_SAMPLER]      = sizeof(struct mlx5dr_action_sampler),
};

static struct mlx5dr_action *
dr_action_create_generic(enum mlx5dr_action_type action_type)
{
	struct mlx5dr_action *action;
	int extra_size;

	if (action_type < DR_ACTION_TYP_MAX)
		extra_size = action_size[action_type];
	else
		return NULL;

	action = kzalloc(sizeof(*action) + extra_size, GFP_KERNEL);
	if (!action)
		return NULL;

	action->action_type = action_type;
	refcount_set(&action->refcount, 1);
	action->data = action + 1;

	return action;
}

struct mlx5dr_action *mlx5dr_action_create_drop(void)
{
	return dr_action_create_generic(DR_ACTION_TYP_DROP);
}

struct mlx5dr_action *
mlx5dr_action_create_dest_table_num(struct mlx5dr_domain *dmn, u32 table_num)
{
	struct mlx5dr_action *action;

	action = dr_action_create_generic(DR_ACTION_TYP_FT);
	if (!action)
		return NULL;

	action->dest_tbl->is_fw_tbl = true;
	action->dest_tbl->fw_tbl.dmn = dmn;
	action->dest_tbl->fw_tbl.id = table_num;
	action->dest_tbl->fw_tbl.type = FS_FT_FDB;
	refcount_inc(&dmn->refcount);

	return action;
}

struct mlx5dr_action *
mlx5dr_action_create_dest_table(struct mlx5dr_table *tbl)
{
	struct mlx5dr_action *action;

	refcount_inc(&tbl->refcount);

	action = dr_action_create_generic(DR_ACTION_TYP_FT);
	if (!action)
		goto dec_ref;

	action->dest_tbl->tbl = tbl;

	return action;

dec_ref:
	refcount_dec(&tbl->refcount);
	return NULL;
}

struct mlx5dr_action *
mlx5dr_action_create_mult_dest_tbl(struct mlx5dr_domain *dmn,
				   struct mlx5dr_action_dest *dests,
				   u32 num_of_dests,
				   bool ignore_flow_level)
{
	struct mlx5dr_cmd_flow_destination_hw_info *hw_dests;
	struct mlx5dr_action **ref_actions;
	struct mlx5dr_action *action;
	bool reformat_req = false;
	u32 num_of_ref = 0;
	u32 ref_act_cnt;
	int ret;
	int i;

	if (dmn->type != MLX5DR_DOMAIN_TYPE_FDB) {
		mlx5dr_err(dmn, "Multiple destination support is for FDB only\n");
		return NULL;
	}

	hw_dests = kcalloc(num_of_dests, sizeof(*hw_dests), GFP_KERNEL);
	if (!hw_dests)
		return NULL;

	if (unlikely(check_mul_overflow(num_of_dests, 2u, &ref_act_cnt)))
		goto free_hw_dests;

	ref_actions = kcalloc(ref_act_cnt, sizeof(*ref_actions), GFP_KERNEL);
	if (!ref_actions)
		goto free_hw_dests;

	for (i = 0; i < num_of_dests; i++) {
		struct mlx5dr_action *reformat_action = dests[i].reformat;
		struct mlx5dr_action *dest_action = dests[i].dest;

		ref_actions[num_of_ref++] = dest_action;

		switch (dest_action->action_type) {
		case DR_ACTION_TYP_VPORT:
			hw_dests[i].vport.flags = MLX5_FLOW_DEST_VPORT_VHCA_ID;
			hw_dests[i].type = MLX5_FLOW_DESTINATION_TYPE_VPORT;
			hw_dests[i].vport.num = dest_action->vport->caps->num;
			hw_dests[i].vport.vhca_id = dest_action->vport->caps->vhca_gvmi;
			if (reformat_action) {
				reformat_req = true;
				hw_dests[i].vport.reformat_id =
					reformat_action->reformat->id;
				ref_actions[num_of_ref++] = reformat_action;
				hw_dests[i].vport.flags |= MLX5_FLOW_DEST_VPORT_REFORMAT_ID;
			}
			break;

		case DR_ACTION_TYP_FT:
			hw_dests[i].type = MLX5_FLOW_DESTINATION_TYPE_FLOW_TABLE;
			if (dest_action->dest_tbl->is_fw_tbl)
				hw_dests[i].ft_id = dest_action->dest_tbl->fw_tbl.id;
			else
				hw_dests[i].ft_id = dest_action->dest_tbl->tbl->table_id;
			break;

		default:
			mlx5dr_dbg(dmn, "Invalid multiple destinations action\n");
			goto free_ref_actions;
		}
	}

	action = dr_action_create_generic(DR_ACTION_TYP_FT);
	if (!action)
		goto free_ref_actions;

	ret = mlx5dr_fw_create_md_tbl(dmn,
				      hw_dests,
				      num_of_dests,
				      reformat_req,
				      &action->dest_tbl->fw_tbl.id,
				      &action->dest_tbl->fw_tbl.group_id,
				      ignore_flow_level);
	if (ret)
		goto free_action;

	refcount_inc(&dmn->refcount);

	for (i = 0; i < num_of_ref; i++)
		refcount_inc(&ref_actions[i]->refcount);

	action->dest_tbl->is_fw_tbl = true;
	action->dest_tbl->fw_tbl.dmn = dmn;
	action->dest_tbl->fw_tbl.type = FS_FT_FDB;
	action->dest_tbl->fw_tbl.ref_actions = ref_actions;
	action->dest_tbl->fw_tbl.num_of_ref_actions = num_of_ref;

	kfree(hw_dests);

	return action;

free_action:
	kfree(action);
free_ref_actions:
	kfree(ref_actions);
free_hw_dests:
	kfree(hw_dests);
	return NULL;
}

struct mlx5dr_action *
mlx5dr_action_create_dest_flow_fw_table(struct mlx5dr_domain *dmn,
					struct mlx5_flow_table *ft)
{
	struct mlx5dr_action *action;

	action = dr_action_create_generic(DR_ACTION_TYP_FT);
	if (!action)
		return NULL;

	action->dest_tbl->is_fw_tbl = 1;
	action->dest_tbl->fw_tbl.type = ft->type;
	action->dest_tbl->fw_tbl.id = ft->id;
	action->dest_tbl->fw_tbl.dmn = dmn;

	refcount_inc(&dmn->refcount);

	return action;
}

struct mlx5dr_action *
mlx5dr_action_create_flow_counter(u32 counter_id)
{
	struct mlx5dr_action *action;

	action = dr_action_create_generic(DR_ACTION_TYP_CTR);
	if (!action)
		return NULL;

	action->ctr->ctr_id = counter_id;

	return action;
}

struct mlx5dr_action *mlx5dr_action_create_tag(u32 tag_value)
{
	struct mlx5dr_action *action;

	action = dr_action_create_generic(DR_ACTION_TYP_TAG);
	if (!action)
		return NULL;

	action->flow_tag->flow_tag = tag_value & 0xffffff;

	return action;
}

struct mlx5dr_action *
mlx5dr_action_create_flow_sampler(struct mlx5dr_domain *dmn, u32 sampler_id)
{
	struct mlx5dr_action *action;
	u64 icm_rx, icm_tx;
	int ret;

	ret = mlx5dr_cmd_query_flow_sampler(dmn->mdev, sampler_id,
					    &icm_rx, &icm_tx);
	if (ret)
		return NULL;

	action = dr_action_create_generic(DR_ACTION_TYP_SAMPLER);
	if (!action)
		return NULL;

	action->sampler->dmn = dmn;
	action->sampler->sampler_id = sampler_id;
	action->sampler->rx_icm_addr = icm_rx;
	action->sampler->tx_icm_addr = icm_tx;

	refcount_inc(&dmn->refcount);
	return action;
}

static int
dr_action_verify_reformat_params(enum mlx5dr_action_type reformat_type,
				 struct mlx5dr_domain *dmn,
				 u8 reformat_param_0,
				 u8 reformat_param_1,
				 size_t data_sz,
				 void *data)
{
	if (reformat_type == DR_ACTION_TYP_INSERT_HDR) {
		if ((!data && data_sz) || (data && !data_sz) ||
		    MLX5_CAP_GEN_2(dmn->mdev, max_reformat_insert_size) < data_sz ||
		    MLX5_CAP_GEN_2(dmn->mdev, max_reformat_insert_offset) < reformat_param_1) {
			mlx5dr_dbg(dmn, "Invalid reformat parameters for INSERT_HDR\n");
			goto out_err;
		}
	} else if (reformat_type == DR_ACTION_TYP_REMOVE_HDR) {
		if (data ||
		    MLX5_CAP_GEN_2(dmn->mdev, max_reformat_remove_size) < data_sz ||
		    MLX5_CAP_GEN_2(dmn->mdev, max_reformat_remove_offset) < reformat_param_1) {
			mlx5dr_dbg(dmn, "Invalid reformat parameters for REMOVE_HDR\n");
			goto out_err;
		}
	} else if (reformat_param_0 || reformat_param_1 ||
		   reformat_type > DR_ACTION_TYP_REMOVE_HDR) {
		mlx5dr_dbg(dmn, "Invalid reformat parameters\n");
		goto out_err;
	}

	if (dmn->type == MLX5DR_DOMAIN_TYPE_FDB)
		return 0;

	if (dmn->type == MLX5DR_DOMAIN_TYPE_NIC_RX) {
		if (reformat_type != DR_ACTION_TYP_TNL_L2_TO_L2 &&
		    reformat_type != DR_ACTION_TYP_TNL_L3_TO_L2) {
			mlx5dr_dbg(dmn, "Action reformat type not support on RX domain\n");
			goto out_err;
		}
	} else if (dmn->type == MLX5DR_DOMAIN_TYPE_NIC_TX) {
		if (reformat_type != DR_ACTION_TYP_L2_TO_TNL_L2 &&
		    reformat_type != DR_ACTION_TYP_L2_TO_TNL_L3) {
			mlx5dr_dbg(dmn, "Action reformat type not support on TX domain\n");
			goto out_err;
		}
	}

	return 0;

out_err:
	return -EINVAL;
}

#define ACTION_CACHE_LINE_SIZE 64

static int
dr_action_create_reformat_action(struct mlx5dr_domain *dmn,
				 u8 reformat_param_0, u8 reformat_param_1,
				 size_t data_sz, void *data,
				 struct mlx5dr_action *action)
{
	u32 reformat_id;
	int ret;

	switch (action->action_type) {
	case DR_ACTION_TYP_L2_TO_TNL_L2:
	case DR_ACTION_TYP_L2_TO_TNL_L3:
	{
		enum mlx5_reformat_ctx_type rt;

		if (action->action_type == DR_ACTION_TYP_L2_TO_TNL_L2)
			rt = MLX5_REFORMAT_TYPE_L2_TO_L2_TUNNEL;
		else
			rt = MLX5_REFORMAT_TYPE_L2_TO_L3_TUNNEL;

		ret = mlx5dr_cmd_create_reformat_ctx(dmn->mdev, rt, 0, 0,
						     data_sz, data,
						     &reformat_id);
		if (ret)
			return ret;

		action->reformat->id = reformat_id;
		action->reformat->size = data_sz;
		return 0;
	}
	case DR_ACTION_TYP_TNL_L2_TO_L2:
	{
		return 0;
	}
	case DR_ACTION_TYP_TNL_L3_TO_L2:
	{
		u8 hw_actions[ACTION_CACHE_LINE_SIZE] = {};
		int ret;

		ret = mlx5dr_ste_set_action_decap_l3_list(dmn->ste_ctx,
							  data, data_sz,
							  hw_actions,
							  ACTION_CACHE_LINE_SIZE,
							  &action->rewrite->num_of_actions);
		if (ret) {
			mlx5dr_dbg(dmn, "Failed creating decap l3 action list\n");
			return ret;
		}

		action->rewrite->chunk = mlx5dr_icm_alloc_chunk(dmn->action_icm_pool,
								DR_CHUNK_SIZE_8);
		if (!action->rewrite->chunk) {
			mlx5dr_dbg(dmn, "Failed allocating modify header chunk\n");
			return -ENOMEM;
		}

		action->rewrite->data = (void *)hw_actions;
		action->rewrite->index = (action->rewrite->chunk->icm_addr -
					 dmn->info.caps.hdr_modify_icm_addr) /
					 ACTION_CACHE_LINE_SIZE;

		ret = mlx5dr_send_postsend_action(dmn, action);
		if (ret) {
			mlx5dr_dbg(dmn, "Writing decap l3 actions to ICM failed\n");
			mlx5dr_icm_free_chunk(action->rewrite->chunk);
			return ret;
		}
		return 0;
	}
	case DR_ACTION_TYP_INSERT_HDR:
		ret = mlx5dr_cmd_create_reformat_ctx(dmn->mdev,
						     MLX5_REFORMAT_TYPE_INSERT_HDR,
						     reformat_param_0,
						     reformat_param_1,
						     data_sz, data,
						     &reformat_id);
		if (ret)
			return ret;

		action->reformat->id = reformat_id;
		action->reformat->size = data_sz;
		action->reformat->param_0 = reformat_param_0;
		action->reformat->param_1 = reformat_param_1;
		return 0;
	case DR_ACTION_TYP_REMOVE_HDR:
		action->reformat->id = 0;
		action->reformat->size = data_sz;
		action->reformat->param_0 = reformat_param_0;
		action->reformat->param_1 = reformat_param_1;
		return 0;
	default:
		mlx5dr_info(dmn, "Reformat type is not supported %d\n", action->action_type);
		return -EINVAL;
	}
}

#define CVLAN_ETHERTYPE 0x8100
#define SVLAN_ETHERTYPE 0x88a8

struct mlx5dr_action *mlx5dr_action_create_pop_vlan(void)
{
	return dr_action_create_generic(DR_ACTION_TYP_POP_VLAN);
}

struct mlx5dr_action *mlx5dr_action_create_push_vlan(struct mlx5dr_domain *dmn,
						     __be32 vlan_hdr)
{
	u32 vlan_hdr_h = ntohl(vlan_hdr);
	u16 ethertype = vlan_hdr_h >> 16;
	struct mlx5dr_action *action;

	if (ethertype != SVLAN_ETHERTYPE && ethertype != CVLAN_ETHERTYPE) {
		mlx5dr_dbg(dmn, "Invalid vlan ethertype\n");
		return NULL;
	}

	action = dr_action_create_generic(DR_ACTION_TYP_PUSH_VLAN);
	if (!action)
		return NULL;

	action->push_vlan->vlan_hdr = vlan_hdr_h;
	return action;
}

struct mlx5dr_action *
mlx5dr_action_create_packet_reformat(struct mlx5dr_domain *dmn,
				     enum mlx5dr_action_reformat_type reformat_type,
				     u8 reformat_param_0,
				     u8 reformat_param_1,
				     size_t data_sz,
				     void *data)
{
	enum mlx5dr_action_type action_type;
	struct mlx5dr_action *action;
	int ret;

	refcount_inc(&dmn->refcount);

	/* General checks */
	ret = dr_action_reformat_to_action_type(reformat_type, &action_type);
	if (ret) {
		mlx5dr_dbg(dmn, "Invalid reformat_type provided\n");
		goto dec_ref;
	}

	ret = dr_action_verify_reformat_params(action_type, dmn,
					       reformat_param_0, reformat_param_1,
					       data_sz, data);
	if (ret)
		goto dec_ref;

	action = dr_action_create_generic(action_type);
	if (!action)
		goto dec_ref;

	action->reformat->dmn = dmn;

	ret = dr_action_create_reformat_action(dmn,
					       reformat_param_0,
					       reformat_param_1,
					       data_sz,
					       data,
					       action);
	if (ret) {
		mlx5dr_dbg(dmn, "Failed creating reformat action %d\n", ret);
		goto free_action;
	}

	return action;

free_action:
	kfree(action);
dec_ref:
	refcount_dec(&dmn->refcount);
	return NULL;
}

static int
dr_action_modify_sw_to_hw_add(struct mlx5dr_domain *dmn,
			      __be64 *sw_action,
			      __be64 *hw_action,
			      const struct mlx5dr_ste_action_modify_field **ret_hw_info)
{
	const struct mlx5dr_ste_action_modify_field *hw_action_info;
	u8 max_length;
	u16 sw_field;
	u32 data;

	/* Get SW modify action data */
	sw_field = MLX5_GET(set_action_in, sw_action, field);
	data = MLX5_GET(set_action_in, sw_action, data);

	/* Convert SW data to HW modify action format */
	hw_action_info = mlx5dr_ste_conv_modify_hdr_sw_field(dmn->ste_ctx, sw_field);
	if (!hw_action_info) {
		mlx5dr_dbg(dmn, "Modify add action invalid field given\n");
		return -EINVAL;
	}

	max_length = hw_action_info->end - hw_action_info->start + 1;

	mlx5dr_ste_set_action_add(dmn->ste_ctx,
				  hw_action,
				  hw_action_info->hw_field,
				  hw_action_info->start,
				  max_length,
				  data);

	*ret_hw_info = hw_action_info;

	return 0;
}

static int
dr_action_modify_sw_to_hw_set(struct mlx5dr_domain *dmn,
			      __be64 *sw_action,
			      __be64 *hw_action,
			      const struct mlx5dr_ste_action_modify_field **ret_hw_info)
{
	const struct mlx5dr_ste_action_modify_field *hw_action_info;
	u8 offset, length, max_length;
	u16 sw_field;
	u32 data;

	/* Get SW modify action data */
	length = MLX5_GET(set_action_in, sw_action, length);
	offset = MLX5_GET(set_action_in, sw_action, offset);
	sw_field = MLX5_GET(set_action_in, sw_action, field);
	data = MLX5_GET(set_action_in, sw_action, data);

	/* Convert SW data to HW modify action format */
	hw_action_info = mlx5dr_ste_conv_modify_hdr_sw_field(dmn->ste_ctx, sw_field);
	if (!hw_action_info) {
		mlx5dr_dbg(dmn, "Modify set action invalid field given\n");
		return -EINVAL;
	}

	/* PRM defines that length zero specific length of 32bits */
	length = length ? length : 32;

	max_length = hw_action_info->end - hw_action_info->start + 1;

	if (length + offset > max_length) {
		mlx5dr_dbg(dmn, "Modify action length + offset exceeds limit\n");
		return -EINVAL;
	}

	mlx5dr_ste_set_action_set(dmn->ste_ctx,
				  hw_action,
				  hw_action_info->hw_field,
				  hw_action_info->start + offset,
				  length,
				  data);

	*ret_hw_info = hw_action_info;

	return 0;
}

static int
dr_action_modify_sw_to_hw_copy(struct mlx5dr_domain *dmn,
			       __be64 *sw_action,
			       __be64 *hw_action,
			       const struct mlx5dr_ste_action_modify_field **ret_dst_hw_info,
			       const struct mlx5dr_ste_action_modify_field **ret_src_hw_info)
{
	u8 src_offset, dst_offset, src_max_length, dst_max_length, length;
	const struct mlx5dr_ste_action_modify_field *hw_dst_action_info;
	const struct mlx5dr_ste_action_modify_field *hw_src_action_info;
	u16 src_field, dst_field;

	/* Get SW modify action data */
	src_field = MLX5_GET(copy_action_in, sw_action, src_field);
	dst_field = MLX5_GET(copy_action_in, sw_action, dst_field);
	src_offset = MLX5_GET(copy_action_in, sw_action, src_offset);
	dst_offset = MLX5_GET(copy_action_in, sw_action, dst_offset);
	length = MLX5_GET(copy_action_in, sw_action, length);

	/* Convert SW data to HW modify action format */
	hw_src_action_info = mlx5dr_ste_conv_modify_hdr_sw_field(dmn->ste_ctx, src_field);
	hw_dst_action_info = mlx5dr_ste_conv_modify_hdr_sw_field(dmn->ste_ctx, dst_field);
	if (!hw_src_action_info || !hw_dst_action_info) {
		mlx5dr_dbg(dmn, "Modify copy action invalid field given\n");
		return -EINVAL;
	}

	/* PRM defines that length zero specific length of 32bits */
	length = length ? length : 32;

	src_max_length = hw_src_action_info->end -
			 hw_src_action_info->start + 1;
	dst_max_length = hw_dst_action_info->end -
			 hw_dst_action_info->start + 1;

	if (length + src_offset > src_max_length ||
	    length + dst_offset > dst_max_length) {
		mlx5dr_dbg(dmn, "Modify action length + offset exceeds limit\n");
		return -EINVAL;
	}

	mlx5dr_ste_set_action_copy(dmn->ste_ctx,
				   hw_action,
				   hw_dst_action_info->hw_field,
				   hw_dst_action_info->start + dst_offset,
				   length,
				   hw_src_action_info->hw_field,
				   hw_src_action_info->start + src_offset);

	*ret_dst_hw_info = hw_dst_action_info;
	*ret_src_hw_info = hw_src_action_info;

	return 0;
}

static int
dr_action_modify_sw_to_hw(struct mlx5dr_domain *dmn,
			  __be64 *sw_action,
			  __be64 *hw_action,
			  const struct mlx5dr_ste_action_modify_field **ret_dst_hw_info,
			  const struct mlx5dr_ste_action_modify_field **ret_src_hw_info)
{
	u8 action;
	int ret;

	*hw_action = 0;
	*ret_src_hw_info = NULL;

	/* Get SW modify action type */
	action = MLX5_GET(set_action_in, sw_action, action_type);

	switch (action) {
	case MLX5_ACTION_TYPE_SET:
		ret = dr_action_modify_sw_to_hw_set(dmn, sw_action,
						    hw_action,
						    ret_dst_hw_info);
		break;

	case MLX5_ACTION_TYPE_ADD:
		ret = dr_action_modify_sw_to_hw_add(dmn, sw_action,
						    hw_action,
						    ret_dst_hw_info);
		break;

	case MLX5_ACTION_TYPE_COPY:
		ret = dr_action_modify_sw_to_hw_copy(dmn, sw_action,
						     hw_action,
						     ret_dst_hw_info,
						     ret_src_hw_info);
		break;

	default:
		mlx5dr_info(dmn, "Unsupported action_type for modify action\n");
		ret = -EOPNOTSUPP;
	}

	return ret;
}

static int
dr_action_modify_check_set_field_limitation(struct mlx5dr_action *action,
					    const __be64 *sw_action)
{
	u16 sw_field = MLX5_GET(set_action_in, sw_action, field);
	struct mlx5dr_domain *dmn = action->rewrite->dmn;

	if (sw_field == MLX5_ACTION_IN_FIELD_METADATA_REG_A) {
		action->rewrite->allow_rx = 0;
		if (dmn->type != MLX5DR_DOMAIN_TYPE_NIC_TX) {
			mlx5dr_dbg(dmn, "Unsupported field %d for RX/FDB set action\n",
				   sw_field);
			return -EINVAL;
		}
	} else if (sw_field == MLX5_ACTION_IN_FIELD_METADATA_REG_B) {
		action->rewrite->allow_tx = 0;
		if (dmn->type != MLX5DR_DOMAIN_TYPE_NIC_RX) {
			mlx5dr_dbg(dmn, "Unsupported field %d for TX/FDB set action\n",
				   sw_field);
			return -EINVAL;
		}
	}

	if (!action->rewrite->allow_rx && !action->rewrite->allow_tx) {
		mlx5dr_dbg(dmn, "Modify SET actions not supported on both RX and TX\n");
		return -EINVAL;
	}

	return 0;
}

static int
dr_action_modify_check_add_field_limitation(struct mlx5dr_action *action,
					    const __be64 *sw_action)
{
	u16 sw_field = MLX5_GET(set_action_in, sw_action, field);
	struct mlx5dr_domain *dmn = action->rewrite->dmn;

	if (sw_field != MLX5_ACTION_IN_FIELD_OUT_IP_TTL &&
	    sw_field != MLX5_ACTION_IN_FIELD_OUT_IPV6_HOPLIMIT &&
	    sw_field != MLX5_ACTION_IN_FIELD_OUT_TCP_SEQ_NUM &&
	    sw_field != MLX5_ACTION_IN_FIELD_OUT_TCP_ACK_NUM) {
		mlx5dr_dbg(dmn, "Unsupported field %d for add action\n",
			   sw_field);
		return -EINVAL;
	}

	return 0;
}

static int
dr_action_modify_check_copy_field_limitation(struct mlx5dr_action *action,
					     const __be64 *sw_action)
{
	struct mlx5dr_domain *dmn = action->rewrite->dmn;
	u16 sw_fields[2];
	int i;

	sw_fields[0] = MLX5_GET(copy_action_in, sw_action, src_field);
	sw_fields[1] = MLX5_GET(copy_action_in, sw_action, dst_field);

	for (i = 0; i < 2; i++) {
		if (sw_fields[i] == MLX5_ACTION_IN_FIELD_METADATA_REG_A) {
			action->rewrite->allow_rx = 0;
			if (dmn->type != MLX5DR_DOMAIN_TYPE_NIC_TX) {
				mlx5dr_dbg(dmn, "Unsupported field %d for RX/FDB set action\n",
					   sw_fields[i]);
				return -EINVAL;
			}
		} else if (sw_fields[i] == MLX5_ACTION_IN_FIELD_METADATA_REG_B) {
			action->rewrite->allow_tx = 0;
			if (dmn->type != MLX5DR_DOMAIN_TYPE_NIC_RX) {
				mlx5dr_dbg(dmn, "Unsupported field %d for TX/FDB set action\n",
					   sw_fields[i]);
				return -EINVAL;
			}
		}
	}

	if (!action->rewrite->allow_rx && !action->rewrite->allow_tx) {
		mlx5dr_dbg(dmn, "Modify copy actions not supported on both RX and TX\n");
		return -EINVAL;
	}

	return 0;
}

static int
dr_action_modify_check_field_limitation(struct mlx5dr_action *action,
					const __be64 *sw_action)
{
	struct mlx5dr_domain *dmn = action->rewrite->dmn;
	u8 action_type;
	int ret;

	action_type = MLX5_GET(set_action_in, sw_action, action_type);

	switch (action_type) {
	case MLX5_ACTION_TYPE_SET:
		ret = dr_action_modify_check_set_field_limitation(action,
								  sw_action);
		break;

	case MLX5_ACTION_TYPE_ADD:
		ret = dr_action_modify_check_add_field_limitation(action,
								  sw_action);
		break;

	case MLX5_ACTION_TYPE_COPY:
		ret = dr_action_modify_check_copy_field_limitation(action,
								   sw_action);
		break;

	default:
		mlx5dr_info(dmn, "Unsupported action %d modify action\n",
			    action_type);
		ret = -EOPNOTSUPP;
	}

	return ret;
}

static bool
dr_action_modify_check_is_ttl_modify(const void *sw_action)
{
	u16 sw_field = MLX5_GET(set_action_in, sw_action, field);

	return sw_field == MLX5_ACTION_IN_FIELD_OUT_IP_TTL;
}

static int dr_actions_convert_modify_header(struct mlx5dr_action *action,
					    u32 max_hw_actions,
					    u32 num_sw_actions,
					    __be64 sw_actions[],
					    __be64 hw_actions[],
					    u32 *num_hw_actions,
					    bool *modify_ttl)
{
	const struct mlx5dr_ste_action_modify_field *hw_dst_action_info;
	const struct mlx5dr_ste_action_modify_field *hw_src_action_info;
	struct mlx5dr_domain *dmn = action->rewrite->dmn;
	int ret, i, hw_idx = 0;
	__be64 *sw_action;
	__be64 hw_action;
	u16 hw_field = 0;
	u32 l3_type = 0;
	u32 l4_type = 0;

	*modify_ttl = false;

	action->rewrite->allow_rx = 1;
	action->rewrite->allow_tx = 1;

	for (i = 0; i < num_sw_actions; i++) {
		sw_action = &sw_actions[i];

		ret = dr_action_modify_check_field_limitation(action,
							      sw_action);
		if (ret)
			return ret;

		if (!(*modify_ttl))
			*modify_ttl = dr_action_modify_check_is_ttl_modify(sw_action);

		/* Convert SW action to HW action */
		ret = dr_action_modify_sw_to_hw(dmn,
						sw_action,
						&hw_action,
						&hw_dst_action_info,
						&hw_src_action_info);
		if (ret)
			return ret;

		/* Due to a HW limitation we cannot modify 2 different L3 types */
		if (l3_type && hw_dst_action_info->l3_type &&
		    hw_dst_action_info->l3_type != l3_type) {
			mlx5dr_dbg(dmn, "Action list can't support two different L3 types\n");
			return -EINVAL;
		}
		if (hw_dst_action_info->l3_type)
			l3_type = hw_dst_action_info->l3_type;

		/* Due to a HW limitation we cannot modify two different L4 types */
		if (l4_type && hw_dst_action_info->l4_type &&
		    hw_dst_action_info->l4_type != l4_type) {
			mlx5dr_dbg(dmn, "Action list can't support two different L4 types\n");
			return -EINVAL;
		}
		if (hw_dst_action_info->l4_type)
			l4_type = hw_dst_action_info->l4_type;

		/* HW reads and executes two actions at once this means we
		 * need to create a gap if two actions access the same field
		 */
		if ((hw_idx % 2) && (hw_field == hw_dst_action_info->hw_field ||
				     (hw_src_action_info &&
				      hw_field == hw_src_action_info->hw_field))) {
			/* Check if after gap insertion the total number of HW
			 * modify actions doesn't exceeds the limit
			 */
			hw_idx++;
			if ((num_sw_actions + hw_idx - i) >= max_hw_actions) {
				mlx5dr_dbg(dmn, "Modify header action number exceeds HW limit\n");
				return -EINVAL;
			}
		}
		hw_field = hw_dst_action_info->hw_field;

		hw_actions[hw_idx] = hw_action;
		hw_idx++;
	}

	*num_hw_actions = hw_idx;

	return 0;
}

static int dr_action_create_modify_action(struct mlx5dr_domain *dmn,
					  size_t actions_sz,
					  __be64 actions[],
					  struct mlx5dr_action *action)
{
	struct mlx5dr_icm_chunk *chunk;
	u32 max_hw_actions;
	u32 num_hw_actions;
	u32 num_sw_actions;
	__be64 *hw_actions;
	bool modify_ttl;
	int ret;

	num_sw_actions = actions_sz / DR_MODIFY_ACTION_SIZE;
	max_hw_actions = mlx5dr_icm_pool_chunk_size_to_entries(DR_CHUNK_SIZE_16);

	if (num_sw_actions > max_hw_actions) {
		mlx5dr_dbg(dmn, "Max number of actions %d exceeds limit %d\n",
			   num_sw_actions, max_hw_actions);
		return -EINVAL;
	}

	chunk = mlx5dr_icm_alloc_chunk(dmn->action_icm_pool, DR_CHUNK_SIZE_16);
	if (!chunk)
		return -ENOMEM;

	hw_actions = kcalloc(1, max_hw_actions * DR_MODIFY_ACTION_SIZE, GFP_KERNEL);
	if (!hw_actions) {
		ret = -ENOMEM;
		goto free_chunk;
	}

	ret = dr_actions_convert_modify_header(action,
					       max_hw_actions,
					       num_sw_actions,
					       actions,
					       hw_actions,
					       &num_hw_actions,
					       &modify_ttl);
	if (ret)
		goto free_hw_actions;

	action->rewrite->chunk = chunk;
	action->rewrite->modify_ttl = modify_ttl;
	action->rewrite->data = (u8 *)hw_actions;
	action->rewrite->num_of_actions = num_hw_actions;
	action->rewrite->index = (chunk->icm_addr -
				  dmn->info.caps.hdr_modify_icm_addr) /
				  ACTION_CACHE_LINE_SIZE;

	ret = mlx5dr_send_postsend_action(dmn, action);
	if (ret)
		goto free_hw_actions;

	return 0;

free_hw_actions:
	kfree(hw_actions);
free_chunk:
	mlx5dr_icm_free_chunk(chunk);
	return ret;
}

struct mlx5dr_action *
mlx5dr_action_create_modify_header(struct mlx5dr_domain *dmn,
				   u32 flags,
				   size_t actions_sz,
				   __be64 actions[])
{
	struct mlx5dr_action *action;
	int ret = 0;

	refcount_inc(&dmn->refcount);

	if (actions_sz % DR_MODIFY_ACTION_SIZE) {
		mlx5dr_dbg(dmn, "Invalid modify actions size provided\n");
		goto dec_ref;
	}

	action = dr_action_create_generic(DR_ACTION_TYP_MODIFY_HDR);
	if (!action)
		goto dec_ref;

	action->rewrite->dmn = dmn;

	ret = dr_action_create_modify_action(dmn,
					     actions_sz,
					     actions,
					     action);
	if (ret) {
		mlx5dr_dbg(dmn, "Failed creating modify header action %d\n", ret);
		goto free_action;
	}

	return action;

free_action:
	kfree(action);
dec_ref:
	refcount_dec(&dmn->refcount);
	return NULL;
}

struct mlx5dr_action *
mlx5dr_action_create_dest_vport(struct mlx5dr_domain *dmn,
				u16 vport, u8 vhca_id_valid,
				u16 vhca_id)
{
	struct mlx5dr_cmd_vport_cap *vport_cap;
	struct mlx5dr_domain *vport_dmn;
	struct mlx5dr_action *action;
	u8 peer_vport;

	peer_vport = vhca_id_valid && (vhca_id != dmn->info.caps.gvmi);
	vport_dmn = peer_vport ? dmn->peer_dmn : dmn;
	if (!vport_dmn) {
		mlx5dr_dbg(dmn, "No peer vport domain for given vhca_id\n");
		return NULL;
	}

	if (vport_dmn->type != MLX5DR_DOMAIN_TYPE_FDB) {
		mlx5dr_dbg(dmn, "Domain doesn't support vport actions\n");
		return NULL;
	}

	vport_cap = mlx5dr_domain_get_vport_cap(vport_dmn, vport);
	if (!vport_cap) {
		mlx5dr_err(dmn,
			   "Failed to get vport 0x%x caps - vport is disabled or invalid\n",
			   vport);
		return NULL;
	}

	action = dr_action_create_generic(DR_ACTION_TYP_VPORT);
	if (!action)
		return NULL;

	action->vport->dmn = vport_dmn;
	action->vport->caps = vport_cap;

	return action;
}

int mlx5dr_action_destroy(struct mlx5dr_action *action)
{
	if (refcount_read(&action->refcount) > 1)
		return -EBUSY;

	switch (action->action_type) {
	case DR_ACTION_TYP_FT:
		if (action->dest_tbl->is_fw_tbl)
			refcount_dec(&action->dest_tbl->fw_tbl.dmn->refcount);
		else
			refcount_dec(&action->dest_tbl->tbl->refcount);

		if (action->dest_tbl->is_fw_tbl &&
		    action->dest_tbl->fw_tbl.num_of_ref_actions) {
			struct mlx5dr_action **ref_actions;
			int i;

			ref_actions = action->dest_tbl->fw_tbl.ref_actions;
			for (i = 0; i < action->dest_tbl->fw_tbl.num_of_ref_actions; i++)
				refcount_dec(&ref_actions[i]->refcount);

			kfree(ref_actions);

			mlx5dr_fw_destroy_md_tbl(action->dest_tbl->fw_tbl.dmn,
						 action->dest_tbl->fw_tbl.id,
						 action->dest_tbl->fw_tbl.group_id);
		}
		break;
	case DR_ACTION_TYP_TNL_L2_TO_L2:
	case DR_ACTION_TYP_REMOVE_HDR:
		refcount_dec(&action->reformat->dmn->refcount);
		break;
	case DR_ACTION_TYP_TNL_L3_TO_L2:
		mlx5dr_icm_free_chunk(action->rewrite->chunk);
		refcount_dec(&action->rewrite->dmn->refcount);
		break;
	case DR_ACTION_TYP_L2_TO_TNL_L2:
	case DR_ACTION_TYP_L2_TO_TNL_L3:
	case DR_ACTION_TYP_INSERT_HDR:
		mlx5dr_cmd_destroy_reformat_ctx((action->reformat->dmn)->mdev,
						action->reformat->id);
		refcount_dec(&action->reformat->dmn->refcount);
		break;
	case DR_ACTION_TYP_MODIFY_HDR:
		mlx5dr_icm_free_chunk(action->rewrite->chunk);
		kfree(action->rewrite->data);
		refcount_dec(&action->rewrite->dmn->refcount);
		break;
	case DR_ACTION_TYP_SAMPLER:
		refcount_dec(&action->sampler->dmn->refcount);
		break;
	default:
		break;
	}

	kfree(action);
	return 0;
}<|MERGE_RESOLUTION|>--- conflicted
+++ resolved
@@ -39,10 +39,7 @@
 	[DR_ACTION_TYP_VPORT] = "DR_ACTION_TYP_VPORT",
 	[DR_ACTION_TYP_POP_VLAN] = "DR_ACTION_TYP_POP_VLAN",
 	[DR_ACTION_TYP_PUSH_VLAN] = "DR_ACTION_TYP_PUSH_VLAN",
-<<<<<<< HEAD
-=======
 	[DR_ACTION_TYP_SAMPLER] = "DR_ACTION_TYP_SAMPLER",
->>>>>>> df0cc57e
 	[DR_ACTION_TYP_INSERT_HDR] = "DR_ACTION_TYP_INSERT_HDR",
 	[DR_ACTION_TYP_REMOVE_HDR] = "DR_ACTION_TYP_REMOVE_HDR",
 	[DR_ACTION_TYP_MAX] = "DR_ACTION_UNKNOWN",
@@ -358,7 +355,6 @@
 			[DR_ACTION_TYP_L2_TO_TNL_L3]	= DR_ACTION_STATE_ENCAP,
 			[DR_ACTION_TYP_INSERT_HDR]	= DR_ACTION_STATE_ENCAP,
 			[DR_ACTION_TYP_PUSH_VLAN]	= DR_ACTION_STATE_PUSH_VLAN,
-<<<<<<< HEAD
 			[DR_ACTION_TYP_VPORT]		= DR_ACTION_STATE_TERM,
 		},
 		[DR_ACTION_STATE_POP_VLAN] = {
@@ -373,22 +369,6 @@
 			[DR_ACTION_TYP_INSERT_HDR]	= DR_ACTION_STATE_ENCAP,
 			[DR_ACTION_TYP_VPORT]		= DR_ACTION_STATE_TERM,
 		},
-=======
-			[DR_ACTION_TYP_VPORT]		= DR_ACTION_STATE_TERM,
-		},
-		[DR_ACTION_STATE_POP_VLAN] = {
-			[DR_ACTION_TYP_FT]		= DR_ACTION_STATE_TERM,
-			[DR_ACTION_TYP_SAMPLER]		= DR_ACTION_STATE_TERM,
-			[DR_ACTION_TYP_CTR]		= DR_ACTION_STATE_POP_VLAN,
-			[DR_ACTION_TYP_POP_VLAN]	= DR_ACTION_STATE_POP_VLAN,
-			[DR_ACTION_TYP_PUSH_VLAN]	= DR_ACTION_STATE_PUSH_VLAN,
-			[DR_ACTION_TYP_MODIFY_HDR]	= DR_ACTION_STATE_MODIFY_HDR,
-			[DR_ACTION_TYP_L2_TO_TNL_L2]	= DR_ACTION_STATE_ENCAP,
-			[DR_ACTION_TYP_L2_TO_TNL_L3]	= DR_ACTION_STATE_ENCAP,
-			[DR_ACTION_TYP_INSERT_HDR]	= DR_ACTION_STATE_ENCAP,
-			[DR_ACTION_TYP_VPORT]		= DR_ACTION_STATE_TERM,
-		},
->>>>>>> df0cc57e
 		[DR_ACTION_STATE_PUSH_VLAN] = {
 			[DR_ACTION_TYP_DROP]		= DR_ACTION_STATE_TERM,
 			[DR_ACTION_TYP_FT]		= DR_ACTION_STATE_TERM,
@@ -690,11 +670,7 @@
 			attr.hit_gvmi = action->vport->caps->vhca_gvmi;
 			dest_action = action;
 			if (rx_rule) {
-<<<<<<< HEAD
-				if (action->vport->caps->num == WIRE_PORT) {
-=======
 				if (action->vport->caps->num == MLX5_VPORT_UPLINK) {
->>>>>>> df0cc57e
 					mlx5dr_dbg(dmn, "Device doesn't support Loopback on WIRE vport\n");
 					return -EOPNOTSUPP;
 				}
