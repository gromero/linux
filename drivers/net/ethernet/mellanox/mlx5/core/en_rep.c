/*
 * Copyright (c) 2016, Mellanox Technologies. All rights reserved.
 *
 * This software is available to you under a choice of one of two
 * licenses.  You may choose to be licensed under the terms of the GNU
 * General Public License (GPL) Version 2, available from the file
 * COPYING in the main directory of this source tree, or the
 * OpenIB.org BSD license below:
 *
 *     Redistribution and use in source and binary forms, with or
 *     without modification, are permitted provided that the following
 *     conditions are met:
 *
 *      - Redistributions of source code must retain the above
 *        copyright notice, this list of conditions and the following
 *        disclaimer.
 *
 *      - Redistributions in binary form must reproduce the above
 *        copyright notice, this list of conditions and the following
 *        disclaimer in the documentation and/or other materials
 *        provided with the distribution.
 *
 * THE SOFTWARE IS PROVIDED "AS IS", WITHOUT WARRANTY OF ANY KIND,
 * EXPRESS OR IMPLIED, INCLUDING BUT NOT LIMITED TO THE WARRANTIES OF
 * MERCHANTABILITY, FITNESS FOR A PARTICULAR PURPOSE AND
 * NONINFRINGEMENT. IN NO EVENT SHALL THE AUTHORS OR COPYRIGHT HOLDERS
 * BE LIABLE FOR ANY CLAIM, DAMAGES OR OTHER LIABILITY, WHETHER IN AN
 * ACTION OF CONTRACT, TORT OR OTHERWISE, ARISING FROM, OUT OF OR IN
 * CONNECTION WITH THE SOFTWARE OR THE USE OR OTHER DEALINGS IN THE
 * SOFTWARE.
 */

#include <generated/utsrelease.h>
#include <linux/mlx5/fs.h>
#include <net/switchdev.h>
#include <net/pkt_cls.h>
#include <net/act_api.h>
#include <net/netevent.h>
#include <net/arp.h>

#include "eswitch.h"
#include "en.h"
#include "en_rep.h"
#include "en_tc.h"
#include "fs_core.h"

#define MLX5E_REP_PARAMS_LOG_SQ_SIZE \
	max(0x6, MLX5E_PARAMS_MINIMUM_LOG_SQ_SIZE)
#define MLX5E_REP_PARAMS_LOG_RQ_SIZE \
	max(0x6, MLX5E_PARAMS_MINIMUM_LOG_RQ_SIZE)

static const char mlx5e_rep_driver_name[] = "mlx5e_rep";

static void mlx5e_rep_get_drvinfo(struct net_device *dev,
				  struct ethtool_drvinfo *drvinfo)
{
	strlcpy(drvinfo->driver, mlx5e_rep_driver_name,
		sizeof(drvinfo->driver));
	strlcpy(drvinfo->version, UTS_RELEASE, sizeof(drvinfo->version));
}

static const struct counter_desc sw_rep_stats_desc[] = {
	{ MLX5E_DECLARE_STAT(struct mlx5e_sw_stats, rx_packets) },
	{ MLX5E_DECLARE_STAT(struct mlx5e_sw_stats, rx_bytes) },
	{ MLX5E_DECLARE_STAT(struct mlx5e_sw_stats, tx_packets) },
	{ MLX5E_DECLARE_STAT(struct mlx5e_sw_stats, tx_bytes) },
};

#define NUM_VPORT_REP_COUNTERS	ARRAY_SIZE(sw_rep_stats_desc)

static void mlx5e_rep_get_strings(struct net_device *dev,
				  u32 stringset, uint8_t *data)
{
	int i;

	switch (stringset) {
	case ETH_SS_STATS:
		for (i = 0; i < NUM_VPORT_REP_COUNTERS; i++)
			strcpy(data + (i * ETH_GSTRING_LEN),
			       sw_rep_stats_desc[i].format);
		break;
	}
}

static void mlx5e_rep_update_hw_counters(struct mlx5e_priv *priv)
{
	struct mlx5_eswitch *esw = priv->mdev->priv.eswitch;
	struct mlx5e_rep_priv *rpriv = priv->ppriv;
	struct mlx5_eswitch_rep *rep = rpriv->rep;
	struct rtnl_link_stats64 *vport_stats;
	struct ifla_vf_stats vf_stats;
	int err;

	err = mlx5_eswitch_get_vport_stats(esw, rep->vport, &vf_stats);
	if (err) {
		pr_warn("vport %d error %d reading stats\n", rep->vport, err);
		return;
	}

	vport_stats = &priv->stats.vf_vport;
	/* flip tx/rx as we are reporting the counters for the switch vport */
	vport_stats->rx_packets = vf_stats.tx_packets;
	vport_stats->rx_bytes   = vf_stats.tx_bytes;
	vport_stats->tx_packets = vf_stats.rx_packets;
	vport_stats->tx_bytes   = vf_stats.rx_bytes;
}

static void mlx5e_rep_update_sw_counters(struct mlx5e_priv *priv)
{
	struct mlx5e_sw_stats *s = &priv->stats.sw;
	struct mlx5e_rq_stats *rq_stats;
	struct mlx5e_sq_stats *sq_stats;
	int i, j;

	memset(s, 0, sizeof(*s));
	for (i = 0; i < priv->channels.num; i++) {
		struct mlx5e_channel *c = priv->channels.c[i];

		rq_stats = &c->rq.stats;

		s->rx_packets	+= rq_stats->packets;
		s->rx_bytes	+= rq_stats->bytes;

		for (j = 0; j < priv->channels.params.num_tc; j++) {
			sq_stats = &c->sq[j].stats;

			s->tx_packets		+= sq_stats->packets;
			s->tx_bytes		+= sq_stats->bytes;
		}
	}
}

static void mlx5e_rep_update_stats(struct mlx5e_priv *priv)
{
	mlx5e_rep_update_sw_counters(priv);
	mlx5e_rep_update_hw_counters(priv);
}

static void mlx5e_rep_get_ethtool_stats(struct net_device *dev,
					struct ethtool_stats *stats, u64 *data)
{
	struct mlx5e_priv *priv = netdev_priv(dev);
	int i;

	if (!data)
		return;

	mutex_lock(&priv->state_lock);
	if (test_bit(MLX5E_STATE_OPENED, &priv->state))
		mlx5e_rep_update_sw_counters(priv);
	mutex_unlock(&priv->state_lock);

	for (i = 0; i < NUM_VPORT_REP_COUNTERS; i++)
		data[i] = MLX5E_READ_CTR64_CPU(&priv->stats.sw,
					       sw_rep_stats_desc, i);
}

static int mlx5e_rep_get_sset_count(struct net_device *dev, int sset)
{
	switch (sset) {
	case ETH_SS_STATS:
		return NUM_VPORT_REP_COUNTERS;
	default:
		return -EOPNOTSUPP;
	}
}

static const struct ethtool_ops mlx5e_rep_ethtool_ops = {
	.get_drvinfo	   = mlx5e_rep_get_drvinfo,
	.get_link	   = ethtool_op_get_link,
	.get_strings       = mlx5e_rep_get_strings,
	.get_sset_count    = mlx5e_rep_get_sset_count,
	.get_ethtool_stats = mlx5e_rep_get_ethtool_stats,
};

int mlx5e_attr_get(struct net_device *dev, struct switchdev_attr *attr)
{
	struct mlx5e_priv *priv = netdev_priv(dev);
	struct mlx5e_rep_priv *rpriv = priv->ppriv;
	struct mlx5_eswitch_rep *rep = rpriv->rep;
	struct mlx5_eswitch *esw = priv->mdev->priv.eswitch;

	if (esw->mode == SRIOV_NONE)
		return -EOPNOTSUPP;

	switch (attr->id) {
	case SWITCHDEV_ATTR_ID_PORT_PARENT_ID:
		attr->u.ppid.id_len = ETH_ALEN;
		ether_addr_copy(attr->u.ppid.id, rep->hw_id);
		break;
	default:
		return -EOPNOTSUPP;
	}

	return 0;
}

static void mlx5e_sqs2vport_stop(struct mlx5_eswitch *esw,
				 struct mlx5_eswitch_rep *rep)
{
	struct mlx5e_rep_sq *rep_sq, *tmp;
	struct mlx5e_rep_priv *rpriv;

	if (esw->mode != SRIOV_OFFLOADS)
		return;

	rpriv = mlx5e_rep_to_rep_priv(rep);
	list_for_each_entry_safe(rep_sq, tmp, &rpriv->vport_sqs_list, list) {
		mlx5_eswitch_del_send_to_vport_rule(rep_sq->send_to_vport_rule);
		list_del(&rep_sq->list);
		kfree(rep_sq);
	}
}

static int mlx5e_sqs2vport_start(struct mlx5_eswitch *esw,
				 struct mlx5_eswitch_rep *rep,
				 u32 *sqns_array, int sqns_num)
{
	struct mlx5_flow_handle *flow_rule;
	struct mlx5e_rep_priv *rpriv;
	struct mlx5e_rep_sq *rep_sq;
	int err;
	int i;

	if (esw->mode != SRIOV_OFFLOADS)
		return 0;

	rpriv = mlx5e_rep_to_rep_priv(rep);
	for (i = 0; i < sqns_num; i++) {
		rep_sq = kzalloc(sizeof(*rep_sq), GFP_KERNEL);
		if (!rep_sq) {
			err = -ENOMEM;
			goto out_err;
		}

		/* Add re-inject rule to the PF/representor sqs */
		flow_rule = mlx5_eswitch_add_send_to_vport_rule(esw,
								rep->vport,
								sqns_array[i]);
		if (IS_ERR(flow_rule)) {
			err = PTR_ERR(flow_rule);
			kfree(rep_sq);
			goto out_err;
		}
		rep_sq->send_to_vport_rule = flow_rule;
		list_add(&rep_sq->list, &rpriv->vport_sqs_list);
	}
	return 0;

out_err:
	mlx5e_sqs2vport_stop(esw, rep);
	return err;
}

int mlx5e_add_sqs_fwd_rules(struct mlx5e_priv *priv)
{
	struct mlx5_eswitch *esw = priv->mdev->priv.eswitch;
	struct mlx5e_rep_priv *rpriv = priv->ppriv;
	struct mlx5_eswitch_rep *rep = rpriv->rep;
	struct mlx5e_channel *c;
	int n, tc, num_sqs = 0;
	int err = -ENOMEM;
	u32 *sqs;

	sqs = kcalloc(priv->channels.num * priv->channels.params.num_tc, sizeof(*sqs), GFP_KERNEL);
	if (!sqs)
		goto out;

	for (n = 0; n < priv->channels.num; n++) {
		c = priv->channels.c[n];
		for (tc = 0; tc < c->num_tc; tc++)
			sqs[num_sqs++] = c->sq[tc].sqn;
	}

	err = mlx5e_sqs2vport_start(esw, rep, sqs, num_sqs);
	kfree(sqs);

out:
	if (err)
		netdev_warn(priv->netdev, "Failed to add SQs FWD rules %d\n", err);
	return err;
}

void mlx5e_remove_sqs_fwd_rules(struct mlx5e_priv *priv)
{
	struct mlx5_eswitch *esw = priv->mdev->priv.eswitch;
	struct mlx5e_rep_priv *rpriv = priv->ppriv;
	struct mlx5_eswitch_rep *rep = rpriv->rep;

	mlx5e_sqs2vport_stop(esw, rep);
}

static void mlx5e_rep_neigh_update_init_interval(struct mlx5e_rep_priv *rpriv)
{
#if IS_ENABLED(CONFIG_IPV6)
	unsigned long ipv6_interval = NEIGH_VAR(&nd_tbl.parms,
						DELAY_PROBE_TIME);
#else
	unsigned long ipv6_interval = ~0UL;
#endif
	unsigned long ipv4_interval = NEIGH_VAR(&arp_tbl.parms,
						DELAY_PROBE_TIME);
	struct net_device *netdev = rpriv->netdev;
	struct mlx5e_priv *priv = netdev_priv(netdev);

	rpriv->neigh_update.min_interval = min_t(unsigned long, ipv6_interval, ipv4_interval);
	mlx5_fc_update_sampling_interval(priv->mdev, rpriv->neigh_update.min_interval);
}

void mlx5e_rep_queue_neigh_stats_work(struct mlx5e_priv *priv)
{
	struct mlx5e_rep_priv *rpriv = priv->ppriv;
	struct mlx5e_neigh_update_table *neigh_update = &rpriv->neigh_update;

	mlx5_fc_queue_stats_work(priv->mdev,
				 &neigh_update->neigh_stats_work,
				 neigh_update->min_interval);
}

static void mlx5e_rep_neigh_stats_work(struct work_struct *work)
{
	struct mlx5e_rep_priv *rpriv = container_of(work, struct mlx5e_rep_priv,
						    neigh_update.neigh_stats_work.work);
	struct net_device *netdev = rpriv->netdev;
	struct mlx5e_priv *priv = netdev_priv(netdev);
	struct mlx5e_neigh_hash_entry *nhe;

	rtnl_lock();
	if (!list_empty(&rpriv->neigh_update.neigh_list))
		mlx5e_rep_queue_neigh_stats_work(priv);

	list_for_each_entry(nhe, &rpriv->neigh_update.neigh_list, neigh_list)
		mlx5e_tc_update_neigh_used_value(nhe);

	rtnl_unlock();
}

static void mlx5e_rep_neigh_entry_hold(struct mlx5e_neigh_hash_entry *nhe)
{
	refcount_inc(&nhe->refcnt);
}

static void mlx5e_rep_neigh_entry_release(struct mlx5e_neigh_hash_entry *nhe)
{
	if (refcount_dec_and_test(&nhe->refcnt))
		kfree(nhe);
}

static void mlx5e_rep_update_flows(struct mlx5e_priv *priv,
				   struct mlx5e_encap_entry *e,
				   bool neigh_connected,
				   unsigned char ha[ETH_ALEN])
{
	struct ethhdr *eth = (struct ethhdr *)e->encap_header;

	ASSERT_RTNL();

	if ((!neigh_connected && (e->flags & MLX5_ENCAP_ENTRY_VALID)) ||
	    !ether_addr_equal(e->h_dest, ha))
		mlx5e_tc_encap_flows_del(priv, e);

	if (neigh_connected && !(e->flags & MLX5_ENCAP_ENTRY_VALID)) {
		ether_addr_copy(e->h_dest, ha);
		ether_addr_copy(eth->h_dest, ha);

		mlx5e_tc_encap_flows_add(priv, e);
	}
}

static void mlx5e_rep_neigh_update(struct work_struct *work)
{
	struct mlx5e_neigh_hash_entry *nhe =
		container_of(work, struct mlx5e_neigh_hash_entry, neigh_update_work);
	struct neighbour *n = nhe->n;
	struct mlx5e_encap_entry *e;
	unsigned char ha[ETH_ALEN];
	struct mlx5e_priv *priv;
	bool neigh_connected;
	bool encap_connected;
	u8 nud_state, dead;

	rtnl_lock();

	/* If these parameters are changed after we release the lock,
	 * we'll receive another event letting us know about it.
	 * We use this lock to avoid inconsistency between the neigh validity
	 * and it's hw address.
	 */
	read_lock_bh(&n->lock);
	memcpy(ha, n->ha, ETH_ALEN);
	nud_state = n->nud_state;
	dead = n->dead;
	read_unlock_bh(&n->lock);

	neigh_connected = (nud_state & NUD_VALID) && !dead;

	list_for_each_entry(e, &nhe->encap_list, encap_list) {
		encap_connected = !!(e->flags & MLX5_ENCAP_ENTRY_VALID);
		priv = netdev_priv(e->out_dev);

		if (encap_connected != neigh_connected ||
		    !ether_addr_equal(e->h_dest, ha))
			mlx5e_rep_update_flows(priv, e, neigh_connected, ha);
	}
	mlx5e_rep_neigh_entry_release(nhe);
	rtnl_unlock();
	neigh_release(n);
}

static struct mlx5e_neigh_hash_entry *
mlx5e_rep_neigh_entry_lookup(struct mlx5e_priv *priv,
			     struct mlx5e_neigh *m_neigh);

static int mlx5e_rep_netevent_event(struct notifier_block *nb,
				    unsigned long event, void *ptr)
{
	struct mlx5e_rep_priv *rpriv = container_of(nb, struct mlx5e_rep_priv,
						    neigh_update.netevent_nb);
	struct mlx5e_neigh_update_table *neigh_update = &rpriv->neigh_update;
	struct net_device *netdev = rpriv->netdev;
	struct mlx5e_priv *priv = netdev_priv(netdev);
	struct mlx5e_neigh_hash_entry *nhe = NULL;
	struct mlx5e_neigh m_neigh = {};
	struct neigh_parms *p;
	struct neighbour *n;
	bool found = false;

	switch (event) {
	case NETEVENT_NEIGH_UPDATE:
		n = ptr;
#if IS_ENABLED(CONFIG_IPV6)
		if (n->tbl != &nd_tbl && n->tbl != &arp_tbl)
#else
		if (n->tbl != &arp_tbl)
#endif
			return NOTIFY_DONE;

		m_neigh.dev = n->dev;
		m_neigh.family = n->ops->family;
		memcpy(&m_neigh.dst_ip, n->primary_key, n->tbl->key_len);

		/* We are in atomic context and can't take RTNL mutex, so use
		 * spin_lock_bh to lookup the neigh table. bh is used since
		 * netevent can be called from a softirq context.
		 */
		spin_lock_bh(&neigh_update->encap_lock);
		nhe = mlx5e_rep_neigh_entry_lookup(priv, &m_neigh);
		if (!nhe) {
			spin_unlock_bh(&neigh_update->encap_lock);
			return NOTIFY_DONE;
		}

		/* This assignment is valid as long as the the neigh reference
		 * is taken
		 */
		nhe->n = n;

		/* Take a reference to ensure the neighbour and mlx5 encap
		 * entry won't be destructed until we drop the reference in
		 * delayed work.
		 */
		neigh_hold(n);
		mlx5e_rep_neigh_entry_hold(nhe);

		if (!queue_work(priv->wq, &nhe->neigh_update_work)) {
			mlx5e_rep_neigh_entry_release(nhe);
			neigh_release(n);
		}
		spin_unlock_bh(&neigh_update->encap_lock);
		break;

	case NETEVENT_DELAY_PROBE_TIME_UPDATE:
		p = ptr;

		/* We check the device is present since we don't care about
		 * changes in the default table, we only care about changes
		 * done per device delay prob time parameter.
		 */
#if IS_ENABLED(CONFIG_IPV6)
		if (!p->dev || (p->tbl != &nd_tbl && p->tbl != &arp_tbl))
#else
		if (!p->dev || p->tbl != &arp_tbl)
#endif
			return NOTIFY_DONE;

		/* We are in atomic context and can't take RTNL mutex,
		 * so use spin_lock_bh to walk the neigh list and look for
		 * the relevant device. bh is used since netevent can be
		 * called from a softirq context.
		 */
		spin_lock_bh(&neigh_update->encap_lock);
		list_for_each_entry(nhe, &neigh_update->neigh_list, neigh_list) {
			if (p->dev == nhe->m_neigh.dev) {
				found = true;
				break;
			}
		}
		spin_unlock_bh(&neigh_update->encap_lock);
		if (!found)
			return NOTIFY_DONE;

		neigh_update->min_interval = min_t(unsigned long,
						   NEIGH_VAR(p, DELAY_PROBE_TIME),
						   neigh_update->min_interval);
		mlx5_fc_update_sampling_interval(priv->mdev,
						 neigh_update->min_interval);
		break;
	}
	return NOTIFY_DONE;
}

static const struct rhashtable_params mlx5e_neigh_ht_params = {
	.head_offset = offsetof(struct mlx5e_neigh_hash_entry, rhash_node),
	.key_offset = offsetof(struct mlx5e_neigh_hash_entry, m_neigh),
	.key_len = sizeof(struct mlx5e_neigh),
	.automatic_shrinking = true,
};

static int mlx5e_rep_neigh_init(struct mlx5e_rep_priv *rpriv)
{
	struct mlx5e_neigh_update_table *neigh_update = &rpriv->neigh_update;
	int err;

	err = rhashtable_init(&neigh_update->neigh_ht, &mlx5e_neigh_ht_params);
	if (err)
		return err;

	INIT_LIST_HEAD(&neigh_update->neigh_list);
	spin_lock_init(&neigh_update->encap_lock);
	INIT_DELAYED_WORK(&neigh_update->neigh_stats_work,
			  mlx5e_rep_neigh_stats_work);
	mlx5e_rep_neigh_update_init_interval(rpriv);

	rpriv->neigh_update.netevent_nb.notifier_call = mlx5e_rep_netevent_event;
	err = register_netevent_notifier(&rpriv->neigh_update.netevent_nb);
	if (err)
		goto out_err;
	return 0;

out_err:
	rhashtable_destroy(&neigh_update->neigh_ht);
	return err;
}

static void mlx5e_rep_neigh_cleanup(struct mlx5e_rep_priv *rpriv)
{
	struct mlx5e_neigh_update_table *neigh_update = &rpriv->neigh_update;
	struct mlx5e_priv *priv = netdev_priv(rpriv->netdev);

	unregister_netevent_notifier(&neigh_update->netevent_nb);

	flush_workqueue(priv->wq); /* flush neigh update works */

	cancel_delayed_work_sync(&rpriv->neigh_update.neigh_stats_work);

	rhashtable_destroy(&neigh_update->neigh_ht);
}

static int mlx5e_rep_neigh_entry_insert(struct mlx5e_priv *priv,
					struct mlx5e_neigh_hash_entry *nhe)
{
	struct mlx5e_rep_priv *rpriv = priv->ppriv;
	int err;

	err = rhashtable_insert_fast(&rpriv->neigh_update.neigh_ht,
				     &nhe->rhash_node,
				     mlx5e_neigh_ht_params);
	if (err)
		return err;

	list_add(&nhe->neigh_list, &rpriv->neigh_update.neigh_list);

	return err;
}

static void mlx5e_rep_neigh_entry_remove(struct mlx5e_priv *priv,
					 struct mlx5e_neigh_hash_entry *nhe)
{
	struct mlx5e_rep_priv *rpriv = priv->ppriv;

	spin_lock_bh(&rpriv->neigh_update.encap_lock);

	list_del(&nhe->neigh_list);

	rhashtable_remove_fast(&rpriv->neigh_update.neigh_ht,
			       &nhe->rhash_node,
			       mlx5e_neigh_ht_params);
	spin_unlock_bh(&rpriv->neigh_update.encap_lock);
}

/* This function must only be called under RTNL lock or under the
 * representor's encap_lock in case RTNL mutex can't be held.
 */
static struct mlx5e_neigh_hash_entry *
mlx5e_rep_neigh_entry_lookup(struct mlx5e_priv *priv,
			     struct mlx5e_neigh *m_neigh)
{
	struct mlx5e_rep_priv *rpriv = priv->ppriv;
	struct mlx5e_neigh_update_table *neigh_update = &rpriv->neigh_update;

	return rhashtable_lookup_fast(&neigh_update->neigh_ht, m_neigh,
				      mlx5e_neigh_ht_params);
}

static int mlx5e_rep_neigh_entry_create(struct mlx5e_priv *priv,
					struct mlx5e_encap_entry *e,
					struct mlx5e_neigh_hash_entry **nhe)
{
	int err;

	*nhe = kzalloc(sizeof(**nhe), GFP_KERNEL);
	if (!*nhe)
		return -ENOMEM;

	memcpy(&(*nhe)->m_neigh, &e->m_neigh, sizeof(e->m_neigh));
	INIT_WORK(&(*nhe)->neigh_update_work, mlx5e_rep_neigh_update);
	INIT_LIST_HEAD(&(*nhe)->encap_list);
	refcount_set(&(*nhe)->refcnt, 1);

	err = mlx5e_rep_neigh_entry_insert(priv, *nhe);
	if (err)
		goto out_free;
	return 0;

out_free:
	kfree(*nhe);
	return err;
}

static void mlx5e_rep_neigh_entry_destroy(struct mlx5e_priv *priv,
					  struct mlx5e_neigh_hash_entry *nhe)
{
	/* The neigh hash entry must be removed from the hash table regardless
	 * of the reference count value, so it won't be found by the next
	 * neigh notification call. The neigh hash entry reference count is
	 * incremented only during creation and neigh notification calls and
	 * protects from freeing the nhe struct.
	 */
	mlx5e_rep_neigh_entry_remove(priv, nhe);
	mlx5e_rep_neigh_entry_release(nhe);
}

int mlx5e_rep_encap_entry_attach(struct mlx5e_priv *priv,
				 struct mlx5e_encap_entry *e)
{
	struct mlx5e_neigh_hash_entry *nhe;
	int err;

	nhe = mlx5e_rep_neigh_entry_lookup(priv, &e->m_neigh);
	if (!nhe) {
		err = mlx5e_rep_neigh_entry_create(priv, e, &nhe);
		if (err)
			return err;
	}
	list_add(&e->encap_list, &nhe->encap_list);
	return 0;
}

void mlx5e_rep_encap_entry_detach(struct mlx5e_priv *priv,
				  struct mlx5e_encap_entry *e)
{
	struct mlx5e_neigh_hash_entry *nhe;

	list_del(&e->encap_list);
	nhe = mlx5e_rep_neigh_entry_lookup(priv, &e->m_neigh);

	if (list_empty(&nhe->encap_list))
		mlx5e_rep_neigh_entry_destroy(priv, nhe);
}

static int mlx5e_rep_open(struct net_device *dev)
{
	struct mlx5e_priv *priv = netdev_priv(dev);
	struct mlx5e_rep_priv *rpriv = priv->ppriv;
	struct mlx5_eswitch_rep *rep = rpriv->rep;
	int err;

	mutex_lock(&priv->state_lock);
	err = mlx5e_open_locked(dev);
	if (err)
		goto unlock;

	if (!mlx5_modify_vport_admin_state(priv->mdev,
			MLX5_QUERY_VPORT_STATE_IN_OP_MOD_ESW_VPORT,
			rep->vport, MLX5_ESW_VPORT_ADMIN_STATE_UP))
		netif_carrier_on(dev);

unlock:
	mutex_unlock(&priv->state_lock);
	return err;
}

static int mlx5e_rep_close(struct net_device *dev)
{
	struct mlx5e_priv *priv = netdev_priv(dev);
	struct mlx5e_rep_priv *rpriv = priv->ppriv;
	struct mlx5_eswitch_rep *rep = rpriv->rep;
	int ret;

	mutex_lock(&priv->state_lock);
	mlx5_modify_vport_admin_state(priv->mdev,
			MLX5_QUERY_VPORT_STATE_IN_OP_MOD_ESW_VPORT,
			rep->vport, MLX5_ESW_VPORT_ADMIN_STATE_DOWN);
	ret = mlx5e_close_locked(dev);
	mutex_unlock(&priv->state_lock);
	return ret;
}

static int mlx5e_rep_get_phys_port_name(struct net_device *dev,
					char *buf, size_t len)
{
	struct mlx5e_priv *priv = netdev_priv(dev);
	struct mlx5e_rep_priv *rpriv = priv->ppriv;
	struct mlx5_eswitch_rep *rep = rpriv->rep;
	int ret;

	ret = snprintf(buf, len, "%d", rep->vport - 1);
	if (ret >= len)
		return -EOPNOTSUPP;

	return 0;
}

static int
mlx5e_rep_setup_tc_cls_flower(struct mlx5e_priv *priv,
			      struct tc_cls_flower_offload *cls_flower)
{
	switch (cls_flower->command) {
	case TC_CLSFLOWER_REPLACE:
		return mlx5e_configure_flower(priv, cls_flower);
	case TC_CLSFLOWER_DESTROY:
		return mlx5e_delete_flower(priv, cls_flower);
	case TC_CLSFLOWER_STATS:
		return mlx5e_stats_flower(priv, cls_flower);
	default:
		return -EOPNOTSUPP;
	}
}

static int mlx5e_rep_setup_tc_cb(enum tc_setup_type type, void *type_data,
				 void *cb_priv)
{
	struct mlx5e_priv *priv = cb_priv;

	if (!tc_cls_can_offload_and_chain0(priv->netdev, type_data))
		return -EOPNOTSUPP;

	switch (type) {
	case TC_SETUP_CLSFLOWER:
		return mlx5e_rep_setup_tc_cls_flower(priv, type_data);
	default:
		return -EOPNOTSUPP;
	}
}

static int mlx5e_rep_setup_tc_block(struct net_device *dev,
				    struct tc_block_offload *f)
{
	struct mlx5e_priv *priv = netdev_priv(dev);

	if (f->binder_type != TCF_BLOCK_BINDER_TYPE_CLSACT_INGRESS)
		return -EOPNOTSUPP;

	switch (f->command) {
	case TC_BLOCK_BIND:
		return tcf_block_cb_register(f->block, mlx5e_rep_setup_tc_cb,
					     priv, priv);
	case TC_BLOCK_UNBIND:
		tcf_block_cb_unregister(f->block, mlx5e_rep_setup_tc_cb, priv);
		return 0;
	default:
		return -EOPNOTSUPP;
	}
}

static int mlx5e_rep_setup_tc(struct net_device *dev, enum tc_setup_type type,
			      void *type_data)
{
	switch (type) {
	case TC_SETUP_BLOCK:
		return mlx5e_rep_setup_tc_block(dev, type_data);
	default:
		return -EOPNOTSUPP;
	}
}

bool mlx5e_is_uplink_rep(struct mlx5e_priv *priv)
{
	struct mlx5_eswitch *esw = priv->mdev->priv.eswitch;
	struct mlx5e_rep_priv *rpriv = priv->ppriv;
	struct mlx5_eswitch_rep *rep;

	if (!MLX5_CAP_GEN(priv->mdev, vport_group_manager))
		return false;

	rep = rpriv->rep;
	if (esw->mode == SRIOV_OFFLOADS &&
	    rep && rep->vport == FDB_UPLINK_VPORT)
		return true;

	return false;
}

static bool mlx5e_is_vf_vport_rep(struct mlx5e_priv *priv)
{
	struct mlx5e_rep_priv *rpriv = priv->ppriv;
	struct mlx5_eswitch_rep *rep = rpriv->rep;

	if (rep && rep->vport != FDB_UPLINK_VPORT)
		return true;

	return false;
}

bool mlx5e_has_offload_stats(const struct net_device *dev, int attr_id)
{
	struct mlx5e_priv *priv = netdev_priv(dev);

	switch (attr_id) {
	case IFLA_OFFLOAD_XSTATS_CPU_HIT:
		if (mlx5e_is_vf_vport_rep(priv) || mlx5e_is_uplink_rep(priv))
			return true;
	}

	return false;
}

static int
mlx5e_get_sw_stats64(const struct net_device *dev,
		     struct rtnl_link_stats64 *stats)
{
	struct mlx5e_priv *priv = netdev_priv(dev);
	struct mlx5e_sw_stats *sstats = &priv->stats.sw;

	stats->rx_packets = sstats->rx_packets;
	stats->rx_bytes   = sstats->rx_bytes;
	stats->tx_packets = sstats->tx_packets;
	stats->tx_bytes   = sstats->tx_bytes;

	stats->tx_dropped = sstats->tx_queue_dropped;

	return 0;
}

int mlx5e_get_offload_stats(int attr_id, const struct net_device *dev,
			    void *sp)
{
	switch (attr_id) {
	case IFLA_OFFLOAD_XSTATS_CPU_HIT:
		return mlx5e_get_sw_stats64(dev, sp);
	}

	return -EINVAL;
}

static void
mlx5e_rep_get_stats(struct net_device *dev, struct rtnl_link_stats64 *stats)
{
	struct mlx5e_priv *priv = netdev_priv(dev);

	memcpy(stats, &priv->stats.vf_vport, sizeof(*stats));
}

static const struct switchdev_ops mlx5e_rep_switchdev_ops = {
	.switchdev_port_attr_get	= mlx5e_attr_get,
};

static const struct net_device_ops mlx5e_netdev_ops_rep = {
	.ndo_open                = mlx5e_rep_open,
	.ndo_stop                = mlx5e_rep_close,
	.ndo_start_xmit          = mlx5e_xmit,
	.ndo_get_phys_port_name  = mlx5e_rep_get_phys_port_name,
	.ndo_setup_tc            = mlx5e_rep_setup_tc,
	.ndo_get_stats64         = mlx5e_rep_get_stats,
	.ndo_has_offload_stats	 = mlx5e_has_offload_stats,
	.ndo_get_offload_stats	 = mlx5e_get_offload_stats,
};

static void mlx5e_build_rep_params(struct mlx5_core_dev *mdev,
				   struct mlx5e_params *params)
{
	u8 cq_period_mode = MLX5_CAP_GEN(mdev, cq_period_start_from_cqe) ?
					 MLX5_CQ_PERIOD_MODE_START_FROM_CQE :
					 MLX5_CQ_PERIOD_MODE_START_FROM_EQE;

<<<<<<< HEAD
	params->log_sq_size = MLX5E_REP_PARAMS_LOG_SQ_SIZE;
	params->rq_wq_type  = MLX5_WQ_TYPE_LINKED_LIST;
	params->log_rq_size = MLX5E_REP_PARAMS_LOG_RQ_SIZE;
=======
	params->hard_mtu    = MLX5E_ETH_HARD_MTU;
	params->log_sq_size = MLX5E_REP_PARAMS_LOG_SQ_SIZE;
	params->rq_wq_type  = MLX5_WQ_TYPE_LINKED_LIST;
	params->log_rq_mtu_frames = MLX5E_REP_PARAMS_LOG_RQ_SIZE;
>>>>>>> 49a695ba

	params->rx_dim_enabled = MLX5_CAP_GEN(mdev, cq_moderation);
	mlx5e_set_rx_cq_mode_params(params, cq_period_mode);

	params->num_tc                = 1;
	params->lro_wqe_sz            = MLX5E_PARAMS_DEFAULT_LRO_WQE_SZ;

	mlx5_query_min_inline(mdev, &params->tx_min_inline_mode);
}

static void mlx5e_build_rep_netdev(struct net_device *netdev)
{
	netdev->netdev_ops = &mlx5e_netdev_ops_rep;

	netdev->watchdog_timeo    = 15 * HZ;

	netdev->ethtool_ops	  = &mlx5e_rep_ethtool_ops;

	netdev->switchdev_ops = &mlx5e_rep_switchdev_ops;

	netdev->features	 |= NETIF_F_VLAN_CHALLENGED | NETIF_F_HW_TC | NETIF_F_NETNS_LOCAL;
	netdev->hw_features      |= NETIF_F_HW_TC;

	eth_hw_addr_random(netdev);
}

static void mlx5e_init_rep(struct mlx5_core_dev *mdev,
			   struct net_device *netdev,
			   const struct mlx5e_profile *profile,
			   void *ppriv)
{
	struct mlx5e_priv *priv = netdev_priv(netdev);

	priv->mdev                         = mdev;
	priv->netdev                       = netdev;
	priv->profile                      = profile;
	priv->ppriv                        = ppriv;

	mutex_init(&priv->state_lock);

	INIT_DELAYED_WORK(&priv->update_stats_work, mlx5e_update_stats_work);

	priv->channels.params.num_channels = profile->max_nch(mdev);

	mlx5e_build_rep_params(mdev, &priv->channels.params);
	mlx5e_build_rep_netdev(netdev);

	mlx5e_timestamp_init(priv);
}

static int mlx5e_init_rep_rx(struct mlx5e_priv *priv)
{
	struct mlx5_eswitch *esw = priv->mdev->priv.eswitch;
	struct mlx5e_rep_priv *rpriv = priv->ppriv;
	struct mlx5_eswitch_rep *rep = rpriv->rep;
	struct mlx5_flow_handle *flow_rule;
	int err;

	mlx5e_init_l2_addr(priv);

	err = mlx5e_create_direct_rqts(priv);
	if (err)
		return err;

	err = mlx5e_create_direct_tirs(priv);
	if (err)
		goto err_destroy_direct_rqts;

	flow_rule = mlx5_eswitch_create_vport_rx_rule(esw,
						      rep->vport,
						      priv->direct_tir[0].tirn);
	if (IS_ERR(flow_rule)) {
		err = PTR_ERR(flow_rule);
		goto err_destroy_direct_tirs;
	}
	rpriv->vport_rx_rule = flow_rule;

	err = mlx5e_tc_init(priv);
	if (err)
		goto err_del_flow_rule;

	return 0;

err_del_flow_rule:
	mlx5_del_flow_rules(rpriv->vport_rx_rule);
err_destroy_direct_tirs:
	mlx5e_destroy_direct_tirs(priv);
err_destroy_direct_rqts:
	mlx5e_destroy_direct_rqts(priv);
	return err;
}

static void mlx5e_cleanup_rep_rx(struct mlx5e_priv *priv)
{
	struct mlx5e_rep_priv *rpriv = priv->ppriv;

	mlx5e_tc_cleanup(priv);
	mlx5_del_flow_rules(rpriv->vport_rx_rule);
	mlx5e_destroy_direct_tirs(priv);
	mlx5e_destroy_direct_rqts(priv);
}

static int mlx5e_init_rep_tx(struct mlx5e_priv *priv)
{
	int err;

	err = mlx5e_create_tises(priv);
	if (err) {
		mlx5_core_warn(priv->mdev, "create tises failed, %d\n", err);
		return err;
	}
	return 0;
}

static int mlx5e_get_rep_max_num_channels(struct mlx5_core_dev *mdev)
{
#define	MLX5E_PORT_REPRESENTOR_NCH 1
	return MLX5E_PORT_REPRESENTOR_NCH;
}

static const struct mlx5e_profile mlx5e_rep_profile = {
	.init			= mlx5e_init_rep,
	.init_rx		= mlx5e_init_rep_rx,
	.cleanup_rx		= mlx5e_cleanup_rep_rx,
	.init_tx		= mlx5e_init_rep_tx,
	.cleanup_tx		= mlx5e_cleanup_nic_tx,
	.update_stats           = mlx5e_rep_update_stats,
	.max_nch		= mlx5e_get_rep_max_num_channels,
	.update_carrier		= NULL,
	.rx_handlers.handle_rx_cqe       = mlx5e_handle_rx_cqe_rep,
	.rx_handlers.handle_rx_cqe_mpwqe = NULL /* Not supported */,
	.max_tc			= 1,
};

/* e-Switch vport representors */

static int
mlx5e_nic_rep_load(struct mlx5_core_dev *dev, struct mlx5_eswitch_rep *rep)
{
	struct mlx5e_rep_priv *rpriv = mlx5e_rep_to_rep_priv(rep);
	struct mlx5e_priv *priv = netdev_priv(rpriv->netdev);

	int err;

	if (test_bit(MLX5E_STATE_OPENED, &priv->state)) {
		err = mlx5e_add_sqs_fwd_rules(priv);
		if (err)
			return err;
	}

	err = mlx5e_rep_neigh_init(rpriv);
	if (err)
		goto err_remove_sqs;

	return 0;

err_remove_sqs:
	mlx5e_remove_sqs_fwd_rules(priv);
	return err;
}

static void
mlx5e_nic_rep_unload(struct mlx5_eswitch_rep *rep)
{
	struct mlx5e_rep_priv *rpriv = mlx5e_rep_to_rep_priv(rep);
	struct mlx5e_priv *priv = netdev_priv(rpriv->netdev);

	if (test_bit(MLX5E_STATE_OPENED, &priv->state))
		mlx5e_remove_sqs_fwd_rules(priv);

	/* clean (and re-init) existing uplink offloaded TC rules */
	mlx5e_tc_cleanup(priv);
	mlx5e_tc_init(priv);

	mlx5e_rep_neigh_cleanup(rpriv);
}

static int
mlx5e_vport_rep_load(struct mlx5_core_dev *dev, struct mlx5_eswitch_rep *rep)
{
	struct mlx5e_rep_priv *uplink_rpriv;
	struct mlx5e_rep_priv *rpriv;
	struct net_device *netdev;
	struct mlx5e_priv *upriv;
	int err;

	rpriv = kzalloc(sizeof(*rpriv), GFP_KERNEL);
	if (!rpriv)
		return -ENOMEM;

	netdev = mlx5e_create_netdev(dev, &mlx5e_rep_profile, rpriv);
	if (!netdev) {
		pr_warn("Failed to create representor netdev for vport %d\n",
			rep->vport);
		kfree(rpriv);
		return -EINVAL;
	}

	rpriv->netdev = netdev;
	rpriv->rep = rep;
	rep->rep_if[REP_ETH].priv = rpriv;
	INIT_LIST_HEAD(&rpriv->vport_sqs_list);

	err = mlx5e_attach_netdev(netdev_priv(netdev));
	if (err) {
		pr_warn("Failed to attach representor netdev for vport %d\n",
			rep->vport);
		goto err_destroy_netdev;
	}

	err = mlx5e_rep_neigh_init(rpriv);
	if (err) {
		pr_warn("Failed to initialized neighbours handling for vport %d\n",
			rep->vport);
		goto err_detach_netdev;
	}

	uplink_rpriv = mlx5_eswitch_get_uplink_priv(dev->priv.eswitch, REP_ETH);
	upriv = netdev_priv(uplink_rpriv->netdev);
	err = tc_setup_cb_egdev_register(netdev, mlx5e_setup_tc_block_cb,
					 upriv);
	if (err)
		goto err_neigh_cleanup;

	err = register_netdev(netdev);
	if (err) {
		pr_warn("Failed to register representor netdev for vport %d\n",
			rep->vport);
		goto err_egdev_cleanup;
	}

	return 0;

err_egdev_cleanup:
	tc_setup_cb_egdev_unregister(netdev, mlx5e_setup_tc_block_cb,
				     upriv);

err_neigh_cleanup:
	mlx5e_rep_neigh_cleanup(rpriv);

err_detach_netdev:
	mlx5e_detach_netdev(netdev_priv(netdev));

err_destroy_netdev:
	mlx5e_destroy_netdev(netdev_priv(netdev));
	kfree(rpriv);
	return err;
}

static void
mlx5e_vport_rep_unload(struct mlx5_eswitch_rep *rep)
{
	struct mlx5e_rep_priv *rpriv = mlx5e_rep_to_rep_priv(rep);
	struct net_device *netdev = rpriv->netdev;
	struct mlx5e_priv *priv = netdev_priv(netdev);
	struct mlx5e_rep_priv *uplink_rpriv;
	void *ppriv = priv->ppriv;
	struct mlx5e_priv *upriv;

	unregister_netdev(netdev);
	uplink_rpriv = mlx5_eswitch_get_uplink_priv(priv->mdev->priv.eswitch,
						    REP_ETH);
	upriv = netdev_priv(uplink_rpriv->netdev);
	tc_setup_cb_egdev_unregister(netdev, mlx5e_setup_tc_block_cb,
				     upriv);
	mlx5e_rep_neigh_cleanup(rpriv);
	mlx5e_detach_netdev(priv);
	mlx5e_destroy_netdev(priv);
	kfree(ppriv); /* mlx5e_rep_priv */
}

static void *mlx5e_vport_rep_get_proto_dev(struct mlx5_eswitch_rep *rep)
{
	struct mlx5e_rep_priv *rpriv;

	rpriv = mlx5e_rep_to_rep_priv(rep);

	return rpriv->netdev;
}

static void mlx5e_rep_register_vf_vports(struct mlx5e_priv *priv)
{
	struct mlx5_core_dev *mdev = priv->mdev;
	struct mlx5_eswitch *esw   = mdev->priv.eswitch;
	int total_vfs = MLX5_TOTAL_VPORTS(mdev);
	int vport;

	for (vport = 1; vport < total_vfs; vport++) {
		struct mlx5_eswitch_rep_if rep_if = {};

		rep_if.load = mlx5e_vport_rep_load;
		rep_if.unload = mlx5e_vport_rep_unload;
		rep_if.get_proto_dev = mlx5e_vport_rep_get_proto_dev;
		mlx5_eswitch_register_vport_rep(esw, vport, &rep_if, REP_ETH);
	}
}

static void mlx5e_rep_unregister_vf_vports(struct mlx5e_priv *priv)
{
	struct mlx5_core_dev *mdev = priv->mdev;
	struct mlx5_eswitch *esw = mdev->priv.eswitch;
	int total_vfs = MLX5_TOTAL_VPORTS(mdev);
	int vport;

	for (vport = 1; vport < total_vfs; vport++)
		mlx5_eswitch_unregister_vport_rep(esw, vport, REP_ETH);
}

void mlx5e_register_vport_reps(struct mlx5e_priv *priv)
{
	struct mlx5_core_dev *mdev = priv->mdev;
	struct mlx5_eswitch *esw   = mdev->priv.eswitch;
	struct mlx5_eswitch_rep_if rep_if;
	struct mlx5e_rep_priv *rpriv;

	rpriv = priv->ppriv;
	rpriv->netdev = priv->netdev;

	rep_if.load = mlx5e_nic_rep_load;
	rep_if.unload = mlx5e_nic_rep_unload;
	rep_if.get_proto_dev = mlx5e_vport_rep_get_proto_dev;
	rep_if.priv = rpriv;
	INIT_LIST_HEAD(&rpriv->vport_sqs_list);
	mlx5_eswitch_register_vport_rep(esw, 0, &rep_if, REP_ETH); /* UPLINK PF vport*/

	mlx5e_rep_register_vf_vports(priv); /* VFs vports */
}

void mlx5e_unregister_vport_reps(struct mlx5e_priv *priv)
{
	struct mlx5_core_dev *mdev = priv->mdev;
	struct mlx5_eswitch *esw   = mdev->priv.eswitch;

	mlx5e_rep_unregister_vf_vports(priv); /* VFs vports */
	mlx5_eswitch_unregister_vport_rep(esw, 0, REP_ETH); /* UPLINK PF*/
}

void *mlx5e_alloc_nic_rep_priv(struct mlx5_core_dev *mdev)
{
	struct mlx5_eswitch *esw = mdev->priv.eswitch;
	struct mlx5e_rep_priv *rpriv;

	rpriv = kzalloc(sizeof(*rpriv), GFP_KERNEL);
	if (!rpriv)
		return NULL;

	rpriv->rep = &esw->offloads.vport_reps[0];
	return rpriv;
}<|MERGE_RESOLUTION|>--- conflicted
+++ resolved
@@ -883,16 +883,10 @@
 					 MLX5_CQ_PERIOD_MODE_START_FROM_CQE :
 					 MLX5_CQ_PERIOD_MODE_START_FROM_EQE;
 
-<<<<<<< HEAD
-	params->log_sq_size = MLX5E_REP_PARAMS_LOG_SQ_SIZE;
-	params->rq_wq_type  = MLX5_WQ_TYPE_LINKED_LIST;
-	params->log_rq_size = MLX5E_REP_PARAMS_LOG_RQ_SIZE;
-=======
 	params->hard_mtu    = MLX5E_ETH_HARD_MTU;
 	params->log_sq_size = MLX5E_REP_PARAMS_LOG_SQ_SIZE;
 	params->rq_wq_type  = MLX5_WQ_TYPE_LINKED_LIST;
 	params->log_rq_mtu_frames = MLX5E_REP_PARAMS_LOG_RQ_SIZE;
->>>>>>> 49a695ba
 
 	params->rx_dim_enabled = MLX5_CAP_GEN(mdev, cq_moderation);
 	mlx5e_set_rx_cq_mode_params(params, cq_period_mode);
