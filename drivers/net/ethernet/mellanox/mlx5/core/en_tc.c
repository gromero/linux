/*
 * Copyright (c) 2016, Mellanox Technologies. All rights reserved.
 *
 * This software is available to you under a choice of one of two
 * licenses.  You may choose to be licensed under the terms of the GNU
 * General Public License (GPL) Version 2, available from the file
 * COPYING in the main directory of this source tree, or the
 * OpenIB.org BSD license below:
 *
 *     Redistribution and use in source and binary forms, with or
 *     without modification, are permitted provided that the following
 *     conditions are met:
 *
 *      - Redistributions of source code must retain the above
 *        copyright notice, this list of conditions and the following
 *        disclaimer.
 *
 *      - Redistributions in binary form must reproduce the above
 *        copyright notice, this list of conditions and the following
 *        disclaimer in the documentation and/or other materials
 *        provided with the distribution.
 *
 * THE SOFTWARE IS PROVIDED "AS IS", WITHOUT WARRANTY OF ANY KIND,
 * EXPRESS OR IMPLIED, INCLUDING BUT NOT LIMITED TO THE WARRANTIES OF
 * MERCHANTABILITY, FITNESS FOR A PARTICULAR PURPOSE AND
 * NONINFRINGEMENT. IN NO EVENT SHALL THE AUTHORS OR COPYRIGHT HOLDERS
 * BE LIABLE FOR ANY CLAIM, DAMAGES OR OTHER LIABILITY, WHETHER IN AN
 * ACTION OF CONTRACT, TORT OR OTHERWISE, ARISING FROM, OUT OF OR IN
 * CONNECTION WITH THE SOFTWARE OR THE USE OR OTHER DEALINGS IN THE
 * SOFTWARE.
 */

#include <net/flow_dissector.h>
#include <net/sch_generic.h>
#include <net/pkt_cls.h>
#include <net/tc_act/tc_gact.h>
#include <net/tc_act/tc_skbedit.h>
#include <linux/mlx5/fs.h>
#include <linux/mlx5/device.h>
#include <linux/rhashtable.h>
#include <net/tc_act/tc_mirred.h>
#include <net/tc_act/tc_vlan.h>
#include <net/tc_act/tc_tunnel_key.h>
#include <net/tc_act/tc_pedit.h>
#include <net/tc_act/tc_csum.h>
#include <net/arp.h>
#include "en.h"
#include "en_rep.h"
#include "en_tc.h"
#include "eswitch.h"
#include "fs_core.h"
#include "en/port.h"
#include "en/tc_tun.h"
#include "lib/devcom.h"

struct mlx5_nic_flow_attr {
	u32 action;
	u32 flow_tag;
	u32 mod_hdr_id;
	u32 hairpin_tirn;
	u8 match_level;
	struct mlx5_flow_table	*hairpin_ft;
	struct mlx5_fc		*counter;
};

#define MLX5E_TC_FLOW_BASE (MLX5E_TC_LAST_EXPORTED_BIT + 1)

enum {
	MLX5E_TC_FLOW_INGRESS	= MLX5E_TC_INGRESS,
	MLX5E_TC_FLOW_EGRESS	= MLX5E_TC_EGRESS,
	MLX5E_TC_FLOW_ESWITCH	= MLX5E_TC_ESW_OFFLOAD,
	MLX5E_TC_FLOW_NIC	= MLX5E_TC_NIC_OFFLOAD,
	MLX5E_TC_FLOW_OFFLOADED	= BIT(MLX5E_TC_FLOW_BASE),
	MLX5E_TC_FLOW_HAIRPIN	= BIT(MLX5E_TC_FLOW_BASE + 1),
	MLX5E_TC_FLOW_HAIRPIN_RSS = BIT(MLX5E_TC_FLOW_BASE + 2),
	MLX5E_TC_FLOW_SLOW	  = BIT(MLX5E_TC_FLOW_BASE + 3),
	MLX5E_TC_FLOW_DUP         = BIT(MLX5E_TC_FLOW_BASE + 4),
};

#define MLX5E_TC_MAX_SPLITS 1

/* Helper struct for accessing a struct containing list_head array.
 * Containing struct
 *   |- Helper array
 *      [0] Helper item 0
 *          |- list_head item 0
 *          |- index (0)
 *      [1] Helper item 1
 *          |- list_head item 1
 *          |- index (1)
 * To access the containing struct from one of the list_head items:
 * 1. Get the helper item from the list_head item using
 *    helper item =
 *        container_of(list_head item, helper struct type, list_head field)
 * 2. Get the contining struct from the helper item and its index in the array:
 *    containing struct =
 *        container_of(helper item, containing struct type, helper field[index])
 */
struct encap_flow_item {
	struct list_head list;
	int index;
};

struct mlx5e_tc_flow {
	struct rhash_head	node;
	struct mlx5e_priv	*priv;
	u64			cookie;
	u16			flags;
	struct mlx5_flow_handle *rule[MLX5E_TC_MAX_SPLITS + 1];
	/* Flow can be associated with multiple encap IDs.
	 * The number of encaps is bounded by the number of supported
	 * destinations.
	 */
	struct encap_flow_item encaps[MLX5_MAX_FLOW_FWD_VPORTS];
	struct mlx5e_tc_flow    *peer_flow;
	struct list_head	mod_hdr; /* flows sharing the same mod hdr ID */
	struct list_head	hairpin; /* flows sharing the same hairpin */
	struct list_head	peer;    /* flows with peer flow */
	union {
		struct mlx5_esw_flow_attr esw_attr[0];
		struct mlx5_nic_flow_attr nic_attr[0];
	};
};

struct mlx5e_tc_flow_parse_attr {
	struct ip_tunnel_info tun_info[MLX5_MAX_FLOW_FWD_VPORTS];
	struct net_device *filter_dev;
	struct mlx5_flow_spec spec;
	int num_mod_hdr_actions;
	int max_mod_hdr_actions;
	void *mod_hdr_actions;
	int mirred_ifindex[MLX5_MAX_FLOW_FWD_VPORTS];
};

#define MLX5E_TC_TABLE_NUM_GROUPS 4
#define MLX5E_TC_TABLE_MAX_GROUP_SIZE BIT(16)

struct mlx5e_hairpin {
	struct mlx5_hairpin *pair;

	struct mlx5_core_dev *func_mdev;
	struct mlx5e_priv *func_priv;
	u32 tdn;
	u32 tirn;

	int num_channels;
	struct mlx5e_rqt indir_rqt;
	u32 indir_tirn[MLX5E_NUM_INDIR_TIRS];
	struct mlx5e_ttc_table ttc;
};

struct mlx5e_hairpin_entry {
	/* a node of a hash table which keeps all the  hairpin entries */
	struct hlist_node hairpin_hlist;

	/* flows sharing the same hairpin */
	struct list_head flows;

	u16 peer_vhca_id;
	u8 prio;
	struct mlx5e_hairpin *hp;
};

struct mod_hdr_key {
	int num_actions;
	void *actions;
};

struct mlx5e_mod_hdr_entry {
	/* a node of a hash table which keeps all the mod_hdr entries */
	struct hlist_node mod_hdr_hlist;

	/* flows sharing the same mod_hdr entry */
	struct list_head flows;

	struct mod_hdr_key key;

	u32 mod_hdr_id;
};

#define MLX5_MH_ACT_SZ MLX5_UN_SZ_BYTES(set_action_in_add_action_in_auto)

static inline u32 hash_mod_hdr_info(struct mod_hdr_key *key)
{
	return jhash(key->actions,
		     key->num_actions * MLX5_MH_ACT_SZ, 0);
}

static inline int cmp_mod_hdr_info(struct mod_hdr_key *a,
				   struct mod_hdr_key *b)
{
	if (a->num_actions != b->num_actions)
		return 1;

	return memcmp(a->actions, b->actions, a->num_actions * MLX5_MH_ACT_SZ);
}

static int mlx5e_attach_mod_hdr(struct mlx5e_priv *priv,
				struct mlx5e_tc_flow *flow,
				struct mlx5e_tc_flow_parse_attr *parse_attr)
{
	struct mlx5_eswitch *esw = priv->mdev->priv.eswitch;
	int num_actions, actions_size, namespace, err;
	struct mlx5e_mod_hdr_entry *mh;
	struct mod_hdr_key key;
	bool found = false;
	u32 hash_key;

	num_actions  = parse_attr->num_mod_hdr_actions;
	actions_size = MLX5_MH_ACT_SZ * num_actions;

	key.actions = parse_attr->mod_hdr_actions;
	key.num_actions = num_actions;

	hash_key = hash_mod_hdr_info(&key);

	if (flow->flags & MLX5E_TC_FLOW_ESWITCH) {
		namespace = MLX5_FLOW_NAMESPACE_FDB;
		hash_for_each_possible(esw->offloads.mod_hdr_tbl, mh,
				       mod_hdr_hlist, hash_key) {
			if (!cmp_mod_hdr_info(&mh->key, &key)) {
				found = true;
				break;
			}
		}
	} else {
		namespace = MLX5_FLOW_NAMESPACE_KERNEL;
		hash_for_each_possible(priv->fs.tc.mod_hdr_tbl, mh,
				       mod_hdr_hlist, hash_key) {
			if (!cmp_mod_hdr_info(&mh->key, &key)) {
				found = true;
				break;
			}
		}
	}

	if (found)
		goto attach_flow;

	mh = kzalloc(sizeof(*mh) + actions_size, GFP_KERNEL);
	if (!mh)
		return -ENOMEM;

	mh->key.actions = (void *)mh + sizeof(*mh);
	memcpy(mh->key.actions, key.actions, actions_size);
	mh->key.num_actions = num_actions;
	INIT_LIST_HEAD(&mh->flows);

	err = mlx5_modify_header_alloc(priv->mdev, namespace,
				       mh->key.num_actions,
				       mh->key.actions,
				       &mh->mod_hdr_id);
	if (err)
		goto out_err;

	if (flow->flags & MLX5E_TC_FLOW_ESWITCH)
		hash_add(esw->offloads.mod_hdr_tbl, &mh->mod_hdr_hlist, hash_key);
	else
		hash_add(priv->fs.tc.mod_hdr_tbl, &mh->mod_hdr_hlist, hash_key);

attach_flow:
	list_add(&flow->mod_hdr, &mh->flows);
	if (flow->flags & MLX5E_TC_FLOW_ESWITCH)
		flow->esw_attr->mod_hdr_id = mh->mod_hdr_id;
	else
		flow->nic_attr->mod_hdr_id = mh->mod_hdr_id;

	return 0;

out_err:
	kfree(mh);
	return err;
}

static void mlx5e_detach_mod_hdr(struct mlx5e_priv *priv,
				 struct mlx5e_tc_flow *flow)
{
	struct list_head *next = flow->mod_hdr.next;

	list_del(&flow->mod_hdr);

	if (list_empty(next)) {
		struct mlx5e_mod_hdr_entry *mh;

		mh = list_entry(next, struct mlx5e_mod_hdr_entry, flows);

		mlx5_modify_header_dealloc(priv->mdev, mh->mod_hdr_id);
		hash_del(&mh->mod_hdr_hlist);
		kfree(mh);
	}
}

static
struct mlx5_core_dev *mlx5e_hairpin_get_mdev(struct net *net, int ifindex)
{
	struct net_device *netdev;
	struct mlx5e_priv *priv;

	netdev = __dev_get_by_index(net, ifindex);
	priv = netdev_priv(netdev);
	return priv->mdev;
}

static int mlx5e_hairpin_create_transport(struct mlx5e_hairpin *hp)
{
	u32 in[MLX5_ST_SZ_DW(create_tir_in)] = {0};
	void *tirc;
	int err;

	err = mlx5_core_alloc_transport_domain(hp->func_mdev, &hp->tdn);
	if (err)
		goto alloc_tdn_err;

	tirc = MLX5_ADDR_OF(create_tir_in, in, ctx);

	MLX5_SET(tirc, tirc, disp_type, MLX5_TIRC_DISP_TYPE_DIRECT);
	MLX5_SET(tirc, tirc, inline_rqn, hp->pair->rqn[0]);
	MLX5_SET(tirc, tirc, transport_domain, hp->tdn);

	err = mlx5_core_create_tir(hp->func_mdev, in, MLX5_ST_SZ_BYTES(create_tir_in), &hp->tirn);
	if (err)
		goto create_tir_err;

	return 0;

create_tir_err:
	mlx5_core_dealloc_transport_domain(hp->func_mdev, hp->tdn);
alloc_tdn_err:
	return err;
}

static void mlx5e_hairpin_destroy_transport(struct mlx5e_hairpin *hp)
{
	mlx5_core_destroy_tir(hp->func_mdev, hp->tirn);
	mlx5_core_dealloc_transport_domain(hp->func_mdev, hp->tdn);
}

static void mlx5e_hairpin_fill_rqt_rqns(struct mlx5e_hairpin *hp, void *rqtc)
{
	u32 indirection_rqt[MLX5E_INDIR_RQT_SIZE], rqn;
	struct mlx5e_priv *priv = hp->func_priv;
	int i, ix, sz = MLX5E_INDIR_RQT_SIZE;

	mlx5e_build_default_indir_rqt(indirection_rqt, sz,
				      hp->num_channels);

	for (i = 0; i < sz; i++) {
		ix = i;
		if (priv->rss_params.hfunc == ETH_RSS_HASH_XOR)
			ix = mlx5e_bits_invert(i, ilog2(sz));
		ix = indirection_rqt[ix];
		rqn = hp->pair->rqn[ix];
		MLX5_SET(rqtc, rqtc, rq_num[i], rqn);
	}
}

static int mlx5e_hairpin_create_indirect_rqt(struct mlx5e_hairpin *hp)
{
	int inlen, err, sz = MLX5E_INDIR_RQT_SIZE;
	struct mlx5e_priv *priv = hp->func_priv;
	struct mlx5_core_dev *mdev = priv->mdev;
	void *rqtc;
	u32 *in;

	inlen = MLX5_ST_SZ_BYTES(create_rqt_in) + sizeof(u32) * sz;
	in = kvzalloc(inlen, GFP_KERNEL);
	if (!in)
		return -ENOMEM;

	rqtc = MLX5_ADDR_OF(create_rqt_in, in, rqt_context);

	MLX5_SET(rqtc, rqtc, rqt_actual_size, sz);
	MLX5_SET(rqtc, rqtc, rqt_max_size, sz);

	mlx5e_hairpin_fill_rqt_rqns(hp, rqtc);

	err = mlx5_core_create_rqt(mdev, in, inlen, &hp->indir_rqt.rqtn);
	if (!err)
		hp->indir_rqt.enabled = true;

	kvfree(in);
	return err;
}

static int mlx5e_hairpin_create_indirect_tirs(struct mlx5e_hairpin *hp)
{
	struct mlx5e_priv *priv = hp->func_priv;
	u32 in[MLX5_ST_SZ_DW(create_tir_in)];
	int tt, i, err;
	void *tirc;

	for (tt = 0; tt < MLX5E_NUM_INDIR_TIRS; tt++) {
		struct mlx5e_tirc_config ttconfig = mlx5e_tirc_get_default_config(tt);

		memset(in, 0, MLX5_ST_SZ_BYTES(create_tir_in));
		tirc = MLX5_ADDR_OF(create_tir_in, in, ctx);

		MLX5_SET(tirc, tirc, transport_domain, hp->tdn);
		MLX5_SET(tirc, tirc, disp_type, MLX5_TIRC_DISP_TYPE_INDIRECT);
		MLX5_SET(tirc, tirc, indirect_table, hp->indir_rqt.rqtn);
		mlx5e_build_indir_tir_ctx_hash(&priv->rss_params, &ttconfig, tirc, false);

		err = mlx5_core_create_tir(hp->func_mdev, in,
					   MLX5_ST_SZ_BYTES(create_tir_in), &hp->indir_tirn[tt]);
		if (err) {
			mlx5_core_warn(hp->func_mdev, "create indirect tirs failed, %d\n", err);
			goto err_destroy_tirs;
		}
	}
	return 0;

err_destroy_tirs:
	for (i = 0; i < tt; i++)
		mlx5_core_destroy_tir(hp->func_mdev, hp->indir_tirn[i]);
	return err;
}

static void mlx5e_hairpin_destroy_indirect_tirs(struct mlx5e_hairpin *hp)
{
	int tt;

	for (tt = 0; tt < MLX5E_NUM_INDIR_TIRS; tt++)
		mlx5_core_destroy_tir(hp->func_mdev, hp->indir_tirn[tt]);
}

static void mlx5e_hairpin_set_ttc_params(struct mlx5e_hairpin *hp,
					 struct ttc_params *ttc_params)
{
	struct mlx5_flow_table_attr *ft_attr = &ttc_params->ft_attr;
	int tt;

	memset(ttc_params, 0, sizeof(*ttc_params));

	ttc_params->any_tt_tirn = hp->tirn;

	for (tt = 0; tt < MLX5E_NUM_INDIR_TIRS; tt++)
		ttc_params->indir_tirn[tt] = hp->indir_tirn[tt];

	ft_attr->max_fte = MLX5E_NUM_TT;
	ft_attr->level = MLX5E_TC_TTC_FT_LEVEL;
	ft_attr->prio = MLX5E_TC_PRIO;
}

static int mlx5e_hairpin_rss_init(struct mlx5e_hairpin *hp)
{
	struct mlx5e_priv *priv = hp->func_priv;
	struct ttc_params ttc_params;
	int err;

	err = mlx5e_hairpin_create_indirect_rqt(hp);
	if (err)
		return err;

	err = mlx5e_hairpin_create_indirect_tirs(hp);
	if (err)
		goto err_create_indirect_tirs;

	mlx5e_hairpin_set_ttc_params(hp, &ttc_params);
	err = mlx5e_create_ttc_table(priv, &ttc_params, &hp->ttc);
	if (err)
		goto err_create_ttc_table;

	netdev_dbg(priv->netdev, "add hairpin: using %d channels rss ttc table id %x\n",
		   hp->num_channels, hp->ttc.ft.t->id);

	return 0;

err_create_ttc_table:
	mlx5e_hairpin_destroy_indirect_tirs(hp);
err_create_indirect_tirs:
	mlx5e_destroy_rqt(priv, &hp->indir_rqt);

	return err;
}

static void mlx5e_hairpin_rss_cleanup(struct mlx5e_hairpin *hp)
{
	struct mlx5e_priv *priv = hp->func_priv;

	mlx5e_destroy_ttc_table(priv, &hp->ttc);
	mlx5e_hairpin_destroy_indirect_tirs(hp);
	mlx5e_destroy_rqt(priv, &hp->indir_rqt);
}

static struct mlx5e_hairpin *
mlx5e_hairpin_create(struct mlx5e_priv *priv, struct mlx5_hairpin_params *params,
		     int peer_ifindex)
{
	struct mlx5_core_dev *func_mdev, *peer_mdev;
	struct mlx5e_hairpin *hp;
	struct mlx5_hairpin *pair;
	int err;

	hp = kzalloc(sizeof(*hp), GFP_KERNEL);
	if (!hp)
		return ERR_PTR(-ENOMEM);

	func_mdev = priv->mdev;
	peer_mdev = mlx5e_hairpin_get_mdev(dev_net(priv->netdev), peer_ifindex);

	pair = mlx5_core_hairpin_create(func_mdev, peer_mdev, params);
	if (IS_ERR(pair)) {
		err = PTR_ERR(pair);
		goto create_pair_err;
	}
	hp->pair = pair;
	hp->func_mdev = func_mdev;
	hp->func_priv = priv;
	hp->num_channels = params->num_channels;

	err = mlx5e_hairpin_create_transport(hp);
	if (err)
		goto create_transport_err;

	if (hp->num_channels > 1) {
		err = mlx5e_hairpin_rss_init(hp);
		if (err)
			goto rss_init_err;
	}

	return hp;

rss_init_err:
	mlx5e_hairpin_destroy_transport(hp);
create_transport_err:
	mlx5_core_hairpin_destroy(hp->pair);
create_pair_err:
	kfree(hp);
	return ERR_PTR(err);
}

static void mlx5e_hairpin_destroy(struct mlx5e_hairpin *hp)
{
	if (hp->num_channels > 1)
		mlx5e_hairpin_rss_cleanup(hp);
	mlx5e_hairpin_destroy_transport(hp);
	mlx5_core_hairpin_destroy(hp->pair);
	kvfree(hp);
}

static inline u32 hash_hairpin_info(u16 peer_vhca_id, u8 prio)
{
	return (peer_vhca_id << 16 | prio);
}

static struct mlx5e_hairpin_entry *mlx5e_hairpin_get(struct mlx5e_priv *priv,
						     u16 peer_vhca_id, u8 prio)
{
	struct mlx5e_hairpin_entry *hpe;
	u32 hash_key = hash_hairpin_info(peer_vhca_id, prio);

	hash_for_each_possible(priv->fs.tc.hairpin_tbl, hpe,
			       hairpin_hlist, hash_key) {
		if (hpe->peer_vhca_id == peer_vhca_id && hpe->prio == prio)
			return hpe;
	}

	return NULL;
}

#define UNKNOWN_MATCH_PRIO 8

static int mlx5e_hairpin_get_prio(struct mlx5e_priv *priv,
				  struct mlx5_flow_spec *spec, u8 *match_prio,
				  struct netlink_ext_ack *extack)
{
	void *headers_c, *headers_v;
	u8 prio_val, prio_mask = 0;
	bool vlan_present;

#ifdef CONFIG_MLX5_CORE_EN_DCB
	if (priv->dcbx_dp.trust_state != MLX5_QPTS_TRUST_PCP) {
		NL_SET_ERR_MSG_MOD(extack,
				   "only PCP trust state supported for hairpin");
		return -EOPNOTSUPP;
	}
#endif
	headers_c = MLX5_ADDR_OF(fte_match_param, spec->match_criteria, outer_headers);
	headers_v = MLX5_ADDR_OF(fte_match_param, spec->match_value, outer_headers);

	vlan_present = MLX5_GET(fte_match_set_lyr_2_4, headers_v, cvlan_tag);
	if (vlan_present) {
		prio_mask = MLX5_GET(fte_match_set_lyr_2_4, headers_c, first_prio);
		prio_val = MLX5_GET(fte_match_set_lyr_2_4, headers_v, first_prio);
	}

	if (!vlan_present || !prio_mask) {
		prio_val = UNKNOWN_MATCH_PRIO;
	} else if (prio_mask != 0x7) {
		NL_SET_ERR_MSG_MOD(extack,
				   "masked priority match not supported for hairpin");
		return -EOPNOTSUPP;
	}

	*match_prio = prio_val;
	return 0;
}

static int mlx5e_hairpin_flow_add(struct mlx5e_priv *priv,
				  struct mlx5e_tc_flow *flow,
				  struct mlx5e_tc_flow_parse_attr *parse_attr,
				  struct netlink_ext_ack *extack)
{
	int peer_ifindex = parse_attr->mirred_ifindex[0];
	struct mlx5_hairpin_params params;
	struct mlx5_core_dev *peer_mdev;
	struct mlx5e_hairpin_entry *hpe;
	struct mlx5e_hairpin *hp;
	u64 link_speed64;
	u32 link_speed;
	u8 match_prio;
	u16 peer_id;
	int err;

	peer_mdev = mlx5e_hairpin_get_mdev(dev_net(priv->netdev), peer_ifindex);
	if (!MLX5_CAP_GEN(priv->mdev, hairpin) || !MLX5_CAP_GEN(peer_mdev, hairpin)) {
		NL_SET_ERR_MSG_MOD(extack, "hairpin is not supported");
		return -EOPNOTSUPP;
	}

	peer_id = MLX5_CAP_GEN(peer_mdev, vhca_id);
	err = mlx5e_hairpin_get_prio(priv, &parse_attr->spec, &match_prio,
				     extack);
	if (err)
		return err;
	hpe = mlx5e_hairpin_get(priv, peer_id, match_prio);
	if (hpe)
		goto attach_flow;

	hpe = kzalloc(sizeof(*hpe), GFP_KERNEL);
	if (!hpe)
		return -ENOMEM;

	INIT_LIST_HEAD(&hpe->flows);
	hpe->peer_vhca_id = peer_id;
	hpe->prio = match_prio;

	params.log_data_size = 15;
	params.log_data_size = min_t(u8, params.log_data_size,
				     MLX5_CAP_GEN(priv->mdev, log_max_hairpin_wq_data_sz));
	params.log_data_size = max_t(u8, params.log_data_size,
				     MLX5_CAP_GEN(priv->mdev, log_min_hairpin_wq_data_sz));

	params.log_num_packets = params.log_data_size -
				 MLX5_MPWRQ_MIN_LOG_STRIDE_SZ(priv->mdev);
	params.log_num_packets = min_t(u8, params.log_num_packets,
				       MLX5_CAP_GEN(priv->mdev, log_max_hairpin_num_packets));

	params.q_counter = priv->q_counter;
	/* set hairpin pair per each 50Gbs share of the link */
	mlx5e_port_max_linkspeed(priv->mdev, &link_speed);
	link_speed = max_t(u32, link_speed, 50000);
	link_speed64 = link_speed;
	do_div(link_speed64, 50000);
	params.num_channels = link_speed64;

	hp = mlx5e_hairpin_create(priv, &params, peer_ifindex);
	if (IS_ERR(hp)) {
		err = PTR_ERR(hp);
		goto create_hairpin_err;
	}

	netdev_dbg(priv->netdev, "add hairpin: tirn %x rqn %x peer %s sqn %x prio %d (log) data %d packets %d\n",
		   hp->tirn, hp->pair->rqn[0], hp->pair->peer_mdev->priv.name,
		   hp->pair->sqn[0], match_prio, params.log_data_size, params.log_num_packets);

	hpe->hp = hp;
	hash_add(priv->fs.tc.hairpin_tbl, &hpe->hairpin_hlist,
		 hash_hairpin_info(peer_id, match_prio));

attach_flow:
	if (hpe->hp->num_channels > 1) {
		flow->flags |= MLX5E_TC_FLOW_HAIRPIN_RSS;
		flow->nic_attr->hairpin_ft = hpe->hp->ttc.ft.t;
	} else {
		flow->nic_attr->hairpin_tirn = hpe->hp->tirn;
	}
	list_add(&flow->hairpin, &hpe->flows);

	return 0;

create_hairpin_err:
	kfree(hpe);
	return err;
}

static void mlx5e_hairpin_flow_del(struct mlx5e_priv *priv,
				   struct mlx5e_tc_flow *flow)
{
	struct list_head *next = flow->hairpin.next;

	list_del(&flow->hairpin);

	/* no more hairpin flows for us, release the hairpin pair */
	if (list_empty(next)) {
		struct mlx5e_hairpin_entry *hpe;

		hpe = list_entry(next, struct mlx5e_hairpin_entry, flows);

		netdev_dbg(priv->netdev, "del hairpin: peer %s\n",
			   hpe->hp->pair->peer_mdev->priv.name);

		mlx5e_hairpin_destroy(hpe->hp);
		hash_del(&hpe->hairpin_hlist);
		kfree(hpe);
	}
}

static int
mlx5e_tc_add_nic_flow(struct mlx5e_priv *priv,
		      struct mlx5e_tc_flow_parse_attr *parse_attr,
		      struct mlx5e_tc_flow *flow,
		      struct netlink_ext_ack *extack)
{
	struct mlx5_nic_flow_attr *attr = flow->nic_attr;
	struct mlx5_core_dev *dev = priv->mdev;
	struct mlx5_flow_destination dest[2] = {};
	struct mlx5_flow_act flow_act = {
		.action = attr->action,
		.flow_tag = attr->flow_tag,
		.reformat_id = 0,
		.flags    = FLOW_ACT_HAS_TAG | FLOW_ACT_NO_APPEND,
	};
	struct mlx5_fc *counter = NULL;
	bool table_created = false;
	int err, dest_ix = 0;

	if (flow->flags & MLX5E_TC_FLOW_HAIRPIN) {
		err = mlx5e_hairpin_flow_add(priv, flow, parse_attr, extack);
		if (err) {
			goto err_add_hairpin_flow;
		}
		if (flow->flags & MLX5E_TC_FLOW_HAIRPIN_RSS) {
			dest[dest_ix].type = MLX5_FLOW_DESTINATION_TYPE_FLOW_TABLE;
			dest[dest_ix].ft = attr->hairpin_ft;
		} else {
			dest[dest_ix].type = MLX5_FLOW_DESTINATION_TYPE_TIR;
			dest[dest_ix].tir_num = attr->hairpin_tirn;
		}
		dest_ix++;
	} else if (attr->action & MLX5_FLOW_CONTEXT_ACTION_FWD_DEST) {
		dest[dest_ix].type = MLX5_FLOW_DESTINATION_TYPE_FLOW_TABLE;
		dest[dest_ix].ft = priv->fs.vlan.ft.t;
		dest_ix++;
	}

	if (attr->action & MLX5_FLOW_CONTEXT_ACTION_COUNT) {
		counter = mlx5_fc_create(dev, true);
		if (IS_ERR(counter)) {
			err = PTR_ERR(counter);
			goto err_fc_create;
		}
		dest[dest_ix].type = MLX5_FLOW_DESTINATION_TYPE_COUNTER;
		dest[dest_ix].counter_id = mlx5_fc_id(counter);
		dest_ix++;
		attr->counter = counter;
	}

	if (attr->action & MLX5_FLOW_CONTEXT_ACTION_MOD_HDR) {
		err = mlx5e_attach_mod_hdr(priv, flow, parse_attr);
		flow_act.modify_id = attr->mod_hdr_id;
		kfree(parse_attr->mod_hdr_actions);
		if (err)
			goto err_create_mod_hdr_id;
	}

	if (IS_ERR_OR_NULL(priv->fs.tc.t)) {
		int tc_grp_size, tc_tbl_size;
		u32 max_flow_counter;

		max_flow_counter = (MLX5_CAP_GEN(dev, max_flow_counter_31_16) << 16) |
				    MLX5_CAP_GEN(dev, max_flow_counter_15_0);

		tc_grp_size = min_t(int, max_flow_counter, MLX5E_TC_TABLE_MAX_GROUP_SIZE);

		tc_tbl_size = min_t(int, tc_grp_size * MLX5E_TC_TABLE_NUM_GROUPS,
				    BIT(MLX5_CAP_FLOWTABLE_NIC_RX(dev, log_max_ft_size)));

		priv->fs.tc.t =
			mlx5_create_auto_grouped_flow_table(priv->fs.ns,
							    MLX5E_TC_PRIO,
							    tc_tbl_size,
							    MLX5E_TC_TABLE_NUM_GROUPS,
							    MLX5E_TC_FT_LEVEL, 0);
		if (IS_ERR(priv->fs.tc.t)) {
			NL_SET_ERR_MSG_MOD(extack,
					   "Failed to create tc offload table\n");
			netdev_err(priv->netdev,
				   "Failed to create tc offload table\n");
			err = PTR_ERR(priv->fs.tc.t);
			goto err_create_ft;
		}

		table_created = true;
	}

	if (attr->match_level != MLX5_MATCH_NONE)
		parse_attr->spec.match_criteria_enable = MLX5_MATCH_OUTER_HEADERS;

	flow->rule[0] = mlx5_add_flow_rules(priv->fs.tc.t, &parse_attr->spec,
					    &flow_act, dest, dest_ix);

	if (IS_ERR(flow->rule[0])) {
		err = PTR_ERR(flow->rule[0]);
		goto err_add_rule;
	}

	return 0;

err_add_rule:
	if (table_created) {
		mlx5_destroy_flow_table(priv->fs.tc.t);
		priv->fs.tc.t = NULL;
	}
err_create_ft:
	if (attr->action & MLX5_FLOW_CONTEXT_ACTION_MOD_HDR)
		mlx5e_detach_mod_hdr(priv, flow);
err_create_mod_hdr_id:
	mlx5_fc_destroy(dev, counter);
err_fc_create:
	if (flow->flags & MLX5E_TC_FLOW_HAIRPIN)
		mlx5e_hairpin_flow_del(priv, flow);
err_add_hairpin_flow:
	return err;
}

static void mlx5e_tc_del_nic_flow(struct mlx5e_priv *priv,
				  struct mlx5e_tc_flow *flow)
{
	struct mlx5_nic_flow_attr *attr = flow->nic_attr;
	struct mlx5_fc *counter = NULL;

	counter = attr->counter;
	mlx5_del_flow_rules(flow->rule[0]);
	mlx5_fc_destroy(priv->mdev, counter);

	if (!mlx5e_tc_num_filters(priv, MLX5E_TC_NIC_OFFLOAD)  && priv->fs.tc.t) {
		mlx5_destroy_flow_table(priv->fs.tc.t);
		priv->fs.tc.t = NULL;
	}

	if (attr->action & MLX5_FLOW_CONTEXT_ACTION_MOD_HDR)
		mlx5e_detach_mod_hdr(priv, flow);

	if (flow->flags & MLX5E_TC_FLOW_HAIRPIN)
		mlx5e_hairpin_flow_del(priv, flow);
}

static void mlx5e_detach_encap(struct mlx5e_priv *priv,
			       struct mlx5e_tc_flow *flow, int out_index);

static int mlx5e_attach_encap(struct mlx5e_priv *priv,
			      struct ip_tunnel_info *tun_info,
			      struct net_device *mirred_dev,
			      struct net_device **encap_dev,
			      struct mlx5e_tc_flow *flow,
			      struct netlink_ext_ack *extack,
			      int out_index);

static struct mlx5_flow_handle *
mlx5e_tc_offload_fdb_rules(struct mlx5_eswitch *esw,
			   struct mlx5e_tc_flow *flow,
			   struct mlx5_flow_spec *spec,
			   struct mlx5_esw_flow_attr *attr)
{
	struct mlx5_flow_handle *rule;

	rule = mlx5_eswitch_add_offloaded_rule(esw, spec, attr);
	if (IS_ERR(rule))
		return rule;

	if (attr->split_count) {
		flow->rule[1] = mlx5_eswitch_add_fwd_rule(esw, spec, attr);
		if (IS_ERR(flow->rule[1])) {
			mlx5_eswitch_del_offloaded_rule(esw, rule, attr);
			return flow->rule[1];
		}
	}

	flow->flags |= MLX5E_TC_FLOW_OFFLOADED;
	return rule;
}

static void
mlx5e_tc_unoffload_fdb_rules(struct mlx5_eswitch *esw,
			     struct mlx5e_tc_flow *flow,
			   struct mlx5_esw_flow_attr *attr)
{
	flow->flags &= ~MLX5E_TC_FLOW_OFFLOADED;

	if (attr->split_count)
		mlx5_eswitch_del_fwd_rule(esw, flow->rule[1], attr);

	mlx5_eswitch_del_offloaded_rule(esw, flow->rule[0], attr);
}

static struct mlx5_flow_handle *
mlx5e_tc_offload_to_slow_path(struct mlx5_eswitch *esw,
			      struct mlx5e_tc_flow *flow,
			      struct mlx5_flow_spec *spec,
			      struct mlx5_esw_flow_attr *slow_attr)
{
	struct mlx5_flow_handle *rule;

	memcpy(slow_attr, flow->esw_attr, sizeof(*slow_attr));
	slow_attr->action = MLX5_FLOW_CONTEXT_ACTION_FWD_DEST;
	slow_attr->split_count = 0;
	slow_attr->dest_chain = FDB_SLOW_PATH_CHAIN;

	rule = mlx5e_tc_offload_fdb_rules(esw, flow, spec, slow_attr);
	if (!IS_ERR(rule))
		flow->flags |= MLX5E_TC_FLOW_SLOW;

	return rule;
}

static void
mlx5e_tc_unoffload_from_slow_path(struct mlx5_eswitch *esw,
				  struct mlx5e_tc_flow *flow,
				  struct mlx5_esw_flow_attr *slow_attr)
{
	memcpy(slow_attr, flow->esw_attr, sizeof(*slow_attr));
	slow_attr->action = MLX5_FLOW_CONTEXT_ACTION_FWD_DEST;
	slow_attr->split_count = 0;
	slow_attr->dest_chain = FDB_SLOW_PATH_CHAIN;
	mlx5e_tc_unoffload_fdb_rules(esw, flow, slow_attr);
	flow->flags &= ~MLX5E_TC_FLOW_SLOW;
}

static int
mlx5e_tc_add_fdb_flow(struct mlx5e_priv *priv,
		      struct mlx5e_tc_flow_parse_attr *parse_attr,
		      struct mlx5e_tc_flow *flow,
		      struct netlink_ext_ack *extack)
{
	struct mlx5_eswitch *esw = priv->mdev->priv.eswitch;
	u32 max_chain = mlx5_eswitch_get_chain_range(esw);
	struct mlx5_esw_flow_attr *attr = flow->esw_attr;
	u16 max_prio = mlx5_eswitch_get_prio_range(esw);
	struct net_device *out_dev, *encap_dev = NULL;
	struct mlx5_fc *counter = NULL;
	struct mlx5e_rep_priv *rpriv;
	struct mlx5e_priv *out_priv;
	int err = 0, encap_err = 0;
	int out_index;

	if (!mlx5_eswitch_prios_supported(esw) && attr->prio != 1) {
		NL_SET_ERR_MSG(extack, "E-switch priorities unsupported, upgrade FW");
		return -EOPNOTSUPP;
	}

	if (attr->chain > max_chain) {
		NL_SET_ERR_MSG(extack, "Requested chain is out of supported range");
		err = -EOPNOTSUPP;
		goto err_max_prio_chain;
	}

	if (attr->prio > max_prio) {
		NL_SET_ERR_MSG(extack, "Requested priority is out of supported range");
		err = -EOPNOTSUPP;
		goto err_max_prio_chain;
	}

	for (out_index = 0; out_index < MLX5_MAX_FLOW_FWD_VPORTS; out_index++) {
		int mirred_ifindex;

		if (!(attr->dests[out_index].flags & MLX5_ESW_DEST_ENCAP))
			continue;

		mirred_ifindex = attr->parse_attr->mirred_ifindex[out_index];
		out_dev = __dev_get_by_index(dev_net(priv->netdev),
					     mirred_ifindex);
		err = mlx5e_attach_encap(priv,
					 &parse_attr->tun_info[out_index],
					 out_dev, &encap_dev, flow,
					 extack, out_index);
		if (err && err != -EAGAIN)
			goto err_attach_encap;
		if (err == -EAGAIN)
			encap_err = err;
		out_priv = netdev_priv(encap_dev);
		rpriv = out_priv->ppriv;
		attr->dests[out_index].rep = rpriv->rep;
		attr->dests[out_index].mdev = out_priv->mdev;
	}

	err = mlx5_eswitch_add_vlan_action(esw, attr);
	if (err)
		goto err_add_vlan;

	if (attr->action & MLX5_FLOW_CONTEXT_ACTION_MOD_HDR) {
		err = mlx5e_attach_mod_hdr(priv, flow, parse_attr);
		kfree(parse_attr->mod_hdr_actions);
		if (err)
			goto err_mod_hdr;
	}

	if (attr->action & MLX5_FLOW_CONTEXT_ACTION_COUNT) {
		counter = mlx5_fc_create(attr->counter_dev, true);
		if (IS_ERR(counter)) {
			err = PTR_ERR(counter);
			goto err_create_counter;
		}

		attr->counter = counter;
	}

	/* we get here if (1) there's no error or when
	 * (2) there's an encap action and we're on -EAGAIN (no valid neigh)
	 */
	if (encap_err == -EAGAIN) {
		/* continue with goto slow path rule instead */
		struct mlx5_esw_flow_attr slow_attr;

		flow->rule[0] = mlx5e_tc_offload_to_slow_path(esw, flow, &parse_attr->spec, &slow_attr);
	} else {
		flow->rule[0] = mlx5e_tc_offload_fdb_rules(esw, flow, &parse_attr->spec, attr);
	}

	if (IS_ERR(flow->rule[0])) {
		err = PTR_ERR(flow->rule[0]);
		goto err_add_rule;
	}

	return 0;

err_add_rule:
	mlx5_fc_destroy(attr->counter_dev, counter);
err_create_counter:
	if (attr->action & MLX5_FLOW_CONTEXT_ACTION_MOD_HDR)
		mlx5e_detach_mod_hdr(priv, flow);
err_mod_hdr:
	mlx5_eswitch_del_vlan_action(esw, attr);
err_add_vlan:
	for (out_index = 0; out_index < MLX5_MAX_FLOW_FWD_VPORTS; out_index++)
		if (attr->dests[out_index].flags & MLX5_ESW_DEST_ENCAP)
			mlx5e_detach_encap(priv, flow, out_index);
err_attach_encap:
err_max_prio_chain:
	return err;
}

static void mlx5e_tc_del_fdb_flow(struct mlx5e_priv *priv,
				  struct mlx5e_tc_flow *flow)
{
	struct mlx5_eswitch *esw = priv->mdev->priv.eswitch;
	struct mlx5_esw_flow_attr *attr = flow->esw_attr;
	struct mlx5_esw_flow_attr slow_attr;
	int out_index;

	if (flow->flags & MLX5E_TC_FLOW_OFFLOADED) {
		if (flow->flags & MLX5E_TC_FLOW_SLOW)
			mlx5e_tc_unoffload_from_slow_path(esw, flow, &slow_attr);
		else
			mlx5e_tc_unoffload_fdb_rules(esw, flow, attr);
	}

	mlx5_eswitch_del_vlan_action(esw, attr);

	for (out_index = 0; out_index < MLX5_MAX_FLOW_FWD_VPORTS; out_index++)
		if (attr->dests[out_index].flags & MLX5_ESW_DEST_ENCAP)
			mlx5e_detach_encap(priv, flow, out_index);
	kvfree(attr->parse_attr);

	if (attr->action & MLX5_FLOW_CONTEXT_ACTION_MOD_HDR)
		mlx5e_detach_mod_hdr(priv, flow);

	if (attr->action & MLX5_FLOW_CONTEXT_ACTION_COUNT)
		mlx5_fc_destroy(attr->counter_dev, attr->counter);
}

void mlx5e_tc_encap_flows_add(struct mlx5e_priv *priv,
			      struct mlx5e_encap_entry *e)
{
	struct mlx5_eswitch *esw = priv->mdev->priv.eswitch;
	struct mlx5_esw_flow_attr slow_attr, *esw_attr;
	struct mlx5_flow_handle *rule;
	struct mlx5_flow_spec *spec;
	struct encap_flow_item *efi;
	struct mlx5e_tc_flow *flow;
	int err;

	err = mlx5_packet_reformat_alloc(priv->mdev,
					 e->reformat_type,
					 e->encap_size, e->encap_header,
					 MLX5_FLOW_NAMESPACE_FDB,
					 &e->encap_id);
	if (err) {
		mlx5_core_warn(priv->mdev, "Failed to offload cached encapsulation header, %d\n",
			       err);
		return;
	}
	e->flags |= MLX5_ENCAP_ENTRY_VALID;
	mlx5e_rep_queue_neigh_stats_work(priv);

	list_for_each_entry(efi, &e->flows, list) {
		bool all_flow_encaps_valid = true;
		int i;

		flow = container_of(efi, struct mlx5e_tc_flow, encaps[efi->index]);
		esw_attr = flow->esw_attr;
		spec = &esw_attr->parse_attr->spec;

		esw_attr->dests[efi->index].encap_id = e->encap_id;
		esw_attr->dests[efi->index].flags |= MLX5_ESW_DEST_ENCAP_VALID;
		/* Flow can be associated with multiple encap entries.
		 * Before offloading the flow verify that all of them have
		 * a valid neighbour.
		 */
		for (i = 0; i < MLX5_MAX_FLOW_FWD_VPORTS; i++) {
			if (!(esw_attr->dests[i].flags & MLX5_ESW_DEST_ENCAP))
				continue;
			if (!(esw_attr->dests[i].flags & MLX5_ESW_DEST_ENCAP_VALID)) {
				all_flow_encaps_valid = false;
				break;
			}
		}
		/* Do not offload flows with unresolved neighbors */
		if (!all_flow_encaps_valid)
			continue;
		/* update from slow path rule to encap rule */
		rule = mlx5e_tc_offload_fdb_rules(esw, flow, spec, esw_attr);
		if (IS_ERR(rule)) {
			err = PTR_ERR(rule);
			mlx5_core_warn(priv->mdev, "Failed to update cached encapsulation flow, %d\n",
				       err);
			continue;
		}

		mlx5e_tc_unoffload_from_slow_path(esw, flow, &slow_attr);
		flow->flags |= MLX5E_TC_FLOW_OFFLOADED; /* was unset when slow path rule removed */
		flow->rule[0] = rule;
	}
}

void mlx5e_tc_encap_flows_del(struct mlx5e_priv *priv,
			      struct mlx5e_encap_entry *e)
{
	struct mlx5_eswitch *esw = priv->mdev->priv.eswitch;
	struct mlx5_esw_flow_attr slow_attr;
	struct mlx5_flow_handle *rule;
	struct mlx5_flow_spec *spec;
	struct encap_flow_item *efi;
	struct mlx5e_tc_flow *flow;
	int err;

	list_for_each_entry(efi, &e->flows, list) {
		flow = container_of(efi, struct mlx5e_tc_flow, encaps[efi->index]);
		spec = &flow->esw_attr->parse_attr->spec;

		/* update from encap rule to slow path rule */
		rule = mlx5e_tc_offload_to_slow_path(esw, flow, spec, &slow_attr);
		/* mark the flow's encap dest as non-valid */
		flow->esw_attr->dests[efi->index].flags &= ~MLX5_ESW_DEST_ENCAP_VALID;

		if (IS_ERR(rule)) {
			err = PTR_ERR(rule);
			mlx5_core_warn(priv->mdev, "Failed to update slow path (encap) flow, %d\n",
				       err);
			continue;
		}

		mlx5e_tc_unoffload_fdb_rules(esw, flow, flow->esw_attr);
		flow->flags |= MLX5E_TC_FLOW_OFFLOADED; /* was unset when fast path rule removed */
		flow->rule[0] = rule;
	}

	/* we know that the encap is valid */
	e->flags &= ~MLX5_ENCAP_ENTRY_VALID;
	mlx5_packet_reformat_dealloc(priv->mdev, e->encap_id);
}

static struct mlx5_fc *mlx5e_tc_get_counter(struct mlx5e_tc_flow *flow)
{
	if (flow->flags & MLX5E_TC_FLOW_ESWITCH)
		return flow->esw_attr->counter;
	else
		return flow->nic_attr->counter;
}

void mlx5e_tc_update_neigh_used_value(struct mlx5e_neigh_hash_entry *nhe)
{
	struct mlx5e_neigh *m_neigh = &nhe->m_neigh;
	u64 bytes, packets, lastuse = 0;
	struct mlx5e_tc_flow *flow;
	struct mlx5e_encap_entry *e;
	struct mlx5_fc *counter;
	struct neigh_table *tbl;
	bool neigh_used = false;
	struct neighbour *n;

	if (m_neigh->family == AF_INET)
		tbl = &arp_tbl;
#if IS_ENABLED(CONFIG_IPV6)
	else if (m_neigh->family == AF_INET6)
		tbl = &nd_tbl;
#endif
	else
		return;

	list_for_each_entry(e, &nhe->encap_list, encap_list) {
		struct encap_flow_item *efi;
		if (!(e->flags & MLX5_ENCAP_ENTRY_VALID))
			continue;
		list_for_each_entry(efi, &e->flows, list) {
			flow = container_of(efi, struct mlx5e_tc_flow,
					    encaps[efi->index]);
			if (flow->flags & MLX5E_TC_FLOW_OFFLOADED) {
				counter = mlx5e_tc_get_counter(flow);
				mlx5_fc_query_cached(counter, &bytes, &packets, &lastuse);
				if (time_after((unsigned long)lastuse, nhe->reported_lastuse)) {
					neigh_used = true;
					break;
				}
			}
		}
		if (neigh_used)
			break;
	}

	if (neigh_used) {
		nhe->reported_lastuse = jiffies;

		/* find the relevant neigh according to the cached device and
		 * dst ip pair
		 */
		n = neigh_lookup(tbl, &m_neigh->dst_ip, m_neigh->dev);
		if (!n)
			return;

		neigh_event_send(n, NULL);
		neigh_release(n);
	}
}

static void mlx5e_detach_encap(struct mlx5e_priv *priv,
			       struct mlx5e_tc_flow *flow, int out_index)
{
	struct list_head *next = flow->encaps[out_index].list.next;

	list_del(&flow->encaps[out_index].list);
	if (list_empty(next)) {
		struct mlx5e_encap_entry *e;

		e = list_entry(next, struct mlx5e_encap_entry, flows);
		mlx5e_rep_encap_entry_detach(netdev_priv(e->out_dev), e);

		if (e->flags & MLX5_ENCAP_ENTRY_VALID)
			mlx5_packet_reformat_dealloc(priv->mdev, e->encap_id);

		hash_del_rcu(&e->encap_hlist);
		kfree(e->encap_header);
		kfree(e);
	}
}

static void __mlx5e_tc_del_fdb_peer_flow(struct mlx5e_tc_flow *flow)
{
	struct mlx5_eswitch *esw = flow->priv->mdev->priv.eswitch;

	if (!(flow->flags & MLX5E_TC_FLOW_ESWITCH) ||
	    !(flow->flags & MLX5E_TC_FLOW_DUP))
		return;

	mutex_lock(&esw->offloads.peer_mutex);
	list_del(&flow->peer);
	mutex_unlock(&esw->offloads.peer_mutex);

	flow->flags &= ~MLX5E_TC_FLOW_DUP;

	mlx5e_tc_del_fdb_flow(flow->peer_flow->priv, flow->peer_flow);
	kvfree(flow->peer_flow);
	flow->peer_flow = NULL;
}

static void mlx5e_tc_del_fdb_peer_flow(struct mlx5e_tc_flow *flow)
{
	struct mlx5_core_dev *dev = flow->priv->mdev;
	struct mlx5_devcom *devcom = dev->priv.devcom;
	struct mlx5_eswitch *peer_esw;

	peer_esw = mlx5_devcom_get_peer_data(devcom, MLX5_DEVCOM_ESW_OFFLOADS);
	if (!peer_esw)
		return;

	__mlx5e_tc_del_fdb_peer_flow(flow);
	mlx5_devcom_release_peer_data(devcom, MLX5_DEVCOM_ESW_OFFLOADS);
}

static void mlx5e_tc_del_flow(struct mlx5e_priv *priv,
			      struct mlx5e_tc_flow *flow)
{
	if (flow->flags & MLX5E_TC_FLOW_ESWITCH) {
		mlx5e_tc_del_fdb_peer_flow(flow);
		mlx5e_tc_del_fdb_flow(priv, flow);
	} else {
		mlx5e_tc_del_nic_flow(priv, flow);
	}
}


static int parse_tunnel_attr(struct mlx5e_priv *priv,
			     struct mlx5_flow_spec *spec,
			     struct tc_cls_flower_offload *f,
			     struct net_device *filter_dev, u8 *match_level)
{
	struct netlink_ext_ack *extack = f->common.extack;
	void *headers_c = MLX5_ADDR_OF(fte_match_param, spec->match_criteria,
				       outer_headers);
	void *headers_v = MLX5_ADDR_OF(fte_match_param, spec->match_value,
				       outer_headers);
	struct flow_rule *rule = tc_cls_flower_offload_flow_rule(f);
	struct flow_match_control enc_control;
	int err;

	err = mlx5e_tc_tun_parse(filter_dev, priv, spec, f,
				 headers_c, headers_v, match_level);
	if (err) {
		NL_SET_ERR_MSG_MOD(extack,
				   "failed to parse tunnel attributes");
		return err;
	}

	flow_rule_match_enc_control(rule, &enc_control);

	if (enc_control.key->addr_type == FLOW_DISSECTOR_KEY_IPV4_ADDRS) {
		struct flow_match_ipv4_addrs match;

		flow_rule_match_enc_ipv4_addrs(rule, &match);
		MLX5_SET(fte_match_set_lyr_2_4, headers_c,
			 src_ipv4_src_ipv6.ipv4_layout.ipv4,
			 ntohl(match.mask->src));
		MLX5_SET(fte_match_set_lyr_2_4, headers_v,
			 src_ipv4_src_ipv6.ipv4_layout.ipv4,
			 ntohl(match.key->src));

		MLX5_SET(fte_match_set_lyr_2_4, headers_c,
			 dst_ipv4_dst_ipv6.ipv4_layout.ipv4,
			 ntohl(match.mask->dst));
		MLX5_SET(fte_match_set_lyr_2_4, headers_v,
			 dst_ipv4_dst_ipv6.ipv4_layout.ipv4,
			 ntohl(match.key->dst));

		MLX5_SET_TO_ONES(fte_match_set_lyr_2_4, headers_c, ethertype);
		MLX5_SET(fte_match_set_lyr_2_4, headers_v, ethertype, ETH_P_IP);
	} else if (enc_control.key->addr_type == FLOW_DISSECTOR_KEY_IPV6_ADDRS) {
		struct flow_match_ipv6_addrs match;

		flow_rule_match_enc_ipv6_addrs(rule, &match);
		memcpy(MLX5_ADDR_OF(fte_match_set_lyr_2_4, headers_c,
				    src_ipv4_src_ipv6.ipv6_layout.ipv6),
		       &match.mask->src, MLX5_FLD_SZ_BYTES(ipv6_layout, ipv6));
		memcpy(MLX5_ADDR_OF(fte_match_set_lyr_2_4, headers_v,
				    src_ipv4_src_ipv6.ipv6_layout.ipv6),
		       &match.key->src, MLX5_FLD_SZ_BYTES(ipv6_layout, ipv6));

		memcpy(MLX5_ADDR_OF(fte_match_set_lyr_2_4, headers_c,
				    dst_ipv4_dst_ipv6.ipv6_layout.ipv6),
		       &match.mask->dst, MLX5_FLD_SZ_BYTES(ipv6_layout, ipv6));
		memcpy(MLX5_ADDR_OF(fte_match_set_lyr_2_4, headers_v,
				    dst_ipv4_dst_ipv6.ipv6_layout.ipv6),
		       &match.key->dst, MLX5_FLD_SZ_BYTES(ipv6_layout, ipv6));

		MLX5_SET_TO_ONES(fte_match_set_lyr_2_4, headers_c, ethertype);
		MLX5_SET(fte_match_set_lyr_2_4, headers_v, ethertype, ETH_P_IPV6);
	}

	if (flow_rule_match_key(rule, FLOW_DISSECTOR_KEY_ENC_IP)) {
		struct flow_match_ip match;

		flow_rule_match_enc_ip(rule, &match);
		MLX5_SET(fte_match_set_lyr_2_4, headers_c, ip_ecn,
			 match.mask->tos & 0x3);
		MLX5_SET(fte_match_set_lyr_2_4, headers_v, ip_ecn,
			 match.key->tos & 0x3);

		MLX5_SET(fte_match_set_lyr_2_4, headers_c, ip_dscp,
			 match.mask->tos >> 2);
		MLX5_SET(fte_match_set_lyr_2_4, headers_v, ip_dscp,
			 match.key->tos  >> 2);

		MLX5_SET(fte_match_set_lyr_2_4, headers_c, ttl_hoplimit,
			 match.mask->ttl);
		MLX5_SET(fte_match_set_lyr_2_4, headers_v, ttl_hoplimit,
			 match.key->ttl);

		if (match.mask->ttl &&
		    !MLX5_CAP_ESW_FLOWTABLE_FDB
			(priv->mdev,
			 ft_field_support.outer_ipv4_ttl)) {
			NL_SET_ERR_MSG_MOD(extack,
					   "Matching on TTL is not supported");
			return -EOPNOTSUPP;
		}

	}

	/* Enforce DMAC when offloading incoming tunneled flows.
	 * Flow counters require a match on the DMAC.
	 */
	MLX5_SET_TO_ONES(fte_match_set_lyr_2_4, headers_c, dmac_47_16);
	MLX5_SET_TO_ONES(fte_match_set_lyr_2_4, headers_c, dmac_15_0);
	ether_addr_copy(MLX5_ADDR_OF(fte_match_set_lyr_2_4, headers_v,
				     dmac_47_16), priv->netdev->dev_addr);

	/* let software handle IP fragments */
	MLX5_SET(fte_match_set_lyr_2_4, headers_c, frag, 1);
	MLX5_SET(fte_match_set_lyr_2_4, headers_v, frag, 0);

	return 0;
}

static int __parse_cls_flower(struct mlx5e_priv *priv,
			      struct mlx5_flow_spec *spec,
			      struct tc_cls_flower_offload *f,
			      struct net_device *filter_dev,
			      u8 *match_level, u8 *tunnel_match_level)
{
	struct netlink_ext_ack *extack = f->common.extack;
	void *headers_c = MLX5_ADDR_OF(fte_match_param, spec->match_criteria,
				       outer_headers);
	void *headers_v = MLX5_ADDR_OF(fte_match_param, spec->match_value,
				       outer_headers);
	void *misc_c = MLX5_ADDR_OF(fte_match_param, spec->match_criteria,
				    misc_parameters);
	void *misc_v = MLX5_ADDR_OF(fte_match_param, spec->match_value,
				    misc_parameters);
	struct flow_rule *rule = tc_cls_flower_offload_flow_rule(f);
	struct flow_dissector *dissector = rule->match.dissector;
	u16 addr_type = 0;
	u8 ip_proto = 0;

	*match_level = MLX5_MATCH_NONE;

	if (dissector->used_keys &
	    ~(BIT(FLOW_DISSECTOR_KEY_CONTROL) |
	      BIT(FLOW_DISSECTOR_KEY_BASIC) |
	      BIT(FLOW_DISSECTOR_KEY_ETH_ADDRS) |
	      BIT(FLOW_DISSECTOR_KEY_VLAN) |
	      BIT(FLOW_DISSECTOR_KEY_CVLAN) |
	      BIT(FLOW_DISSECTOR_KEY_IPV4_ADDRS) |
	      BIT(FLOW_DISSECTOR_KEY_IPV6_ADDRS) |
	      BIT(FLOW_DISSECTOR_KEY_PORTS) |
	      BIT(FLOW_DISSECTOR_KEY_ENC_KEYID) |
	      BIT(FLOW_DISSECTOR_KEY_ENC_IPV4_ADDRS) |
	      BIT(FLOW_DISSECTOR_KEY_ENC_IPV6_ADDRS) |
	      BIT(FLOW_DISSECTOR_KEY_ENC_PORTS)	|
	      BIT(FLOW_DISSECTOR_KEY_ENC_CONTROL) |
	      BIT(FLOW_DISSECTOR_KEY_TCP) |
	      BIT(FLOW_DISSECTOR_KEY_IP)  |
	      BIT(FLOW_DISSECTOR_KEY_ENC_IP))) {
		NL_SET_ERR_MSG_MOD(extack, "Unsupported key");
		netdev_warn(priv->netdev, "Unsupported key used: 0x%x\n",
			    dissector->used_keys);
		return -EOPNOTSUPP;
	}

	if ((flow_rule_match_key(rule, FLOW_DISSECTOR_KEY_ENC_IPV4_ADDRS) ||
	     flow_rule_match_key(rule, FLOW_DISSECTOR_KEY_ENC_KEYID) ||
	     flow_rule_match_key(rule, FLOW_DISSECTOR_KEY_ENC_PORTS)) &&
	    flow_rule_match_key(rule, FLOW_DISSECTOR_KEY_ENC_CONTROL)) {
		struct flow_match_control match;

		flow_rule_match_enc_control(rule, &match);
		switch (match.key->addr_type) {
		case FLOW_DISSECTOR_KEY_IPV4_ADDRS:
		case FLOW_DISSECTOR_KEY_IPV6_ADDRS:
			if (parse_tunnel_attr(priv, spec, f, filter_dev, tunnel_match_level))
				return -EOPNOTSUPP;
			break;
		default:
			return -EOPNOTSUPP;
		}

		/* In decap flow, header pointers should point to the inner
		 * headers, outer header were already set by parse_tunnel_attr
		 */
		headers_c = MLX5_ADDR_OF(fte_match_param, spec->match_criteria,
					 inner_headers);
		headers_v = MLX5_ADDR_OF(fte_match_param, spec->match_value,
					 inner_headers);
	}

	if (flow_rule_match_key(rule, FLOW_DISSECTOR_KEY_BASIC)) {
		struct flow_match_basic match;

		flow_rule_match_basic(rule, &match);
		MLX5_SET(fte_match_set_lyr_2_4, headers_c, ethertype,
			 ntohs(match.mask->n_proto));
		MLX5_SET(fte_match_set_lyr_2_4, headers_v, ethertype,
			 ntohs(match.key->n_proto));

		if (match.mask->n_proto)
			*match_level = MLX5_MATCH_L2;
	}

	if (flow_rule_match_key(rule, FLOW_DISSECTOR_KEY_VLAN)) {
		struct flow_match_vlan match;

		flow_rule_match_vlan(rule, &match);
		if (match.mask->vlan_id ||
		    match.mask->vlan_priority ||
		    match.mask->vlan_tpid) {
			if (match.key->vlan_tpid == htons(ETH_P_8021AD)) {
				MLX5_SET(fte_match_set_lyr_2_4, headers_c,
					 svlan_tag, 1);
				MLX5_SET(fte_match_set_lyr_2_4, headers_v,
					 svlan_tag, 1);
			} else {
				MLX5_SET(fte_match_set_lyr_2_4, headers_c,
					 cvlan_tag, 1);
				MLX5_SET(fte_match_set_lyr_2_4, headers_v,
					 cvlan_tag, 1);
			}

			MLX5_SET(fte_match_set_lyr_2_4, headers_c, first_vid,
				 match.mask->vlan_id);
			MLX5_SET(fte_match_set_lyr_2_4, headers_v, first_vid,
				 match.key->vlan_id);

			MLX5_SET(fte_match_set_lyr_2_4, headers_c, first_prio,
				 match.mask->vlan_priority);
			MLX5_SET(fte_match_set_lyr_2_4, headers_v, first_prio,
				 match.key->vlan_priority);

			*match_level = MLX5_MATCH_L2;
		}
	} else if (*match_level != MLX5_MATCH_NONE) {
		MLX5_SET(fte_match_set_lyr_2_4, headers_c, svlan_tag, 1);
		MLX5_SET(fte_match_set_lyr_2_4, headers_c, cvlan_tag, 1);
		*match_level = MLX5_MATCH_L2;
	}

	if (flow_rule_match_key(rule, FLOW_DISSECTOR_KEY_CVLAN)) {
		struct flow_match_vlan match;

		flow_rule_match_vlan(rule, &match);
		if (match.mask->vlan_id ||
		    match.mask->vlan_priority ||
		    match.mask->vlan_tpid) {
			if (match.key->vlan_tpid == htons(ETH_P_8021AD)) {
				MLX5_SET(fte_match_set_misc, misc_c,
					 outer_second_svlan_tag, 1);
				MLX5_SET(fte_match_set_misc, misc_v,
					 outer_second_svlan_tag, 1);
			} else {
				MLX5_SET(fte_match_set_misc, misc_c,
					 outer_second_cvlan_tag, 1);
				MLX5_SET(fte_match_set_misc, misc_v,
					 outer_second_cvlan_tag, 1);
			}

			MLX5_SET(fte_match_set_misc, misc_c, outer_second_vid,
				 match.mask->vlan_id);
			MLX5_SET(fte_match_set_misc, misc_v, outer_second_vid,
				 match.key->vlan_id);
			MLX5_SET(fte_match_set_misc, misc_c, outer_second_prio,
				 match.mask->vlan_priority);
			MLX5_SET(fte_match_set_misc, misc_v, outer_second_prio,
				 match.key->vlan_priority);

			*match_level = MLX5_MATCH_L2;
		}
	}

	if (flow_rule_match_key(rule, FLOW_DISSECTOR_KEY_ETH_ADDRS)) {
		struct flow_match_eth_addrs match;

		flow_rule_match_eth_addrs(rule, &match);
		ether_addr_copy(MLX5_ADDR_OF(fte_match_set_lyr_2_4, headers_c,
					     dmac_47_16),
				match.mask->dst);
		ether_addr_copy(MLX5_ADDR_OF(fte_match_set_lyr_2_4, headers_v,
					     dmac_47_16),
				match.key->dst);

		ether_addr_copy(MLX5_ADDR_OF(fte_match_set_lyr_2_4, headers_c,
					     smac_47_16),
				match.mask->src);
		ether_addr_copy(MLX5_ADDR_OF(fte_match_set_lyr_2_4, headers_v,
					     smac_47_16),
				match.key->src);

		if (!is_zero_ether_addr(match.mask->src) ||
		    !is_zero_ether_addr(match.mask->dst))
			*match_level = MLX5_MATCH_L2;
	}

	if (flow_rule_match_key(rule, FLOW_DISSECTOR_KEY_CONTROL)) {
		struct flow_match_control match;

		flow_rule_match_control(rule, &match);
		addr_type = match.key->addr_type;

		/* the HW doesn't support frag first/later */
		if (match.mask->flags & FLOW_DIS_FIRST_FRAG)
			return -EOPNOTSUPP;

		if (match.mask->flags & FLOW_DIS_IS_FRAGMENT) {
			MLX5_SET(fte_match_set_lyr_2_4, headers_c, frag, 1);
			MLX5_SET(fte_match_set_lyr_2_4, headers_v, frag,
				 match.key->flags & FLOW_DIS_IS_FRAGMENT);

			/* the HW doesn't need L3 inline to match on frag=no */
			if (!(match.key->flags & FLOW_DIS_IS_FRAGMENT))
				*match_level = MLX5_MATCH_L2;
	/* ***  L2 attributes parsing up to here *** */
			else
				*match_level = MLX5_MATCH_L3;
		}
	}

	if (flow_rule_match_key(rule, FLOW_DISSECTOR_KEY_BASIC)) {
		struct flow_match_basic match;

		flow_rule_match_basic(rule, &match);
		ip_proto = match.key->ip_proto;

		MLX5_SET(fte_match_set_lyr_2_4, headers_c, ip_protocol,
			 match.mask->ip_proto);
		MLX5_SET(fte_match_set_lyr_2_4, headers_v, ip_protocol,
			 match.key->ip_proto);

		if (match.mask->ip_proto)
			*match_level = MLX5_MATCH_L3;
	}

	if (addr_type == FLOW_DISSECTOR_KEY_IPV4_ADDRS) {
		struct flow_match_ipv4_addrs match;

		flow_rule_match_ipv4_addrs(rule, &match);
		memcpy(MLX5_ADDR_OF(fte_match_set_lyr_2_4, headers_c,
				    src_ipv4_src_ipv6.ipv4_layout.ipv4),
		       &match.mask->src, sizeof(match.mask->src));
		memcpy(MLX5_ADDR_OF(fte_match_set_lyr_2_4, headers_v,
				    src_ipv4_src_ipv6.ipv4_layout.ipv4),
		       &match.key->src, sizeof(match.key->src));
		memcpy(MLX5_ADDR_OF(fte_match_set_lyr_2_4, headers_c,
				    dst_ipv4_dst_ipv6.ipv4_layout.ipv4),
		       &match.mask->dst, sizeof(match.mask->dst));
		memcpy(MLX5_ADDR_OF(fte_match_set_lyr_2_4, headers_v,
				    dst_ipv4_dst_ipv6.ipv4_layout.ipv4),
		       &match.key->dst, sizeof(match.key->dst));

		if (match.mask->src || match.mask->dst)
			*match_level = MLX5_MATCH_L3;
	}

	if (addr_type == FLOW_DISSECTOR_KEY_IPV6_ADDRS) {
		struct flow_match_ipv6_addrs match;

		flow_rule_match_ipv6_addrs(rule, &match);
		memcpy(MLX5_ADDR_OF(fte_match_set_lyr_2_4, headers_c,
				    src_ipv4_src_ipv6.ipv6_layout.ipv6),
		       &match.mask->src, sizeof(match.mask->src));
		memcpy(MLX5_ADDR_OF(fte_match_set_lyr_2_4, headers_v,
				    src_ipv4_src_ipv6.ipv6_layout.ipv6),
		       &match.key->src, sizeof(match.key->src));

		memcpy(MLX5_ADDR_OF(fte_match_set_lyr_2_4, headers_c,
				    dst_ipv4_dst_ipv6.ipv6_layout.ipv6),
		       &match.mask->dst, sizeof(match.mask->dst));
		memcpy(MLX5_ADDR_OF(fte_match_set_lyr_2_4, headers_v,
				    dst_ipv4_dst_ipv6.ipv6_layout.ipv6),
		       &match.key->dst, sizeof(match.key->dst));

		if (ipv6_addr_type(&match.mask->src) != IPV6_ADDR_ANY ||
		    ipv6_addr_type(&match.mask->dst) != IPV6_ADDR_ANY)
			*match_level = MLX5_MATCH_L3;
	}

	if (flow_rule_match_key(rule, FLOW_DISSECTOR_KEY_IP)) {
		struct flow_match_ip match;

		flow_rule_match_ip(rule, &match);
		MLX5_SET(fte_match_set_lyr_2_4, headers_c, ip_ecn,
			 match.mask->tos & 0x3);
		MLX5_SET(fte_match_set_lyr_2_4, headers_v, ip_ecn,
			 match.key->tos & 0x3);

		MLX5_SET(fte_match_set_lyr_2_4, headers_c, ip_dscp,
			 match.mask->tos >> 2);
		MLX5_SET(fte_match_set_lyr_2_4, headers_v, ip_dscp,
			 match.key->tos  >> 2);

		MLX5_SET(fte_match_set_lyr_2_4, headers_c, ttl_hoplimit,
			 match.mask->ttl);
		MLX5_SET(fte_match_set_lyr_2_4, headers_v, ttl_hoplimit,
			 match.key->ttl);

		if (match.mask->ttl &&
		    !MLX5_CAP_ESW_FLOWTABLE_FDB(priv->mdev,
						ft_field_support.outer_ipv4_ttl)) {
			NL_SET_ERR_MSG_MOD(extack,
					   "Matching on TTL is not supported");
			return -EOPNOTSUPP;
		}

		if (match.mask->tos || match.mask->ttl)
			*match_level = MLX5_MATCH_L3;
	}

	/* ***  L3 attributes parsing up to here *** */

	if (flow_rule_match_key(rule, FLOW_DISSECTOR_KEY_PORTS)) {
		struct flow_match_ports match;

		flow_rule_match_ports(rule, &match);
		switch (ip_proto) {
		case IPPROTO_TCP:
			MLX5_SET(fte_match_set_lyr_2_4, headers_c,
				 tcp_sport, ntohs(match.mask->src));
			MLX5_SET(fte_match_set_lyr_2_4, headers_v,
				 tcp_sport, ntohs(match.key->src));

			MLX5_SET(fte_match_set_lyr_2_4, headers_c,
				 tcp_dport, ntohs(match.mask->dst));
			MLX5_SET(fte_match_set_lyr_2_4, headers_v,
				 tcp_dport, ntohs(match.key->dst));
			break;

		case IPPROTO_UDP:
			MLX5_SET(fte_match_set_lyr_2_4, headers_c,
				 udp_sport, ntohs(match.mask->src));
			MLX5_SET(fte_match_set_lyr_2_4, headers_v,
				 udp_sport, ntohs(match.key->src));

			MLX5_SET(fte_match_set_lyr_2_4, headers_c,
				 udp_dport, ntohs(match.mask->dst));
			MLX5_SET(fte_match_set_lyr_2_4, headers_v,
				 udp_dport, ntohs(match.key->dst));
			break;
		default:
			NL_SET_ERR_MSG_MOD(extack,
					   "Only UDP and TCP transports are supported for L4 matching");
			netdev_err(priv->netdev,
				   "Only UDP and TCP transport are supported\n");
			return -EINVAL;
		}

		if (match.mask->src || match.mask->dst)
			*match_level = MLX5_MATCH_L4;
	}

	if (flow_rule_match_key(rule, FLOW_DISSECTOR_KEY_TCP)) {
		struct flow_match_tcp match;

		flow_rule_match_tcp(rule, &match);
		MLX5_SET(fte_match_set_lyr_2_4, headers_c, tcp_flags,
			 ntohs(match.mask->flags));
		MLX5_SET(fte_match_set_lyr_2_4, headers_v, tcp_flags,
			 ntohs(match.key->flags));

		if (match.mask->flags)
			*match_level = MLX5_MATCH_L4;
	}

	return 0;
}

static int parse_cls_flower(struct mlx5e_priv *priv,
			    struct mlx5e_tc_flow *flow,
			    struct mlx5_flow_spec *spec,
			    struct tc_cls_flower_offload *f,
			    struct net_device *filter_dev)
{
	struct netlink_ext_ack *extack = f->common.extack;
	struct mlx5_core_dev *dev = priv->mdev;
	struct mlx5_eswitch *esw = dev->priv.eswitch;
	struct mlx5e_rep_priv *rpriv = priv->ppriv;
	u8 match_level, tunnel_match_level = MLX5_MATCH_NONE;
	struct mlx5_eswitch_rep *rep;
	int err;

	err = __parse_cls_flower(priv, spec, f, filter_dev, &match_level, &tunnel_match_level);

	if (!err && (flow->flags & MLX5E_TC_FLOW_ESWITCH)) {
		rep = rpriv->rep;
		if (rep->vport != FDB_UPLINK_VPORT &&
		    (esw->offloads.inline_mode != MLX5_INLINE_MODE_NONE &&
		    esw->offloads.inline_mode < match_level)) {
			NL_SET_ERR_MSG_MOD(extack,
					   "Flow is not offloaded due to min inline setting");
			netdev_warn(priv->netdev,
				    "Flow is not offloaded due to min inline setting, required %d actual %d\n",
				    match_level, esw->offloads.inline_mode);
			return -EOPNOTSUPP;
		}
	}

	if (flow->flags & MLX5E_TC_FLOW_ESWITCH) {
		flow->esw_attr->match_level = match_level;
		flow->esw_attr->tunnel_match_level = tunnel_match_level;
	} else {
		flow->nic_attr->match_level = match_level;
	}

	return err;
}

struct pedit_headers {
	struct ethhdr  eth;
	struct iphdr   ip4;
	struct ipv6hdr ip6;
	struct tcphdr  tcp;
	struct udphdr  udp;
};

struct pedit_headers_action {
	struct pedit_headers	vals;
	struct pedit_headers	masks;
	u32			pedits;
};

static int pedit_header_offsets[] = {
	[FLOW_ACT_MANGLE_HDR_TYPE_ETH] = offsetof(struct pedit_headers, eth),
	[FLOW_ACT_MANGLE_HDR_TYPE_IP4] = offsetof(struct pedit_headers, ip4),
	[FLOW_ACT_MANGLE_HDR_TYPE_IP6] = offsetof(struct pedit_headers, ip6),
	[FLOW_ACT_MANGLE_HDR_TYPE_TCP] = offsetof(struct pedit_headers, tcp),
	[FLOW_ACT_MANGLE_HDR_TYPE_UDP] = offsetof(struct pedit_headers, udp),
};

#define pedit_header(_ph, _htype) ((void *)(_ph) + pedit_header_offsets[_htype])

static int set_pedit_val(u8 hdr_type, u32 mask, u32 val, u32 offset,
			 struct pedit_headers_action *hdrs)
{
	u32 *curr_pmask, *curr_pval;

	if (hdr_type >= 2)
		goto out_err;

	curr_pmask = (u32 *)(pedit_header(&hdrs->masks, hdr_type) + offset);
	curr_pval  = (u32 *)(pedit_header(&hdrs->vals, hdr_type) + offset);

	if (*curr_pmask & mask)  /* disallow acting twice on the same location */
		goto out_err;

	*curr_pmask |= mask;
	*curr_pval  |= (val & mask);

	return 0;

out_err:
	return -EOPNOTSUPP;
}

struct mlx5_fields {
	u8  field;
	u8  size;
	u32 offset;
};

#define OFFLOAD(fw_field, size, field, off) \
		{MLX5_ACTION_IN_FIELD_OUT_ ## fw_field, size, offsetof(struct pedit_headers, field) + (off)}

static struct mlx5_fields fields[] = {
	OFFLOAD(DMAC_47_16, 4, eth.h_dest[0], 0),
	OFFLOAD(DMAC_15_0,  2, eth.h_dest[4], 0),
	OFFLOAD(SMAC_47_16, 4, eth.h_source[0], 0),
	OFFLOAD(SMAC_15_0,  2, eth.h_source[4], 0),
	OFFLOAD(ETHERTYPE,  2, eth.h_proto, 0),

	OFFLOAD(IP_TTL, 1, ip4.ttl,   0),
	OFFLOAD(SIPV4,  4, ip4.saddr, 0),
	OFFLOAD(DIPV4,  4, ip4.daddr, 0),

	OFFLOAD(SIPV6_127_96, 4, ip6.saddr.s6_addr32[0], 0),
	OFFLOAD(SIPV6_95_64,  4, ip6.saddr.s6_addr32[1], 0),
	OFFLOAD(SIPV6_63_32,  4, ip6.saddr.s6_addr32[2], 0),
	OFFLOAD(SIPV6_31_0,   4, ip6.saddr.s6_addr32[3], 0),
	OFFLOAD(DIPV6_127_96, 4, ip6.daddr.s6_addr32[0], 0),
	OFFLOAD(DIPV6_95_64,  4, ip6.daddr.s6_addr32[1], 0),
	OFFLOAD(DIPV6_63_32,  4, ip6.daddr.s6_addr32[2], 0),
	OFFLOAD(DIPV6_31_0,   4, ip6.daddr.s6_addr32[3], 0),
	OFFLOAD(IPV6_HOPLIMIT, 1, ip6.hop_limit, 0),

	OFFLOAD(TCP_SPORT, 2, tcp.source,  0),
	OFFLOAD(TCP_DPORT, 2, tcp.dest,    0),
	OFFLOAD(TCP_FLAGS, 1, tcp.ack_seq, 5),

	OFFLOAD(UDP_SPORT, 2, udp.source, 0),
	OFFLOAD(UDP_DPORT, 2, udp.dest,   0),
};

/* On input attr->max_mod_hdr_actions tells how many HW actions can be parsed at
 * max from the SW pedit action. On success, attr->num_mod_hdr_actions
 * says how many HW actions were actually parsed.
 */
static int offload_pedit_fields(struct pedit_headers_action *hdrs,
				struct mlx5e_tc_flow_parse_attr *parse_attr,
				struct netlink_ext_ack *extack)
{
	struct pedit_headers *set_masks, *add_masks, *set_vals, *add_vals;
	int i, action_size, nactions, max_actions, first, last, next_z;
	void *s_masks_p, *a_masks_p, *vals_p;
	struct mlx5_fields *f;
	u8 cmd, field_bsize;
	u32 s_mask, a_mask;
	unsigned long mask;
	__be32 mask_be32;
	__be16 mask_be16;
	void *action;

	set_masks = &hdrs[0].masks;
	add_masks = &hdrs[1].masks;
	set_vals = &hdrs[0].vals;
	add_vals = &hdrs[1].vals;

	action_size = MLX5_UN_SZ_BYTES(set_action_in_add_action_in_auto);
	action = parse_attr->mod_hdr_actions +
		 parse_attr->num_mod_hdr_actions * action_size;

	max_actions = parse_attr->max_mod_hdr_actions;
	nactions = parse_attr->num_mod_hdr_actions;

	for (i = 0; i < ARRAY_SIZE(fields); i++) {
		f = &fields[i];
		/* avoid seeing bits set from previous iterations */
		s_mask = 0;
		a_mask = 0;

		s_masks_p = (void *)set_masks + f->offset;
		a_masks_p = (void *)add_masks + f->offset;

		memcpy(&s_mask, s_masks_p, f->size);
		memcpy(&a_mask, a_masks_p, f->size);

		if (!s_mask && !a_mask) /* nothing to offload here */
			continue;

		if (s_mask && a_mask) {
			NL_SET_ERR_MSG_MOD(extack,
					   "can't set and add to the same HW field");
			printk(KERN_WARNING "mlx5: can't set and add to the same HW field (%x)\n", f->field);
			return -EOPNOTSUPP;
		}

		if (nactions == max_actions) {
			NL_SET_ERR_MSG_MOD(extack,
					   "too many pedit actions, can't offload");
			printk(KERN_WARNING "mlx5: parsed %d pedit actions, can't do more\n", nactions);
			return -EOPNOTSUPP;
		}

		if (s_mask) {
			cmd  = MLX5_ACTION_TYPE_SET;
			mask = s_mask;
			vals_p = (void *)set_vals + f->offset;
			/* clear to denote we consumed this field */
			memset(s_masks_p, 0, f->size);
		} else {
			cmd  = MLX5_ACTION_TYPE_ADD;
			mask = a_mask;
			vals_p = (void *)add_vals + f->offset;
			/* clear to denote we consumed this field */
			memset(a_masks_p, 0, f->size);
		}

		field_bsize = f->size * BITS_PER_BYTE;

		if (field_bsize == 32) {
			mask_be32 = *(__be32 *)&mask;
			mask = (__force unsigned long)cpu_to_le32(be32_to_cpu(mask_be32));
		} else if (field_bsize == 16) {
			mask_be16 = *(__be16 *)&mask;
			mask = (__force unsigned long)cpu_to_le16(be16_to_cpu(mask_be16));
		}

		first = find_first_bit(&mask, field_bsize);
		next_z = find_next_zero_bit(&mask, field_bsize, first);
		last  = find_last_bit(&mask, field_bsize);
		if (first < next_z && next_z < last) {
			NL_SET_ERR_MSG_MOD(extack,
					   "rewrite of few sub-fields isn't supported");
			printk(KERN_WARNING "mlx5: rewrite of few sub-fields (mask %lx) isn't offloaded\n",
			       mask);
			return -EOPNOTSUPP;
		}

		MLX5_SET(set_action_in, action, action_type, cmd);
		MLX5_SET(set_action_in, action, field, f->field);

		if (cmd == MLX5_ACTION_TYPE_SET) {
			MLX5_SET(set_action_in, action, offset, first);
			/* length is num of bits to be written, zero means length of 32 */
			MLX5_SET(set_action_in, action, length, (last - first + 1));
		}

		if (field_bsize == 32)
			MLX5_SET(set_action_in, action, data, ntohl(*(__be32 *)vals_p) >> first);
		else if (field_bsize == 16)
			MLX5_SET(set_action_in, action, data, ntohs(*(__be16 *)vals_p) >> first);
		else if (field_bsize == 8)
			MLX5_SET(set_action_in, action, data, *(u8 *)vals_p >> first);

		action += action_size;
		nactions++;
	}

	parse_attr->num_mod_hdr_actions = nactions;
	return 0;
}

static int alloc_mod_hdr_actions(struct mlx5e_priv *priv,
				 struct pedit_headers_action *hdrs,
				 int namespace,
				 struct mlx5e_tc_flow_parse_attr *parse_attr)
{
	int nkeys, action_size, max_actions;

	nkeys = hdrs[TCA_PEDIT_KEY_EX_CMD_SET].pedits +
		hdrs[TCA_PEDIT_KEY_EX_CMD_ADD].pedits;
	action_size = MLX5_UN_SZ_BYTES(set_action_in_add_action_in_auto);

	if (namespace == MLX5_FLOW_NAMESPACE_FDB) /* FDB offloading */
		max_actions = MLX5_CAP_ESW_FLOWTABLE_FDB(priv->mdev, max_modify_header_actions);
	else /* namespace is MLX5_FLOW_NAMESPACE_KERNEL - NIC offloading */
		max_actions = MLX5_CAP_FLOWTABLE_NIC_RX(priv->mdev, max_modify_header_actions);

	/* can get up to crazingly 16 HW actions in 32 bits pedit SW key */
	max_actions = min(max_actions, nkeys * 16);

	parse_attr->mod_hdr_actions = kcalloc(max_actions, action_size, GFP_KERNEL);
	if (!parse_attr->mod_hdr_actions)
		return -ENOMEM;

	parse_attr->max_mod_hdr_actions = max_actions;
	return 0;
}

static const struct pedit_headers zero_masks = {};

static int parse_tc_pedit_action(struct mlx5e_priv *priv,
				 const struct flow_action_entry *act, int namespace,
				 struct mlx5e_tc_flow_parse_attr *parse_attr,
				 struct pedit_headers_action *hdrs,
				 struct netlink_ext_ack *extack)
{
	u8 cmd = (act->id == FLOW_ACTION_MANGLE) ? 0 : 1;
	int err = -EOPNOTSUPP;
	u32 mask, val, offset;
	u8 htype;

	htype = act->mangle.htype;
	err = -EOPNOTSUPP; /* can't be all optimistic */

	if (htype == FLOW_ACT_MANGLE_UNSPEC) {
		NL_SET_ERR_MSG_MOD(extack, "legacy pedit isn't offloaded");
		goto out_err;
	}

	mask = act->mangle.mask;
	val = act->mangle.val;
	offset = act->mangle.offset;

	err = set_pedit_val(htype, ~mask, val, offset, &hdrs[cmd]);
	if (err)
		goto out_err;

	hdrs[cmd].pedits++;

	return 0;
out_err:
	return err;
}

static int alloc_tc_pedit_action(struct mlx5e_priv *priv, int namespace,
				 struct mlx5e_tc_flow_parse_attr *parse_attr,
				 struct pedit_headers_action *hdrs,
				 struct netlink_ext_ack *extack)
{
	struct pedit_headers *cmd_masks;
	int err;
	u8 cmd;

<<<<<<< HEAD
	err = alloc_mod_hdr_actions(priv, hdrs, namespace, parse_attr);
	if (err)
		goto out_err;
=======
	if (!parse_attr->mod_hdr_actions) {
		err = alloc_mod_hdr_actions(priv, a, namespace, parse_attr);
		if (err)
			goto out_err;
	}
>>>>>>> 27b4ad62

	err = offload_pedit_fields(hdrs, parse_attr, extack);
	if (err < 0)
		goto out_dealloc_parsed_actions;

	for (cmd = 0; cmd < __PEDIT_CMD_MAX; cmd++) {
		cmd_masks = &hdrs[cmd].masks;
		if (memcmp(cmd_masks, &zero_masks, sizeof(zero_masks))) {
			NL_SET_ERR_MSG_MOD(extack,
					   "attempt to offload an unsupported field");
			netdev_warn(priv->netdev, "attempt to offload an unsupported field (cmd %d)\n", cmd);
			print_hex_dump(KERN_WARNING, "mask: ", DUMP_PREFIX_ADDRESS,
				       16, 1, cmd_masks, sizeof(zero_masks), true);
			err = -EOPNOTSUPP;
			goto out_dealloc_parsed_actions;
		}
	}

	return 0;

out_dealloc_parsed_actions:
	kfree(parse_attr->mod_hdr_actions);
out_err:
	return err;
}

static bool csum_offload_supported(struct mlx5e_priv *priv,
				   u32 action,
				   u32 update_flags,
				   struct netlink_ext_ack *extack)
{
	u32 prot_flags = TCA_CSUM_UPDATE_FLAG_IPV4HDR | TCA_CSUM_UPDATE_FLAG_TCP |
			 TCA_CSUM_UPDATE_FLAG_UDP;

	/*  The HW recalcs checksums only if re-writing headers */
	if (!(action & MLX5_FLOW_CONTEXT_ACTION_MOD_HDR)) {
		NL_SET_ERR_MSG_MOD(extack,
				   "TC csum action is only offloaded with pedit");
		netdev_warn(priv->netdev,
			    "TC csum action is only offloaded with pedit\n");
		return false;
	}

	if (update_flags & ~prot_flags) {
		NL_SET_ERR_MSG_MOD(extack,
				   "can't offload TC csum action for some header/s");
		netdev_warn(priv->netdev,
			    "can't offload TC csum action for some header/s - flags %#x\n",
			    update_flags);
		return false;
	}

	return true;
}

static bool modify_header_match_supported(struct mlx5_flow_spec *spec,
<<<<<<< HEAD
					  struct flow_action *flow_action,
=======
					  struct tcf_exts *exts,
					  u32 actions,
>>>>>>> 27b4ad62
					  struct netlink_ext_ack *extack)
{
	const struct flow_action_entry *act;
	bool modify_ip_header;
	u8 htype, ip_proto;
	void *headers_v;
	u16 ethertype;
	int i;

	if (actions & MLX5_FLOW_CONTEXT_ACTION_DECAP)
		headers_v = MLX5_ADDR_OF(fte_match_param, spec->match_value, inner_headers);
	else
		headers_v = MLX5_ADDR_OF(fte_match_param, spec->match_value, outer_headers);

	ethertype = MLX5_GET(fte_match_set_lyr_2_4, headers_v, ethertype);

	/* for non-IP we only re-write MACs, so we're okay */
	if (ethertype != ETH_P_IP && ethertype != ETH_P_IPV6)
		goto out_ok;

	modify_ip_header = false;
	flow_action_for_each(i, act, flow_action) {
		if (act->id != FLOW_ACTION_MANGLE &&
		    act->id != FLOW_ACTION_ADD)
			continue;

		htype = act->mangle.htype;
		if (htype == FLOW_ACT_MANGLE_HDR_TYPE_IP4 ||
		    htype == FLOW_ACT_MANGLE_HDR_TYPE_IP6) {
			modify_ip_header = true;
			break;
		}
	}

	ip_proto = MLX5_GET(fte_match_set_lyr_2_4, headers_v, ip_protocol);
	if (modify_ip_header && ip_proto != IPPROTO_TCP &&
	    ip_proto != IPPROTO_UDP && ip_proto != IPPROTO_ICMP) {
		NL_SET_ERR_MSG_MOD(extack,
				   "can't offload re-write of non TCP/UDP");
		pr_info("can't offload re-write of ip proto %d\n", ip_proto);
		return false;
	}

out_ok:
	return true;
}

static bool actions_match_supported(struct mlx5e_priv *priv,
				    struct flow_action *flow_action,
				    struct mlx5e_tc_flow_parse_attr *parse_attr,
				    struct mlx5e_tc_flow *flow,
				    struct netlink_ext_ack *extack)
{
	u32 actions;

	if (flow->flags & MLX5E_TC_FLOW_ESWITCH)
		actions = flow->esw_attr->action;
	else
		actions = flow->nic_attr->action;

	if (flow->flags & MLX5E_TC_FLOW_EGRESS &&
	    !(actions & MLX5_FLOW_CONTEXT_ACTION_DECAP))
		return false;

	if (actions & MLX5_FLOW_CONTEXT_ACTION_MOD_HDR)
<<<<<<< HEAD
		return modify_header_match_supported(&parse_attr->spec,
						     flow_action,
						     extack);
=======
		return modify_header_match_supported(&parse_attr->spec, exts,
						     actions, extack);
>>>>>>> 27b4ad62

	return true;
}

static bool same_hw_devs(struct mlx5e_priv *priv, struct mlx5e_priv *peer_priv)
{
	struct mlx5_core_dev *fmdev, *pmdev;
	u64 fsystem_guid, psystem_guid;

	fmdev = priv->mdev;
	pmdev = peer_priv->mdev;

	fsystem_guid = mlx5_query_nic_system_image_guid(fmdev);
	psystem_guid = mlx5_query_nic_system_image_guid(pmdev);

	return (fsystem_guid == psystem_guid);
}

static int parse_tc_nic_actions(struct mlx5e_priv *priv,
				struct flow_action *flow_action,
				struct mlx5e_tc_flow_parse_attr *parse_attr,
				struct mlx5e_tc_flow *flow,
				struct netlink_ext_ack *extack)
{
	struct mlx5_nic_flow_attr *attr = flow->nic_attr;
	struct pedit_headers_action hdrs[2] = {};
	const struct flow_action_entry *act;
	u32 action = 0;
	int err, i;

	if (!flow_action_has_entries(flow_action))
		return -EINVAL;

	attr->flow_tag = MLX5_FS_DEFAULT_FLOW_TAG;

	flow_action_for_each(i, act, flow_action) {
		switch (act->id) {
		case FLOW_ACTION_DROP:
			action |= MLX5_FLOW_CONTEXT_ACTION_DROP;
			if (MLX5_CAP_FLOWTABLE(priv->mdev,
					       flow_table_properties_nic_receive.flow_counter))
				action |= MLX5_FLOW_CONTEXT_ACTION_COUNT;
			break;
		case FLOW_ACTION_MANGLE:
		case FLOW_ACTION_ADD:
			err = parse_tc_pedit_action(priv, act, MLX5_FLOW_NAMESPACE_KERNEL,
						    parse_attr, hdrs, extack);
			if (err)
				return err;

			action |= MLX5_FLOW_CONTEXT_ACTION_MOD_HDR |
				  MLX5_FLOW_CONTEXT_ACTION_FWD_DEST;
			break;
		case FLOW_ACTION_CSUM:
			if (csum_offload_supported(priv, action,
						   act->csum_flags,
						   extack))
				break;

			return -EOPNOTSUPP;
		case FLOW_ACTION_REDIRECT: {
			struct net_device *peer_dev = act->dev;

			if (priv->netdev->netdev_ops == peer_dev->netdev_ops &&
			    same_hw_devs(priv, netdev_priv(peer_dev))) {
				parse_attr->mirred_ifindex[0] = peer_dev->ifindex;
				flow->flags |= MLX5E_TC_FLOW_HAIRPIN;
				action |= MLX5_FLOW_CONTEXT_ACTION_FWD_DEST |
					  MLX5_FLOW_CONTEXT_ACTION_COUNT;
			} else {
				NL_SET_ERR_MSG_MOD(extack,
						   "device is not on same HW, can't offload");
				netdev_warn(priv->netdev, "device %s not on same HW, can't offload\n",
					    peer_dev->name);
				return -EINVAL;
			}
			}
			break;
		case FLOW_ACTION_MARK: {
			u32 mark = act->mark;

			if (mark & ~MLX5E_TC_FLOW_ID_MASK) {
				NL_SET_ERR_MSG_MOD(extack,
						   "Bad flow mark - only 16 bit is supported");
				return -EINVAL;
			}

			attr->flow_tag = mark;
			action |= MLX5_FLOW_CONTEXT_ACTION_FWD_DEST;
			}
			break;
		default:
			return -EINVAL;
		}
	}

	if (hdrs[TCA_PEDIT_KEY_EX_CMD_SET].pedits ||
	    hdrs[TCA_PEDIT_KEY_EX_CMD_ADD].pedits) {
		err = alloc_tc_pedit_action(priv, MLX5_FLOW_NAMESPACE_KERNEL,
					    parse_attr, hdrs, extack);
		if (err)
			return err;
	}

	attr->action = action;
	if (!actions_match_supported(priv, flow_action, parse_attr, flow, extack))
		return -EOPNOTSUPP;

	return 0;
}

static inline int cmp_encap_info(struct ip_tunnel_key *a,
				 struct ip_tunnel_key *b)
{
	return memcmp(a, b, sizeof(*a));
}

static inline int hash_encap_info(struct ip_tunnel_key *key)
{
	return jhash(key, sizeof(*key), 0);
}


static bool is_merged_eswitch_dev(struct mlx5e_priv *priv,
				  struct net_device *peer_netdev)
{
	struct mlx5e_priv *peer_priv;

	peer_priv = netdev_priv(peer_netdev);

	return (MLX5_CAP_ESW(priv->mdev, merged_eswitch) &&
		(priv->netdev->netdev_ops == peer_netdev->netdev_ops) &&
		same_hw_devs(priv, peer_priv) &&
		MLX5_VPORT_MANAGER(peer_priv->mdev) &&
		(peer_priv->mdev->priv.eswitch->mode == SRIOV_OFFLOADS));
}



static int mlx5e_attach_encap(struct mlx5e_priv *priv,
			      struct ip_tunnel_info *tun_info,
			      struct net_device *mirred_dev,
			      struct net_device **encap_dev,
			      struct mlx5e_tc_flow *flow,
			      struct netlink_ext_ack *extack,
			      int out_index)
{
	struct mlx5_eswitch *esw = priv->mdev->priv.eswitch;
	unsigned short family = ip_tunnel_info_af(tun_info);
	struct mlx5_esw_flow_attr *attr = flow->esw_attr;
	struct ip_tunnel_key *key = &tun_info->key;
	struct mlx5e_encap_entry *e;
	uintptr_t hash_key;
	bool found = false;
	int err = 0;

	hash_key = hash_encap_info(key);

	hash_for_each_possible_rcu(esw->offloads.encap_tbl, e,
				   encap_hlist, hash_key) {
		if (!cmp_encap_info(&e->tun_info.key, key)) {
			found = true;
			break;
		}
	}

	/* must verify if encap is valid or not */
	if (found)
		goto attach_flow;

	e = kzalloc(sizeof(*e), GFP_KERNEL);
	if (!e)
		return -ENOMEM;

	e->tun_info = *tun_info;
	err = mlx5e_tc_tun_init_encap_attr(mirred_dev, priv, e, extack);
	if (err)
		goto out_err;

	INIT_LIST_HEAD(&e->flows);

	if (family == AF_INET)
		err = mlx5e_tc_tun_create_header_ipv4(priv, mirred_dev, e);
	else if (family == AF_INET6)
		err = mlx5e_tc_tun_create_header_ipv6(priv, mirred_dev, e);

	if (err && err != -EAGAIN)
		goto out_err;

	hash_add_rcu(esw->offloads.encap_tbl, &e->encap_hlist, hash_key);

attach_flow:
	list_add(&flow->encaps[out_index].list, &e->flows);
	flow->encaps[out_index].index = out_index;
	*encap_dev = e->out_dev;
	if (e->flags & MLX5_ENCAP_ENTRY_VALID) {
		attr->dests[out_index].encap_id = e->encap_id;
		attr->dests[out_index].flags |= MLX5_ESW_DEST_ENCAP_VALID;
	} else {
		err = -EAGAIN;
	}

	return err;

out_err:
	kfree(e);
	return err;
}

static int parse_tc_vlan_action(struct mlx5e_priv *priv,
				const struct flow_action_entry *act,
				struct mlx5_esw_flow_attr *attr,
				u32 *action)
{
	u8 vlan_idx = attr->total_vlan;

	if (vlan_idx >= MLX5_FS_VLAN_DEPTH)
		return -EOPNOTSUPP;

	switch (act->id) {
	case FLOW_ACTION_VLAN_POP:
		if (vlan_idx) {
			if (!mlx5_eswitch_vlan_actions_supported(priv->mdev,
								 MLX5_FS_VLAN_DEPTH))
				return -EOPNOTSUPP;

			*action |= MLX5_FLOW_CONTEXT_ACTION_VLAN_POP_2;
		} else {
			*action |= MLX5_FLOW_CONTEXT_ACTION_VLAN_POP;
		}
		break;
	case FLOW_ACTION_VLAN_PUSH:
		attr->vlan_vid[vlan_idx] = act->vlan.vid;
		attr->vlan_prio[vlan_idx] = act->vlan.prio;
		attr->vlan_proto[vlan_idx] = act->vlan.proto;
		if (!attr->vlan_proto[vlan_idx])
			attr->vlan_proto[vlan_idx] = htons(ETH_P_8021Q);

		if (vlan_idx) {
			if (!mlx5_eswitch_vlan_actions_supported(priv->mdev,
								 MLX5_FS_VLAN_DEPTH))
				return -EOPNOTSUPP;

			*action |= MLX5_FLOW_CONTEXT_ACTION_VLAN_PUSH_2;
		} else {
			if (!mlx5_eswitch_vlan_actions_supported(priv->mdev, 1) &&
			    (act->vlan.proto != htons(ETH_P_8021Q) ||
			     act->vlan.prio))
				return -EOPNOTSUPP;

			*action |= MLX5_FLOW_CONTEXT_ACTION_VLAN_PUSH;
		}
		break;
	default:
		/* action is FLOW_ACT_VLAN_MANGLE */
		return -EOPNOTSUPP;
	}

	attr->total_vlan = vlan_idx + 1;

	return 0;
}

static int parse_tc_fdb_actions(struct mlx5e_priv *priv,
				struct flow_action *flow_action,
				struct mlx5e_tc_flow_parse_attr *parse_attr,
				struct mlx5e_tc_flow *flow,
				struct netlink_ext_ack *extack)
{
	struct pedit_headers_action hdrs[2] = {};
	struct mlx5_eswitch *esw = priv->mdev->priv.eswitch;
	struct mlx5_esw_flow_attr *attr = flow->esw_attr;
	struct mlx5e_rep_priv *rpriv = priv->ppriv;
	const struct ip_tunnel_info *info = NULL;
	const struct flow_action_entry *act;
	bool encap = false;
	u32 action = 0;
	int err, i;

	if (!flow_action_has_entries(flow_action))
		return -EINVAL;

	attr->in_rep = rpriv->rep;
	attr->in_mdev = priv->mdev;

	flow_action_for_each(i, act, flow_action) {
		switch (act->id) {
		case FLOW_ACTION_DROP:
			action |= MLX5_FLOW_CONTEXT_ACTION_DROP |
				  MLX5_FLOW_CONTEXT_ACTION_COUNT;
			break;
		case FLOW_ACTION_MANGLE:
		case FLOW_ACTION_ADD:
			err = parse_tc_pedit_action(priv, act, MLX5_FLOW_NAMESPACE_FDB,
						    parse_attr, hdrs, extack);
			if (err)
				return err;

			action |= MLX5_FLOW_CONTEXT_ACTION_MOD_HDR;
			attr->split_count = attr->out_count;
			break;
		case FLOW_ACTION_CSUM:
			if (csum_offload_supported(priv, action,
						   act->csum_flags, extack))
				break;

			return -EOPNOTSUPP;
		case FLOW_ACTION_REDIRECT:
		case FLOW_ACTION_MIRRED: {
			struct mlx5e_priv *out_priv;
			struct net_device *out_dev;

			out_dev = act->dev;
			if (!out_dev) {
				/* out_dev is NULL when filters with
				 * non-existing mirred device are replayed to
				 * the driver.
				 */
				return -EINVAL;
			}

			if (attr->out_count >= MLX5_MAX_FLOW_FWD_VPORTS) {
				NL_SET_ERR_MSG_MOD(extack,
						   "can't support more output ports, can't offload forwarding");
				pr_err("can't support more than %d output ports, can't offload forwarding\n",
				       attr->out_count);
				return -EOPNOTSUPP;
			}

			action |= MLX5_FLOW_CONTEXT_ACTION_FWD_DEST |
				  MLX5_FLOW_CONTEXT_ACTION_COUNT;
			if (netdev_port_same_parent_id(priv->netdev,
						       out_dev) ||
			    is_merged_eswitch_dev(priv, out_dev)) {
				struct mlx5_eswitch *esw = priv->mdev->priv.eswitch;
				struct net_device *uplink_dev = mlx5_eswitch_uplink_get_proto_dev(esw, REP_ETH);
				struct net_device *uplink_upper = netdev_master_upper_dev_get(uplink_dev);

				if (uplink_upper &&
				    netif_is_lag_master(uplink_upper) &&
				    uplink_upper == out_dev)
					out_dev = uplink_dev;

				if (!mlx5e_eswitch_rep(out_dev))
					return -EOPNOTSUPP;

				out_priv = netdev_priv(out_dev);
				rpriv = out_priv->ppriv;
				attr->dests[attr->out_count].rep = rpriv->rep;
				attr->dests[attr->out_count].mdev = out_priv->mdev;
				attr->out_count++;
			} else if (encap) {
				parse_attr->mirred_ifindex[attr->out_count] =
					out_dev->ifindex;
				parse_attr->tun_info[attr->out_count] = *info;
				encap = false;
				attr->parse_attr = parse_attr;
				attr->dests[attr->out_count].flags |=
					MLX5_ESW_DEST_ENCAP;
				attr->out_count++;
				/* attr->dests[].rep is resolved when we
				 * handle encap
				 */
			} else if (parse_attr->filter_dev != priv->netdev) {
				/* All mlx5 devices are called to configure
				 * high level device filters. Therefore, the
				 * *attempt* to  install a filter on invalid
				 * eswitch should not trigger an explicit error
				 */
				return -EINVAL;
			} else {
				NL_SET_ERR_MSG_MOD(extack,
						   "devices are not on same switch HW, can't offload forwarding");
				pr_err("devices %s %s not on same switch HW, can't offload forwarding\n",
				       priv->netdev->name, out_dev->name);
				return -EINVAL;
			}
			}
			break;
		case FLOW_ACTION_TUNNEL_ENCAP:
			info = act->tunnel;
			if (info)
				encap = true;
			else
				return -EOPNOTSUPP;

			break;
		case FLOW_ACTION_VLAN_PUSH:
		case FLOW_ACTION_VLAN_POP:
			err = parse_tc_vlan_action(priv, act, attr, &action);
			if (err)
				return err;

			attr->split_count = attr->out_count;
			break;
		case FLOW_ACTION_TUNNEL_DECAP:
			action |= MLX5_FLOW_CONTEXT_ACTION_DECAP;
			break;
		case FLOW_ACTION_GOTO: {
			u32 dest_chain = act->chain_index;
			u32 max_chain = mlx5_eswitch_get_chain_range(esw);

			if (dest_chain <= attr->chain) {
				NL_SET_ERR_MSG(extack, "Goto earlier chain isn't supported");
				return -EOPNOTSUPP;
			}
			if (dest_chain > max_chain) {
				NL_SET_ERR_MSG(extack, "Requested destination chain is out of supported range");
				return -EOPNOTSUPP;
			}
			action |= MLX5_FLOW_CONTEXT_ACTION_COUNT;
			attr->dest_chain = dest_chain;
			break;
			}
		default:
			return -EINVAL;
		}
	}

	if (hdrs[TCA_PEDIT_KEY_EX_CMD_SET].pedits ||
	    hdrs[TCA_PEDIT_KEY_EX_CMD_ADD].pedits) {
		err = alloc_tc_pedit_action(priv, MLX5_FLOW_NAMESPACE_KERNEL,
					    parse_attr, hdrs, extack);
		if (err)
			return err;
	}

	attr->action = action;
	if (!actions_match_supported(priv, flow_action, parse_attr, flow, extack))
		return -EOPNOTSUPP;

	if (attr->dest_chain) {
		if (attr->action & MLX5_FLOW_CONTEXT_ACTION_FWD_DEST) {
			NL_SET_ERR_MSG(extack, "Mirroring goto chain rules isn't supported");
			return -EOPNOTSUPP;
		}
		attr->action |= MLX5_FLOW_CONTEXT_ACTION_FWD_DEST;
	}

	if (attr->split_count > 0 && !mlx5_esw_has_fwd_fdb(priv->mdev)) {
		NL_SET_ERR_MSG_MOD(extack,
				   "current firmware doesn't support split rule for port mirroring");
		netdev_warn_once(priv->netdev, "current firmware doesn't support split rule for port mirroring\n");
		return -EOPNOTSUPP;
	}

	return 0;
}

static void get_flags(int flags, u16 *flow_flags)
{
	u16 __flow_flags = 0;

	if (flags & MLX5E_TC_INGRESS)
		__flow_flags |= MLX5E_TC_FLOW_INGRESS;
	if (flags & MLX5E_TC_EGRESS)
		__flow_flags |= MLX5E_TC_FLOW_EGRESS;

	if (flags & MLX5E_TC_ESW_OFFLOAD)
		__flow_flags |= MLX5E_TC_FLOW_ESWITCH;
	if (flags & MLX5E_TC_NIC_OFFLOAD)
		__flow_flags |= MLX5E_TC_FLOW_NIC;

	*flow_flags = __flow_flags;
}

static const struct rhashtable_params tc_ht_params = {
	.head_offset = offsetof(struct mlx5e_tc_flow, node),
	.key_offset = offsetof(struct mlx5e_tc_flow, cookie),
	.key_len = sizeof(((struct mlx5e_tc_flow *)0)->cookie),
	.automatic_shrinking = true,
};

static struct rhashtable *get_tc_ht(struct mlx5e_priv *priv, int flags)
{
	struct mlx5_eswitch *esw = priv->mdev->priv.eswitch;
	struct mlx5e_rep_priv *uplink_rpriv;

	if (flags & MLX5E_TC_ESW_OFFLOAD) {
		uplink_rpriv = mlx5_eswitch_get_uplink_priv(esw, REP_ETH);
		return &uplink_rpriv->uplink_priv.tc_ht;
	} else /* NIC offload */
		return &priv->fs.tc.ht;
}

static bool is_peer_flow_needed(struct mlx5e_tc_flow *flow)
{
	struct mlx5_esw_flow_attr *attr = flow->esw_attr;
	bool is_rep_ingress = attr->in_rep->vport != FDB_UPLINK_VPORT &&
			      flow->flags & MLX5E_TC_FLOW_INGRESS;
	bool act_is_encap = !!(attr->action &
			       MLX5_FLOW_CONTEXT_ACTION_PACKET_REFORMAT);
	bool esw_paired = mlx5_devcom_is_paired(attr->in_mdev->priv.devcom,
						MLX5_DEVCOM_ESW_OFFLOADS);

	return esw_paired && mlx5_lag_is_sriov(attr->in_mdev) &&
	       (is_rep_ingress || act_is_encap);
}

static int
mlx5e_alloc_flow(struct mlx5e_priv *priv, int attr_size,
		 struct tc_cls_flower_offload *f, u16 flow_flags,
		 struct mlx5e_tc_flow_parse_attr **__parse_attr,
		 struct mlx5e_tc_flow **__flow)
{
	struct mlx5e_tc_flow_parse_attr *parse_attr;
	struct mlx5e_tc_flow *flow;
	int err;

	flow = kzalloc(sizeof(*flow) + attr_size, GFP_KERNEL);
	parse_attr = kvzalloc(sizeof(*parse_attr), GFP_KERNEL);
	if (!parse_attr || !flow) {
		err = -ENOMEM;
		goto err_free;
	}

	flow->cookie = f->cookie;
	flow->flags = flow_flags;
	flow->priv = priv;

	*__flow = flow;
	*__parse_attr = parse_attr;

	return 0;

err_free:
	kfree(flow);
	kvfree(parse_attr);
	return err;
}

static struct mlx5e_tc_flow *
__mlx5e_add_fdb_flow(struct mlx5e_priv *priv,
		     struct tc_cls_flower_offload *f,
		     u16 flow_flags,
		     struct net_device *filter_dev,
		     struct mlx5_eswitch_rep *in_rep,
		     struct mlx5_core_dev *in_mdev)
{
	struct flow_rule *rule = tc_cls_flower_offload_flow_rule(f);
	struct netlink_ext_ack *extack = f->common.extack;
	struct mlx5_eswitch *esw = priv->mdev->priv.eswitch;
	struct mlx5e_tc_flow_parse_attr *parse_attr;
	struct mlx5e_tc_flow *flow;
	int attr_size, err;

	flow_flags |= MLX5E_TC_FLOW_ESWITCH;
	attr_size  = sizeof(struct mlx5_esw_flow_attr);
	err = mlx5e_alloc_flow(priv, attr_size, f, flow_flags,
			       &parse_attr, &flow);
	if (err)
		goto out;
	parse_attr->filter_dev = filter_dev;
	flow->esw_attr->parse_attr = parse_attr;
	err = parse_cls_flower(flow->priv, flow, &parse_attr->spec,
			       f, filter_dev);
	if (err)
		goto err_free;

	flow->esw_attr->chain = f->common.chain_index;
	flow->esw_attr->prio = TC_H_MAJ(f->common.prio) >> 16;
	err = parse_tc_fdb_actions(priv, &rule->action, parse_attr, flow, extack);
	if (err)
		goto err_free;

	flow->esw_attr->in_rep = in_rep;
	flow->esw_attr->in_mdev = in_mdev;

	if (MLX5_CAP_ESW(esw->dev, counter_eswitch_affinity) ==
	    MLX5_COUNTER_SOURCE_ESWITCH)
		flow->esw_attr->counter_dev = in_mdev;
	else
		flow->esw_attr->counter_dev = priv->mdev;

	err = mlx5e_tc_add_fdb_flow(priv, parse_attr, flow, extack);
	if (err)
		goto err_free;

	return flow;

err_free:
	kfree(flow);
	kvfree(parse_attr);
out:
	return ERR_PTR(err);
}

static int mlx5e_tc_add_fdb_peer_flow(struct tc_cls_flower_offload *f,
				      struct mlx5e_tc_flow *flow)
{
	struct mlx5e_priv *priv = flow->priv, *peer_priv;
	struct mlx5_eswitch *esw = priv->mdev->priv.eswitch, *peer_esw;
	struct mlx5_devcom *devcom = priv->mdev->priv.devcom;
	struct mlx5e_tc_flow_parse_attr *parse_attr;
	struct mlx5e_rep_priv *peer_urpriv;
	struct mlx5e_tc_flow *peer_flow;
	struct mlx5_core_dev *in_mdev;
	int err = 0;

	peer_esw = mlx5_devcom_get_peer_data(devcom, MLX5_DEVCOM_ESW_OFFLOADS);
	if (!peer_esw)
		return -ENODEV;

	peer_urpriv = mlx5_eswitch_get_uplink_priv(peer_esw, REP_ETH);
	peer_priv = netdev_priv(peer_urpriv->netdev);

	/* in_mdev is assigned of which the packet originated from.
	 * So packets redirected to uplink use the same mdev of the
	 * original flow and packets redirected from uplink use the
	 * peer mdev.
	 */
	if (flow->esw_attr->in_rep->vport == FDB_UPLINK_VPORT)
		in_mdev = peer_priv->mdev;
	else
		in_mdev = priv->mdev;

	parse_attr = flow->esw_attr->parse_attr;
	peer_flow = __mlx5e_add_fdb_flow(peer_priv, f, flow->flags,
					 parse_attr->filter_dev,
					 flow->esw_attr->in_rep, in_mdev);
	if (IS_ERR(peer_flow)) {
		err = PTR_ERR(peer_flow);
		goto out;
	}

	flow->peer_flow = peer_flow;
	flow->flags |= MLX5E_TC_FLOW_DUP;
	mutex_lock(&esw->offloads.peer_mutex);
	list_add_tail(&flow->peer, &esw->offloads.peer_flows);
	mutex_unlock(&esw->offloads.peer_mutex);

out:
	mlx5_devcom_release_peer_data(devcom, MLX5_DEVCOM_ESW_OFFLOADS);
	return err;
}

static int
mlx5e_add_fdb_flow(struct mlx5e_priv *priv,
		   struct tc_cls_flower_offload *f,
		   u16 flow_flags,
		   struct net_device *filter_dev,
		   struct mlx5e_tc_flow **__flow)
{
	struct mlx5e_rep_priv *rpriv = priv->ppriv;
	struct mlx5_eswitch_rep *in_rep = rpriv->rep;
	struct mlx5_core_dev *in_mdev = priv->mdev;
	struct mlx5e_tc_flow *flow;
	int err;

	flow = __mlx5e_add_fdb_flow(priv, f, flow_flags, filter_dev, in_rep,
				    in_mdev);
	if (IS_ERR(flow))
		return PTR_ERR(flow);

	if (is_peer_flow_needed(flow)) {
		err = mlx5e_tc_add_fdb_peer_flow(f, flow);
		if (err) {
			mlx5e_tc_del_fdb_flow(priv, flow);
			goto out;
		}
	}

	*__flow = flow;

	return 0;

out:
	return err;
}

static int
mlx5e_add_nic_flow(struct mlx5e_priv *priv,
		   struct tc_cls_flower_offload *f,
		   u16 flow_flags,
		   struct net_device *filter_dev,
		   struct mlx5e_tc_flow **__flow)
{
	struct flow_rule *rule = tc_cls_flower_offload_flow_rule(f);
	struct netlink_ext_ack *extack = f->common.extack;
	struct mlx5e_tc_flow_parse_attr *parse_attr;
	struct mlx5e_tc_flow *flow;
	int attr_size, err;

	/* multi-chain not supported for NIC rules */
	if (!tc_cls_can_offload_and_chain0(priv->netdev, &f->common))
		return -EOPNOTSUPP;

	flow_flags |= MLX5E_TC_FLOW_NIC;
	attr_size  = sizeof(struct mlx5_nic_flow_attr);
	err = mlx5e_alloc_flow(priv, attr_size, f, flow_flags,
			       &parse_attr, &flow);
	if (err)
		goto out;

	parse_attr->filter_dev = filter_dev;
	err = parse_cls_flower(flow->priv, flow, &parse_attr->spec,
			       f, filter_dev);
	if (err)
		goto err_free;

	err = parse_tc_nic_actions(priv, &rule->action, parse_attr, flow, extack);
	if (err)
		goto err_free;

	err = mlx5e_tc_add_nic_flow(priv, parse_attr, flow, extack);
	if (err)
		goto err_free;

	flow->flags |= MLX5E_TC_FLOW_OFFLOADED;
	kvfree(parse_attr);
	*__flow = flow;

	return 0;

err_free:
	kfree(flow);
	kvfree(parse_attr);
out:
	return err;
}

static int
mlx5e_tc_add_flow(struct mlx5e_priv *priv,
		  struct tc_cls_flower_offload *f,
		  int flags,
		  struct net_device *filter_dev,
		  struct mlx5e_tc_flow **flow)
{
	struct mlx5_eswitch *esw = priv->mdev->priv.eswitch;
	u16 flow_flags;
	int err;

	get_flags(flags, &flow_flags);

	if (!tc_can_offload_extack(priv->netdev, f->common.extack))
		return -EOPNOTSUPP;

	if (esw && esw->mode == SRIOV_OFFLOADS)
		err = mlx5e_add_fdb_flow(priv, f, flow_flags,
					 filter_dev, flow);
	else
		err = mlx5e_add_nic_flow(priv, f, flow_flags,
					 filter_dev, flow);

	return err;
}

int mlx5e_configure_flower(struct net_device *dev, struct mlx5e_priv *priv,
			   struct tc_cls_flower_offload *f, int flags)
{
	struct netlink_ext_ack *extack = f->common.extack;
	struct rhashtable *tc_ht = get_tc_ht(priv, flags);
	struct mlx5e_tc_flow *flow;
	int err = 0;

	flow = rhashtable_lookup_fast(tc_ht, &f->cookie, tc_ht_params);
	if (flow) {
		NL_SET_ERR_MSG_MOD(extack,
				   "flow cookie already exists, ignoring");
		netdev_warn_once(priv->netdev,
				 "flow cookie %lx already exists, ignoring\n",
				 f->cookie);
		goto out;
	}

	err = mlx5e_tc_add_flow(priv, f, flags, dev, &flow);
	if (err)
		goto out;

	err = rhashtable_insert_fast(tc_ht, &flow->node, tc_ht_params);
	if (err)
		goto err_free;

	return 0;

err_free:
	mlx5e_tc_del_flow(priv, flow);
	kfree(flow);
out:
	return err;
}

#define DIRECTION_MASK (MLX5E_TC_INGRESS | MLX5E_TC_EGRESS)
#define FLOW_DIRECTION_MASK (MLX5E_TC_FLOW_INGRESS | MLX5E_TC_FLOW_EGRESS)

static bool same_flow_direction(struct mlx5e_tc_flow *flow, int flags)
{
	if ((flow->flags & FLOW_DIRECTION_MASK) == (flags & DIRECTION_MASK))
		return true;

	return false;
}

int mlx5e_delete_flower(struct net_device *dev, struct mlx5e_priv *priv,
			struct tc_cls_flower_offload *f, int flags)
{
	struct rhashtable *tc_ht = get_tc_ht(priv, flags);
	struct mlx5e_tc_flow *flow;

	flow = rhashtable_lookup_fast(tc_ht, &f->cookie, tc_ht_params);
	if (!flow || !same_flow_direction(flow, flags))
		return -EINVAL;

	rhashtable_remove_fast(tc_ht, &flow->node, tc_ht_params);

	mlx5e_tc_del_flow(priv, flow);

	kfree(flow);

	return 0;
}

int mlx5e_stats_flower(struct net_device *dev, struct mlx5e_priv *priv,
		       struct tc_cls_flower_offload *f, int flags)
{
	struct mlx5_devcom *devcom = priv->mdev->priv.devcom;
	struct rhashtable *tc_ht = get_tc_ht(priv, flags);
	struct mlx5_eswitch *peer_esw;
	struct mlx5e_tc_flow *flow;
	struct mlx5_fc *counter;
	u64 bytes;
	u64 packets;
	u64 lastuse;

	flow = rhashtable_lookup_fast(tc_ht, &f->cookie, tc_ht_params);
	if (!flow || !same_flow_direction(flow, flags))
		return -EINVAL;

	if (!(flow->flags & MLX5E_TC_FLOW_OFFLOADED))
		return 0;

	counter = mlx5e_tc_get_counter(flow);
	if (!counter)
		return 0;

	mlx5_fc_query_cached(counter, &bytes, &packets, &lastuse);

	peer_esw = mlx5_devcom_get_peer_data(devcom, MLX5_DEVCOM_ESW_OFFLOADS);
	if (!peer_esw)
		goto out;

	if ((flow->flags & MLX5E_TC_FLOW_DUP) &&
	    (flow->peer_flow->flags & MLX5E_TC_FLOW_OFFLOADED)) {
		u64 bytes2;
		u64 packets2;
		u64 lastuse2;

		counter = mlx5e_tc_get_counter(flow->peer_flow);
		mlx5_fc_query_cached(counter, &bytes2, &packets2, &lastuse2);

		bytes += bytes2;
		packets += packets2;
		lastuse = max_t(u64, lastuse, lastuse2);
	}

	mlx5_devcom_release_peer_data(devcom, MLX5_DEVCOM_ESW_OFFLOADS);

out:
	flow_stats_update(&f->stats, bytes, packets, lastuse);

	return 0;
}

static void mlx5e_tc_hairpin_update_dead_peer(struct mlx5e_priv *priv,
					      struct mlx5e_priv *peer_priv)
{
	struct mlx5_core_dev *peer_mdev = peer_priv->mdev;
	struct mlx5e_hairpin_entry *hpe;
	u16 peer_vhca_id;
	int bkt;

	if (!same_hw_devs(priv, peer_priv))
		return;

	peer_vhca_id = MLX5_CAP_GEN(peer_mdev, vhca_id);

	hash_for_each(priv->fs.tc.hairpin_tbl, bkt, hpe, hairpin_hlist) {
		if (hpe->peer_vhca_id == peer_vhca_id)
			hpe->hp->pair->peer_gone = true;
	}
}

static int mlx5e_tc_netdev_event(struct notifier_block *this,
				 unsigned long event, void *ptr)
{
	struct net_device *ndev = netdev_notifier_info_to_dev(ptr);
	struct mlx5e_flow_steering *fs;
	struct mlx5e_priv *peer_priv;
	struct mlx5e_tc_table *tc;
	struct mlx5e_priv *priv;

	if (ndev->netdev_ops != &mlx5e_netdev_ops ||
	    event != NETDEV_UNREGISTER ||
	    ndev->reg_state == NETREG_REGISTERED)
		return NOTIFY_DONE;

	tc = container_of(this, struct mlx5e_tc_table, netdevice_nb);
	fs = container_of(tc, struct mlx5e_flow_steering, tc);
	priv = container_of(fs, struct mlx5e_priv, fs);
	peer_priv = netdev_priv(ndev);
	if (priv == peer_priv ||
	    !(priv->netdev->features & NETIF_F_HW_TC))
		return NOTIFY_DONE;

	mlx5e_tc_hairpin_update_dead_peer(priv, peer_priv);

	return NOTIFY_DONE;
}

int mlx5e_tc_nic_init(struct mlx5e_priv *priv)
{
	struct mlx5e_tc_table *tc = &priv->fs.tc;
	int err;

	hash_init(tc->mod_hdr_tbl);
	hash_init(tc->hairpin_tbl);

	err = rhashtable_init(&tc->ht, &tc_ht_params);
	if (err)
		return err;

	tc->netdevice_nb.notifier_call = mlx5e_tc_netdev_event;
	if (register_netdevice_notifier(&tc->netdevice_nb)) {
		tc->netdevice_nb.notifier_call = NULL;
		mlx5_core_warn(priv->mdev, "Failed to register netdev notifier\n");
	}

	return err;
}

static void _mlx5e_tc_del_flow(void *ptr, void *arg)
{
	struct mlx5e_tc_flow *flow = ptr;
	struct mlx5e_priv *priv = flow->priv;

	mlx5e_tc_del_flow(priv, flow);
	kfree(flow);
}

void mlx5e_tc_nic_cleanup(struct mlx5e_priv *priv)
{
	struct mlx5e_tc_table *tc = &priv->fs.tc;

	if (tc->netdevice_nb.notifier_call)
		unregister_netdevice_notifier(&tc->netdevice_nb);

	rhashtable_destroy(&tc->ht);

	if (!IS_ERR_OR_NULL(tc->t)) {
		mlx5_destroy_flow_table(tc->t);
		tc->t = NULL;
	}
}

int mlx5e_tc_esw_init(struct rhashtable *tc_ht)
{
	return rhashtable_init(tc_ht, &tc_ht_params);
}

void mlx5e_tc_esw_cleanup(struct rhashtable *tc_ht)
{
	rhashtable_free_and_destroy(tc_ht, _mlx5e_tc_del_flow, NULL);
}

int mlx5e_tc_num_filters(struct mlx5e_priv *priv, int flags)
{
	struct rhashtable *tc_ht = get_tc_ht(priv, flags);

	return atomic_read(&tc_ht->nelems);
}

void mlx5e_tc_clean_fdb_peer_flows(struct mlx5_eswitch *esw)
{
	struct mlx5e_tc_flow *flow, *tmp;

	list_for_each_entry_safe(flow, tmp, &esw->offloads.peer_flows, peer)
		__mlx5e_tc_del_fdb_peer_flow(flow);
}<|MERGE_RESOLUTION|>--- conflicted
+++ resolved
@@ -2074,17 +2074,11 @@
 	int err;
 	u8 cmd;
 
-<<<<<<< HEAD
-	err = alloc_mod_hdr_actions(priv, hdrs, namespace, parse_attr);
-	if (err)
-		goto out_err;
-=======
 	if (!parse_attr->mod_hdr_actions) {
-		err = alloc_mod_hdr_actions(priv, a, namespace, parse_attr);
+		err = alloc_mod_hdr_actions(priv, hdrs, namespace, parse_attr);
 		if (err)
 			goto out_err;
 	}
->>>>>>> 27b4ad62
 
 	err = offload_pedit_fields(hdrs, parse_attr, extack);
 	if (err < 0)
@@ -2141,12 +2135,8 @@
 }
 
 static bool modify_header_match_supported(struct mlx5_flow_spec *spec,
-<<<<<<< HEAD
 					  struct flow_action *flow_action,
-=======
-					  struct tcf_exts *exts,
 					  u32 actions,
->>>>>>> 27b4ad62
 					  struct netlink_ext_ack *extack)
 {
 	const struct flow_action_entry *act;
@@ -2212,14 +2202,9 @@
 		return false;
 
 	if (actions & MLX5_FLOW_CONTEXT_ACTION_MOD_HDR)
-<<<<<<< HEAD
 		return modify_header_match_supported(&parse_attr->spec,
-						     flow_action,
+						     flow_action, actions,
 						     extack);
-=======
-		return modify_header_match_supported(&parse_attr->spec, exts,
-						     actions, extack);
->>>>>>> 27b4ad62
 
 	return true;
 }
