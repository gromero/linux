/*
 * drivers/net/ethernet/mellanox/mlxsw/spectrum_router.c
 * Copyright (c) 2016-2017 Mellanox Technologies. All rights reserved.
 * Copyright (c) 2016 Jiri Pirko <jiri@mellanox.com>
 * Copyright (c) 2016 Ido Schimmel <idosch@mellanox.com>
 * Copyright (c) 2016 Yotam Gigi <yotamg@mellanox.com>
 * Copyright (c) 2017 Petr Machata <petrm@mellanox.com>
 *
 * Redistribution and use in source and binary forms, with or without
 * modification, are permitted provided that the following conditions are met:
 *
 * 1. Redistributions of source code must retain the above copyright
 *    notice, this list of conditions and the following disclaimer.
 * 2. Redistributions in binary form must reproduce the above copyright
 *    notice, this list of conditions and the following disclaimer in the
 *    documentation and/or other materials provided with the distribution.
 * 3. Neither the names of the copyright holders nor the names of its
 *    contributors may be used to endorse or promote products derived from
 *    this software without specific prior written permission.
 *
 * Alternatively, this software may be distributed under the terms of the
 * GNU General Public License ("GPL") version 2 as published by the Free
 * Software Foundation.
 *
 * THIS SOFTWARE IS PROVIDED BY THE COPYRIGHT HOLDERS AND CONTRIBUTORS "AS IS"
 * AND ANY EXPRESS OR IMPLIED WARRANTIES, INCLUDING, BUT NOT LIMITED TO, THE
 * IMPLIED WARRANTIES OF MERCHANTABILITY AND FITNESS FOR A PARTICULAR PURPOSE
 * ARE DISCLAIMED. IN NO EVENT SHALL THE COPYRIGHT OWNER OR CONTRIBUTORS BE
 * LIABLE FOR ANY DIRECT, INDIRECT, INCIDENTAL, SPECIAL, EXEMPLARY, OR
 * CONSEQUENTIAL DAMAGES (INCLUDING, BUT NOT LIMITED TO, PROCUREMENT OF
 * SUBSTITUTE GOODS OR SERVICES; LOSS OF USE, DATA, OR PROFITS; OR BUSINESS
 * INTERRUPTION) HOWEVER CAUSED AND ON ANY THEORY OF LIABILITY, WHETHER IN
 * CONTRACT, STRICT LIABILITY, OR TORT (INCLUDING NEGLIGENCE OR OTHERWISE)
 * ARISING IN ANY WAY OUT OF THE USE OF THIS SOFTWARE, EVEN IF ADVISED OF THE
 * POSSIBILITY OF SUCH DAMAGE.
 */

#include <linux/kernel.h>
#include <linux/types.h>
#include <linux/rhashtable.h>
#include <linux/bitops.h>
#include <linux/in6.h>
#include <linux/notifier.h>
#include <linux/inetdevice.h>
#include <linux/netdevice.h>
#include <linux/if_bridge.h>
#include <linux/socket.h>
#include <linux/route.h>
#include <linux/gcd.h>
#include <linux/random.h>
#include <net/netevent.h>
#include <net/neighbour.h>
#include <net/arp.h>
#include <net/ip_fib.h>
#include <net/ip6_fib.h>
#include <net/fib_rules.h>
#include <net/ip_tunnels.h>
#include <net/l3mdev.h>
#include <net/addrconf.h>
#include <net/ndisc.h>
#include <net/ipv6.h>
#include <net/fib_notifier.h>

#include "spectrum.h"
#include "core.h"
#include "reg.h"
#include "spectrum_cnt.h"
#include "spectrum_dpipe.h"
#include "spectrum_ipip.h"
#include "spectrum_mr.h"
#include "spectrum_mr_tcam.h"
#include "spectrum_router.h"

struct mlxsw_sp_vr;
struct mlxsw_sp_lpm_tree;
struct mlxsw_sp_rif_ops;

struct mlxsw_sp_router {
	struct mlxsw_sp *mlxsw_sp;
	struct mlxsw_sp_rif **rifs;
	struct mlxsw_sp_vr *vrs;
	struct rhashtable neigh_ht;
	struct rhashtable nexthop_group_ht;
	struct rhashtable nexthop_ht;
	struct list_head nexthop_list;
	struct {
		struct mlxsw_sp_lpm_tree *trees;
		unsigned int tree_count;
	} lpm;
	struct {
		struct delayed_work dw;
		unsigned long interval;	/* ms */
	} neighs_update;
	struct delayed_work nexthop_probe_dw;
#define MLXSW_SP_UNRESOLVED_NH_PROBE_INTERVAL 5000 /* ms */
	struct list_head nexthop_neighs_list;
	struct list_head ipip_list;
	bool aborted;
	struct notifier_block fib_nb;
	struct notifier_block netevent_nb;
	const struct mlxsw_sp_rif_ops **rif_ops_arr;
	const struct mlxsw_sp_ipip_ops **ipip_ops_arr;
};

struct mlxsw_sp_rif {
	struct list_head nexthop_list;
	struct list_head neigh_list;
	struct net_device *dev;
	struct mlxsw_sp_fid *fid;
	unsigned char addr[ETH_ALEN];
	int mtu;
	u16 rif_index;
	u16 vr_id;
	const struct mlxsw_sp_rif_ops *ops;
	struct mlxsw_sp *mlxsw_sp;

	unsigned int counter_ingress;
	bool counter_ingress_valid;
	unsigned int counter_egress;
	bool counter_egress_valid;
};

struct mlxsw_sp_rif_params {
	struct net_device *dev;
	union {
		u16 system_port;
		u16 lag_id;
	};
	u16 vid;
	bool lag;
};

struct mlxsw_sp_rif_subport {
	struct mlxsw_sp_rif common;
	union {
		u16 system_port;
		u16 lag_id;
	};
	u16 vid;
	bool lag;
};

struct mlxsw_sp_rif_ipip_lb {
	struct mlxsw_sp_rif common;
	struct mlxsw_sp_rif_ipip_lb_config lb_config;
	u16 ul_vr_id; /* Reserved for Spectrum-2. */
};

struct mlxsw_sp_rif_params_ipip_lb {
	struct mlxsw_sp_rif_params common;
	struct mlxsw_sp_rif_ipip_lb_config lb_config;
};

struct mlxsw_sp_rif_ops {
	enum mlxsw_sp_rif_type type;
	size_t rif_size;

	void (*setup)(struct mlxsw_sp_rif *rif,
		      const struct mlxsw_sp_rif_params *params);
	int (*configure)(struct mlxsw_sp_rif *rif);
	void (*deconfigure)(struct mlxsw_sp_rif *rif);
	struct mlxsw_sp_fid * (*fid_get)(struct mlxsw_sp_rif *rif);
};

static unsigned int *
mlxsw_sp_rif_p_counter_get(struct mlxsw_sp_rif *rif,
			   enum mlxsw_sp_rif_counter_dir dir)
{
	switch (dir) {
	case MLXSW_SP_RIF_COUNTER_EGRESS:
		return &rif->counter_egress;
	case MLXSW_SP_RIF_COUNTER_INGRESS:
		return &rif->counter_ingress;
	}
	return NULL;
}

static bool
mlxsw_sp_rif_counter_valid_get(struct mlxsw_sp_rif *rif,
			       enum mlxsw_sp_rif_counter_dir dir)
{
	switch (dir) {
	case MLXSW_SP_RIF_COUNTER_EGRESS:
		return rif->counter_egress_valid;
	case MLXSW_SP_RIF_COUNTER_INGRESS:
		return rif->counter_ingress_valid;
	}
	return false;
}

static void
mlxsw_sp_rif_counter_valid_set(struct mlxsw_sp_rif *rif,
			       enum mlxsw_sp_rif_counter_dir dir,
			       bool valid)
{
	switch (dir) {
	case MLXSW_SP_RIF_COUNTER_EGRESS:
		rif->counter_egress_valid = valid;
		break;
	case MLXSW_SP_RIF_COUNTER_INGRESS:
		rif->counter_ingress_valid = valid;
		break;
	}
}

static int mlxsw_sp_rif_counter_edit(struct mlxsw_sp *mlxsw_sp, u16 rif_index,
				     unsigned int counter_index, bool enable,
				     enum mlxsw_sp_rif_counter_dir dir)
{
	char ritr_pl[MLXSW_REG_RITR_LEN];
	bool is_egress = false;
	int err;

	if (dir == MLXSW_SP_RIF_COUNTER_EGRESS)
		is_egress = true;
	mlxsw_reg_ritr_rif_pack(ritr_pl, rif_index);
	err = mlxsw_reg_query(mlxsw_sp->core, MLXSW_REG(ritr), ritr_pl);
	if (err)
		return err;

	mlxsw_reg_ritr_counter_pack(ritr_pl, counter_index, enable,
				    is_egress);
	return mlxsw_reg_write(mlxsw_sp->core, MLXSW_REG(ritr), ritr_pl);
}

int mlxsw_sp_rif_counter_value_get(struct mlxsw_sp *mlxsw_sp,
				   struct mlxsw_sp_rif *rif,
				   enum mlxsw_sp_rif_counter_dir dir, u64 *cnt)
{
	char ricnt_pl[MLXSW_REG_RICNT_LEN];
	unsigned int *p_counter_index;
	bool valid;
	int err;

	valid = mlxsw_sp_rif_counter_valid_get(rif, dir);
	if (!valid)
		return -EINVAL;

	p_counter_index = mlxsw_sp_rif_p_counter_get(rif, dir);
	if (!p_counter_index)
		return -EINVAL;
	mlxsw_reg_ricnt_pack(ricnt_pl, *p_counter_index,
			     MLXSW_REG_RICNT_OPCODE_NOP);
	err = mlxsw_reg_query(mlxsw_sp->core, MLXSW_REG(ricnt), ricnt_pl);
	if (err)
		return err;
	*cnt = mlxsw_reg_ricnt_good_unicast_packets_get(ricnt_pl);
	return 0;
}

static int mlxsw_sp_rif_counter_clear(struct mlxsw_sp *mlxsw_sp,
				      unsigned int counter_index)
{
	char ricnt_pl[MLXSW_REG_RICNT_LEN];

	mlxsw_reg_ricnt_pack(ricnt_pl, counter_index,
			     MLXSW_REG_RICNT_OPCODE_CLEAR);
	return mlxsw_reg_write(mlxsw_sp->core, MLXSW_REG(ricnt), ricnt_pl);
}

int mlxsw_sp_rif_counter_alloc(struct mlxsw_sp *mlxsw_sp,
			       struct mlxsw_sp_rif *rif,
			       enum mlxsw_sp_rif_counter_dir dir)
{
	unsigned int *p_counter_index;
	int err;

	p_counter_index = mlxsw_sp_rif_p_counter_get(rif, dir);
	if (!p_counter_index)
		return -EINVAL;
	err = mlxsw_sp_counter_alloc(mlxsw_sp, MLXSW_SP_COUNTER_SUB_POOL_RIF,
				     p_counter_index);
	if (err)
		return err;

	err = mlxsw_sp_rif_counter_clear(mlxsw_sp, *p_counter_index);
	if (err)
		goto err_counter_clear;

	err = mlxsw_sp_rif_counter_edit(mlxsw_sp, rif->rif_index,
					*p_counter_index, true, dir);
	if (err)
		goto err_counter_edit;
	mlxsw_sp_rif_counter_valid_set(rif, dir, true);
	return 0;

err_counter_edit:
err_counter_clear:
	mlxsw_sp_counter_free(mlxsw_sp, MLXSW_SP_COUNTER_SUB_POOL_RIF,
			      *p_counter_index);
	return err;
}

void mlxsw_sp_rif_counter_free(struct mlxsw_sp *mlxsw_sp,
			       struct mlxsw_sp_rif *rif,
			       enum mlxsw_sp_rif_counter_dir dir)
{
	unsigned int *p_counter_index;

	if (!mlxsw_sp_rif_counter_valid_get(rif, dir))
		return;

	p_counter_index = mlxsw_sp_rif_p_counter_get(rif, dir);
	if (WARN_ON(!p_counter_index))
		return;
	mlxsw_sp_rif_counter_edit(mlxsw_sp, rif->rif_index,
				  *p_counter_index, false, dir);
	mlxsw_sp_counter_free(mlxsw_sp, MLXSW_SP_COUNTER_SUB_POOL_RIF,
			      *p_counter_index);
	mlxsw_sp_rif_counter_valid_set(rif, dir, false);
}

static void mlxsw_sp_rif_counters_alloc(struct mlxsw_sp_rif *rif)
{
	struct mlxsw_sp *mlxsw_sp = rif->mlxsw_sp;
	struct devlink *devlink;

	devlink = priv_to_devlink(mlxsw_sp->core);
	if (!devlink_dpipe_table_counter_enabled(devlink,
						 MLXSW_SP_DPIPE_TABLE_NAME_ERIF))
		return;
	mlxsw_sp_rif_counter_alloc(mlxsw_sp, rif, MLXSW_SP_RIF_COUNTER_EGRESS);
}

static void mlxsw_sp_rif_counters_free(struct mlxsw_sp_rif *rif)
{
	struct mlxsw_sp *mlxsw_sp = rif->mlxsw_sp;

	mlxsw_sp_rif_counter_free(mlxsw_sp, rif, MLXSW_SP_RIF_COUNTER_EGRESS);
}

static struct mlxsw_sp_rif *
mlxsw_sp_rif_find_by_dev(const struct mlxsw_sp *mlxsw_sp,
			 const struct net_device *dev);

#define MLXSW_SP_PREFIX_COUNT (sizeof(struct in6_addr) * BITS_PER_BYTE + 1)

struct mlxsw_sp_prefix_usage {
	DECLARE_BITMAP(b, MLXSW_SP_PREFIX_COUNT);
};

#define mlxsw_sp_prefix_usage_for_each(prefix, prefix_usage) \
	for_each_set_bit(prefix, (prefix_usage)->b, MLXSW_SP_PREFIX_COUNT)

static bool
mlxsw_sp_prefix_usage_eq(struct mlxsw_sp_prefix_usage *prefix_usage1,
			 struct mlxsw_sp_prefix_usage *prefix_usage2)
{
	return !memcmp(prefix_usage1, prefix_usage2, sizeof(*prefix_usage1));
}

static bool
mlxsw_sp_prefix_usage_none(struct mlxsw_sp_prefix_usage *prefix_usage)
{
	struct mlxsw_sp_prefix_usage prefix_usage_none = {{ 0 } };

	return mlxsw_sp_prefix_usage_eq(prefix_usage, &prefix_usage_none);
}

static void
mlxsw_sp_prefix_usage_cpy(struct mlxsw_sp_prefix_usage *prefix_usage1,
			  struct mlxsw_sp_prefix_usage *prefix_usage2)
{
	memcpy(prefix_usage1, prefix_usage2, sizeof(*prefix_usage1));
}

static void
mlxsw_sp_prefix_usage_set(struct mlxsw_sp_prefix_usage *prefix_usage,
			  unsigned char prefix_len)
{
	set_bit(prefix_len, prefix_usage->b);
}

static void
mlxsw_sp_prefix_usage_clear(struct mlxsw_sp_prefix_usage *prefix_usage,
			    unsigned char prefix_len)
{
	clear_bit(prefix_len, prefix_usage->b);
}

struct mlxsw_sp_fib_key {
	unsigned char addr[sizeof(struct in6_addr)];
	unsigned char prefix_len;
};

enum mlxsw_sp_fib_entry_type {
	MLXSW_SP_FIB_ENTRY_TYPE_REMOTE,
	MLXSW_SP_FIB_ENTRY_TYPE_LOCAL,
	MLXSW_SP_FIB_ENTRY_TYPE_TRAP,

	/* This is a special case of local delivery, where a packet should be
	 * decapsulated on reception. Note that there is no corresponding ENCAP,
	 * because that's a type of next hop, not of FIB entry. (There can be
	 * several next hops in a REMOTE entry, and some of them may be
	 * encapsulating entries.)
	 */
	MLXSW_SP_FIB_ENTRY_TYPE_IPIP_DECAP,
};

struct mlxsw_sp_nexthop_group;
struct mlxsw_sp_fib;

struct mlxsw_sp_fib_node {
	struct list_head entry_list;
	struct list_head list;
	struct rhash_head ht_node;
	struct mlxsw_sp_fib *fib;
	struct mlxsw_sp_fib_key key;
};

struct mlxsw_sp_fib_entry_decap {
	struct mlxsw_sp_ipip_entry *ipip_entry;
	u32 tunnel_index;
};

struct mlxsw_sp_fib_entry {
	struct list_head list;
	struct mlxsw_sp_fib_node *fib_node;
	enum mlxsw_sp_fib_entry_type type;
	struct list_head nexthop_group_node;
	struct mlxsw_sp_nexthop_group *nh_group;
	struct mlxsw_sp_fib_entry_decap decap; /* Valid for decap entries. */
};

struct mlxsw_sp_fib4_entry {
	struct mlxsw_sp_fib_entry common;
	u32 tb_id;
	u32 prio;
	u8 tos;
	u8 type;
};

struct mlxsw_sp_fib6_entry {
	struct mlxsw_sp_fib_entry common;
	struct list_head rt6_list;
	unsigned int nrt6;
};

struct mlxsw_sp_rt6 {
	struct list_head list;
	struct rt6_info *rt;
};

struct mlxsw_sp_lpm_tree {
	u8 id; /* tree ID */
	unsigned int ref_count;
	enum mlxsw_sp_l3proto proto;
	struct mlxsw_sp_prefix_usage prefix_usage;
};

struct mlxsw_sp_fib {
	struct rhashtable ht;
	struct list_head node_list;
	struct mlxsw_sp_vr *vr;
	struct mlxsw_sp_lpm_tree *lpm_tree;
	unsigned long prefix_ref_count[MLXSW_SP_PREFIX_COUNT];
	struct mlxsw_sp_prefix_usage prefix_usage;
	enum mlxsw_sp_l3proto proto;
};

struct mlxsw_sp_vr {
	u16 id; /* virtual router ID */
	u32 tb_id; /* kernel fib table id */
	unsigned int rif_count;
	struct mlxsw_sp_fib *fib4;
	struct mlxsw_sp_fib *fib6;
	struct mlxsw_sp_mr_table *mr4_table;
};

static const struct rhashtable_params mlxsw_sp_fib_ht_params;

static struct mlxsw_sp_fib *mlxsw_sp_fib_create(struct mlxsw_sp_vr *vr,
						enum mlxsw_sp_l3proto proto)
{
	struct mlxsw_sp_fib *fib;
	int err;

	fib = kzalloc(sizeof(*fib), GFP_KERNEL);
	if (!fib)
		return ERR_PTR(-ENOMEM);
	err = rhashtable_init(&fib->ht, &mlxsw_sp_fib_ht_params);
	if (err)
		goto err_rhashtable_init;
	INIT_LIST_HEAD(&fib->node_list);
	fib->proto = proto;
	fib->vr = vr;
	return fib;

err_rhashtable_init:
	kfree(fib);
	return ERR_PTR(err);
}

static void mlxsw_sp_fib_destroy(struct mlxsw_sp_fib *fib)
{
	WARN_ON(!list_empty(&fib->node_list));
	WARN_ON(fib->lpm_tree);
	rhashtable_destroy(&fib->ht);
	kfree(fib);
}

static struct mlxsw_sp_lpm_tree *
mlxsw_sp_lpm_tree_find_unused(struct mlxsw_sp *mlxsw_sp)
{
	static struct mlxsw_sp_lpm_tree *lpm_tree;
	int i;

	for (i = 0; i < mlxsw_sp->router->lpm.tree_count; i++) {
		lpm_tree = &mlxsw_sp->router->lpm.trees[i];
		if (lpm_tree->ref_count == 0)
			return lpm_tree;
	}
	return NULL;
}

static int mlxsw_sp_lpm_tree_alloc(struct mlxsw_sp *mlxsw_sp,
				   struct mlxsw_sp_lpm_tree *lpm_tree)
{
	char ralta_pl[MLXSW_REG_RALTA_LEN];

	mlxsw_reg_ralta_pack(ralta_pl, true,
			     (enum mlxsw_reg_ralxx_protocol) lpm_tree->proto,
			     lpm_tree->id);
	return mlxsw_reg_write(mlxsw_sp->core, MLXSW_REG(ralta), ralta_pl);
}

static void mlxsw_sp_lpm_tree_free(struct mlxsw_sp *mlxsw_sp,
				   struct mlxsw_sp_lpm_tree *lpm_tree)
{
	char ralta_pl[MLXSW_REG_RALTA_LEN];

	mlxsw_reg_ralta_pack(ralta_pl, false,
			     (enum mlxsw_reg_ralxx_protocol) lpm_tree->proto,
			     lpm_tree->id);
	mlxsw_reg_write(mlxsw_sp->core, MLXSW_REG(ralta), ralta_pl);
}

static int
mlxsw_sp_lpm_tree_left_struct_set(struct mlxsw_sp *mlxsw_sp,
				  struct mlxsw_sp_prefix_usage *prefix_usage,
				  struct mlxsw_sp_lpm_tree *lpm_tree)
{
	char ralst_pl[MLXSW_REG_RALST_LEN];
	u8 root_bin = 0;
	u8 prefix;
	u8 last_prefix = MLXSW_REG_RALST_BIN_NO_CHILD;

	mlxsw_sp_prefix_usage_for_each(prefix, prefix_usage)
		root_bin = prefix;

	mlxsw_reg_ralst_pack(ralst_pl, root_bin, lpm_tree->id);
	mlxsw_sp_prefix_usage_for_each(prefix, prefix_usage) {
		if (prefix == 0)
			continue;
		mlxsw_reg_ralst_bin_pack(ralst_pl, prefix, last_prefix,
					 MLXSW_REG_RALST_BIN_NO_CHILD);
		last_prefix = prefix;
	}
	return mlxsw_reg_write(mlxsw_sp->core, MLXSW_REG(ralst), ralst_pl);
}

static struct mlxsw_sp_lpm_tree *
mlxsw_sp_lpm_tree_create(struct mlxsw_sp *mlxsw_sp,
			 struct mlxsw_sp_prefix_usage *prefix_usage,
			 enum mlxsw_sp_l3proto proto)
{
	struct mlxsw_sp_lpm_tree *lpm_tree;
	int err;

	lpm_tree = mlxsw_sp_lpm_tree_find_unused(mlxsw_sp);
	if (!lpm_tree)
		return ERR_PTR(-EBUSY);
	lpm_tree->proto = proto;
	err = mlxsw_sp_lpm_tree_alloc(mlxsw_sp, lpm_tree);
	if (err)
		return ERR_PTR(err);

	err = mlxsw_sp_lpm_tree_left_struct_set(mlxsw_sp, prefix_usage,
						lpm_tree);
	if (err)
		goto err_left_struct_set;
	memcpy(&lpm_tree->prefix_usage, prefix_usage,
	       sizeof(lpm_tree->prefix_usage));
	return lpm_tree;

err_left_struct_set:
	mlxsw_sp_lpm_tree_free(mlxsw_sp, lpm_tree);
	return ERR_PTR(err);
}

static void mlxsw_sp_lpm_tree_destroy(struct mlxsw_sp *mlxsw_sp,
				      struct mlxsw_sp_lpm_tree *lpm_tree)
{
	mlxsw_sp_lpm_tree_free(mlxsw_sp, lpm_tree);
}

static struct mlxsw_sp_lpm_tree *
mlxsw_sp_lpm_tree_get(struct mlxsw_sp *mlxsw_sp,
		      struct mlxsw_sp_prefix_usage *prefix_usage,
		      enum mlxsw_sp_l3proto proto)
{
	struct mlxsw_sp_lpm_tree *lpm_tree;
	int i;

	for (i = 0; i < mlxsw_sp->router->lpm.tree_count; i++) {
		lpm_tree = &mlxsw_sp->router->lpm.trees[i];
		if (lpm_tree->ref_count != 0 &&
		    lpm_tree->proto == proto &&
		    mlxsw_sp_prefix_usage_eq(&lpm_tree->prefix_usage,
					     prefix_usage))
			return lpm_tree;
	}
	return mlxsw_sp_lpm_tree_create(mlxsw_sp, prefix_usage, proto);
}

static void mlxsw_sp_lpm_tree_hold(struct mlxsw_sp_lpm_tree *lpm_tree)
{
	lpm_tree->ref_count++;
}

static void mlxsw_sp_lpm_tree_put(struct mlxsw_sp *mlxsw_sp,
				  struct mlxsw_sp_lpm_tree *lpm_tree)
{
	if (--lpm_tree->ref_count == 0)
		mlxsw_sp_lpm_tree_destroy(mlxsw_sp, lpm_tree);
}

#define MLXSW_SP_LPM_TREE_MIN 1 /* tree 0 is reserved */

static int mlxsw_sp_lpm_init(struct mlxsw_sp *mlxsw_sp)
{
	struct mlxsw_sp_lpm_tree *lpm_tree;
	u64 max_trees;
	int i;

	if (!MLXSW_CORE_RES_VALID(mlxsw_sp->core, MAX_LPM_TREES))
		return -EIO;

	max_trees = MLXSW_CORE_RES_GET(mlxsw_sp->core, MAX_LPM_TREES);
	mlxsw_sp->router->lpm.tree_count = max_trees - MLXSW_SP_LPM_TREE_MIN;
	mlxsw_sp->router->lpm.trees = kcalloc(mlxsw_sp->router->lpm.tree_count,
					     sizeof(struct mlxsw_sp_lpm_tree),
					     GFP_KERNEL);
	if (!mlxsw_sp->router->lpm.trees)
		return -ENOMEM;

	for (i = 0; i < mlxsw_sp->router->lpm.tree_count; i++) {
		lpm_tree = &mlxsw_sp->router->lpm.trees[i];
		lpm_tree->id = i + MLXSW_SP_LPM_TREE_MIN;
	}

	return 0;
}

static void mlxsw_sp_lpm_fini(struct mlxsw_sp *mlxsw_sp)
{
	kfree(mlxsw_sp->router->lpm.trees);
}

static bool mlxsw_sp_vr_is_used(const struct mlxsw_sp_vr *vr)
{
	return !!vr->fib4 || !!vr->fib6 || !!vr->mr4_table;
}

static struct mlxsw_sp_vr *mlxsw_sp_vr_find_unused(struct mlxsw_sp *mlxsw_sp)
{
	struct mlxsw_sp_vr *vr;
	int i;

	for (i = 0; i < MLXSW_CORE_RES_GET(mlxsw_sp->core, MAX_VRS); i++) {
		vr = &mlxsw_sp->router->vrs[i];
		if (!mlxsw_sp_vr_is_used(vr))
			return vr;
	}
	return NULL;
}

static int mlxsw_sp_vr_lpm_tree_bind(struct mlxsw_sp *mlxsw_sp,
				     const struct mlxsw_sp_fib *fib, u8 tree_id)
{
	char raltb_pl[MLXSW_REG_RALTB_LEN];

	mlxsw_reg_raltb_pack(raltb_pl, fib->vr->id,
			     (enum mlxsw_reg_ralxx_protocol) fib->proto,
			     tree_id);
	return mlxsw_reg_write(mlxsw_sp->core, MLXSW_REG(raltb), raltb_pl);
}

static int mlxsw_sp_vr_lpm_tree_unbind(struct mlxsw_sp *mlxsw_sp,
				       const struct mlxsw_sp_fib *fib)
{
	char raltb_pl[MLXSW_REG_RALTB_LEN];

	/* Bind to tree 0 which is default */
	mlxsw_reg_raltb_pack(raltb_pl, fib->vr->id,
			     (enum mlxsw_reg_ralxx_protocol) fib->proto, 0);
	return mlxsw_reg_write(mlxsw_sp->core, MLXSW_REG(raltb), raltb_pl);
}

static u32 mlxsw_sp_fix_tb_id(u32 tb_id)
{
	/* For our purpose, squash main, default and local tables into one */
	if (tb_id == RT_TABLE_LOCAL || tb_id == RT_TABLE_DEFAULT)
		tb_id = RT_TABLE_MAIN;
	return tb_id;
}

static struct mlxsw_sp_vr *mlxsw_sp_vr_find(struct mlxsw_sp *mlxsw_sp,
					    u32 tb_id)
{
	struct mlxsw_sp_vr *vr;
	int i;

	tb_id = mlxsw_sp_fix_tb_id(tb_id);

	for (i = 0; i < MLXSW_CORE_RES_GET(mlxsw_sp->core, MAX_VRS); i++) {
		vr = &mlxsw_sp->router->vrs[i];
		if (mlxsw_sp_vr_is_used(vr) && vr->tb_id == tb_id)
			return vr;
	}
	return NULL;
}

static struct mlxsw_sp_fib *mlxsw_sp_vr_fib(const struct mlxsw_sp_vr *vr,
					    enum mlxsw_sp_l3proto proto)
{
	switch (proto) {
	case MLXSW_SP_L3_PROTO_IPV4:
		return vr->fib4;
	case MLXSW_SP_L3_PROTO_IPV6:
		return vr->fib6;
	}
	return NULL;
}

static struct mlxsw_sp_vr *mlxsw_sp_vr_create(struct mlxsw_sp *mlxsw_sp,
					      u32 tb_id,
					      struct netlink_ext_ack *extack)
{
	struct mlxsw_sp_vr *vr;
	int err;

	vr = mlxsw_sp_vr_find_unused(mlxsw_sp);
	if (!vr) {
		NL_SET_ERR_MSG(extack, "spectrum: Exceeded number of supported virtual routers");
		return ERR_PTR(-EBUSY);
	}
	vr->fib4 = mlxsw_sp_fib_create(vr, MLXSW_SP_L3_PROTO_IPV4);
	if (IS_ERR(vr->fib4))
		return ERR_CAST(vr->fib4);
	vr->fib6 = mlxsw_sp_fib_create(vr, MLXSW_SP_L3_PROTO_IPV6);
	if (IS_ERR(vr->fib6)) {
		err = PTR_ERR(vr->fib6);
		goto err_fib6_create;
	}
	vr->mr4_table = mlxsw_sp_mr_table_create(mlxsw_sp, vr->id,
						 MLXSW_SP_L3_PROTO_IPV4);
	if (IS_ERR(vr->mr4_table)) {
		err = PTR_ERR(vr->mr4_table);
		goto err_mr_table_create;
	}
	vr->tb_id = tb_id;
	return vr;

err_mr_table_create:
	mlxsw_sp_fib_destroy(vr->fib6);
	vr->fib6 = NULL;
err_fib6_create:
	mlxsw_sp_fib_destroy(vr->fib4);
	vr->fib4 = NULL;
	return ERR_PTR(err);
}

static void mlxsw_sp_vr_destroy(struct mlxsw_sp_vr *vr)
{
	mlxsw_sp_mr_table_destroy(vr->mr4_table);
	vr->mr4_table = NULL;
	mlxsw_sp_fib_destroy(vr->fib6);
	vr->fib6 = NULL;
	mlxsw_sp_fib_destroy(vr->fib4);
	vr->fib4 = NULL;
}

static struct mlxsw_sp_vr *mlxsw_sp_vr_get(struct mlxsw_sp *mlxsw_sp, u32 tb_id,
					   struct netlink_ext_ack *extack)
{
	struct mlxsw_sp_vr *vr;

	tb_id = mlxsw_sp_fix_tb_id(tb_id);
	vr = mlxsw_sp_vr_find(mlxsw_sp, tb_id);
	if (!vr)
		vr = mlxsw_sp_vr_create(mlxsw_sp, tb_id, extack);
	return vr;
}

static void mlxsw_sp_vr_put(struct mlxsw_sp_vr *vr)
{
	if (!vr->rif_count && list_empty(&vr->fib4->node_list) &&
	    list_empty(&vr->fib6->node_list) &&
	    mlxsw_sp_mr_table_empty(vr->mr4_table))
		mlxsw_sp_vr_destroy(vr);
}

static bool
mlxsw_sp_vr_lpm_tree_should_replace(struct mlxsw_sp_vr *vr,
				    enum mlxsw_sp_l3proto proto, u8 tree_id)
{
	struct mlxsw_sp_fib *fib = mlxsw_sp_vr_fib(vr, proto);

	if (!mlxsw_sp_vr_is_used(vr))
		return false;
	if (fib->lpm_tree && fib->lpm_tree->id == tree_id)
		return true;
	return false;
}

static int mlxsw_sp_vr_lpm_tree_replace(struct mlxsw_sp *mlxsw_sp,
					struct mlxsw_sp_fib *fib,
					struct mlxsw_sp_lpm_tree *new_tree)
{
	struct mlxsw_sp_lpm_tree *old_tree = fib->lpm_tree;
	int err;

	err = mlxsw_sp_vr_lpm_tree_bind(mlxsw_sp, fib, new_tree->id);
	if (err)
		return err;
	fib->lpm_tree = new_tree;
	mlxsw_sp_lpm_tree_hold(new_tree);
	mlxsw_sp_lpm_tree_put(mlxsw_sp, old_tree);
	return 0;
}

static int mlxsw_sp_vrs_lpm_tree_replace(struct mlxsw_sp *mlxsw_sp,
					 struct mlxsw_sp_fib *fib,
					 struct mlxsw_sp_lpm_tree *new_tree)
{
	struct mlxsw_sp_lpm_tree *old_tree = fib->lpm_tree;
	enum mlxsw_sp_l3proto proto = fib->proto;
	u8 old_id, new_id = new_tree->id;
	struct mlxsw_sp_vr *vr;
	int i, err;

	if (!old_tree)
		goto no_replace;
	old_id = old_tree->id;

	for (i = 0; i < MLXSW_CORE_RES_GET(mlxsw_sp->core, MAX_VRS); i++) {
		vr = &mlxsw_sp->router->vrs[i];
		if (!mlxsw_sp_vr_lpm_tree_should_replace(vr, proto, old_id))
			continue;
		err = mlxsw_sp_vr_lpm_tree_replace(mlxsw_sp,
						   mlxsw_sp_vr_fib(vr, proto),
						   new_tree);
		if (err)
			goto err_tree_replace;
	}

	return 0;

err_tree_replace:
	for (i--; i >= 0; i--) {
		if (!mlxsw_sp_vr_lpm_tree_should_replace(vr, proto, new_id))
			continue;
		mlxsw_sp_vr_lpm_tree_replace(mlxsw_sp,
					     mlxsw_sp_vr_fib(vr, proto),
					     old_tree);
	}
	return err;

no_replace:
	err = mlxsw_sp_vr_lpm_tree_bind(mlxsw_sp, fib, new_tree->id);
	if (err)
		return err;
	fib->lpm_tree = new_tree;
	mlxsw_sp_lpm_tree_hold(new_tree);
	return 0;
}

static void
mlxsw_sp_vrs_prefixes(struct mlxsw_sp *mlxsw_sp,
		      enum mlxsw_sp_l3proto proto,
		      struct mlxsw_sp_prefix_usage *req_prefix_usage)
{
	int i;

	for (i = 0; i < MLXSW_CORE_RES_GET(mlxsw_sp->core, MAX_VRS); i++) {
		struct mlxsw_sp_vr *vr = &mlxsw_sp->router->vrs[i];
		struct mlxsw_sp_fib *fib = mlxsw_sp_vr_fib(vr, proto);
		unsigned char prefix;

		if (!mlxsw_sp_vr_is_used(vr))
			continue;
		mlxsw_sp_prefix_usage_for_each(prefix, &fib->prefix_usage)
			mlxsw_sp_prefix_usage_set(req_prefix_usage, prefix);
	}
}

static int mlxsw_sp_vrs_init(struct mlxsw_sp *mlxsw_sp)
{
	struct mlxsw_sp_vr *vr;
	u64 max_vrs;
	int i;

	if (!MLXSW_CORE_RES_VALID(mlxsw_sp->core, MAX_VRS))
		return -EIO;

	max_vrs = MLXSW_CORE_RES_GET(mlxsw_sp->core, MAX_VRS);
	mlxsw_sp->router->vrs = kcalloc(max_vrs, sizeof(struct mlxsw_sp_vr),
					GFP_KERNEL);
	if (!mlxsw_sp->router->vrs)
		return -ENOMEM;

	for (i = 0; i < max_vrs; i++) {
		vr = &mlxsw_sp->router->vrs[i];
		vr->id = i;
	}

	return 0;
}

static void mlxsw_sp_router_fib_flush(struct mlxsw_sp *mlxsw_sp);

static void mlxsw_sp_vrs_fini(struct mlxsw_sp *mlxsw_sp)
{
	/* At this stage we're guaranteed not to have new incoming
	 * FIB notifications and the work queue is free from FIBs
	 * sitting on top of mlxsw netdevs. However, we can still
	 * have other FIBs queued. Flush the queue before flushing
	 * the device's tables. No need for locks, as we're the only
	 * writer.
	 */
	mlxsw_core_flush_owq();
	mlxsw_sp_router_fib_flush(mlxsw_sp);
	kfree(mlxsw_sp->router->vrs);
}

static struct net_device *
__mlxsw_sp_ipip_netdev_ul_dev_get(const struct net_device *ol_dev)
{
	struct ip_tunnel *tun = netdev_priv(ol_dev);
	struct net *net = dev_net(ol_dev);

	return __dev_get_by_index(net, tun->parms.link);
}

u32 mlxsw_sp_ipip_dev_ul_tb_id(const struct net_device *ol_dev)
{
	struct net_device *d = __mlxsw_sp_ipip_netdev_ul_dev_get(ol_dev);

	if (d)
		return l3mdev_fib_table(d) ? : RT_TABLE_MAIN;
	else
		return l3mdev_fib_table(ol_dev) ? : RT_TABLE_MAIN;
}

static struct mlxsw_sp_rif *
mlxsw_sp_rif_create(struct mlxsw_sp *mlxsw_sp,
		    const struct mlxsw_sp_rif_params *params,
		    struct netlink_ext_ack *extack);

static struct mlxsw_sp_rif_ipip_lb *
mlxsw_sp_ipip_ol_ipip_lb_create(struct mlxsw_sp *mlxsw_sp,
				enum mlxsw_sp_ipip_type ipipt,
				struct net_device *ol_dev,
				struct netlink_ext_ack *extack)
{
	struct mlxsw_sp_rif_params_ipip_lb lb_params;
	const struct mlxsw_sp_ipip_ops *ipip_ops;
	struct mlxsw_sp_rif *rif;

	ipip_ops = mlxsw_sp->router->ipip_ops_arr[ipipt];
	lb_params = (struct mlxsw_sp_rif_params_ipip_lb) {
		.common.dev = ol_dev,
		.common.lag = false,
		.lb_config = ipip_ops->ol_loopback_config(mlxsw_sp, ol_dev),
	};

	rif = mlxsw_sp_rif_create(mlxsw_sp, &lb_params.common, extack);
	if (IS_ERR(rif))
		return ERR_CAST(rif);
	return container_of(rif, struct mlxsw_sp_rif_ipip_lb, common);
}

static struct mlxsw_sp_ipip_entry *
mlxsw_sp_ipip_entry_alloc(struct mlxsw_sp *mlxsw_sp,
			  enum mlxsw_sp_ipip_type ipipt,
			  struct net_device *ol_dev)
{
	struct mlxsw_sp_ipip_entry *ipip_entry;
	struct mlxsw_sp_ipip_entry *ret = NULL;

	ipip_entry = kzalloc(sizeof(*ipip_entry), GFP_KERNEL);
	if (!ipip_entry)
		return ERR_PTR(-ENOMEM);

	ipip_entry->ol_lb = mlxsw_sp_ipip_ol_ipip_lb_create(mlxsw_sp, ipipt,
							    ol_dev, NULL);
	if (IS_ERR(ipip_entry->ol_lb)) {
		ret = ERR_CAST(ipip_entry->ol_lb);
		goto err_ol_ipip_lb_create;
	}

	ipip_entry->ipipt = ipipt;
	ipip_entry->ol_dev = ol_dev;
	ipip_entry->parms = mlxsw_sp_ipip_netdev_parms(ol_dev);

	return ipip_entry;

err_ol_ipip_lb_create:
	kfree(ipip_entry);
	return ret;
}

static void
mlxsw_sp_ipip_entry_dealloc(struct mlxsw_sp_ipip_entry *ipip_entry)
{
	mlxsw_sp_rif_destroy(&ipip_entry->ol_lb->common);
	kfree(ipip_entry);
}

static bool
mlxsw_sp_ipip_entry_saddr_matches(struct mlxsw_sp *mlxsw_sp,
				  const enum mlxsw_sp_l3proto ul_proto,
				  union mlxsw_sp_l3addr saddr,
				  u32 ul_tb_id,
				  struct mlxsw_sp_ipip_entry *ipip_entry)
{
	u32 tun_ul_tb_id = mlxsw_sp_ipip_dev_ul_tb_id(ipip_entry->ol_dev);
	enum mlxsw_sp_ipip_type ipipt = ipip_entry->ipipt;
	union mlxsw_sp_l3addr tun_saddr;

	if (mlxsw_sp->router->ipip_ops_arr[ipipt]->ul_proto != ul_proto)
		return false;

	tun_saddr = mlxsw_sp_ipip_netdev_saddr(ul_proto, ipip_entry->ol_dev);
	return tun_ul_tb_id == ul_tb_id &&
	       mlxsw_sp_l3addr_eq(&tun_saddr, &saddr);
}

static int
mlxsw_sp_fib_entry_decap_init(struct mlxsw_sp *mlxsw_sp,
			      struct mlxsw_sp_fib_entry *fib_entry,
			      struct mlxsw_sp_ipip_entry *ipip_entry)
{
	u32 tunnel_index;
	int err;

	err = mlxsw_sp_kvdl_alloc(mlxsw_sp, 1, &tunnel_index);
	if (err)
		return err;

	ipip_entry->decap_fib_entry = fib_entry;
	fib_entry->decap.ipip_entry = ipip_entry;
	fib_entry->decap.tunnel_index = tunnel_index;
	return 0;
}

static void mlxsw_sp_fib_entry_decap_fini(struct mlxsw_sp *mlxsw_sp,
					  struct mlxsw_sp_fib_entry *fib_entry)
{
	/* Unlink this node from the IPIP entry that it's the decap entry of. */
	fib_entry->decap.ipip_entry->decap_fib_entry = NULL;
	fib_entry->decap.ipip_entry = NULL;
	mlxsw_sp_kvdl_free(mlxsw_sp, fib_entry->decap.tunnel_index);
}

static struct mlxsw_sp_fib_node *
mlxsw_sp_fib_node_lookup(struct mlxsw_sp_fib *fib, const void *addr,
			 size_t addr_len, unsigned char prefix_len);
static int mlxsw_sp_fib_entry_update(struct mlxsw_sp *mlxsw_sp,
				     struct mlxsw_sp_fib_entry *fib_entry);

static void
mlxsw_sp_ipip_entry_demote_decap(struct mlxsw_sp *mlxsw_sp,
				 struct mlxsw_sp_ipip_entry *ipip_entry)
{
	struct mlxsw_sp_fib_entry *fib_entry = ipip_entry->decap_fib_entry;

	mlxsw_sp_fib_entry_decap_fini(mlxsw_sp, fib_entry);
	fib_entry->type = MLXSW_SP_FIB_ENTRY_TYPE_TRAP;

	mlxsw_sp_fib_entry_update(mlxsw_sp, fib_entry);
}

static void
mlxsw_sp_ipip_entry_promote_decap(struct mlxsw_sp *mlxsw_sp,
				  struct mlxsw_sp_ipip_entry *ipip_entry,
				  struct mlxsw_sp_fib_entry *decap_fib_entry)
{
	if (mlxsw_sp_fib_entry_decap_init(mlxsw_sp, decap_fib_entry,
					  ipip_entry))
		return;
	decap_fib_entry->type = MLXSW_SP_FIB_ENTRY_TYPE_IPIP_DECAP;

	if (mlxsw_sp_fib_entry_update(mlxsw_sp, decap_fib_entry))
		mlxsw_sp_ipip_entry_demote_decap(mlxsw_sp, ipip_entry);
}

/* Given an IPIP entry, find the corresponding decap route. */
static struct mlxsw_sp_fib_entry *
mlxsw_sp_ipip_entry_find_decap(struct mlxsw_sp *mlxsw_sp,
			       struct mlxsw_sp_ipip_entry *ipip_entry)
{
	static struct mlxsw_sp_fib_node *fib_node;
	const struct mlxsw_sp_ipip_ops *ipip_ops;
	struct mlxsw_sp_fib_entry *fib_entry;
	unsigned char saddr_prefix_len;
	union mlxsw_sp_l3addr saddr;
	struct mlxsw_sp_fib *ul_fib;
	struct mlxsw_sp_vr *ul_vr;
	const void *saddrp;
	size_t saddr_len;
	u32 ul_tb_id;
	u32 saddr4;

	ipip_ops = mlxsw_sp->router->ipip_ops_arr[ipip_entry->ipipt];

	ul_tb_id = mlxsw_sp_ipip_dev_ul_tb_id(ipip_entry->ol_dev);
	ul_vr = mlxsw_sp_vr_find(mlxsw_sp, ul_tb_id);
	if (!ul_vr)
		return NULL;

	ul_fib = mlxsw_sp_vr_fib(ul_vr, ipip_ops->ul_proto);
	saddr = mlxsw_sp_ipip_netdev_saddr(ipip_ops->ul_proto,
					   ipip_entry->ol_dev);

	switch (ipip_ops->ul_proto) {
	case MLXSW_SP_L3_PROTO_IPV4:
		saddr4 = be32_to_cpu(saddr.addr4);
		saddrp = &saddr4;
		saddr_len = 4;
		saddr_prefix_len = 32;
		break;
	case MLXSW_SP_L3_PROTO_IPV6:
		WARN_ON(1);
		return NULL;
	}

	fib_node = mlxsw_sp_fib_node_lookup(ul_fib, saddrp, saddr_len,
					    saddr_prefix_len);
	if (!fib_node || list_empty(&fib_node->entry_list))
		return NULL;

	fib_entry = list_first_entry(&fib_node->entry_list,
				     struct mlxsw_sp_fib_entry, list);
	if (fib_entry->type != MLXSW_SP_FIB_ENTRY_TYPE_TRAP)
		return NULL;

	return fib_entry;
}

static struct mlxsw_sp_ipip_entry *
mlxsw_sp_ipip_entry_create(struct mlxsw_sp *mlxsw_sp,
			   enum mlxsw_sp_ipip_type ipipt,
			   struct net_device *ol_dev)
{
	struct mlxsw_sp_ipip_entry *ipip_entry;

	ipip_entry = mlxsw_sp_ipip_entry_alloc(mlxsw_sp, ipipt, ol_dev);
	if (IS_ERR(ipip_entry))
		return ipip_entry;

	list_add_tail(&ipip_entry->ipip_list_node,
		      &mlxsw_sp->router->ipip_list);

	return ipip_entry;
}

static void
mlxsw_sp_ipip_entry_destroy(struct mlxsw_sp *mlxsw_sp,
			    struct mlxsw_sp_ipip_entry *ipip_entry)
{
	list_del(&ipip_entry->ipip_list_node);
	mlxsw_sp_ipip_entry_dealloc(ipip_entry);
}

static bool
mlxsw_sp_ipip_entry_matches_decap(struct mlxsw_sp *mlxsw_sp,
				  const struct net_device *ul_dev,
				  enum mlxsw_sp_l3proto ul_proto,
				  union mlxsw_sp_l3addr ul_dip,
				  struct mlxsw_sp_ipip_entry *ipip_entry)
{
	u32 ul_tb_id = l3mdev_fib_table(ul_dev) ? : RT_TABLE_MAIN;
	enum mlxsw_sp_ipip_type ipipt = ipip_entry->ipipt;
	struct net_device *ipip_ul_dev;

	if (mlxsw_sp->router->ipip_ops_arr[ipipt]->ul_proto != ul_proto)
		return false;

	ipip_ul_dev = __mlxsw_sp_ipip_netdev_ul_dev_get(ipip_entry->ol_dev);
	return mlxsw_sp_ipip_entry_saddr_matches(mlxsw_sp, ul_proto, ul_dip,
						 ul_tb_id, ipip_entry) &&
	       (!ipip_ul_dev || ipip_ul_dev == ul_dev);
}

/* Given decap parameters, find the corresponding IPIP entry. */
static struct mlxsw_sp_ipip_entry *
mlxsw_sp_ipip_entry_find_by_decap(struct mlxsw_sp *mlxsw_sp,
				  const struct net_device *ul_dev,
				  enum mlxsw_sp_l3proto ul_proto,
				  union mlxsw_sp_l3addr ul_dip)
{
	struct mlxsw_sp_ipip_entry *ipip_entry;

	list_for_each_entry(ipip_entry, &mlxsw_sp->router->ipip_list,
			    ipip_list_node)
		if (mlxsw_sp_ipip_entry_matches_decap(mlxsw_sp, ul_dev,
						      ul_proto, ul_dip,
						      ipip_entry))
			return ipip_entry;

	return NULL;
}

static bool mlxsw_sp_netdev_ipip_type(const struct mlxsw_sp *mlxsw_sp,
				      const struct net_device *dev,
				      enum mlxsw_sp_ipip_type *p_type)
{
	struct mlxsw_sp_router *router = mlxsw_sp->router;
	const struct mlxsw_sp_ipip_ops *ipip_ops;
	enum mlxsw_sp_ipip_type ipipt;

	for (ipipt = 0; ipipt < MLXSW_SP_IPIP_TYPE_MAX; ++ipipt) {
		ipip_ops = router->ipip_ops_arr[ipipt];
		if (dev->type == ipip_ops->dev_type) {
			if (p_type)
				*p_type = ipipt;
			return true;
		}
	}
	return false;
}

bool mlxsw_sp_netdev_is_ipip_ol(const struct mlxsw_sp *mlxsw_sp,
				const struct net_device *dev)
{
	return mlxsw_sp_netdev_ipip_type(mlxsw_sp, dev, NULL);
}

static struct mlxsw_sp_ipip_entry *
mlxsw_sp_ipip_entry_find_by_ol_dev(struct mlxsw_sp *mlxsw_sp,
				   const struct net_device *ol_dev)
{
	struct mlxsw_sp_ipip_entry *ipip_entry;

	list_for_each_entry(ipip_entry, &mlxsw_sp->router->ipip_list,
			    ipip_list_node)
		if (ipip_entry->ol_dev == ol_dev)
			return ipip_entry;

	return NULL;
}

static struct mlxsw_sp_ipip_entry *
mlxsw_sp_ipip_entry_find_by_ul_dev(const struct mlxsw_sp *mlxsw_sp,
				   const struct net_device *ul_dev,
				   struct mlxsw_sp_ipip_entry *start)
{
	struct mlxsw_sp_ipip_entry *ipip_entry;

	ipip_entry = list_prepare_entry(start, &mlxsw_sp->router->ipip_list,
					ipip_list_node);
	list_for_each_entry_continue(ipip_entry, &mlxsw_sp->router->ipip_list,
				     ipip_list_node) {
		struct net_device *ipip_ul_dev =
			__mlxsw_sp_ipip_netdev_ul_dev_get(ipip_entry->ol_dev);

		if (ipip_ul_dev == ul_dev)
			return ipip_entry;
	}

	return NULL;
}

bool mlxsw_sp_netdev_is_ipip_ul(const struct mlxsw_sp *mlxsw_sp,
				const struct net_device *dev)
{
	return mlxsw_sp_ipip_entry_find_by_ul_dev(mlxsw_sp, dev, NULL);
}

static bool mlxsw_sp_netdevice_ipip_can_offload(struct mlxsw_sp *mlxsw_sp,
						const struct net_device *ol_dev,
						enum mlxsw_sp_ipip_type ipipt)
{
	const struct mlxsw_sp_ipip_ops *ops
		= mlxsw_sp->router->ipip_ops_arr[ipipt];

	/* For deciding whether decap should be offloaded, we don't care about
	 * overlay protocol, so ask whether either one is supported.
	 */
	return ops->can_offload(mlxsw_sp, ol_dev, MLXSW_SP_L3_PROTO_IPV4) ||
	       ops->can_offload(mlxsw_sp, ol_dev, MLXSW_SP_L3_PROTO_IPV6);
}

static int mlxsw_sp_netdevice_ipip_ol_reg_event(struct mlxsw_sp *mlxsw_sp,
						struct net_device *ol_dev)
{
	struct mlxsw_sp_ipip_entry *ipip_entry;
	enum mlxsw_sp_l3proto ul_proto;
	enum mlxsw_sp_ipip_type ipipt;
	union mlxsw_sp_l3addr saddr;
	u32 ul_tb_id;

	mlxsw_sp_netdev_ipip_type(mlxsw_sp, ol_dev, &ipipt);
	if (mlxsw_sp_netdevice_ipip_can_offload(mlxsw_sp, ol_dev, ipipt)) {
		ul_tb_id = mlxsw_sp_ipip_dev_ul_tb_id(ol_dev);
		ul_proto = mlxsw_sp->router->ipip_ops_arr[ipipt]->ul_proto;
		saddr = mlxsw_sp_ipip_netdev_saddr(ul_proto, ol_dev);
		if (!mlxsw_sp_ipip_demote_tunnel_by_saddr(mlxsw_sp, ul_proto,
							  saddr, ul_tb_id,
							  NULL)) {
			ipip_entry = mlxsw_sp_ipip_entry_create(mlxsw_sp, ipipt,
								ol_dev);
			if (IS_ERR(ipip_entry))
				return PTR_ERR(ipip_entry);
		}
	}

	return 0;
}

static void mlxsw_sp_netdevice_ipip_ol_unreg_event(struct mlxsw_sp *mlxsw_sp,
						   struct net_device *ol_dev)
{
	struct mlxsw_sp_ipip_entry *ipip_entry;

	ipip_entry = mlxsw_sp_ipip_entry_find_by_ol_dev(mlxsw_sp, ol_dev);
	if (ipip_entry)
		mlxsw_sp_ipip_entry_destroy(mlxsw_sp, ipip_entry);
}

static void
mlxsw_sp_ipip_entry_ol_up_event(struct mlxsw_sp *mlxsw_sp,
				struct mlxsw_sp_ipip_entry *ipip_entry)
{
	struct mlxsw_sp_fib_entry *decap_fib_entry;

	decap_fib_entry = mlxsw_sp_ipip_entry_find_decap(mlxsw_sp, ipip_entry);
	if (decap_fib_entry)
		mlxsw_sp_ipip_entry_promote_decap(mlxsw_sp, ipip_entry,
						  decap_fib_entry);
}

static void mlxsw_sp_netdevice_ipip_ol_up_event(struct mlxsw_sp *mlxsw_sp,
						struct net_device *ol_dev)
{
	struct mlxsw_sp_ipip_entry *ipip_entry;

	ipip_entry = mlxsw_sp_ipip_entry_find_by_ol_dev(mlxsw_sp, ol_dev);
	if (ipip_entry)
		mlxsw_sp_ipip_entry_ol_up_event(mlxsw_sp, ipip_entry);
}

static void
mlxsw_sp_ipip_entry_ol_down_event(struct mlxsw_sp *mlxsw_sp,
				  struct mlxsw_sp_ipip_entry *ipip_entry)
{
	if (ipip_entry->decap_fib_entry)
		mlxsw_sp_ipip_entry_demote_decap(mlxsw_sp, ipip_entry);
}

static void mlxsw_sp_netdevice_ipip_ol_down_event(struct mlxsw_sp *mlxsw_sp,
						  struct net_device *ol_dev)
{
	struct mlxsw_sp_ipip_entry *ipip_entry;

	ipip_entry = mlxsw_sp_ipip_entry_find_by_ol_dev(mlxsw_sp, ol_dev);
	if (ipip_entry)
		mlxsw_sp_ipip_entry_ol_down_event(mlxsw_sp, ipip_entry);
}

static void mlxsw_sp_nexthop_rif_update(struct mlxsw_sp *mlxsw_sp,
					struct mlxsw_sp_rif *rif);
static int
mlxsw_sp_ipip_entry_ol_lb_update(struct mlxsw_sp *mlxsw_sp,
				 struct mlxsw_sp_ipip_entry *ipip_entry,
				 bool keep_encap,
				 struct netlink_ext_ack *extack)
{
	struct mlxsw_sp_rif_ipip_lb *old_lb_rif = ipip_entry->ol_lb;
	struct mlxsw_sp_rif_ipip_lb *new_lb_rif;

	new_lb_rif = mlxsw_sp_ipip_ol_ipip_lb_create(mlxsw_sp,
						     ipip_entry->ipipt,
						     ipip_entry->ol_dev,
						     extack);
	if (IS_ERR(new_lb_rif))
		return PTR_ERR(new_lb_rif);
	ipip_entry->ol_lb = new_lb_rif;

	if (keep_encap) {
		list_splice_init(&old_lb_rif->common.nexthop_list,
				 &new_lb_rif->common.nexthop_list);
		mlxsw_sp_nexthop_rif_update(mlxsw_sp, &new_lb_rif->common);
	}

	mlxsw_sp_rif_destroy(&old_lb_rif->common);

	return 0;
}

/**
 * Update the offload related to an IPIP entry. This always updates decap, and
 * in addition to that it also:
 * @recreate_loopback: recreates the associated loopback RIF
 * @keep_encap: updates next hops that use the tunnel netdevice. This is only
 *              relevant when recreate_loopback is true.
 * @update_nexthops: updates next hops, keeping the current loopback RIF. This
 *                   is only relevant when recreate_loopback is false.
 */
int __mlxsw_sp_ipip_entry_update_tunnel(struct mlxsw_sp *mlxsw_sp,
					struct mlxsw_sp_ipip_entry *ipip_entry,
					bool recreate_loopback,
					bool keep_encap,
					bool update_nexthops,
					struct netlink_ext_ack *extack)
{
	int err;

	/* RIFs can't be edited, so to update loopback, we need to destroy and
	 * recreate it. That creates a window of opportunity where RALUE and
	 * RATR registers end up referencing a RIF that's already gone. RATRs
	 * are handled in mlxsw_sp_ipip_entry_ol_lb_update(), and to take care
	 * of RALUE, demote the decap route back.
	 */
	if (ipip_entry->decap_fib_entry)
		mlxsw_sp_ipip_entry_demote_decap(mlxsw_sp, ipip_entry);

	if (recreate_loopback) {
		err = mlxsw_sp_ipip_entry_ol_lb_update(mlxsw_sp, ipip_entry,
						       keep_encap, extack);
		if (err)
			return err;
	} else if (update_nexthops) {
		mlxsw_sp_nexthop_rif_update(mlxsw_sp,
					    &ipip_entry->ol_lb->common);
	}

	if (ipip_entry->ol_dev->flags & IFF_UP)
		mlxsw_sp_ipip_entry_ol_up_event(mlxsw_sp, ipip_entry);

	return 0;
}

static int mlxsw_sp_netdevice_ipip_ol_vrf_event(struct mlxsw_sp *mlxsw_sp,
						struct net_device *ol_dev,
						struct netlink_ext_ack *extack)
{
	struct mlxsw_sp_ipip_entry *ipip_entry =
		mlxsw_sp_ipip_entry_find_by_ol_dev(mlxsw_sp, ol_dev);

	if (!ipip_entry)
		return 0;
	return __mlxsw_sp_ipip_entry_update_tunnel(mlxsw_sp, ipip_entry,
						   true, false, false, extack);
}

static int
mlxsw_sp_netdevice_ipip_ul_vrf_event(struct mlxsw_sp *mlxsw_sp,
				     struct mlxsw_sp_ipip_entry *ipip_entry,
				     struct net_device *ul_dev,
				     struct netlink_ext_ack *extack)
{
	return __mlxsw_sp_ipip_entry_update_tunnel(mlxsw_sp, ipip_entry,
						   true, true, false, extack);
}

static int
mlxsw_sp_netdevice_ipip_ul_up_event(struct mlxsw_sp *mlxsw_sp,
				    struct mlxsw_sp_ipip_entry *ipip_entry,
				    struct net_device *ul_dev)
{
	return __mlxsw_sp_ipip_entry_update_tunnel(mlxsw_sp, ipip_entry,
						   false, false, true, NULL);
}

static int
mlxsw_sp_netdevice_ipip_ul_down_event(struct mlxsw_sp *mlxsw_sp,
				      struct mlxsw_sp_ipip_entry *ipip_entry,
				      struct net_device *ul_dev)
{
	/* A down underlay device causes encapsulated packets to not be
	 * forwarded, but decap still works. So refresh next hops without
	 * touching anything else.
	 */
	return __mlxsw_sp_ipip_entry_update_tunnel(mlxsw_sp, ipip_entry,
						   false, false, true, NULL);
}

static int
mlxsw_sp_netdevice_ipip_ol_change_event(struct mlxsw_sp *mlxsw_sp,
					struct net_device *ol_dev,
					struct netlink_ext_ack *extack)
{
	const struct mlxsw_sp_ipip_ops *ipip_ops;
	struct mlxsw_sp_ipip_entry *ipip_entry;
	int err;

	ipip_entry = mlxsw_sp_ipip_entry_find_by_ol_dev(mlxsw_sp, ol_dev);
	if (!ipip_entry)
		/* A change might make a tunnel eligible for offloading, but
		 * that is currently not implemented. What falls to slow path
		 * stays there.
		 */
		return 0;

	/* A change might make a tunnel not eligible for offloading. */
	if (!mlxsw_sp_netdevice_ipip_can_offload(mlxsw_sp, ol_dev,
						 ipip_entry->ipipt)) {
		mlxsw_sp_ipip_entry_demote_tunnel(mlxsw_sp, ipip_entry);
		return 0;
	}

	ipip_ops = mlxsw_sp->router->ipip_ops_arr[ipip_entry->ipipt];
	err = ipip_ops->ol_netdev_change(mlxsw_sp, ipip_entry, extack);
	return err;
}

void mlxsw_sp_ipip_entry_demote_tunnel(struct mlxsw_sp *mlxsw_sp,
				       struct mlxsw_sp_ipip_entry *ipip_entry)
{
	struct net_device *ol_dev = ipip_entry->ol_dev;

	if (ol_dev->flags & IFF_UP)
		mlxsw_sp_ipip_entry_ol_down_event(mlxsw_sp, ipip_entry);
	mlxsw_sp_ipip_entry_destroy(mlxsw_sp, ipip_entry);
}

/* The configuration where several tunnels have the same local address in the
 * same underlay table needs special treatment in the HW. That is currently not
 * implemented in the driver. This function finds and demotes the first tunnel
 * with a given source address, except the one passed in in the argument
 * `except'.
 */
bool
mlxsw_sp_ipip_demote_tunnel_by_saddr(struct mlxsw_sp *mlxsw_sp,
				     enum mlxsw_sp_l3proto ul_proto,
				     union mlxsw_sp_l3addr saddr,
				     u32 ul_tb_id,
				     const struct mlxsw_sp_ipip_entry *except)
{
	struct mlxsw_sp_ipip_entry *ipip_entry, *tmp;

	list_for_each_entry_safe(ipip_entry, tmp, &mlxsw_sp->router->ipip_list,
				 ipip_list_node) {
		if (ipip_entry != except &&
		    mlxsw_sp_ipip_entry_saddr_matches(mlxsw_sp, ul_proto, saddr,
						      ul_tb_id, ipip_entry)) {
			mlxsw_sp_ipip_entry_demote_tunnel(mlxsw_sp, ipip_entry);
			return true;
		}
	}

	return false;
}

static void mlxsw_sp_ipip_demote_tunnel_by_ul_netdev(struct mlxsw_sp *mlxsw_sp,
						     struct net_device *ul_dev)
{
	struct mlxsw_sp_ipip_entry *ipip_entry, *tmp;

	list_for_each_entry_safe(ipip_entry, tmp, &mlxsw_sp->router->ipip_list,
				 ipip_list_node) {
		struct net_device *ipip_ul_dev =
			__mlxsw_sp_ipip_netdev_ul_dev_get(ipip_entry->ol_dev);

		if (ipip_ul_dev == ul_dev)
			mlxsw_sp_ipip_entry_demote_tunnel(mlxsw_sp, ipip_entry);
	}
}

int mlxsw_sp_netdevice_ipip_ol_event(struct mlxsw_sp *mlxsw_sp,
				     struct net_device *ol_dev,
				     unsigned long event,
				     struct netdev_notifier_info *info)
{
	struct netdev_notifier_changeupper_info *chup;
	struct netlink_ext_ack *extack;

	switch (event) {
	case NETDEV_REGISTER:
		return mlxsw_sp_netdevice_ipip_ol_reg_event(mlxsw_sp, ol_dev);
	case NETDEV_UNREGISTER:
		mlxsw_sp_netdevice_ipip_ol_unreg_event(mlxsw_sp, ol_dev);
		return 0;
	case NETDEV_UP:
		mlxsw_sp_netdevice_ipip_ol_up_event(mlxsw_sp, ol_dev);
		return 0;
	case NETDEV_DOWN:
		mlxsw_sp_netdevice_ipip_ol_down_event(mlxsw_sp, ol_dev);
		return 0;
	case NETDEV_CHANGEUPPER:
		chup = container_of(info, typeof(*chup), info);
		extack = info->extack;
		if (netif_is_l3_master(chup->upper_dev))
			return mlxsw_sp_netdevice_ipip_ol_vrf_event(mlxsw_sp,
								    ol_dev,
								    extack);
		return 0;
	case NETDEV_CHANGE:
		extack = info->extack;
		return mlxsw_sp_netdevice_ipip_ol_change_event(mlxsw_sp,
							       ol_dev, extack);
	}
	return 0;
}

static int
__mlxsw_sp_netdevice_ipip_ul_event(struct mlxsw_sp *mlxsw_sp,
				   struct mlxsw_sp_ipip_entry *ipip_entry,
				   struct net_device *ul_dev,
				   unsigned long event,
				   struct netdev_notifier_info *info)
{
	struct netdev_notifier_changeupper_info *chup;
	struct netlink_ext_ack *extack;

	switch (event) {
	case NETDEV_CHANGEUPPER:
		chup = container_of(info, typeof(*chup), info);
		extack = info->extack;
		if (netif_is_l3_master(chup->upper_dev))
			return mlxsw_sp_netdevice_ipip_ul_vrf_event(mlxsw_sp,
								    ipip_entry,
								    ul_dev,
								    extack);
		break;

	case NETDEV_UP:
		return mlxsw_sp_netdevice_ipip_ul_up_event(mlxsw_sp, ipip_entry,
							   ul_dev);
	case NETDEV_DOWN:
		return mlxsw_sp_netdevice_ipip_ul_down_event(mlxsw_sp,
							     ipip_entry,
							     ul_dev);
	}
	return 0;
}

int
mlxsw_sp_netdevice_ipip_ul_event(struct mlxsw_sp *mlxsw_sp,
				 struct net_device *ul_dev,
				 unsigned long event,
				 struct netdev_notifier_info *info)
{
	struct mlxsw_sp_ipip_entry *ipip_entry = NULL;
	int err;

	while ((ipip_entry = mlxsw_sp_ipip_entry_find_by_ul_dev(mlxsw_sp,
								ul_dev,
								ipip_entry))) {
		err = __mlxsw_sp_netdevice_ipip_ul_event(mlxsw_sp, ipip_entry,
							 ul_dev, event, info);
		if (err) {
			mlxsw_sp_ipip_demote_tunnel_by_ul_netdev(mlxsw_sp,
								 ul_dev);
			return err;
		}
	}

	return 0;
}

struct mlxsw_sp_neigh_key {
	struct neighbour *n;
};

struct mlxsw_sp_neigh_entry {
	struct list_head rif_list_node;
	struct rhash_head ht_node;
	struct mlxsw_sp_neigh_key key;
	u16 rif;
	bool connected;
	unsigned char ha[ETH_ALEN];
	struct list_head nexthop_list; /* list of nexthops using
					* this neigh entry
					*/
	struct list_head nexthop_neighs_list_node;
	unsigned int counter_index;
	bool counter_valid;
};

static const struct rhashtable_params mlxsw_sp_neigh_ht_params = {
	.key_offset = offsetof(struct mlxsw_sp_neigh_entry, key),
	.head_offset = offsetof(struct mlxsw_sp_neigh_entry, ht_node),
	.key_len = sizeof(struct mlxsw_sp_neigh_key),
};

struct mlxsw_sp_neigh_entry *
mlxsw_sp_rif_neigh_next(struct mlxsw_sp_rif *rif,
			struct mlxsw_sp_neigh_entry *neigh_entry)
{
	if (!neigh_entry) {
		if (list_empty(&rif->neigh_list))
			return NULL;
		else
			return list_first_entry(&rif->neigh_list,
						typeof(*neigh_entry),
						rif_list_node);
	}
	if (list_is_last(&neigh_entry->rif_list_node, &rif->neigh_list))
		return NULL;
	return list_next_entry(neigh_entry, rif_list_node);
}

int mlxsw_sp_neigh_entry_type(struct mlxsw_sp_neigh_entry *neigh_entry)
{
	return neigh_entry->key.n->tbl->family;
}

unsigned char *
mlxsw_sp_neigh_entry_ha(struct mlxsw_sp_neigh_entry *neigh_entry)
{
	return neigh_entry->ha;
}

u32 mlxsw_sp_neigh4_entry_dip(struct mlxsw_sp_neigh_entry *neigh_entry)
{
	struct neighbour *n;

	n = neigh_entry->key.n;
	return ntohl(*((__be32 *) n->primary_key));
}

struct in6_addr *
mlxsw_sp_neigh6_entry_dip(struct mlxsw_sp_neigh_entry *neigh_entry)
{
	struct neighbour *n;

	n = neigh_entry->key.n;
	return (struct in6_addr *) &n->primary_key;
}

int mlxsw_sp_neigh_counter_get(struct mlxsw_sp *mlxsw_sp,
			       struct mlxsw_sp_neigh_entry *neigh_entry,
			       u64 *p_counter)
{
	if (!neigh_entry->counter_valid)
		return -EINVAL;

	return mlxsw_sp_flow_counter_get(mlxsw_sp, neigh_entry->counter_index,
					 p_counter, NULL);
}

static struct mlxsw_sp_neigh_entry *
mlxsw_sp_neigh_entry_alloc(struct mlxsw_sp *mlxsw_sp, struct neighbour *n,
			   u16 rif)
{
	struct mlxsw_sp_neigh_entry *neigh_entry;

	neigh_entry = kzalloc(sizeof(*neigh_entry), GFP_KERNEL);
	if (!neigh_entry)
		return NULL;

	neigh_entry->key.n = n;
	neigh_entry->rif = rif;
	INIT_LIST_HEAD(&neigh_entry->nexthop_list);

	return neigh_entry;
}

static void mlxsw_sp_neigh_entry_free(struct mlxsw_sp_neigh_entry *neigh_entry)
{
	kfree(neigh_entry);
}

static int
mlxsw_sp_neigh_entry_insert(struct mlxsw_sp *mlxsw_sp,
			    struct mlxsw_sp_neigh_entry *neigh_entry)
{
	return rhashtable_insert_fast(&mlxsw_sp->router->neigh_ht,
				      &neigh_entry->ht_node,
				      mlxsw_sp_neigh_ht_params);
}

static void
mlxsw_sp_neigh_entry_remove(struct mlxsw_sp *mlxsw_sp,
			    struct mlxsw_sp_neigh_entry *neigh_entry)
{
	rhashtable_remove_fast(&mlxsw_sp->router->neigh_ht,
			       &neigh_entry->ht_node,
			       mlxsw_sp_neigh_ht_params);
}

static bool
mlxsw_sp_neigh_counter_should_alloc(struct mlxsw_sp *mlxsw_sp,
				    struct mlxsw_sp_neigh_entry *neigh_entry)
{
	struct devlink *devlink;
	const char *table_name;

	switch (mlxsw_sp_neigh_entry_type(neigh_entry)) {
	case AF_INET:
		table_name = MLXSW_SP_DPIPE_TABLE_NAME_HOST4;
		break;
	case AF_INET6:
		table_name = MLXSW_SP_DPIPE_TABLE_NAME_HOST6;
		break;
	default:
		WARN_ON(1);
		return false;
	}

	devlink = priv_to_devlink(mlxsw_sp->core);
	return devlink_dpipe_table_counter_enabled(devlink, table_name);
}

static void
mlxsw_sp_neigh_counter_alloc(struct mlxsw_sp *mlxsw_sp,
			     struct mlxsw_sp_neigh_entry *neigh_entry)
{
	if (!mlxsw_sp_neigh_counter_should_alloc(mlxsw_sp, neigh_entry))
		return;

	if (mlxsw_sp_flow_counter_alloc(mlxsw_sp, &neigh_entry->counter_index))
		return;

	neigh_entry->counter_valid = true;
}

static void
mlxsw_sp_neigh_counter_free(struct mlxsw_sp *mlxsw_sp,
			    struct mlxsw_sp_neigh_entry *neigh_entry)
{
	if (!neigh_entry->counter_valid)
		return;
	mlxsw_sp_flow_counter_free(mlxsw_sp,
				   neigh_entry->counter_index);
	neigh_entry->counter_valid = false;
}

static struct mlxsw_sp_neigh_entry *
mlxsw_sp_neigh_entry_create(struct mlxsw_sp *mlxsw_sp, struct neighbour *n)
{
	struct mlxsw_sp_neigh_entry *neigh_entry;
	struct mlxsw_sp_rif *rif;
	int err;

	rif = mlxsw_sp_rif_find_by_dev(mlxsw_sp, n->dev);
	if (!rif)
		return ERR_PTR(-EINVAL);

	neigh_entry = mlxsw_sp_neigh_entry_alloc(mlxsw_sp, n, rif->rif_index);
	if (!neigh_entry)
		return ERR_PTR(-ENOMEM);

	err = mlxsw_sp_neigh_entry_insert(mlxsw_sp, neigh_entry);
	if (err)
		goto err_neigh_entry_insert;

	mlxsw_sp_neigh_counter_alloc(mlxsw_sp, neigh_entry);
	list_add(&neigh_entry->rif_list_node, &rif->neigh_list);

	return neigh_entry;

err_neigh_entry_insert:
	mlxsw_sp_neigh_entry_free(neigh_entry);
	return ERR_PTR(err);
}

static void
mlxsw_sp_neigh_entry_destroy(struct mlxsw_sp *mlxsw_sp,
			     struct mlxsw_sp_neigh_entry *neigh_entry)
{
	list_del(&neigh_entry->rif_list_node);
	mlxsw_sp_neigh_counter_free(mlxsw_sp, neigh_entry);
	mlxsw_sp_neigh_entry_remove(mlxsw_sp, neigh_entry);
	mlxsw_sp_neigh_entry_free(neigh_entry);
}

static struct mlxsw_sp_neigh_entry *
mlxsw_sp_neigh_entry_lookup(struct mlxsw_sp *mlxsw_sp, struct neighbour *n)
{
	struct mlxsw_sp_neigh_key key;

	key.n = n;
	return rhashtable_lookup_fast(&mlxsw_sp->router->neigh_ht,
				      &key, mlxsw_sp_neigh_ht_params);
}

static void
mlxsw_sp_router_neighs_update_interval_init(struct mlxsw_sp *mlxsw_sp)
{
	unsigned long interval;

#if IS_ENABLED(CONFIG_IPV6)
	interval = min_t(unsigned long,
			 NEIGH_VAR(&arp_tbl.parms, DELAY_PROBE_TIME),
			 NEIGH_VAR(&nd_tbl.parms, DELAY_PROBE_TIME));
#else
	interval = NEIGH_VAR(&arp_tbl.parms, DELAY_PROBE_TIME);
#endif
	mlxsw_sp->router->neighs_update.interval = jiffies_to_msecs(interval);
}

static void mlxsw_sp_router_neigh_ent_ipv4_process(struct mlxsw_sp *mlxsw_sp,
						   char *rauhtd_pl,
						   int ent_index)
{
	struct net_device *dev;
	struct neighbour *n;
	__be32 dipn;
	u32 dip;
	u16 rif;

	mlxsw_reg_rauhtd_ent_ipv4_unpack(rauhtd_pl, ent_index, &rif, &dip);

	if (!mlxsw_sp->router->rifs[rif]) {
		dev_err_ratelimited(mlxsw_sp->bus_info->dev, "Incorrect RIF in neighbour entry\n");
		return;
	}

	dipn = htonl(dip);
	dev = mlxsw_sp->router->rifs[rif]->dev;
	n = neigh_lookup(&arp_tbl, &dipn, dev);
	if (!n) {
		netdev_err(dev, "Failed to find matching neighbour for IP=%pI4h\n",
			   &dip);
		return;
	}

	netdev_dbg(dev, "Updating neighbour with IP=%pI4h\n", &dip);
	neigh_event_send(n, NULL);
	neigh_release(n);
}

#if IS_ENABLED(CONFIG_IPV6)
static void mlxsw_sp_router_neigh_ent_ipv6_process(struct mlxsw_sp *mlxsw_sp,
						   char *rauhtd_pl,
						   int rec_index)
{
	struct net_device *dev;
	struct neighbour *n;
	struct in6_addr dip;
	u16 rif;

	mlxsw_reg_rauhtd_ent_ipv6_unpack(rauhtd_pl, rec_index, &rif,
					 (char *) &dip);

	if (!mlxsw_sp->router->rifs[rif]) {
		dev_err_ratelimited(mlxsw_sp->bus_info->dev, "Incorrect RIF in neighbour entry\n");
		return;
	}

	dev = mlxsw_sp->router->rifs[rif]->dev;
	n = neigh_lookup(&nd_tbl, &dip, dev);
	if (!n) {
		netdev_err(dev, "Failed to find matching neighbour for IP=%pI6c\n",
			   &dip);
		return;
	}

	netdev_dbg(dev, "Updating neighbour with IP=%pI6c\n", &dip);
	neigh_event_send(n, NULL);
	neigh_release(n);
}
#else
static void mlxsw_sp_router_neigh_ent_ipv6_process(struct mlxsw_sp *mlxsw_sp,
						   char *rauhtd_pl,
						   int rec_index)
{
}
#endif

static void mlxsw_sp_router_neigh_rec_ipv4_process(struct mlxsw_sp *mlxsw_sp,
						   char *rauhtd_pl,
						   int rec_index)
{
	u8 num_entries;
	int i;

	num_entries = mlxsw_reg_rauhtd_ipv4_rec_num_entries_get(rauhtd_pl,
								rec_index);
	/* Hardware starts counting at 0, so add 1. */
	num_entries++;

	/* Each record consists of several neighbour entries. */
	for (i = 0; i < num_entries; i++) {
		int ent_index;

		ent_index = rec_index * MLXSW_REG_RAUHTD_IPV4_ENT_PER_REC + i;
		mlxsw_sp_router_neigh_ent_ipv4_process(mlxsw_sp, rauhtd_pl,
						       ent_index);
	}

}

static void mlxsw_sp_router_neigh_rec_ipv6_process(struct mlxsw_sp *mlxsw_sp,
						   char *rauhtd_pl,
						   int rec_index)
{
	/* One record contains one entry. */
	mlxsw_sp_router_neigh_ent_ipv6_process(mlxsw_sp, rauhtd_pl,
					       rec_index);
}

static void mlxsw_sp_router_neigh_rec_process(struct mlxsw_sp *mlxsw_sp,
					      char *rauhtd_pl, int rec_index)
{
	switch (mlxsw_reg_rauhtd_rec_type_get(rauhtd_pl, rec_index)) {
	case MLXSW_REG_RAUHTD_TYPE_IPV4:
		mlxsw_sp_router_neigh_rec_ipv4_process(mlxsw_sp, rauhtd_pl,
						       rec_index);
		break;
	case MLXSW_REG_RAUHTD_TYPE_IPV6:
		mlxsw_sp_router_neigh_rec_ipv6_process(mlxsw_sp, rauhtd_pl,
						       rec_index);
		break;
	}
}

static bool mlxsw_sp_router_rauhtd_is_full(char *rauhtd_pl)
{
	u8 num_rec, last_rec_index, num_entries;

	num_rec = mlxsw_reg_rauhtd_num_rec_get(rauhtd_pl);
	last_rec_index = num_rec - 1;

	if (num_rec < MLXSW_REG_RAUHTD_REC_MAX_NUM)
		return false;
	if (mlxsw_reg_rauhtd_rec_type_get(rauhtd_pl, last_rec_index) ==
	    MLXSW_REG_RAUHTD_TYPE_IPV6)
		return true;

	num_entries = mlxsw_reg_rauhtd_ipv4_rec_num_entries_get(rauhtd_pl,
								last_rec_index);
	if (++num_entries == MLXSW_REG_RAUHTD_IPV4_ENT_PER_REC)
		return true;
	return false;
}

static int
__mlxsw_sp_router_neighs_update_rauhtd(struct mlxsw_sp *mlxsw_sp,
				       char *rauhtd_pl,
				       enum mlxsw_reg_rauhtd_type type)
{
	int i, num_rec;
	int err;

	/* Make sure the neighbour's netdev isn't removed in the
	 * process.
	 */
	rtnl_lock();
	do {
		mlxsw_reg_rauhtd_pack(rauhtd_pl, type);
		err = mlxsw_reg_query(mlxsw_sp->core, MLXSW_REG(rauhtd),
				      rauhtd_pl);
		if (err) {
			dev_err_ratelimited(mlxsw_sp->bus_info->dev, "Failed to dump neighbour table\n");
			break;
		}
		num_rec = mlxsw_reg_rauhtd_num_rec_get(rauhtd_pl);
		for (i = 0; i < num_rec; i++)
			mlxsw_sp_router_neigh_rec_process(mlxsw_sp, rauhtd_pl,
							  i);
	} while (mlxsw_sp_router_rauhtd_is_full(rauhtd_pl));
	rtnl_unlock();

	return err;
}

static int mlxsw_sp_router_neighs_update_rauhtd(struct mlxsw_sp *mlxsw_sp)
{
	enum mlxsw_reg_rauhtd_type type;
	char *rauhtd_pl;
	int err;

	rauhtd_pl = kmalloc(MLXSW_REG_RAUHTD_LEN, GFP_KERNEL);
	if (!rauhtd_pl)
		return -ENOMEM;

	type = MLXSW_REG_RAUHTD_TYPE_IPV4;
	err = __mlxsw_sp_router_neighs_update_rauhtd(mlxsw_sp, rauhtd_pl, type);
	if (err)
		goto out;

	type = MLXSW_REG_RAUHTD_TYPE_IPV6;
	err = __mlxsw_sp_router_neighs_update_rauhtd(mlxsw_sp, rauhtd_pl, type);
out:
	kfree(rauhtd_pl);
	return err;
}

static void mlxsw_sp_router_neighs_update_nh(struct mlxsw_sp *mlxsw_sp)
{
	struct mlxsw_sp_neigh_entry *neigh_entry;

	/* Take RTNL mutex here to prevent lists from changes */
	rtnl_lock();
	list_for_each_entry(neigh_entry, &mlxsw_sp->router->nexthop_neighs_list,
			    nexthop_neighs_list_node)
		/* If this neigh have nexthops, make the kernel think this neigh
		 * is active regardless of the traffic.
		 */
		neigh_event_send(neigh_entry->key.n, NULL);
	rtnl_unlock();
}

static void
mlxsw_sp_router_neighs_update_work_schedule(struct mlxsw_sp *mlxsw_sp)
{
	unsigned long interval = mlxsw_sp->router->neighs_update.interval;

	mlxsw_core_schedule_dw(&mlxsw_sp->router->neighs_update.dw,
			       msecs_to_jiffies(interval));
}

static void mlxsw_sp_router_neighs_update_work(struct work_struct *work)
{
	struct mlxsw_sp_router *router;
	int err;

	router = container_of(work, struct mlxsw_sp_router,
			      neighs_update.dw.work);
	err = mlxsw_sp_router_neighs_update_rauhtd(router->mlxsw_sp);
	if (err)
		dev_err(router->mlxsw_sp->bus_info->dev, "Could not update kernel for neigh activity");

	mlxsw_sp_router_neighs_update_nh(router->mlxsw_sp);

	mlxsw_sp_router_neighs_update_work_schedule(router->mlxsw_sp);
}

static void mlxsw_sp_router_probe_unresolved_nexthops(struct work_struct *work)
{
	struct mlxsw_sp_neigh_entry *neigh_entry;
	struct mlxsw_sp_router *router;

	router = container_of(work, struct mlxsw_sp_router,
			      nexthop_probe_dw.work);
	/* Iterate over nexthop neighbours, find those who are unresolved and
	 * send arp on them. This solves the chicken-egg problem when
	 * the nexthop wouldn't get offloaded until the neighbor is resolved
	 * but it wouldn't get resolved ever in case traffic is flowing in HW
	 * using different nexthop.
	 *
	 * Take RTNL mutex here to prevent lists from changes.
	 */
	rtnl_lock();
	list_for_each_entry(neigh_entry, &router->nexthop_neighs_list,
			    nexthop_neighs_list_node)
		if (!neigh_entry->connected)
			neigh_event_send(neigh_entry->key.n, NULL);
	rtnl_unlock();

	mlxsw_core_schedule_dw(&router->nexthop_probe_dw,
			       MLXSW_SP_UNRESOLVED_NH_PROBE_INTERVAL);
}

static void
mlxsw_sp_nexthop_neigh_update(struct mlxsw_sp *mlxsw_sp,
			      struct mlxsw_sp_neigh_entry *neigh_entry,
			      bool removing);

static enum mlxsw_reg_rauht_op mlxsw_sp_rauht_op(bool adding)
{
	return adding ? MLXSW_REG_RAUHT_OP_WRITE_ADD :
			MLXSW_REG_RAUHT_OP_WRITE_DELETE;
}

static void
mlxsw_sp_router_neigh_entry_op4(struct mlxsw_sp *mlxsw_sp,
				struct mlxsw_sp_neigh_entry *neigh_entry,
				enum mlxsw_reg_rauht_op op)
{
	struct neighbour *n = neigh_entry->key.n;
	u32 dip = ntohl(*((__be32 *) n->primary_key));
	char rauht_pl[MLXSW_REG_RAUHT_LEN];

	mlxsw_reg_rauht_pack4(rauht_pl, op, neigh_entry->rif, neigh_entry->ha,
			      dip);
	if (neigh_entry->counter_valid)
		mlxsw_reg_rauht_pack_counter(rauht_pl,
					     neigh_entry->counter_index);
	mlxsw_reg_write(mlxsw_sp->core, MLXSW_REG(rauht), rauht_pl);
}

static void
mlxsw_sp_router_neigh_entry_op6(struct mlxsw_sp *mlxsw_sp,
				struct mlxsw_sp_neigh_entry *neigh_entry,
				enum mlxsw_reg_rauht_op op)
{
	struct neighbour *n = neigh_entry->key.n;
	char rauht_pl[MLXSW_REG_RAUHT_LEN];
	const char *dip = n->primary_key;

	mlxsw_reg_rauht_pack6(rauht_pl, op, neigh_entry->rif, neigh_entry->ha,
			      dip);
	if (neigh_entry->counter_valid)
		mlxsw_reg_rauht_pack_counter(rauht_pl,
					     neigh_entry->counter_index);
	mlxsw_reg_write(mlxsw_sp->core, MLXSW_REG(rauht), rauht_pl);
}

bool mlxsw_sp_neigh_ipv6_ignore(struct mlxsw_sp_neigh_entry *neigh_entry)
{
	struct neighbour *n = neigh_entry->key.n;

	/* Packets with a link-local destination address are trapped
	 * after LPM lookup and never reach the neighbour table, so
	 * there is no need to program such neighbours to the device.
	 */
	if (ipv6_addr_type((struct in6_addr *) &n->primary_key) &
	    IPV6_ADDR_LINKLOCAL)
		return true;
	return false;
}

static void
mlxsw_sp_neigh_entry_update(struct mlxsw_sp *mlxsw_sp,
			    struct mlxsw_sp_neigh_entry *neigh_entry,
			    bool adding)
{
	if (!adding && !neigh_entry->connected)
		return;
	neigh_entry->connected = adding;
	if (neigh_entry->key.n->tbl->family == AF_INET) {
		mlxsw_sp_router_neigh_entry_op4(mlxsw_sp, neigh_entry,
						mlxsw_sp_rauht_op(adding));
	} else if (neigh_entry->key.n->tbl->family == AF_INET6) {
		if (mlxsw_sp_neigh_ipv6_ignore(neigh_entry))
			return;
		mlxsw_sp_router_neigh_entry_op6(mlxsw_sp, neigh_entry,
						mlxsw_sp_rauht_op(adding));
	} else {
		WARN_ON_ONCE(1);
	}
}

void
mlxsw_sp_neigh_entry_counter_update(struct mlxsw_sp *mlxsw_sp,
				    struct mlxsw_sp_neigh_entry *neigh_entry,
				    bool adding)
{
	if (adding)
		mlxsw_sp_neigh_counter_alloc(mlxsw_sp, neigh_entry);
	else
		mlxsw_sp_neigh_counter_free(mlxsw_sp, neigh_entry);
	mlxsw_sp_neigh_entry_update(mlxsw_sp, neigh_entry, true);
}

struct mlxsw_sp_netevent_work {
	struct work_struct work;
	struct mlxsw_sp *mlxsw_sp;
	struct neighbour *n;
};

static void mlxsw_sp_router_neigh_event_work(struct work_struct *work)
{
	struct mlxsw_sp_netevent_work *net_work =
		container_of(work, struct mlxsw_sp_netevent_work, work);
	struct mlxsw_sp *mlxsw_sp = net_work->mlxsw_sp;
	struct mlxsw_sp_neigh_entry *neigh_entry;
	struct neighbour *n = net_work->n;
	unsigned char ha[ETH_ALEN];
	bool entry_connected;
	u8 nud_state, dead;

	/* If these parameters are changed after we release the lock,
	 * then we are guaranteed to receive another event letting us
	 * know about it.
	 */
	read_lock_bh(&n->lock);
	memcpy(ha, n->ha, ETH_ALEN);
	nud_state = n->nud_state;
	dead = n->dead;
	read_unlock_bh(&n->lock);

	rtnl_lock();
	entry_connected = nud_state & NUD_VALID && !dead;
	neigh_entry = mlxsw_sp_neigh_entry_lookup(mlxsw_sp, n);
	if (!entry_connected && !neigh_entry)
		goto out;
	if (!neigh_entry) {
		neigh_entry = mlxsw_sp_neigh_entry_create(mlxsw_sp, n);
		if (IS_ERR(neigh_entry))
			goto out;
	}

	memcpy(neigh_entry->ha, ha, ETH_ALEN);
	mlxsw_sp_neigh_entry_update(mlxsw_sp, neigh_entry, entry_connected);
	mlxsw_sp_nexthop_neigh_update(mlxsw_sp, neigh_entry, !entry_connected);

	if (!neigh_entry->connected && list_empty(&neigh_entry->nexthop_list))
		mlxsw_sp_neigh_entry_destroy(mlxsw_sp, neigh_entry);

out:
	rtnl_unlock();
	neigh_release(n);
	kfree(net_work);
}

static int mlxsw_sp_mp_hash_init(struct mlxsw_sp *mlxsw_sp);

static void mlxsw_sp_router_mp_hash_event_work(struct work_struct *work)
{
	struct mlxsw_sp_netevent_work *net_work =
		container_of(work, struct mlxsw_sp_netevent_work, work);
	struct mlxsw_sp *mlxsw_sp = net_work->mlxsw_sp;

	mlxsw_sp_mp_hash_init(mlxsw_sp);
	kfree(net_work);
}

static int mlxsw_sp_router_netevent_event(struct notifier_block *nb,
					  unsigned long event, void *ptr)
{
	struct mlxsw_sp_netevent_work *net_work;
	struct mlxsw_sp_port *mlxsw_sp_port;
	struct mlxsw_sp_router *router;
	struct mlxsw_sp *mlxsw_sp;
	unsigned long interval;
	struct neigh_parms *p;
	struct neighbour *n;
	struct net *net;

	switch (event) {
	case NETEVENT_DELAY_PROBE_TIME_UPDATE:
		p = ptr;

		/* We don't care about changes in the default table. */
		if (!p->dev || (p->tbl->family != AF_INET &&
				p->tbl->family != AF_INET6))
			return NOTIFY_DONE;

		/* We are in atomic context and can't take RTNL mutex,
		 * so use RCU variant to walk the device chain.
		 */
		mlxsw_sp_port = mlxsw_sp_port_lower_dev_hold(p->dev);
		if (!mlxsw_sp_port)
			return NOTIFY_DONE;

		mlxsw_sp = mlxsw_sp_port->mlxsw_sp;
		interval = jiffies_to_msecs(NEIGH_VAR(p, DELAY_PROBE_TIME));
		mlxsw_sp->router->neighs_update.interval = interval;

		mlxsw_sp_port_dev_put(mlxsw_sp_port);
		break;
	case NETEVENT_NEIGH_UPDATE:
		n = ptr;

		if (n->tbl->family != AF_INET && n->tbl->family != AF_INET6)
			return NOTIFY_DONE;

		mlxsw_sp_port = mlxsw_sp_port_lower_dev_hold(n->dev);
		if (!mlxsw_sp_port)
			return NOTIFY_DONE;

		net_work = kzalloc(sizeof(*net_work), GFP_ATOMIC);
		if (!net_work) {
			mlxsw_sp_port_dev_put(mlxsw_sp_port);
			return NOTIFY_BAD;
		}

		INIT_WORK(&net_work->work, mlxsw_sp_router_neigh_event_work);
		net_work->mlxsw_sp = mlxsw_sp_port->mlxsw_sp;
		net_work->n = n;

		/* Take a reference to ensure the neighbour won't be
		 * destructed until we drop the reference in delayed
		 * work.
		 */
		neigh_clone(n);
		mlxsw_core_schedule_work(&net_work->work);
		mlxsw_sp_port_dev_put(mlxsw_sp_port);
		break;
	case NETEVENT_MULTIPATH_HASH_UPDATE:
		net = ptr;

		if (!net_eq(net, &init_net))
			return NOTIFY_DONE;

		net_work = kzalloc(sizeof(*net_work), GFP_ATOMIC);
		if (!net_work)
			return NOTIFY_BAD;

		router = container_of(nb, struct mlxsw_sp_router, netevent_nb);
		INIT_WORK(&net_work->work, mlxsw_sp_router_mp_hash_event_work);
		net_work->mlxsw_sp = router->mlxsw_sp;
		mlxsw_core_schedule_work(&net_work->work);
		break;
	}

	return NOTIFY_DONE;
}

static int mlxsw_sp_neigh_init(struct mlxsw_sp *mlxsw_sp)
{
	int err;

	err = rhashtable_init(&mlxsw_sp->router->neigh_ht,
			      &mlxsw_sp_neigh_ht_params);
	if (err)
		return err;

	/* Initialize the polling interval according to the default
	 * table.
	 */
	mlxsw_sp_router_neighs_update_interval_init(mlxsw_sp);

	/* Create the delayed works for the activity_update */
	INIT_DELAYED_WORK(&mlxsw_sp->router->neighs_update.dw,
			  mlxsw_sp_router_neighs_update_work);
	INIT_DELAYED_WORK(&mlxsw_sp->router->nexthop_probe_dw,
			  mlxsw_sp_router_probe_unresolved_nexthops);
	mlxsw_core_schedule_dw(&mlxsw_sp->router->neighs_update.dw, 0);
	mlxsw_core_schedule_dw(&mlxsw_sp->router->nexthop_probe_dw, 0);
	return 0;
}

static void mlxsw_sp_neigh_fini(struct mlxsw_sp *mlxsw_sp)
{
	cancel_delayed_work_sync(&mlxsw_sp->router->neighs_update.dw);
	cancel_delayed_work_sync(&mlxsw_sp->router->nexthop_probe_dw);
	rhashtable_destroy(&mlxsw_sp->router->neigh_ht);
}

static int mlxsw_sp_neigh_rif_flush(struct mlxsw_sp *mlxsw_sp,
				    const struct mlxsw_sp_rif *rif)
{
	char rauht_pl[MLXSW_REG_RAUHT_LEN];

	mlxsw_reg_rauht_pack(rauht_pl, MLXSW_REG_RAUHT_OP_WRITE_DELETE_ALL,
			     rif->rif_index, rif->addr);
	return mlxsw_reg_write(mlxsw_sp->core, MLXSW_REG(rauht), rauht_pl);
}

static void mlxsw_sp_neigh_rif_gone_sync(struct mlxsw_sp *mlxsw_sp,
					 struct mlxsw_sp_rif *rif)
{
	struct mlxsw_sp_neigh_entry *neigh_entry, *tmp;

	mlxsw_sp_neigh_rif_flush(mlxsw_sp, rif);
	list_for_each_entry_safe(neigh_entry, tmp, &rif->neigh_list,
				 rif_list_node)
		mlxsw_sp_neigh_entry_destroy(mlxsw_sp, neigh_entry);
}

enum mlxsw_sp_nexthop_type {
	MLXSW_SP_NEXTHOP_TYPE_ETH,
	MLXSW_SP_NEXTHOP_TYPE_IPIP,
};

struct mlxsw_sp_nexthop_key {
	struct fib_nh *fib_nh;
};

struct mlxsw_sp_nexthop {
	struct list_head neigh_list_node; /* member of neigh entry list */
	struct list_head rif_list_node;
	struct list_head router_list_node;
	struct mlxsw_sp_nexthop_group *nh_grp; /* pointer back to the group
						* this belongs to
						*/
	struct rhash_head ht_node;
	struct mlxsw_sp_nexthop_key key;
	unsigned char gw_addr[sizeof(struct in6_addr)];
	int ifindex;
	int nh_weight;
	int norm_nh_weight;
	int num_adj_entries;
	struct mlxsw_sp_rif *rif;
	u8 should_offload:1, /* set indicates this neigh is connected and
			      * should be put to KVD linear area of this group.
			      */
	   offloaded:1, /* set in case the neigh is actually put into
			 * KVD linear area of this group.
			 */
	   update:1; /* set indicates that MAC of this neigh should be
		      * updated in HW
		      */
	enum mlxsw_sp_nexthop_type type;
	union {
		struct mlxsw_sp_neigh_entry *neigh_entry;
		struct mlxsw_sp_ipip_entry *ipip_entry;
	};
	unsigned int counter_index;
	bool counter_valid;
};

struct mlxsw_sp_nexthop_group {
	void *priv;
	struct rhash_head ht_node;
	struct list_head fib_list; /* list of fib entries that use this group */
	struct neigh_table *neigh_tbl;
	u8 adj_index_valid:1,
	   gateway:1; /* routes using the group use a gateway */
	u32 adj_index;
	u16 ecmp_size;
	u16 count;
	int sum_norm_weight;
	struct mlxsw_sp_nexthop nexthops[0];
#define nh_rif	nexthops[0].rif
};

void mlxsw_sp_nexthop_counter_alloc(struct mlxsw_sp *mlxsw_sp,
				    struct mlxsw_sp_nexthop *nh)
{
	struct devlink *devlink;

	devlink = priv_to_devlink(mlxsw_sp->core);
	if (!devlink_dpipe_table_counter_enabled(devlink,
						 MLXSW_SP_DPIPE_TABLE_NAME_ADJ))
		return;

	if (mlxsw_sp_flow_counter_alloc(mlxsw_sp, &nh->counter_index))
		return;

	nh->counter_valid = true;
}

void mlxsw_sp_nexthop_counter_free(struct mlxsw_sp *mlxsw_sp,
				   struct mlxsw_sp_nexthop *nh)
{
	if (!nh->counter_valid)
		return;
	mlxsw_sp_flow_counter_free(mlxsw_sp, nh->counter_index);
	nh->counter_valid = false;
}

int mlxsw_sp_nexthop_counter_get(struct mlxsw_sp *mlxsw_sp,
				 struct mlxsw_sp_nexthop *nh, u64 *p_counter)
{
	if (!nh->counter_valid)
		return -EINVAL;

	return mlxsw_sp_flow_counter_get(mlxsw_sp, nh->counter_index,
					 p_counter, NULL);
}

struct mlxsw_sp_nexthop *mlxsw_sp_nexthop_next(struct mlxsw_sp_router *router,
					       struct mlxsw_sp_nexthop *nh)
{
	if (!nh) {
		if (list_empty(&router->nexthop_list))
			return NULL;
		else
			return list_first_entry(&router->nexthop_list,
						typeof(*nh), router_list_node);
	}
	if (list_is_last(&nh->router_list_node, &router->nexthop_list))
		return NULL;
	return list_next_entry(nh, router_list_node);
}

bool mlxsw_sp_nexthop_offload(struct mlxsw_sp_nexthop *nh)
{
	return nh->offloaded;
}

unsigned char *mlxsw_sp_nexthop_ha(struct mlxsw_sp_nexthop *nh)
{
	if (!nh->offloaded)
		return NULL;
	return nh->neigh_entry->ha;
}

int mlxsw_sp_nexthop_indexes(struct mlxsw_sp_nexthop *nh, u32 *p_adj_index,
			     u32 *p_adj_size, u32 *p_adj_hash_index)
{
	struct mlxsw_sp_nexthop_group *nh_grp = nh->nh_grp;
	u32 adj_hash_index = 0;
	int i;

	if (!nh->offloaded || !nh_grp->adj_index_valid)
		return -EINVAL;

	*p_adj_index = nh_grp->adj_index;
	*p_adj_size = nh_grp->ecmp_size;

	for (i = 0; i < nh_grp->count; i++) {
		struct mlxsw_sp_nexthop *nh_iter = &nh_grp->nexthops[i];

		if (nh_iter == nh)
			break;
		if (nh_iter->offloaded)
			adj_hash_index += nh_iter->num_adj_entries;
	}

	*p_adj_hash_index = adj_hash_index;
	return 0;
}

struct mlxsw_sp_rif *mlxsw_sp_nexthop_rif(struct mlxsw_sp_nexthop *nh)
{
	return nh->rif;
}

bool mlxsw_sp_nexthop_group_has_ipip(struct mlxsw_sp_nexthop *nh)
{
	struct mlxsw_sp_nexthop_group *nh_grp = nh->nh_grp;
	int i;

	for (i = 0; i < nh_grp->count; i++) {
		struct mlxsw_sp_nexthop *nh_iter = &nh_grp->nexthops[i];

		if (nh_iter->type == MLXSW_SP_NEXTHOP_TYPE_IPIP)
			return true;
	}
	return false;
}

static struct fib_info *
mlxsw_sp_nexthop4_group_fi(const struct mlxsw_sp_nexthop_group *nh_grp)
{
	return nh_grp->priv;
}

struct mlxsw_sp_nexthop_group_cmp_arg {
	enum mlxsw_sp_l3proto proto;
	union {
		struct fib_info *fi;
		struct mlxsw_sp_fib6_entry *fib6_entry;
	};
};

static bool
mlxsw_sp_nexthop6_group_has_nexthop(const struct mlxsw_sp_nexthop_group *nh_grp,
				    const struct in6_addr *gw, int ifindex)
{
	int i;

	for (i = 0; i < nh_grp->count; i++) {
		const struct mlxsw_sp_nexthop *nh;

		nh = &nh_grp->nexthops[i];
		if (nh->ifindex == ifindex &&
		    ipv6_addr_equal(gw, (struct in6_addr *) nh->gw_addr))
			return true;
	}

	return false;
}

static bool
mlxsw_sp_nexthop6_group_cmp(const struct mlxsw_sp_nexthop_group *nh_grp,
			    const struct mlxsw_sp_fib6_entry *fib6_entry)
{
	struct mlxsw_sp_rt6 *mlxsw_sp_rt6;

	if (nh_grp->count != fib6_entry->nrt6)
		return false;

	list_for_each_entry(mlxsw_sp_rt6, &fib6_entry->rt6_list, list) {
		struct in6_addr *gw;
		int ifindex;

		ifindex = mlxsw_sp_rt6->rt->dst.dev->ifindex;
		gw = &mlxsw_sp_rt6->rt->rt6i_gateway;
		if (!mlxsw_sp_nexthop6_group_has_nexthop(nh_grp, gw, ifindex))
			return false;
	}

	return true;
}

static int
mlxsw_sp_nexthop_group_cmp(struct rhashtable_compare_arg *arg, const void *ptr)
{
	const struct mlxsw_sp_nexthop_group_cmp_arg *cmp_arg = arg->key;
	const struct mlxsw_sp_nexthop_group *nh_grp = ptr;

	switch (cmp_arg->proto) {
	case MLXSW_SP_L3_PROTO_IPV4:
		return cmp_arg->fi != mlxsw_sp_nexthop4_group_fi(nh_grp);
	case MLXSW_SP_L3_PROTO_IPV6:
		return !mlxsw_sp_nexthop6_group_cmp(nh_grp,
						    cmp_arg->fib6_entry);
	default:
		WARN_ON(1);
		return 1;
	}
}

static int
mlxsw_sp_nexthop_group_type(const struct mlxsw_sp_nexthop_group *nh_grp)
{
	return nh_grp->neigh_tbl->family;
}

static u32 mlxsw_sp_nexthop_group_hash_obj(const void *data, u32 len, u32 seed)
{
	const struct mlxsw_sp_nexthop_group *nh_grp = data;
	const struct mlxsw_sp_nexthop *nh;
	struct fib_info *fi;
	unsigned int val;
	int i;

	switch (mlxsw_sp_nexthop_group_type(nh_grp)) {
	case AF_INET:
		fi = mlxsw_sp_nexthop4_group_fi(nh_grp);
		return jhash(&fi, sizeof(fi), seed);
	case AF_INET6:
		val = nh_grp->count;
		for (i = 0; i < nh_grp->count; i++) {
			nh = &nh_grp->nexthops[i];
			val ^= nh->ifindex;
		}
		return jhash(&val, sizeof(val), seed);
	default:
		WARN_ON(1);
		return 0;
	}
}

static u32
mlxsw_sp_nexthop6_group_hash(struct mlxsw_sp_fib6_entry *fib6_entry, u32 seed)
{
	unsigned int val = fib6_entry->nrt6;
	struct mlxsw_sp_rt6 *mlxsw_sp_rt6;
	struct net_device *dev;

	list_for_each_entry(mlxsw_sp_rt6, &fib6_entry->rt6_list, list) {
		dev = mlxsw_sp_rt6->rt->dst.dev;
		val ^= dev->ifindex;
	}

	return jhash(&val, sizeof(val), seed);
}

static u32
mlxsw_sp_nexthop_group_hash(const void *data, u32 len, u32 seed)
{
	const struct mlxsw_sp_nexthop_group_cmp_arg *cmp_arg = data;

	switch (cmp_arg->proto) {
	case MLXSW_SP_L3_PROTO_IPV4:
		return jhash(&cmp_arg->fi, sizeof(cmp_arg->fi), seed);
	case MLXSW_SP_L3_PROTO_IPV6:
		return mlxsw_sp_nexthop6_group_hash(cmp_arg->fib6_entry, seed);
	default:
		WARN_ON(1);
		return 0;
	}
}

static const struct rhashtable_params mlxsw_sp_nexthop_group_ht_params = {
	.head_offset = offsetof(struct mlxsw_sp_nexthop_group, ht_node),
	.hashfn	     = mlxsw_sp_nexthop_group_hash,
	.obj_hashfn  = mlxsw_sp_nexthop_group_hash_obj,
	.obj_cmpfn   = mlxsw_sp_nexthop_group_cmp,
};

static int mlxsw_sp_nexthop_group_insert(struct mlxsw_sp *mlxsw_sp,
					 struct mlxsw_sp_nexthop_group *nh_grp)
{
	if (mlxsw_sp_nexthop_group_type(nh_grp) == AF_INET6 &&
	    !nh_grp->gateway)
		return 0;

	return rhashtable_insert_fast(&mlxsw_sp->router->nexthop_group_ht,
				      &nh_grp->ht_node,
				      mlxsw_sp_nexthop_group_ht_params);
}

static void mlxsw_sp_nexthop_group_remove(struct mlxsw_sp *mlxsw_sp,
					  struct mlxsw_sp_nexthop_group *nh_grp)
{
	if (mlxsw_sp_nexthop_group_type(nh_grp) == AF_INET6 &&
	    !nh_grp->gateway)
		return;

	rhashtable_remove_fast(&mlxsw_sp->router->nexthop_group_ht,
			       &nh_grp->ht_node,
			       mlxsw_sp_nexthop_group_ht_params);
}

static struct mlxsw_sp_nexthop_group *
mlxsw_sp_nexthop4_group_lookup(struct mlxsw_sp *mlxsw_sp,
			       struct fib_info *fi)
{
	struct mlxsw_sp_nexthop_group_cmp_arg cmp_arg;

	cmp_arg.proto = MLXSW_SP_L3_PROTO_IPV4;
	cmp_arg.fi = fi;
	return rhashtable_lookup_fast(&mlxsw_sp->router->nexthop_group_ht,
				      &cmp_arg,
				      mlxsw_sp_nexthop_group_ht_params);
}

static struct mlxsw_sp_nexthop_group *
mlxsw_sp_nexthop6_group_lookup(struct mlxsw_sp *mlxsw_sp,
			       struct mlxsw_sp_fib6_entry *fib6_entry)
{
	struct mlxsw_sp_nexthop_group_cmp_arg cmp_arg;

	cmp_arg.proto = MLXSW_SP_L3_PROTO_IPV6;
	cmp_arg.fib6_entry = fib6_entry;
	return rhashtable_lookup_fast(&mlxsw_sp->router->nexthop_group_ht,
				      &cmp_arg,
				      mlxsw_sp_nexthop_group_ht_params);
}

static const struct rhashtable_params mlxsw_sp_nexthop_ht_params = {
	.key_offset = offsetof(struct mlxsw_sp_nexthop, key),
	.head_offset = offsetof(struct mlxsw_sp_nexthop, ht_node),
	.key_len = sizeof(struct mlxsw_sp_nexthop_key),
};

static int mlxsw_sp_nexthop_insert(struct mlxsw_sp *mlxsw_sp,
				   struct mlxsw_sp_nexthop *nh)
{
	return rhashtable_insert_fast(&mlxsw_sp->router->nexthop_ht,
				      &nh->ht_node, mlxsw_sp_nexthop_ht_params);
}

static void mlxsw_sp_nexthop_remove(struct mlxsw_sp *mlxsw_sp,
				    struct mlxsw_sp_nexthop *nh)
{
	rhashtable_remove_fast(&mlxsw_sp->router->nexthop_ht, &nh->ht_node,
			       mlxsw_sp_nexthop_ht_params);
}

static struct mlxsw_sp_nexthop *
mlxsw_sp_nexthop_lookup(struct mlxsw_sp *mlxsw_sp,
			struct mlxsw_sp_nexthop_key key)
{
	return rhashtable_lookup_fast(&mlxsw_sp->router->nexthop_ht, &key,
				      mlxsw_sp_nexthop_ht_params);
}

static int mlxsw_sp_adj_index_mass_update_vr(struct mlxsw_sp *mlxsw_sp,
					     const struct mlxsw_sp_fib *fib,
					     u32 adj_index, u16 ecmp_size,
					     u32 new_adj_index,
					     u16 new_ecmp_size)
{
	char raleu_pl[MLXSW_REG_RALEU_LEN];

	mlxsw_reg_raleu_pack(raleu_pl,
			     (enum mlxsw_reg_ralxx_protocol) fib->proto,
			     fib->vr->id, adj_index, ecmp_size, new_adj_index,
			     new_ecmp_size);
	return mlxsw_reg_write(mlxsw_sp->core, MLXSW_REG(raleu), raleu_pl);
}

static int mlxsw_sp_adj_index_mass_update(struct mlxsw_sp *mlxsw_sp,
					  struct mlxsw_sp_nexthop_group *nh_grp,
					  u32 old_adj_index, u16 old_ecmp_size)
{
	struct mlxsw_sp_fib_entry *fib_entry;
	struct mlxsw_sp_fib *fib = NULL;
	int err;

	list_for_each_entry(fib_entry, &nh_grp->fib_list, nexthop_group_node) {
		if (fib == fib_entry->fib_node->fib)
			continue;
		fib = fib_entry->fib_node->fib;
		err = mlxsw_sp_adj_index_mass_update_vr(mlxsw_sp, fib,
							old_adj_index,
							old_ecmp_size,
							nh_grp->adj_index,
							nh_grp->ecmp_size);
		if (err)
			return err;
	}
	return 0;
}

static int __mlxsw_sp_nexthop_update(struct mlxsw_sp *mlxsw_sp, u32 adj_index,
				     struct mlxsw_sp_nexthop *nh)
{
	struct mlxsw_sp_neigh_entry *neigh_entry = nh->neigh_entry;
	char ratr_pl[MLXSW_REG_RATR_LEN];

	mlxsw_reg_ratr_pack(ratr_pl, MLXSW_REG_RATR_OP_WRITE_WRITE_ENTRY,
			    true, MLXSW_REG_RATR_TYPE_ETHERNET,
			    adj_index, neigh_entry->rif);
	mlxsw_reg_ratr_eth_entry_pack(ratr_pl, neigh_entry->ha);
	if (nh->counter_valid)
		mlxsw_reg_ratr_counter_pack(ratr_pl, nh->counter_index, true);
	else
		mlxsw_reg_ratr_counter_pack(ratr_pl, 0, false);

	return mlxsw_reg_write(mlxsw_sp->core, MLXSW_REG(ratr), ratr_pl);
}

int mlxsw_sp_nexthop_update(struct mlxsw_sp *mlxsw_sp, u32 adj_index,
			    struct mlxsw_sp_nexthop *nh)
{
	int i;

	for (i = 0; i < nh->num_adj_entries; i++) {
		int err;

		err = __mlxsw_sp_nexthop_update(mlxsw_sp, adj_index + i, nh);
		if (err)
			return err;
	}

	return 0;
}

static int __mlxsw_sp_nexthop_ipip_update(struct mlxsw_sp *mlxsw_sp,
					  u32 adj_index,
					  struct mlxsw_sp_nexthop *nh)
{
	const struct mlxsw_sp_ipip_ops *ipip_ops;

	ipip_ops = mlxsw_sp->router->ipip_ops_arr[nh->ipip_entry->ipipt];
	return ipip_ops->nexthop_update(mlxsw_sp, adj_index, nh->ipip_entry);
}

static int mlxsw_sp_nexthop_ipip_update(struct mlxsw_sp *mlxsw_sp,
					u32 adj_index,
					struct mlxsw_sp_nexthop *nh)
{
	int i;

	for (i = 0; i < nh->num_adj_entries; i++) {
		int err;

		err = __mlxsw_sp_nexthop_ipip_update(mlxsw_sp, adj_index + i,
						     nh);
		if (err)
			return err;
	}

	return 0;
}

static int
mlxsw_sp_nexthop_group_update(struct mlxsw_sp *mlxsw_sp,
			      struct mlxsw_sp_nexthop_group *nh_grp,
			      bool reallocate)
{
	u32 adj_index = nh_grp->adj_index; /* base */
	struct mlxsw_sp_nexthop *nh;
	int i;
	int err;

	for (i = 0; i < nh_grp->count; i++) {
		nh = &nh_grp->nexthops[i];

		if (!nh->should_offload) {
			nh->offloaded = 0;
			continue;
		}

		if (nh->update || reallocate) {
			switch (nh->type) {
			case MLXSW_SP_NEXTHOP_TYPE_ETH:
				err = mlxsw_sp_nexthop_update
					    (mlxsw_sp, adj_index, nh);
				break;
			case MLXSW_SP_NEXTHOP_TYPE_IPIP:
				err = mlxsw_sp_nexthop_ipip_update
					    (mlxsw_sp, adj_index, nh);
				break;
			}
			if (err)
				return err;
			nh->update = 0;
			nh->offloaded = 1;
		}
		adj_index += nh->num_adj_entries;
	}
	return 0;
}

static bool
mlxsw_sp_fib_node_entry_is_first(const struct mlxsw_sp_fib_node *fib_node,
				 const struct mlxsw_sp_fib_entry *fib_entry);

static int
mlxsw_sp_nexthop_fib_entries_update(struct mlxsw_sp *mlxsw_sp,
				    struct mlxsw_sp_nexthop_group *nh_grp)
{
	struct mlxsw_sp_fib_entry *fib_entry;
	int err;

	list_for_each_entry(fib_entry, &nh_grp->fib_list, nexthop_group_node) {
		if (!mlxsw_sp_fib_node_entry_is_first(fib_entry->fib_node,
						      fib_entry))
			continue;
		err = mlxsw_sp_fib_entry_update(mlxsw_sp, fib_entry);
		if (err)
			return err;
	}
	return 0;
}

static void
mlxsw_sp_fib_entry_offload_refresh(struct mlxsw_sp_fib_entry *fib_entry,
				   enum mlxsw_reg_ralue_op op, int err);

static void
mlxsw_sp_nexthop_fib_entries_refresh(struct mlxsw_sp_nexthop_group *nh_grp)
{
	enum mlxsw_reg_ralue_op op = MLXSW_REG_RALUE_OP_WRITE_WRITE;
	struct mlxsw_sp_fib_entry *fib_entry;

	list_for_each_entry(fib_entry, &nh_grp->fib_list, nexthop_group_node) {
		if (!mlxsw_sp_fib_node_entry_is_first(fib_entry->fib_node,
						      fib_entry))
			continue;
		mlxsw_sp_fib_entry_offload_refresh(fib_entry, op, 0);
	}
}

static void mlxsw_sp_adj_grp_size_round_up(u16 *p_adj_grp_size)
{
	/* Valid sizes for an adjacency group are:
	 * 1-64, 512, 1024, 2048 and 4096.
	 */
	if (*p_adj_grp_size <= 64)
		return;
	else if (*p_adj_grp_size <= 512)
		*p_adj_grp_size = 512;
	else if (*p_adj_grp_size <= 1024)
		*p_adj_grp_size = 1024;
	else if (*p_adj_grp_size <= 2048)
		*p_adj_grp_size = 2048;
	else
		*p_adj_grp_size = 4096;
}

static void mlxsw_sp_adj_grp_size_round_down(u16 *p_adj_grp_size,
					     unsigned int alloc_size)
{
	if (alloc_size >= 4096)
		*p_adj_grp_size = 4096;
	else if (alloc_size >= 2048)
		*p_adj_grp_size = 2048;
	else if (alloc_size >= 1024)
		*p_adj_grp_size = 1024;
	else if (alloc_size >= 512)
		*p_adj_grp_size = 512;
}

static int mlxsw_sp_fix_adj_grp_size(struct mlxsw_sp *mlxsw_sp,
				     u16 *p_adj_grp_size)
{
	unsigned int alloc_size;
	int err;

	/* Round up the requested group size to the next size supported
	 * by the device and make sure the request can be satisfied.
	 */
	mlxsw_sp_adj_grp_size_round_up(p_adj_grp_size);
	err = mlxsw_sp_kvdl_alloc_size_query(mlxsw_sp, *p_adj_grp_size,
					     &alloc_size);
	if (err)
		return err;
	/* It is possible the allocation results in more allocated
	 * entries than requested. Try to use as much of them as
	 * possible.
	 */
	mlxsw_sp_adj_grp_size_round_down(p_adj_grp_size, alloc_size);

	return 0;
}

static void
mlxsw_sp_nexthop_group_normalize(struct mlxsw_sp_nexthop_group *nh_grp)
{
	int i, g = 0, sum_norm_weight = 0;
	struct mlxsw_sp_nexthop *nh;

	for (i = 0; i < nh_grp->count; i++) {
		nh = &nh_grp->nexthops[i];

		if (!nh->should_offload)
			continue;
		if (g > 0)
			g = gcd(nh->nh_weight, g);
		else
			g = nh->nh_weight;
	}

	for (i = 0; i < nh_grp->count; i++) {
		nh = &nh_grp->nexthops[i];

		if (!nh->should_offload)
			continue;
		nh->norm_nh_weight = nh->nh_weight / g;
		sum_norm_weight += nh->norm_nh_weight;
	}

	nh_grp->sum_norm_weight = sum_norm_weight;
}

static void
mlxsw_sp_nexthop_group_rebalance(struct mlxsw_sp_nexthop_group *nh_grp)
{
	int total = nh_grp->sum_norm_weight;
	u16 ecmp_size = nh_grp->ecmp_size;
	int i, weight = 0, lower_bound = 0;

	for (i = 0; i < nh_grp->count; i++) {
		struct mlxsw_sp_nexthop *nh = &nh_grp->nexthops[i];
		int upper_bound;

		if (!nh->should_offload)
			continue;
		weight += nh->norm_nh_weight;
		upper_bound = DIV_ROUND_CLOSEST(ecmp_size * weight, total);
		nh->num_adj_entries = upper_bound - lower_bound;
		lower_bound = upper_bound;
	}
}

static void
mlxsw_sp_nexthop_group_refresh(struct mlxsw_sp *mlxsw_sp,
			       struct mlxsw_sp_nexthop_group *nh_grp)
{
	u16 ecmp_size, old_ecmp_size;
	struct mlxsw_sp_nexthop *nh;
	bool offload_change = false;
	u32 adj_index;
	bool old_adj_index_valid;
	u32 old_adj_index;
	int i;
	int err;

	if (!nh_grp->gateway) {
		mlxsw_sp_nexthop_fib_entries_update(mlxsw_sp, nh_grp);
		return;
	}

	for (i = 0; i < nh_grp->count; i++) {
		nh = &nh_grp->nexthops[i];

		if (nh->should_offload != nh->offloaded) {
			offload_change = true;
			if (nh->should_offload)
				nh->update = 1;
		}
	}
	if (!offload_change) {
		/* Nothing was added or removed, so no need to reallocate. Just
		 * update MAC on existing adjacency indexes.
		 */
		err = mlxsw_sp_nexthop_group_update(mlxsw_sp, nh_grp, false);
		if (err) {
			dev_warn(mlxsw_sp->bus_info->dev, "Failed to update neigh MAC in adjacency table.\n");
			goto set_trap;
		}
		return;
	}
	mlxsw_sp_nexthop_group_normalize(nh_grp);
	if (!nh_grp->sum_norm_weight)
		/* No neigh of this group is connected so we just set
		 * the trap and let everthing flow through kernel.
		 */
		goto set_trap;

	ecmp_size = nh_grp->sum_norm_weight;
	err = mlxsw_sp_fix_adj_grp_size(mlxsw_sp, &ecmp_size);
	if (err)
		/* No valid allocation size available. */
		goto set_trap;

	err = mlxsw_sp_kvdl_alloc(mlxsw_sp, ecmp_size, &adj_index);
	if (err) {
		/* We ran out of KVD linear space, just set the
		 * trap and let everything flow through kernel.
		 */
		dev_warn(mlxsw_sp->bus_info->dev, "Failed to allocate KVD linear area for nexthop group.\n");
		goto set_trap;
	}
	old_adj_index_valid = nh_grp->adj_index_valid;
	old_adj_index = nh_grp->adj_index;
	old_ecmp_size = nh_grp->ecmp_size;
	nh_grp->adj_index_valid = 1;
	nh_grp->adj_index = adj_index;
	nh_grp->ecmp_size = ecmp_size;
	mlxsw_sp_nexthop_group_rebalance(nh_grp);
	err = mlxsw_sp_nexthop_group_update(mlxsw_sp, nh_grp, true);
	if (err) {
		dev_warn(mlxsw_sp->bus_info->dev, "Failed to update neigh MAC in adjacency table.\n");
		goto set_trap;
	}

	if (!old_adj_index_valid) {
		/* The trap was set for fib entries, so we have to call
		 * fib entry update to unset it and use adjacency index.
		 */
		err = mlxsw_sp_nexthop_fib_entries_update(mlxsw_sp, nh_grp);
		if (err) {
			dev_warn(mlxsw_sp->bus_info->dev, "Failed to add adjacency index to fib entries.\n");
			goto set_trap;
		}
		return;
	}

	err = mlxsw_sp_adj_index_mass_update(mlxsw_sp, nh_grp,
					     old_adj_index, old_ecmp_size);
	mlxsw_sp_kvdl_free(mlxsw_sp, old_adj_index);
	if (err) {
		dev_warn(mlxsw_sp->bus_info->dev, "Failed to mass-update adjacency index for nexthop group.\n");
		goto set_trap;
	}

	/* Offload state within the group changed, so update the flags. */
	mlxsw_sp_nexthop_fib_entries_refresh(nh_grp);

	return;

set_trap:
	old_adj_index_valid = nh_grp->adj_index_valid;
	nh_grp->adj_index_valid = 0;
	for (i = 0; i < nh_grp->count; i++) {
		nh = &nh_grp->nexthops[i];
		nh->offloaded = 0;
	}
	err = mlxsw_sp_nexthop_fib_entries_update(mlxsw_sp, nh_grp);
	if (err)
		dev_warn(mlxsw_sp->bus_info->dev, "Failed to set traps for fib entries.\n");
	if (old_adj_index_valid)
		mlxsw_sp_kvdl_free(mlxsw_sp, nh_grp->adj_index);
}

static void __mlxsw_sp_nexthop_neigh_update(struct mlxsw_sp_nexthop *nh,
					    bool removing)
{
	if (!removing)
		nh->should_offload = 1;
	else if (nh->offloaded)
		nh->should_offload = 0;
	nh->update = 1;
}

static void
mlxsw_sp_nexthop_neigh_update(struct mlxsw_sp *mlxsw_sp,
			      struct mlxsw_sp_neigh_entry *neigh_entry,
			      bool removing)
{
	struct mlxsw_sp_nexthop *nh;

	list_for_each_entry(nh, &neigh_entry->nexthop_list,
			    neigh_list_node) {
		__mlxsw_sp_nexthop_neigh_update(nh, removing);
		mlxsw_sp_nexthop_group_refresh(mlxsw_sp, nh->nh_grp);
	}
}

static void mlxsw_sp_nexthop_rif_init(struct mlxsw_sp_nexthop *nh,
				      struct mlxsw_sp_rif *rif)
{
	if (nh->rif)
		return;

	nh->rif = rif;
	list_add(&nh->rif_list_node, &rif->nexthop_list);
}

static void mlxsw_sp_nexthop_rif_fini(struct mlxsw_sp_nexthop *nh)
{
	if (!nh->rif)
		return;

	list_del(&nh->rif_list_node);
	nh->rif = NULL;
}

static int mlxsw_sp_nexthop_neigh_init(struct mlxsw_sp *mlxsw_sp,
				       struct mlxsw_sp_nexthop *nh)
{
	struct mlxsw_sp_neigh_entry *neigh_entry;
	struct neighbour *n;
	u8 nud_state, dead;
	int err;

	if (!nh->nh_grp->gateway || nh->neigh_entry)
		return 0;

	/* Take a reference of neigh here ensuring that neigh would
	 * not be destructed before the nexthop entry is finished.
	 * The reference is taken either in neigh_lookup() or
	 * in neigh_create() in case n is not found.
	 */
	n = neigh_lookup(nh->nh_grp->neigh_tbl, &nh->gw_addr, nh->rif->dev);
	if (!n) {
		n = neigh_create(nh->nh_grp->neigh_tbl, &nh->gw_addr,
				 nh->rif->dev);
		if (IS_ERR(n))
			return PTR_ERR(n);
		neigh_event_send(n, NULL);
	}
	neigh_entry = mlxsw_sp_neigh_entry_lookup(mlxsw_sp, n);
	if (!neigh_entry) {
		neigh_entry = mlxsw_sp_neigh_entry_create(mlxsw_sp, n);
		if (IS_ERR(neigh_entry)) {
			err = -EINVAL;
			goto err_neigh_entry_create;
		}
	}

	/* If that is the first nexthop connected to that neigh, add to
	 * nexthop_neighs_list
	 */
	if (list_empty(&neigh_entry->nexthop_list))
		list_add_tail(&neigh_entry->nexthop_neighs_list_node,
			      &mlxsw_sp->router->nexthop_neighs_list);

	nh->neigh_entry = neigh_entry;
	list_add_tail(&nh->neigh_list_node, &neigh_entry->nexthop_list);
	read_lock_bh(&n->lock);
	nud_state = n->nud_state;
	dead = n->dead;
	read_unlock_bh(&n->lock);
	__mlxsw_sp_nexthop_neigh_update(nh, !(nud_state & NUD_VALID && !dead));

	return 0;

err_neigh_entry_create:
	neigh_release(n);
	return err;
}

static void mlxsw_sp_nexthop_neigh_fini(struct mlxsw_sp *mlxsw_sp,
					struct mlxsw_sp_nexthop *nh)
{
	struct mlxsw_sp_neigh_entry *neigh_entry = nh->neigh_entry;
	struct neighbour *n;

	if (!neigh_entry)
		return;
	n = neigh_entry->key.n;

	__mlxsw_sp_nexthop_neigh_update(nh, true);
	list_del(&nh->neigh_list_node);
	nh->neigh_entry = NULL;

	/* If that is the last nexthop connected to that neigh, remove from
	 * nexthop_neighs_list
	 */
	if (list_empty(&neigh_entry->nexthop_list))
		list_del(&neigh_entry->nexthop_neighs_list_node);

	if (!neigh_entry->connected && list_empty(&neigh_entry->nexthop_list))
		mlxsw_sp_neigh_entry_destroy(mlxsw_sp, neigh_entry);

	neigh_release(n);
}

static bool mlxsw_sp_ipip_netdev_ul_up(struct net_device *ol_dev)
{
	struct net_device *ul_dev = __mlxsw_sp_ipip_netdev_ul_dev_get(ol_dev);

	return ul_dev ? (ul_dev->flags & IFF_UP) : true;
}

static int mlxsw_sp_nexthop_ipip_init(struct mlxsw_sp *mlxsw_sp,
				      struct mlxsw_sp_nexthop *nh,
				      struct net_device *ol_dev)
{
	bool removing;

	if (!nh->nh_grp->gateway || nh->ipip_entry)
		return 0;

	nh->ipip_entry = mlxsw_sp_ipip_entry_find_by_ol_dev(mlxsw_sp, ol_dev);
	if (!nh->ipip_entry)
		return -ENOENT;

	removing = !mlxsw_sp_ipip_netdev_ul_up(ol_dev);
	__mlxsw_sp_nexthop_neigh_update(nh, removing);
	return 0;
}

static void mlxsw_sp_nexthop_ipip_fini(struct mlxsw_sp *mlxsw_sp,
				       struct mlxsw_sp_nexthop *nh)
{
	struct mlxsw_sp_ipip_entry *ipip_entry = nh->ipip_entry;

	if (!ipip_entry)
		return;

	__mlxsw_sp_nexthop_neigh_update(nh, true);
	nh->ipip_entry = NULL;
}

static bool mlxsw_sp_nexthop4_ipip_type(const struct mlxsw_sp *mlxsw_sp,
					const struct fib_nh *fib_nh,
					enum mlxsw_sp_ipip_type *p_ipipt)
{
	struct net_device *dev = fib_nh->nh_dev;

	return dev &&
	       fib_nh->nh_parent->fib_type == RTN_UNICAST &&
	       mlxsw_sp_netdev_ipip_type(mlxsw_sp, dev, p_ipipt);
}

static void mlxsw_sp_nexthop_type_fini(struct mlxsw_sp *mlxsw_sp,
				       struct mlxsw_sp_nexthop *nh)
{
	switch (nh->type) {
	case MLXSW_SP_NEXTHOP_TYPE_ETH:
		mlxsw_sp_nexthop_neigh_fini(mlxsw_sp, nh);
		mlxsw_sp_nexthop_rif_fini(nh);
		break;
	case MLXSW_SP_NEXTHOP_TYPE_IPIP:
		mlxsw_sp_nexthop_rif_fini(nh);
		mlxsw_sp_nexthop_ipip_fini(mlxsw_sp, nh);
		break;
	}
}

static int mlxsw_sp_nexthop4_type_init(struct mlxsw_sp *mlxsw_sp,
				       struct mlxsw_sp_nexthop *nh,
				       struct fib_nh *fib_nh)
{
	struct mlxsw_sp_router *router = mlxsw_sp->router;
	struct net_device *dev = fib_nh->nh_dev;
	enum mlxsw_sp_ipip_type ipipt;
	struct mlxsw_sp_rif *rif;
	int err;

	if (mlxsw_sp_nexthop4_ipip_type(mlxsw_sp, fib_nh, &ipipt) &&
	    router->ipip_ops_arr[ipipt]->can_offload(mlxsw_sp, dev,
						     MLXSW_SP_L3_PROTO_IPV4)) {
		nh->type = MLXSW_SP_NEXTHOP_TYPE_IPIP;
<<<<<<< HEAD
		err = mlxsw_sp_nexthop_ipip_init(mlxsw_sp, ipipt, nh, dev);
=======
		err = mlxsw_sp_nexthop_ipip_init(mlxsw_sp, nh, dev);
>>>>>>> 0c86a6bd
		if (err)
			return err;
		mlxsw_sp_nexthop_rif_init(nh, &nh->ipip_entry->ol_lb->common);
		return 0;
	}

	nh->type = MLXSW_SP_NEXTHOP_TYPE_ETH;
	rif = mlxsw_sp_rif_find_by_dev(mlxsw_sp, dev);
	if (!rif)
		return 0;

	mlxsw_sp_nexthop_rif_init(nh, rif);
	err = mlxsw_sp_nexthop_neigh_init(mlxsw_sp, nh);
	if (err)
		goto err_neigh_init;

	return 0;

err_neigh_init:
	mlxsw_sp_nexthop_rif_fini(nh);
	return err;
}

static void mlxsw_sp_nexthop4_type_fini(struct mlxsw_sp *mlxsw_sp,
					struct mlxsw_sp_nexthop *nh)
{
	mlxsw_sp_nexthop_type_fini(mlxsw_sp, nh);
}

static int mlxsw_sp_nexthop4_init(struct mlxsw_sp *mlxsw_sp,
				  struct mlxsw_sp_nexthop_group *nh_grp,
				  struct mlxsw_sp_nexthop *nh,
				  struct fib_nh *fib_nh)
{
	struct net_device *dev = fib_nh->nh_dev;
	struct in_device *in_dev;
	int err;

	nh->nh_grp = nh_grp;
	nh->key.fib_nh = fib_nh;
#ifdef CONFIG_IP_ROUTE_MULTIPATH
	nh->nh_weight = fib_nh->nh_weight;
#else
	nh->nh_weight = 1;
#endif
	memcpy(&nh->gw_addr, &fib_nh->nh_gw, sizeof(fib_nh->nh_gw));
	err = mlxsw_sp_nexthop_insert(mlxsw_sp, nh);
	if (err)
		return err;

	mlxsw_sp_nexthop_counter_alloc(mlxsw_sp, nh);
	list_add_tail(&nh->router_list_node, &mlxsw_sp->router->nexthop_list);

	if (!dev)
		return 0;

	in_dev = __in_dev_get_rtnl(dev);
	if (in_dev && IN_DEV_IGNORE_ROUTES_WITH_LINKDOWN(in_dev) &&
	    fib_nh->nh_flags & RTNH_F_LINKDOWN)
		return 0;

	err = mlxsw_sp_nexthop4_type_init(mlxsw_sp, nh, fib_nh);
	if (err)
		goto err_nexthop_neigh_init;

	return 0;

err_nexthop_neigh_init:
	mlxsw_sp_nexthop_remove(mlxsw_sp, nh);
	return err;
}

static void mlxsw_sp_nexthop4_fini(struct mlxsw_sp *mlxsw_sp,
				   struct mlxsw_sp_nexthop *nh)
{
	mlxsw_sp_nexthop4_type_fini(mlxsw_sp, nh);
	list_del(&nh->router_list_node);
	mlxsw_sp_nexthop_counter_free(mlxsw_sp, nh);
	mlxsw_sp_nexthop_remove(mlxsw_sp, nh);
}

static void mlxsw_sp_nexthop4_event(struct mlxsw_sp *mlxsw_sp,
				    unsigned long event, struct fib_nh *fib_nh)
{
	struct mlxsw_sp_nexthop_key key;
	struct mlxsw_sp_nexthop *nh;

	if (mlxsw_sp->router->aborted)
		return;

	key.fib_nh = fib_nh;
	nh = mlxsw_sp_nexthop_lookup(mlxsw_sp, key);
	if (WARN_ON_ONCE(!nh))
		return;

	switch (event) {
	case FIB_EVENT_NH_ADD:
		mlxsw_sp_nexthop4_type_init(mlxsw_sp, nh, fib_nh);
		break;
	case FIB_EVENT_NH_DEL:
		mlxsw_sp_nexthop4_type_fini(mlxsw_sp, nh);
		break;
	}

	mlxsw_sp_nexthop_group_refresh(mlxsw_sp, nh->nh_grp);
}

static void mlxsw_sp_nexthop_rif_update(struct mlxsw_sp *mlxsw_sp,
					struct mlxsw_sp_rif *rif)
{
	struct mlxsw_sp_nexthop *nh;
	bool removing;

	list_for_each_entry(nh, &rif->nexthop_list, rif_list_node) {
		switch (nh->type) {
		case MLXSW_SP_NEXTHOP_TYPE_ETH:
			removing = false;
			break;
		case MLXSW_SP_NEXTHOP_TYPE_IPIP:
			removing = !mlxsw_sp_ipip_netdev_ul_up(rif->dev);
			break;
		default:
			WARN_ON(1);
			continue;
		}

		__mlxsw_sp_nexthop_neigh_update(nh, removing);
		mlxsw_sp_nexthop_group_refresh(mlxsw_sp, nh->nh_grp);
	}
}

static void mlxsw_sp_nexthop_rif_gone_sync(struct mlxsw_sp *mlxsw_sp,
					   struct mlxsw_sp_rif *rif)
{
	struct mlxsw_sp_nexthop *nh, *tmp;

	list_for_each_entry_safe(nh, tmp, &rif->nexthop_list, rif_list_node) {
		mlxsw_sp_nexthop_type_fini(mlxsw_sp, nh);
		mlxsw_sp_nexthop_group_refresh(mlxsw_sp, nh->nh_grp);
	}
}

static bool mlxsw_sp_fi_is_gateway(const struct mlxsw_sp *mlxsw_sp,
				   const struct fib_info *fi)
{
	return fi->fib_nh->nh_scope == RT_SCOPE_LINK ||
	       mlxsw_sp_nexthop4_ipip_type(mlxsw_sp, fi->fib_nh, NULL);
}

static struct mlxsw_sp_nexthop_group *
mlxsw_sp_nexthop4_group_create(struct mlxsw_sp *mlxsw_sp, struct fib_info *fi)
{
	struct mlxsw_sp_nexthop_group *nh_grp;
	struct mlxsw_sp_nexthop *nh;
	struct fib_nh *fib_nh;
	size_t alloc_size;
	int i;
	int err;

	alloc_size = sizeof(*nh_grp) +
		     fi->fib_nhs * sizeof(struct mlxsw_sp_nexthop);
	nh_grp = kzalloc(alloc_size, GFP_KERNEL);
	if (!nh_grp)
		return ERR_PTR(-ENOMEM);
	nh_grp->priv = fi;
	INIT_LIST_HEAD(&nh_grp->fib_list);
	nh_grp->neigh_tbl = &arp_tbl;

	nh_grp->gateway = mlxsw_sp_fi_is_gateway(mlxsw_sp, fi);
	nh_grp->count = fi->fib_nhs;
	fib_info_hold(fi);
	for (i = 0; i < nh_grp->count; i++) {
		nh = &nh_grp->nexthops[i];
		fib_nh = &fi->fib_nh[i];
		err = mlxsw_sp_nexthop4_init(mlxsw_sp, nh_grp, nh, fib_nh);
		if (err)
			goto err_nexthop4_init;
	}
	err = mlxsw_sp_nexthop_group_insert(mlxsw_sp, nh_grp);
	if (err)
		goto err_nexthop_group_insert;
	mlxsw_sp_nexthop_group_refresh(mlxsw_sp, nh_grp);
	return nh_grp;

err_nexthop_group_insert:
err_nexthop4_init:
	for (i--; i >= 0; i--) {
		nh = &nh_grp->nexthops[i];
		mlxsw_sp_nexthop4_fini(mlxsw_sp, nh);
	}
	fib_info_put(fi);
	kfree(nh_grp);
	return ERR_PTR(err);
}

static void
mlxsw_sp_nexthop4_group_destroy(struct mlxsw_sp *mlxsw_sp,
				struct mlxsw_sp_nexthop_group *nh_grp)
{
	struct mlxsw_sp_nexthop *nh;
	int i;

	mlxsw_sp_nexthop_group_remove(mlxsw_sp, nh_grp);
	for (i = 0; i < nh_grp->count; i++) {
		nh = &nh_grp->nexthops[i];
		mlxsw_sp_nexthop4_fini(mlxsw_sp, nh);
	}
	mlxsw_sp_nexthop_group_refresh(mlxsw_sp, nh_grp);
	WARN_ON_ONCE(nh_grp->adj_index_valid);
	fib_info_put(mlxsw_sp_nexthop4_group_fi(nh_grp));
	kfree(nh_grp);
}

static int mlxsw_sp_nexthop4_group_get(struct mlxsw_sp *mlxsw_sp,
				       struct mlxsw_sp_fib_entry *fib_entry,
				       struct fib_info *fi)
{
	struct mlxsw_sp_nexthop_group *nh_grp;

	nh_grp = mlxsw_sp_nexthop4_group_lookup(mlxsw_sp, fi);
	if (!nh_grp) {
		nh_grp = mlxsw_sp_nexthop4_group_create(mlxsw_sp, fi);
		if (IS_ERR(nh_grp))
			return PTR_ERR(nh_grp);
	}
	list_add_tail(&fib_entry->nexthop_group_node, &nh_grp->fib_list);
	fib_entry->nh_group = nh_grp;
	return 0;
}

static void mlxsw_sp_nexthop4_group_put(struct mlxsw_sp *mlxsw_sp,
					struct mlxsw_sp_fib_entry *fib_entry)
{
	struct mlxsw_sp_nexthop_group *nh_grp = fib_entry->nh_group;

	list_del(&fib_entry->nexthop_group_node);
	if (!list_empty(&nh_grp->fib_list))
		return;
	mlxsw_sp_nexthop4_group_destroy(mlxsw_sp, nh_grp);
}

static bool
mlxsw_sp_fib4_entry_should_offload(const struct mlxsw_sp_fib_entry *fib_entry)
{
	struct mlxsw_sp_fib4_entry *fib4_entry;

	fib4_entry = container_of(fib_entry, struct mlxsw_sp_fib4_entry,
				  common);
	return !fib4_entry->tos;
}

static bool
mlxsw_sp_fib_entry_should_offload(const struct mlxsw_sp_fib_entry *fib_entry)
{
	struct mlxsw_sp_nexthop_group *nh_group = fib_entry->nh_group;

	switch (fib_entry->fib_node->fib->proto) {
	case MLXSW_SP_L3_PROTO_IPV4:
		if (!mlxsw_sp_fib4_entry_should_offload(fib_entry))
			return false;
		break;
	case MLXSW_SP_L3_PROTO_IPV6:
		break;
	}

	switch (fib_entry->type) {
	case MLXSW_SP_FIB_ENTRY_TYPE_REMOTE:
		return !!nh_group->adj_index_valid;
	case MLXSW_SP_FIB_ENTRY_TYPE_LOCAL:
		return !!nh_group->nh_rif;
	case MLXSW_SP_FIB_ENTRY_TYPE_IPIP_DECAP:
		return true;
	default:
		return false;
	}
}

static struct mlxsw_sp_nexthop *
mlxsw_sp_rt6_nexthop(struct mlxsw_sp_nexthop_group *nh_grp,
		     const struct mlxsw_sp_rt6 *mlxsw_sp_rt6)
{
	int i;

	for (i = 0; i < nh_grp->count; i++) {
		struct mlxsw_sp_nexthop *nh = &nh_grp->nexthops[i];
		struct rt6_info *rt = mlxsw_sp_rt6->rt;

		if (nh->rif && nh->rif->dev == rt->dst.dev &&
		    ipv6_addr_equal((const struct in6_addr *) &nh->gw_addr,
				    &rt->rt6i_gateway))
			return nh;
		continue;
	}

	return NULL;
}

static void
mlxsw_sp_fib4_entry_offload_set(struct mlxsw_sp_fib_entry *fib_entry)
{
	struct mlxsw_sp_nexthop_group *nh_grp = fib_entry->nh_group;
	int i;

	if (fib_entry->type == MLXSW_SP_FIB_ENTRY_TYPE_LOCAL ||
	    fib_entry->type == MLXSW_SP_FIB_ENTRY_TYPE_IPIP_DECAP) {
		nh_grp->nexthops->key.fib_nh->nh_flags |= RTNH_F_OFFLOAD;
		return;
	}

	for (i = 0; i < nh_grp->count; i++) {
		struct mlxsw_sp_nexthop *nh = &nh_grp->nexthops[i];

		if (nh->offloaded)
			nh->key.fib_nh->nh_flags |= RTNH_F_OFFLOAD;
		else
			nh->key.fib_nh->nh_flags &= ~RTNH_F_OFFLOAD;
	}
}

static void
mlxsw_sp_fib4_entry_offload_unset(struct mlxsw_sp_fib_entry *fib_entry)
{
	struct mlxsw_sp_nexthop_group *nh_grp = fib_entry->nh_group;
	int i;

	for (i = 0; i < nh_grp->count; i++) {
		struct mlxsw_sp_nexthop *nh = &nh_grp->nexthops[i];

		nh->key.fib_nh->nh_flags &= ~RTNH_F_OFFLOAD;
	}
}

static void
mlxsw_sp_fib6_entry_offload_set(struct mlxsw_sp_fib_entry *fib_entry)
{
	struct mlxsw_sp_fib6_entry *fib6_entry;
	struct mlxsw_sp_rt6 *mlxsw_sp_rt6;

	fib6_entry = container_of(fib_entry, struct mlxsw_sp_fib6_entry,
				  common);

	if (fib_entry->type == MLXSW_SP_FIB_ENTRY_TYPE_LOCAL) {
		list_first_entry(&fib6_entry->rt6_list, struct mlxsw_sp_rt6,
				 list)->rt->rt6i_nh_flags |= RTNH_F_OFFLOAD;
		return;
	}

	list_for_each_entry(mlxsw_sp_rt6, &fib6_entry->rt6_list, list) {
		struct mlxsw_sp_nexthop_group *nh_grp = fib_entry->nh_group;
		struct mlxsw_sp_nexthop *nh;

		nh = mlxsw_sp_rt6_nexthop(nh_grp, mlxsw_sp_rt6);
		if (nh && nh->offloaded)
			mlxsw_sp_rt6->rt->rt6i_nh_flags |= RTNH_F_OFFLOAD;
		else
			mlxsw_sp_rt6->rt->rt6i_nh_flags &= ~RTNH_F_OFFLOAD;
	}
}

static void
mlxsw_sp_fib6_entry_offload_unset(struct mlxsw_sp_fib_entry *fib_entry)
{
	struct mlxsw_sp_fib6_entry *fib6_entry;
	struct mlxsw_sp_rt6 *mlxsw_sp_rt6;

	fib6_entry = container_of(fib_entry, struct mlxsw_sp_fib6_entry,
				  common);
	list_for_each_entry(mlxsw_sp_rt6, &fib6_entry->rt6_list, list) {
		struct rt6_info *rt = mlxsw_sp_rt6->rt;

		rt->rt6i_nh_flags &= ~RTNH_F_OFFLOAD;
	}
}

static void mlxsw_sp_fib_entry_offload_set(struct mlxsw_sp_fib_entry *fib_entry)
{
	switch (fib_entry->fib_node->fib->proto) {
	case MLXSW_SP_L3_PROTO_IPV4:
		mlxsw_sp_fib4_entry_offload_set(fib_entry);
		break;
	case MLXSW_SP_L3_PROTO_IPV6:
		mlxsw_sp_fib6_entry_offload_set(fib_entry);
		break;
	}
}

static void
mlxsw_sp_fib_entry_offload_unset(struct mlxsw_sp_fib_entry *fib_entry)
{
	switch (fib_entry->fib_node->fib->proto) {
	case MLXSW_SP_L3_PROTO_IPV4:
		mlxsw_sp_fib4_entry_offload_unset(fib_entry);
		break;
	case MLXSW_SP_L3_PROTO_IPV6:
		mlxsw_sp_fib6_entry_offload_unset(fib_entry);
		break;
	}
}

static void
mlxsw_sp_fib_entry_offload_refresh(struct mlxsw_sp_fib_entry *fib_entry,
				   enum mlxsw_reg_ralue_op op, int err)
{
	switch (op) {
	case MLXSW_REG_RALUE_OP_WRITE_DELETE:
		return mlxsw_sp_fib_entry_offload_unset(fib_entry);
	case MLXSW_REG_RALUE_OP_WRITE_WRITE:
		if (err)
			return;
		if (mlxsw_sp_fib_entry_should_offload(fib_entry))
			mlxsw_sp_fib_entry_offload_set(fib_entry);
		else
			mlxsw_sp_fib_entry_offload_unset(fib_entry);
		return;
	default:
		return;
	}
}

static void
mlxsw_sp_fib_entry_ralue_pack(char *ralue_pl,
			      const struct mlxsw_sp_fib_entry *fib_entry,
			      enum mlxsw_reg_ralue_op op)
{
	struct mlxsw_sp_fib *fib = fib_entry->fib_node->fib;
	enum mlxsw_reg_ralxx_protocol proto;
	u32 *p_dip;

	proto = (enum mlxsw_reg_ralxx_protocol) fib->proto;

	switch (fib->proto) {
	case MLXSW_SP_L3_PROTO_IPV4:
		p_dip = (u32 *) fib_entry->fib_node->key.addr;
		mlxsw_reg_ralue_pack4(ralue_pl, proto, op, fib->vr->id,
				      fib_entry->fib_node->key.prefix_len,
				      *p_dip);
		break;
	case MLXSW_SP_L3_PROTO_IPV6:
		mlxsw_reg_ralue_pack6(ralue_pl, proto, op, fib->vr->id,
				      fib_entry->fib_node->key.prefix_len,
				      fib_entry->fib_node->key.addr);
		break;
	}
}

static int mlxsw_sp_fib_entry_op_remote(struct mlxsw_sp *mlxsw_sp,
					struct mlxsw_sp_fib_entry *fib_entry,
					enum mlxsw_reg_ralue_op op)
{
	char ralue_pl[MLXSW_REG_RALUE_LEN];
	enum mlxsw_reg_ralue_trap_action trap_action;
	u16 trap_id = 0;
	u32 adjacency_index = 0;
	u16 ecmp_size = 0;

	/* In case the nexthop group adjacency index is valid, use it
	 * with provided ECMP size. Otherwise, setup trap and pass
	 * traffic to kernel.
	 */
	if (mlxsw_sp_fib_entry_should_offload(fib_entry)) {
		trap_action = MLXSW_REG_RALUE_TRAP_ACTION_NOP;
		adjacency_index = fib_entry->nh_group->adj_index;
		ecmp_size = fib_entry->nh_group->ecmp_size;
	} else {
		trap_action = MLXSW_REG_RALUE_TRAP_ACTION_TRAP;
		trap_id = MLXSW_TRAP_ID_RTR_INGRESS0;
	}

	mlxsw_sp_fib_entry_ralue_pack(ralue_pl, fib_entry, op);
	mlxsw_reg_ralue_act_remote_pack(ralue_pl, trap_action, trap_id,
					adjacency_index, ecmp_size);
	return mlxsw_reg_write(mlxsw_sp->core, MLXSW_REG(ralue), ralue_pl);
}

static int mlxsw_sp_fib_entry_op_local(struct mlxsw_sp *mlxsw_sp,
				       struct mlxsw_sp_fib_entry *fib_entry,
				       enum mlxsw_reg_ralue_op op)
{
	struct mlxsw_sp_rif *rif = fib_entry->nh_group->nh_rif;
	enum mlxsw_reg_ralue_trap_action trap_action;
	char ralue_pl[MLXSW_REG_RALUE_LEN];
	u16 trap_id = 0;
	u16 rif_index = 0;

	if (mlxsw_sp_fib_entry_should_offload(fib_entry)) {
		trap_action = MLXSW_REG_RALUE_TRAP_ACTION_NOP;
		rif_index = rif->rif_index;
	} else {
		trap_action = MLXSW_REG_RALUE_TRAP_ACTION_TRAP;
		trap_id = MLXSW_TRAP_ID_RTR_INGRESS0;
	}

	mlxsw_sp_fib_entry_ralue_pack(ralue_pl, fib_entry, op);
	mlxsw_reg_ralue_act_local_pack(ralue_pl, trap_action, trap_id,
				       rif_index);
	return mlxsw_reg_write(mlxsw_sp->core, MLXSW_REG(ralue), ralue_pl);
}

static int mlxsw_sp_fib_entry_op_trap(struct mlxsw_sp *mlxsw_sp,
				      struct mlxsw_sp_fib_entry *fib_entry,
				      enum mlxsw_reg_ralue_op op)
{
	char ralue_pl[MLXSW_REG_RALUE_LEN];

	mlxsw_sp_fib_entry_ralue_pack(ralue_pl, fib_entry, op);
	mlxsw_reg_ralue_act_ip2me_pack(ralue_pl);
	return mlxsw_reg_write(mlxsw_sp->core, MLXSW_REG(ralue), ralue_pl);
}

static int
mlxsw_sp_fib_entry_op_ipip_decap(struct mlxsw_sp *mlxsw_sp,
				 struct mlxsw_sp_fib_entry *fib_entry,
				 enum mlxsw_reg_ralue_op op)
{
	struct mlxsw_sp_ipip_entry *ipip_entry = fib_entry->decap.ipip_entry;
	const struct mlxsw_sp_ipip_ops *ipip_ops;

	if (WARN_ON(!ipip_entry))
		return -EINVAL;

	ipip_ops = mlxsw_sp->router->ipip_ops_arr[ipip_entry->ipipt];
	return ipip_ops->fib_entry_op(mlxsw_sp, ipip_entry, op,
				      fib_entry->decap.tunnel_index);
}

static int __mlxsw_sp_fib_entry_op(struct mlxsw_sp *mlxsw_sp,
				   struct mlxsw_sp_fib_entry *fib_entry,
				   enum mlxsw_reg_ralue_op op)
{
	switch (fib_entry->type) {
	case MLXSW_SP_FIB_ENTRY_TYPE_REMOTE:
		return mlxsw_sp_fib_entry_op_remote(mlxsw_sp, fib_entry, op);
	case MLXSW_SP_FIB_ENTRY_TYPE_LOCAL:
		return mlxsw_sp_fib_entry_op_local(mlxsw_sp, fib_entry, op);
	case MLXSW_SP_FIB_ENTRY_TYPE_TRAP:
		return mlxsw_sp_fib_entry_op_trap(mlxsw_sp, fib_entry, op);
	case MLXSW_SP_FIB_ENTRY_TYPE_IPIP_DECAP:
		return mlxsw_sp_fib_entry_op_ipip_decap(mlxsw_sp,
							fib_entry, op);
	}
	return -EINVAL;
}

static int mlxsw_sp_fib_entry_op(struct mlxsw_sp *mlxsw_sp,
				 struct mlxsw_sp_fib_entry *fib_entry,
				 enum mlxsw_reg_ralue_op op)
{
	int err = __mlxsw_sp_fib_entry_op(mlxsw_sp, fib_entry, op);

	mlxsw_sp_fib_entry_offload_refresh(fib_entry, op, err);

	return err;
}

static int mlxsw_sp_fib_entry_update(struct mlxsw_sp *mlxsw_sp,
				     struct mlxsw_sp_fib_entry *fib_entry)
{
	return mlxsw_sp_fib_entry_op(mlxsw_sp, fib_entry,
				     MLXSW_REG_RALUE_OP_WRITE_WRITE);
}

static int mlxsw_sp_fib_entry_del(struct mlxsw_sp *mlxsw_sp,
				  struct mlxsw_sp_fib_entry *fib_entry)
{
	return mlxsw_sp_fib_entry_op(mlxsw_sp, fib_entry,
				     MLXSW_REG_RALUE_OP_WRITE_DELETE);
}

static int
mlxsw_sp_fib4_entry_type_set(struct mlxsw_sp *mlxsw_sp,
			     const struct fib_entry_notifier_info *fen_info,
			     struct mlxsw_sp_fib_entry *fib_entry)
{
	union mlxsw_sp_l3addr dip = { .addr4 = htonl(fen_info->dst) };
	struct net_device *dev = fen_info->fi->fib_dev;
	struct mlxsw_sp_ipip_entry *ipip_entry;
	struct fib_info *fi = fen_info->fi;

	switch (fen_info->type) {
	case RTN_LOCAL:
		ipip_entry = mlxsw_sp_ipip_entry_find_by_decap(mlxsw_sp, dev,
						 MLXSW_SP_L3_PROTO_IPV4, dip);
		if (ipip_entry) {
			fib_entry->type = MLXSW_SP_FIB_ENTRY_TYPE_IPIP_DECAP;
			return mlxsw_sp_fib_entry_decap_init(mlxsw_sp,
							     fib_entry,
							     ipip_entry);
		}
		/* fall through */
	case RTN_BROADCAST:
		fib_entry->type = MLXSW_SP_FIB_ENTRY_TYPE_TRAP;
		return 0;
	case RTN_UNREACHABLE: /* fall through */
	case RTN_BLACKHOLE: /* fall through */
	case RTN_PROHIBIT:
		/* Packets hitting these routes need to be trapped, but
		 * can do so with a lower priority than packets directed
		 * at the host, so use action type local instead of trap.
		 */
		fib_entry->type = MLXSW_SP_FIB_ENTRY_TYPE_LOCAL;
		return 0;
	case RTN_UNICAST:
		if (mlxsw_sp_fi_is_gateway(mlxsw_sp, fi))
			fib_entry->type = MLXSW_SP_FIB_ENTRY_TYPE_REMOTE;
		else
			fib_entry->type = MLXSW_SP_FIB_ENTRY_TYPE_LOCAL;
		return 0;
	default:
		return -EINVAL;
	}
}

static struct mlxsw_sp_fib4_entry *
mlxsw_sp_fib4_entry_create(struct mlxsw_sp *mlxsw_sp,
			   struct mlxsw_sp_fib_node *fib_node,
			   const struct fib_entry_notifier_info *fen_info)
{
	struct mlxsw_sp_fib4_entry *fib4_entry;
	struct mlxsw_sp_fib_entry *fib_entry;
	int err;

	fib4_entry = kzalloc(sizeof(*fib4_entry), GFP_KERNEL);
	if (!fib4_entry)
		return ERR_PTR(-ENOMEM);
	fib_entry = &fib4_entry->common;

	err = mlxsw_sp_fib4_entry_type_set(mlxsw_sp, fen_info, fib_entry);
	if (err)
		goto err_fib4_entry_type_set;

	err = mlxsw_sp_nexthop4_group_get(mlxsw_sp, fib_entry, fen_info->fi);
	if (err)
		goto err_nexthop4_group_get;

	fib4_entry->prio = fen_info->fi->fib_priority;
	fib4_entry->tb_id = fen_info->tb_id;
	fib4_entry->type = fen_info->type;
	fib4_entry->tos = fen_info->tos;

	fib_entry->fib_node = fib_node;

	return fib4_entry;

err_nexthop4_group_get:
err_fib4_entry_type_set:
	kfree(fib4_entry);
	return ERR_PTR(err);
}

static void mlxsw_sp_fib4_entry_destroy(struct mlxsw_sp *mlxsw_sp,
					struct mlxsw_sp_fib4_entry *fib4_entry)
{
	mlxsw_sp_nexthop4_group_put(mlxsw_sp, &fib4_entry->common);
	kfree(fib4_entry);
}

static struct mlxsw_sp_fib4_entry *
mlxsw_sp_fib4_entry_lookup(struct mlxsw_sp *mlxsw_sp,
			   const struct fib_entry_notifier_info *fen_info)
{
	struct mlxsw_sp_fib4_entry *fib4_entry;
	struct mlxsw_sp_fib_node *fib_node;
	struct mlxsw_sp_fib *fib;
	struct mlxsw_sp_vr *vr;

	vr = mlxsw_sp_vr_find(mlxsw_sp, fen_info->tb_id);
	if (!vr)
		return NULL;
	fib = mlxsw_sp_vr_fib(vr, MLXSW_SP_L3_PROTO_IPV4);

	fib_node = mlxsw_sp_fib_node_lookup(fib, &fen_info->dst,
					    sizeof(fen_info->dst),
					    fen_info->dst_len);
	if (!fib_node)
		return NULL;

	list_for_each_entry(fib4_entry, &fib_node->entry_list, common.list) {
		if (fib4_entry->tb_id == fen_info->tb_id &&
		    fib4_entry->tos == fen_info->tos &&
		    fib4_entry->type == fen_info->type &&
		    mlxsw_sp_nexthop4_group_fi(fib4_entry->common.nh_group) ==
		    fen_info->fi) {
			return fib4_entry;
		}
	}

	return NULL;
}

static const struct rhashtable_params mlxsw_sp_fib_ht_params = {
	.key_offset = offsetof(struct mlxsw_sp_fib_node, key),
	.head_offset = offsetof(struct mlxsw_sp_fib_node, ht_node),
	.key_len = sizeof(struct mlxsw_sp_fib_key),
	.automatic_shrinking = true,
};

static int mlxsw_sp_fib_node_insert(struct mlxsw_sp_fib *fib,
				    struct mlxsw_sp_fib_node *fib_node)
{
	return rhashtable_insert_fast(&fib->ht, &fib_node->ht_node,
				      mlxsw_sp_fib_ht_params);
}

static void mlxsw_sp_fib_node_remove(struct mlxsw_sp_fib *fib,
				     struct mlxsw_sp_fib_node *fib_node)
{
	rhashtable_remove_fast(&fib->ht, &fib_node->ht_node,
			       mlxsw_sp_fib_ht_params);
}

static struct mlxsw_sp_fib_node *
mlxsw_sp_fib_node_lookup(struct mlxsw_sp_fib *fib, const void *addr,
			 size_t addr_len, unsigned char prefix_len)
{
	struct mlxsw_sp_fib_key key;

	memset(&key, 0, sizeof(key));
	memcpy(key.addr, addr, addr_len);
	key.prefix_len = prefix_len;
	return rhashtable_lookup_fast(&fib->ht, &key, mlxsw_sp_fib_ht_params);
}

static struct mlxsw_sp_fib_node *
mlxsw_sp_fib_node_create(struct mlxsw_sp_fib *fib, const void *addr,
			 size_t addr_len, unsigned char prefix_len)
{
	struct mlxsw_sp_fib_node *fib_node;

	fib_node = kzalloc(sizeof(*fib_node), GFP_KERNEL);
	if (!fib_node)
		return NULL;

	INIT_LIST_HEAD(&fib_node->entry_list);
	list_add(&fib_node->list, &fib->node_list);
	memcpy(fib_node->key.addr, addr, addr_len);
	fib_node->key.prefix_len = prefix_len;

	return fib_node;
}

static void mlxsw_sp_fib_node_destroy(struct mlxsw_sp_fib_node *fib_node)
{
	list_del(&fib_node->list);
	WARN_ON(!list_empty(&fib_node->entry_list));
	kfree(fib_node);
}

static bool
mlxsw_sp_fib_node_entry_is_first(const struct mlxsw_sp_fib_node *fib_node,
				 const struct mlxsw_sp_fib_entry *fib_entry)
{
	return list_first_entry(&fib_node->entry_list,
				struct mlxsw_sp_fib_entry, list) == fib_entry;
}

static int mlxsw_sp_fib_lpm_tree_link(struct mlxsw_sp *mlxsw_sp,
				      struct mlxsw_sp_fib *fib,
				      struct mlxsw_sp_fib_node *fib_node)
{
	struct mlxsw_sp_prefix_usage req_prefix_usage = {{ 0 } };
	struct mlxsw_sp_lpm_tree *lpm_tree;
	int err;

	/* Since the tree is shared between all virtual routers we must
	 * make sure it contains all the required prefix lengths. This
	 * can be computed by either adding the new prefix length to the
	 * existing prefix usage of a bound tree, or by aggregating the
	 * prefix lengths across all virtual routers and adding the new
	 * one as well.
	 */
	if (fib->lpm_tree)
		mlxsw_sp_prefix_usage_cpy(&req_prefix_usage,
					  &fib->lpm_tree->prefix_usage);
	else
		mlxsw_sp_vrs_prefixes(mlxsw_sp, fib->proto, &req_prefix_usage);
	mlxsw_sp_prefix_usage_set(&req_prefix_usage, fib_node->key.prefix_len);

	lpm_tree = mlxsw_sp_lpm_tree_get(mlxsw_sp, &req_prefix_usage,
					 fib->proto);
	if (IS_ERR(lpm_tree))
		return PTR_ERR(lpm_tree);

	if (fib->lpm_tree && fib->lpm_tree->id == lpm_tree->id)
		return 0;

	err = mlxsw_sp_vrs_lpm_tree_replace(mlxsw_sp, fib, lpm_tree);
	if (err)
		return err;

	return 0;
}

static void mlxsw_sp_fib_lpm_tree_unlink(struct mlxsw_sp *mlxsw_sp,
					 struct mlxsw_sp_fib *fib)
{
	if (!mlxsw_sp_prefix_usage_none(&fib->prefix_usage))
		return;
	mlxsw_sp_vr_lpm_tree_unbind(mlxsw_sp, fib);
	mlxsw_sp_lpm_tree_put(mlxsw_sp, fib->lpm_tree);
	fib->lpm_tree = NULL;
}

static void mlxsw_sp_fib_node_prefix_inc(struct mlxsw_sp_fib_node *fib_node)
{
	unsigned char prefix_len = fib_node->key.prefix_len;
	struct mlxsw_sp_fib *fib = fib_node->fib;

	if (fib->prefix_ref_count[prefix_len]++ == 0)
		mlxsw_sp_prefix_usage_set(&fib->prefix_usage, prefix_len);
}

static void mlxsw_sp_fib_node_prefix_dec(struct mlxsw_sp_fib_node *fib_node)
{
	unsigned char prefix_len = fib_node->key.prefix_len;
	struct mlxsw_sp_fib *fib = fib_node->fib;

	if (--fib->prefix_ref_count[prefix_len] == 0)
		mlxsw_sp_prefix_usage_clear(&fib->prefix_usage, prefix_len);
}

static int mlxsw_sp_fib_node_init(struct mlxsw_sp *mlxsw_sp,
				  struct mlxsw_sp_fib_node *fib_node,
				  struct mlxsw_sp_fib *fib)
{
	int err;

	err = mlxsw_sp_fib_node_insert(fib, fib_node);
	if (err)
		return err;
	fib_node->fib = fib;

	err = mlxsw_sp_fib_lpm_tree_link(mlxsw_sp, fib, fib_node);
	if (err)
		goto err_fib_lpm_tree_link;

	mlxsw_sp_fib_node_prefix_inc(fib_node);

	return 0;

err_fib_lpm_tree_link:
	fib_node->fib = NULL;
	mlxsw_sp_fib_node_remove(fib, fib_node);
	return err;
}

static void mlxsw_sp_fib_node_fini(struct mlxsw_sp *mlxsw_sp,
				   struct mlxsw_sp_fib_node *fib_node)
{
	struct mlxsw_sp_fib *fib = fib_node->fib;

	mlxsw_sp_fib_node_prefix_dec(fib_node);
	mlxsw_sp_fib_lpm_tree_unlink(mlxsw_sp, fib);
	fib_node->fib = NULL;
	mlxsw_sp_fib_node_remove(fib, fib_node);
}

static struct mlxsw_sp_fib_node *
mlxsw_sp_fib_node_get(struct mlxsw_sp *mlxsw_sp, u32 tb_id, const void *addr,
		      size_t addr_len, unsigned char prefix_len,
		      enum mlxsw_sp_l3proto proto)
{
	struct mlxsw_sp_fib_node *fib_node;
	struct mlxsw_sp_fib *fib;
	struct mlxsw_sp_vr *vr;
	int err;

	vr = mlxsw_sp_vr_get(mlxsw_sp, tb_id, NULL);
	if (IS_ERR(vr))
		return ERR_CAST(vr);
	fib = mlxsw_sp_vr_fib(vr, proto);

	fib_node = mlxsw_sp_fib_node_lookup(fib, addr, addr_len, prefix_len);
	if (fib_node)
		return fib_node;

	fib_node = mlxsw_sp_fib_node_create(fib, addr, addr_len, prefix_len);
	if (!fib_node) {
		err = -ENOMEM;
		goto err_fib_node_create;
	}

	err = mlxsw_sp_fib_node_init(mlxsw_sp, fib_node, fib);
	if (err)
		goto err_fib_node_init;

	return fib_node;

err_fib_node_init:
	mlxsw_sp_fib_node_destroy(fib_node);
err_fib_node_create:
	mlxsw_sp_vr_put(vr);
	return ERR_PTR(err);
}

static void mlxsw_sp_fib_node_put(struct mlxsw_sp *mlxsw_sp,
				  struct mlxsw_sp_fib_node *fib_node)
{
	struct mlxsw_sp_vr *vr = fib_node->fib->vr;

	if (!list_empty(&fib_node->entry_list))
		return;
	mlxsw_sp_fib_node_fini(mlxsw_sp, fib_node);
	mlxsw_sp_fib_node_destroy(fib_node);
	mlxsw_sp_vr_put(vr);
}

static struct mlxsw_sp_fib4_entry *
mlxsw_sp_fib4_node_entry_find(const struct mlxsw_sp_fib_node *fib_node,
			      const struct mlxsw_sp_fib4_entry *new4_entry)
{
	struct mlxsw_sp_fib4_entry *fib4_entry;

	list_for_each_entry(fib4_entry, &fib_node->entry_list, common.list) {
		if (fib4_entry->tb_id > new4_entry->tb_id)
			continue;
		if (fib4_entry->tb_id != new4_entry->tb_id)
			break;
		if (fib4_entry->tos > new4_entry->tos)
			continue;
		if (fib4_entry->prio >= new4_entry->prio ||
		    fib4_entry->tos < new4_entry->tos)
			return fib4_entry;
	}

	return NULL;
}

static int
mlxsw_sp_fib4_node_list_append(struct mlxsw_sp_fib4_entry *fib4_entry,
			       struct mlxsw_sp_fib4_entry *new4_entry)
{
	struct mlxsw_sp_fib_node *fib_node;

	if (WARN_ON(!fib4_entry))
		return -EINVAL;

	fib_node = fib4_entry->common.fib_node;
	list_for_each_entry_from(fib4_entry, &fib_node->entry_list,
				 common.list) {
		if (fib4_entry->tb_id != new4_entry->tb_id ||
		    fib4_entry->tos != new4_entry->tos ||
		    fib4_entry->prio != new4_entry->prio)
			break;
	}

	list_add_tail(&new4_entry->common.list, &fib4_entry->common.list);
	return 0;
}

static int
mlxsw_sp_fib4_node_list_insert(struct mlxsw_sp_fib4_entry *new4_entry,
			       bool replace, bool append)
{
	struct mlxsw_sp_fib_node *fib_node = new4_entry->common.fib_node;
	struct mlxsw_sp_fib4_entry *fib4_entry;

	fib4_entry = mlxsw_sp_fib4_node_entry_find(fib_node, new4_entry);

	if (append)
		return mlxsw_sp_fib4_node_list_append(fib4_entry, new4_entry);
	if (replace && WARN_ON(!fib4_entry))
		return -EINVAL;

	/* Insert new entry before replaced one, so that we can later
	 * remove the second.
	 */
	if (fib4_entry) {
		list_add_tail(&new4_entry->common.list,
			      &fib4_entry->common.list);
	} else {
		struct mlxsw_sp_fib4_entry *last;

		list_for_each_entry(last, &fib_node->entry_list, common.list) {
			if (new4_entry->tb_id > last->tb_id)
				break;
			fib4_entry = last;
		}

		if (fib4_entry)
			list_add(&new4_entry->common.list,
				 &fib4_entry->common.list);
		else
			list_add(&new4_entry->common.list,
				 &fib_node->entry_list);
	}

	return 0;
}

static void
mlxsw_sp_fib4_node_list_remove(struct mlxsw_sp_fib4_entry *fib4_entry)
{
	list_del(&fib4_entry->common.list);
}

static int mlxsw_sp_fib_node_entry_add(struct mlxsw_sp *mlxsw_sp,
				       struct mlxsw_sp_fib_entry *fib_entry)
{
	struct mlxsw_sp_fib_node *fib_node = fib_entry->fib_node;

	if (!mlxsw_sp_fib_node_entry_is_first(fib_node, fib_entry))
		return 0;

	/* To prevent packet loss, overwrite the previously offloaded
	 * entry.
	 */
	if (!list_is_singular(&fib_node->entry_list)) {
		enum mlxsw_reg_ralue_op op = MLXSW_REG_RALUE_OP_WRITE_DELETE;
		struct mlxsw_sp_fib_entry *n = list_next_entry(fib_entry, list);

		mlxsw_sp_fib_entry_offload_refresh(n, op, 0);
	}

	return mlxsw_sp_fib_entry_update(mlxsw_sp, fib_entry);
}

static void mlxsw_sp_fib_node_entry_del(struct mlxsw_sp *mlxsw_sp,
					struct mlxsw_sp_fib_entry *fib_entry)
{
	struct mlxsw_sp_fib_node *fib_node = fib_entry->fib_node;

	if (!mlxsw_sp_fib_node_entry_is_first(fib_node, fib_entry))
		return;

	/* Promote the next entry by overwriting the deleted entry */
	if (!list_is_singular(&fib_node->entry_list)) {
		struct mlxsw_sp_fib_entry *n = list_next_entry(fib_entry, list);
		enum mlxsw_reg_ralue_op op = MLXSW_REG_RALUE_OP_WRITE_DELETE;

		mlxsw_sp_fib_entry_update(mlxsw_sp, n);
		mlxsw_sp_fib_entry_offload_refresh(fib_entry, op, 0);
		return;
	}

	mlxsw_sp_fib_entry_del(mlxsw_sp, fib_entry);
}

static int mlxsw_sp_fib4_node_entry_link(struct mlxsw_sp *mlxsw_sp,
					 struct mlxsw_sp_fib4_entry *fib4_entry,
					 bool replace, bool append)
{
	int err;

	err = mlxsw_sp_fib4_node_list_insert(fib4_entry, replace, append);
	if (err)
		return err;

	err = mlxsw_sp_fib_node_entry_add(mlxsw_sp, &fib4_entry->common);
	if (err)
		goto err_fib_node_entry_add;

	return 0;

err_fib_node_entry_add:
	mlxsw_sp_fib4_node_list_remove(fib4_entry);
	return err;
}

static void
mlxsw_sp_fib4_node_entry_unlink(struct mlxsw_sp *mlxsw_sp,
				struct mlxsw_sp_fib4_entry *fib4_entry)
{
	mlxsw_sp_fib_node_entry_del(mlxsw_sp, &fib4_entry->common);
	mlxsw_sp_fib4_node_list_remove(fib4_entry);

	if (fib4_entry->common.type == MLXSW_SP_FIB_ENTRY_TYPE_IPIP_DECAP)
		mlxsw_sp_fib_entry_decap_fini(mlxsw_sp, &fib4_entry->common);
}

static void mlxsw_sp_fib4_entry_replace(struct mlxsw_sp *mlxsw_sp,
					struct mlxsw_sp_fib4_entry *fib4_entry,
					bool replace)
{
	struct mlxsw_sp_fib_node *fib_node = fib4_entry->common.fib_node;
	struct mlxsw_sp_fib4_entry *replaced;

	if (!replace)
		return;

	/* We inserted the new entry before replaced one */
	replaced = list_next_entry(fib4_entry, common.list);

	mlxsw_sp_fib4_node_entry_unlink(mlxsw_sp, replaced);
	mlxsw_sp_fib4_entry_destroy(mlxsw_sp, replaced);
	mlxsw_sp_fib_node_put(mlxsw_sp, fib_node);
}

static int
mlxsw_sp_router_fib4_add(struct mlxsw_sp *mlxsw_sp,
			 const struct fib_entry_notifier_info *fen_info,
			 bool replace, bool append)
{
	struct mlxsw_sp_fib4_entry *fib4_entry;
	struct mlxsw_sp_fib_node *fib_node;
	int err;

	if (mlxsw_sp->router->aborted)
		return 0;

	fib_node = mlxsw_sp_fib_node_get(mlxsw_sp, fen_info->tb_id,
					 &fen_info->dst, sizeof(fen_info->dst),
					 fen_info->dst_len,
					 MLXSW_SP_L3_PROTO_IPV4);
	if (IS_ERR(fib_node)) {
		dev_warn(mlxsw_sp->bus_info->dev, "Failed to get FIB node\n");
		return PTR_ERR(fib_node);
	}

	fib4_entry = mlxsw_sp_fib4_entry_create(mlxsw_sp, fib_node, fen_info);
	if (IS_ERR(fib4_entry)) {
		dev_warn(mlxsw_sp->bus_info->dev, "Failed to create FIB entry\n");
		err = PTR_ERR(fib4_entry);
		goto err_fib4_entry_create;
	}

	err = mlxsw_sp_fib4_node_entry_link(mlxsw_sp, fib4_entry, replace,
					    append);
	if (err) {
		dev_warn(mlxsw_sp->bus_info->dev, "Failed to link FIB entry to node\n");
		goto err_fib4_node_entry_link;
	}

	mlxsw_sp_fib4_entry_replace(mlxsw_sp, fib4_entry, replace);

	return 0;

err_fib4_node_entry_link:
	mlxsw_sp_fib4_entry_destroy(mlxsw_sp, fib4_entry);
err_fib4_entry_create:
	mlxsw_sp_fib_node_put(mlxsw_sp, fib_node);
	return err;
}

static void mlxsw_sp_router_fib4_del(struct mlxsw_sp *mlxsw_sp,
				     struct fib_entry_notifier_info *fen_info)
{
	struct mlxsw_sp_fib4_entry *fib4_entry;
	struct mlxsw_sp_fib_node *fib_node;

	if (mlxsw_sp->router->aborted)
		return;

	fib4_entry = mlxsw_sp_fib4_entry_lookup(mlxsw_sp, fen_info);
	if (WARN_ON(!fib4_entry))
		return;
	fib_node = fib4_entry->common.fib_node;

	mlxsw_sp_fib4_node_entry_unlink(mlxsw_sp, fib4_entry);
	mlxsw_sp_fib4_entry_destroy(mlxsw_sp, fib4_entry);
	mlxsw_sp_fib_node_put(mlxsw_sp, fib_node);
}

static bool mlxsw_sp_fib6_rt_should_ignore(const struct rt6_info *rt)
{
	/* Packets with link-local destination IP arriving to the router
	 * are trapped to the CPU, so no need to program specific routes
	 * for them.
	 */
	if (ipv6_addr_type(&rt->rt6i_dst.addr) & IPV6_ADDR_LINKLOCAL)
		return true;

	/* Multicast routes aren't supported, so ignore them. Neighbour
	 * Discovery packets are specifically trapped.
	 */
	if (ipv6_addr_type(&rt->rt6i_dst.addr) & IPV6_ADDR_MULTICAST)
		return true;

	/* Cloned routes are irrelevant in the forwarding path. */
	if (rt->rt6i_flags & RTF_CACHE)
		return true;

	return false;
}

static struct mlxsw_sp_rt6 *mlxsw_sp_rt6_create(struct rt6_info *rt)
{
	struct mlxsw_sp_rt6 *mlxsw_sp_rt6;

	mlxsw_sp_rt6 = kzalloc(sizeof(*mlxsw_sp_rt6), GFP_KERNEL);
	if (!mlxsw_sp_rt6)
		return ERR_PTR(-ENOMEM);

	/* In case of route replace, replaced route is deleted with
	 * no notification. Take reference to prevent accessing freed
	 * memory.
	 */
	mlxsw_sp_rt6->rt = rt;
	rt6_hold(rt);

	return mlxsw_sp_rt6;
}

#if IS_ENABLED(CONFIG_IPV6)
static void mlxsw_sp_rt6_release(struct rt6_info *rt)
{
	rt6_release(rt);
}
#else
static void mlxsw_sp_rt6_release(struct rt6_info *rt)
{
}
#endif

static void mlxsw_sp_rt6_destroy(struct mlxsw_sp_rt6 *mlxsw_sp_rt6)
{
	mlxsw_sp_rt6_release(mlxsw_sp_rt6->rt);
	kfree(mlxsw_sp_rt6);
}

static bool mlxsw_sp_fib6_rt_can_mp(const struct rt6_info *rt)
{
	/* RTF_CACHE routes are ignored */
	return (rt->rt6i_flags & (RTF_GATEWAY | RTF_ADDRCONF)) == RTF_GATEWAY;
}

static struct rt6_info *
mlxsw_sp_fib6_entry_rt(const struct mlxsw_sp_fib6_entry *fib6_entry)
{
	return list_first_entry(&fib6_entry->rt6_list, struct mlxsw_sp_rt6,
				list)->rt;
}

static struct mlxsw_sp_fib6_entry *
mlxsw_sp_fib6_node_mp_entry_find(const struct mlxsw_sp_fib_node *fib_node,
				 const struct rt6_info *nrt, bool replace)
{
	struct mlxsw_sp_fib6_entry *fib6_entry;

	if (!mlxsw_sp_fib6_rt_can_mp(nrt) || replace)
		return NULL;

	list_for_each_entry(fib6_entry, &fib_node->entry_list, common.list) {
		struct rt6_info *rt = mlxsw_sp_fib6_entry_rt(fib6_entry);

		/* RT6_TABLE_LOCAL and RT6_TABLE_MAIN share the same
		 * virtual router.
		 */
		if (rt->rt6i_table->tb6_id > nrt->rt6i_table->tb6_id)
			continue;
		if (rt->rt6i_table->tb6_id != nrt->rt6i_table->tb6_id)
			break;
		if (rt->rt6i_metric < nrt->rt6i_metric)
			continue;
		if (rt->rt6i_metric == nrt->rt6i_metric &&
		    mlxsw_sp_fib6_rt_can_mp(rt))
			return fib6_entry;
		if (rt->rt6i_metric > nrt->rt6i_metric)
			break;
	}

	return NULL;
}

static struct mlxsw_sp_rt6 *
mlxsw_sp_fib6_entry_rt_find(const struct mlxsw_sp_fib6_entry *fib6_entry,
			    const struct rt6_info *rt)
{
	struct mlxsw_sp_rt6 *mlxsw_sp_rt6;

	list_for_each_entry(mlxsw_sp_rt6, &fib6_entry->rt6_list, list) {
		if (mlxsw_sp_rt6->rt == rt)
			return mlxsw_sp_rt6;
	}

	return NULL;
}

static bool mlxsw_sp_nexthop6_ipip_type(const struct mlxsw_sp *mlxsw_sp,
					const struct rt6_info *rt,
					enum mlxsw_sp_ipip_type *ret)
{
	return rt->dst.dev &&
	       mlxsw_sp_netdev_ipip_type(mlxsw_sp, rt->dst.dev, ret);
}

static int mlxsw_sp_nexthop6_type_init(struct mlxsw_sp *mlxsw_sp,
				       struct mlxsw_sp_nexthop_group *nh_grp,
				       struct mlxsw_sp_nexthop *nh,
				       const struct rt6_info *rt)
{
	struct mlxsw_sp_router *router = mlxsw_sp->router;
	struct net_device *dev = rt->dst.dev;
	enum mlxsw_sp_ipip_type ipipt;
	struct mlxsw_sp_rif *rif;
	int err;

	if (mlxsw_sp_nexthop6_ipip_type(mlxsw_sp, rt, &ipipt) &&
	    router->ipip_ops_arr[ipipt]->can_offload(mlxsw_sp, dev,
						     MLXSW_SP_L3_PROTO_IPV6)) {
		nh->type = MLXSW_SP_NEXTHOP_TYPE_IPIP;
<<<<<<< HEAD
		err = mlxsw_sp_nexthop_ipip_init(mlxsw_sp, ipipt, nh, dev);
=======
		err = mlxsw_sp_nexthop_ipip_init(mlxsw_sp, nh, dev);
>>>>>>> 0c86a6bd
		if (err)
			return err;
		mlxsw_sp_nexthop_rif_init(nh, &nh->ipip_entry->ol_lb->common);
		return 0;
	}

	nh->type = MLXSW_SP_NEXTHOP_TYPE_ETH;
	rif = mlxsw_sp_rif_find_by_dev(mlxsw_sp, dev);
	if (!rif)
		return 0;
	mlxsw_sp_nexthop_rif_init(nh, rif);

	err = mlxsw_sp_nexthop_neigh_init(mlxsw_sp, nh);
	if (err)
		goto err_nexthop_neigh_init;

	return 0;

err_nexthop_neigh_init:
	mlxsw_sp_nexthop_rif_fini(nh);
	return err;
}

static void mlxsw_sp_nexthop6_type_fini(struct mlxsw_sp *mlxsw_sp,
					struct mlxsw_sp_nexthop *nh)
{
	mlxsw_sp_nexthop_type_fini(mlxsw_sp, nh);
}

static int mlxsw_sp_nexthop6_init(struct mlxsw_sp *mlxsw_sp,
				  struct mlxsw_sp_nexthop_group *nh_grp,
				  struct mlxsw_sp_nexthop *nh,
				  const struct rt6_info *rt)
{
	struct net_device *dev = rt->dst.dev;

	nh->nh_grp = nh_grp;
	nh->nh_weight = 1;
	memcpy(&nh->gw_addr, &rt->rt6i_gateway, sizeof(nh->gw_addr));
	mlxsw_sp_nexthop_counter_alloc(mlxsw_sp, nh);

	list_add_tail(&nh->router_list_node, &mlxsw_sp->router->nexthop_list);

	if (!dev)
		return 0;
	nh->ifindex = dev->ifindex;

	return mlxsw_sp_nexthop6_type_init(mlxsw_sp, nh_grp, nh, rt);
}

static void mlxsw_sp_nexthop6_fini(struct mlxsw_sp *mlxsw_sp,
				   struct mlxsw_sp_nexthop *nh)
{
	mlxsw_sp_nexthop6_type_fini(mlxsw_sp, nh);
	list_del(&nh->router_list_node);
	mlxsw_sp_nexthop_counter_free(mlxsw_sp, nh);
}

static bool mlxsw_sp_rt6_is_gateway(const struct mlxsw_sp *mlxsw_sp,
				    const struct rt6_info *rt)
{
	return rt->rt6i_flags & RTF_GATEWAY ||
	       mlxsw_sp_nexthop6_ipip_type(mlxsw_sp, rt, NULL);
}

static struct mlxsw_sp_nexthop_group *
mlxsw_sp_nexthop6_group_create(struct mlxsw_sp *mlxsw_sp,
			       struct mlxsw_sp_fib6_entry *fib6_entry)
{
	struct mlxsw_sp_nexthop_group *nh_grp;
	struct mlxsw_sp_rt6 *mlxsw_sp_rt6;
	struct mlxsw_sp_nexthop *nh;
	size_t alloc_size;
	int i = 0;
	int err;

	alloc_size = sizeof(*nh_grp) +
		     fib6_entry->nrt6 * sizeof(struct mlxsw_sp_nexthop);
	nh_grp = kzalloc(alloc_size, GFP_KERNEL);
	if (!nh_grp)
		return ERR_PTR(-ENOMEM);
	INIT_LIST_HEAD(&nh_grp->fib_list);
#if IS_ENABLED(CONFIG_IPV6)
	nh_grp->neigh_tbl = &nd_tbl;
#endif
	mlxsw_sp_rt6 = list_first_entry(&fib6_entry->rt6_list,
					struct mlxsw_sp_rt6, list);
	nh_grp->gateway = mlxsw_sp_rt6_is_gateway(mlxsw_sp, mlxsw_sp_rt6->rt);
	nh_grp->count = fib6_entry->nrt6;
	for (i = 0; i < nh_grp->count; i++) {
		struct rt6_info *rt = mlxsw_sp_rt6->rt;

		nh = &nh_grp->nexthops[i];
		err = mlxsw_sp_nexthop6_init(mlxsw_sp, nh_grp, nh, rt);
		if (err)
			goto err_nexthop6_init;
		mlxsw_sp_rt6 = list_next_entry(mlxsw_sp_rt6, list);
	}

	err = mlxsw_sp_nexthop_group_insert(mlxsw_sp, nh_grp);
	if (err)
		goto err_nexthop_group_insert;

	mlxsw_sp_nexthop_group_refresh(mlxsw_sp, nh_grp);
	return nh_grp;

err_nexthop_group_insert:
err_nexthop6_init:
	for (i--; i >= 0; i--) {
		nh = &nh_grp->nexthops[i];
		mlxsw_sp_nexthop6_fini(mlxsw_sp, nh);
	}
	kfree(nh_grp);
	return ERR_PTR(err);
}

static void
mlxsw_sp_nexthop6_group_destroy(struct mlxsw_sp *mlxsw_sp,
				struct mlxsw_sp_nexthop_group *nh_grp)
{
	struct mlxsw_sp_nexthop *nh;
	int i = nh_grp->count;

	mlxsw_sp_nexthop_group_remove(mlxsw_sp, nh_grp);
	for (i--; i >= 0; i--) {
		nh = &nh_grp->nexthops[i];
		mlxsw_sp_nexthop6_fini(mlxsw_sp, nh);
	}
	mlxsw_sp_nexthop_group_refresh(mlxsw_sp, nh_grp);
	WARN_ON(nh_grp->adj_index_valid);
	kfree(nh_grp);
}

static int mlxsw_sp_nexthop6_group_get(struct mlxsw_sp *mlxsw_sp,
				       struct mlxsw_sp_fib6_entry *fib6_entry)
{
	struct mlxsw_sp_nexthop_group *nh_grp;

	nh_grp = mlxsw_sp_nexthop6_group_lookup(mlxsw_sp, fib6_entry);
	if (!nh_grp) {
		nh_grp = mlxsw_sp_nexthop6_group_create(mlxsw_sp, fib6_entry);
		if (IS_ERR(nh_grp))
			return PTR_ERR(nh_grp);
	}

	list_add_tail(&fib6_entry->common.nexthop_group_node,
		      &nh_grp->fib_list);
	fib6_entry->common.nh_group = nh_grp;

	return 0;
}

static void mlxsw_sp_nexthop6_group_put(struct mlxsw_sp *mlxsw_sp,
					struct mlxsw_sp_fib_entry *fib_entry)
{
	struct mlxsw_sp_nexthop_group *nh_grp = fib_entry->nh_group;

	list_del(&fib_entry->nexthop_group_node);
	if (!list_empty(&nh_grp->fib_list))
		return;
	mlxsw_sp_nexthop6_group_destroy(mlxsw_sp, nh_grp);
}

static int
mlxsw_sp_nexthop6_group_update(struct mlxsw_sp *mlxsw_sp,
			       struct mlxsw_sp_fib6_entry *fib6_entry)
{
	struct mlxsw_sp_nexthop_group *old_nh_grp = fib6_entry->common.nh_group;
	int err;

	fib6_entry->common.nh_group = NULL;
	list_del(&fib6_entry->common.nexthop_group_node);

	err = mlxsw_sp_nexthop6_group_get(mlxsw_sp, fib6_entry);
	if (err)
		goto err_nexthop6_group_get;

	/* In case this entry is offloaded, then the adjacency index
	 * currently associated with it in the device's table is that
	 * of the old group. Start using the new one instead.
	 */
	err = mlxsw_sp_fib_node_entry_add(mlxsw_sp, &fib6_entry->common);
	if (err)
		goto err_fib_node_entry_add;

	if (list_empty(&old_nh_grp->fib_list))
		mlxsw_sp_nexthop6_group_destroy(mlxsw_sp, old_nh_grp);

	return 0;

err_fib_node_entry_add:
	mlxsw_sp_nexthop6_group_put(mlxsw_sp, &fib6_entry->common);
err_nexthop6_group_get:
	list_add_tail(&fib6_entry->common.nexthop_group_node,
		      &old_nh_grp->fib_list);
	fib6_entry->common.nh_group = old_nh_grp;
	return err;
}

static int
mlxsw_sp_fib6_entry_nexthop_add(struct mlxsw_sp *mlxsw_sp,
				struct mlxsw_sp_fib6_entry *fib6_entry,
				struct rt6_info *rt)
{
	struct mlxsw_sp_rt6 *mlxsw_sp_rt6;
	int err;

	mlxsw_sp_rt6 = mlxsw_sp_rt6_create(rt);
	if (IS_ERR(mlxsw_sp_rt6))
		return PTR_ERR(mlxsw_sp_rt6);

	list_add_tail(&mlxsw_sp_rt6->list, &fib6_entry->rt6_list);
	fib6_entry->nrt6++;

	err = mlxsw_sp_nexthop6_group_update(mlxsw_sp, fib6_entry);
	if (err)
		goto err_nexthop6_group_update;

	return 0;

err_nexthop6_group_update:
	fib6_entry->nrt6--;
	list_del(&mlxsw_sp_rt6->list);
	mlxsw_sp_rt6_destroy(mlxsw_sp_rt6);
	return err;
}

static void
mlxsw_sp_fib6_entry_nexthop_del(struct mlxsw_sp *mlxsw_sp,
				struct mlxsw_sp_fib6_entry *fib6_entry,
				struct rt6_info *rt)
{
	struct mlxsw_sp_rt6 *mlxsw_sp_rt6;

	mlxsw_sp_rt6 = mlxsw_sp_fib6_entry_rt_find(fib6_entry, rt);
	if (WARN_ON(!mlxsw_sp_rt6))
		return;

	fib6_entry->nrt6--;
	list_del(&mlxsw_sp_rt6->list);
	mlxsw_sp_nexthop6_group_update(mlxsw_sp, fib6_entry);
	mlxsw_sp_rt6_destroy(mlxsw_sp_rt6);
}

static void mlxsw_sp_fib6_entry_type_set(struct mlxsw_sp *mlxsw_sp,
					 struct mlxsw_sp_fib_entry *fib_entry,
					 const struct rt6_info *rt)
{
	/* Packets hitting RTF_REJECT routes need to be discarded by the
	 * stack. We can rely on their destination device not having a
	 * RIF (it's the loopback device) and can thus use action type
	 * local, which will cause them to be trapped with a lower
	 * priority than packets that need to be locally received.
	 */
	if (rt->rt6i_flags & (RTF_LOCAL | RTF_ANYCAST))
		fib_entry->type = MLXSW_SP_FIB_ENTRY_TYPE_TRAP;
	else if (rt->rt6i_flags & RTF_REJECT)
		fib_entry->type = MLXSW_SP_FIB_ENTRY_TYPE_LOCAL;
	else if (mlxsw_sp_rt6_is_gateway(mlxsw_sp, rt))
		fib_entry->type = MLXSW_SP_FIB_ENTRY_TYPE_REMOTE;
	else
		fib_entry->type = MLXSW_SP_FIB_ENTRY_TYPE_LOCAL;
}

static void
mlxsw_sp_fib6_entry_rt_destroy_all(struct mlxsw_sp_fib6_entry *fib6_entry)
{
	struct mlxsw_sp_rt6 *mlxsw_sp_rt6, *tmp;

	list_for_each_entry_safe(mlxsw_sp_rt6, tmp, &fib6_entry->rt6_list,
				 list) {
		fib6_entry->nrt6--;
		list_del(&mlxsw_sp_rt6->list);
		mlxsw_sp_rt6_destroy(mlxsw_sp_rt6);
	}
}

static struct mlxsw_sp_fib6_entry *
mlxsw_sp_fib6_entry_create(struct mlxsw_sp *mlxsw_sp,
			   struct mlxsw_sp_fib_node *fib_node,
			   struct rt6_info *rt)
{
	struct mlxsw_sp_fib6_entry *fib6_entry;
	struct mlxsw_sp_fib_entry *fib_entry;
	struct mlxsw_sp_rt6 *mlxsw_sp_rt6;
	int err;

	fib6_entry = kzalloc(sizeof(*fib6_entry), GFP_KERNEL);
	if (!fib6_entry)
		return ERR_PTR(-ENOMEM);
	fib_entry = &fib6_entry->common;

	mlxsw_sp_rt6 = mlxsw_sp_rt6_create(rt);
	if (IS_ERR(mlxsw_sp_rt6)) {
		err = PTR_ERR(mlxsw_sp_rt6);
		goto err_rt6_create;
	}

	mlxsw_sp_fib6_entry_type_set(mlxsw_sp, fib_entry, mlxsw_sp_rt6->rt);

	INIT_LIST_HEAD(&fib6_entry->rt6_list);
	list_add_tail(&mlxsw_sp_rt6->list, &fib6_entry->rt6_list);
	fib6_entry->nrt6 = 1;
	err = mlxsw_sp_nexthop6_group_get(mlxsw_sp, fib6_entry);
	if (err)
		goto err_nexthop6_group_get;

	fib_entry->fib_node = fib_node;

	return fib6_entry;

err_nexthop6_group_get:
	list_del(&mlxsw_sp_rt6->list);
	mlxsw_sp_rt6_destroy(mlxsw_sp_rt6);
err_rt6_create:
	kfree(fib6_entry);
	return ERR_PTR(err);
}

static void mlxsw_sp_fib6_entry_destroy(struct mlxsw_sp *mlxsw_sp,
					struct mlxsw_sp_fib6_entry *fib6_entry)
{
	mlxsw_sp_nexthop6_group_put(mlxsw_sp, &fib6_entry->common);
	mlxsw_sp_fib6_entry_rt_destroy_all(fib6_entry);
	WARN_ON(fib6_entry->nrt6);
	kfree(fib6_entry);
}

static struct mlxsw_sp_fib6_entry *
mlxsw_sp_fib6_node_entry_find(const struct mlxsw_sp_fib_node *fib_node,
			      const struct rt6_info *nrt, bool replace)
{
	struct mlxsw_sp_fib6_entry *fib6_entry, *fallback = NULL;

	list_for_each_entry(fib6_entry, &fib_node->entry_list, common.list) {
		struct rt6_info *rt = mlxsw_sp_fib6_entry_rt(fib6_entry);

		if (rt->rt6i_table->tb6_id > nrt->rt6i_table->tb6_id)
			continue;
		if (rt->rt6i_table->tb6_id != nrt->rt6i_table->tb6_id)
			break;
		if (replace && rt->rt6i_metric == nrt->rt6i_metric) {
			if (mlxsw_sp_fib6_rt_can_mp(rt) ==
			    mlxsw_sp_fib6_rt_can_mp(nrt))
				return fib6_entry;
			if (mlxsw_sp_fib6_rt_can_mp(nrt))
				fallback = fallback ?: fib6_entry;
		}
		if (rt->rt6i_metric > nrt->rt6i_metric)
			return fallback ?: fib6_entry;
	}

	return fallback;
}

static int
mlxsw_sp_fib6_node_list_insert(struct mlxsw_sp_fib6_entry *new6_entry,
			       bool replace)
{
	struct mlxsw_sp_fib_node *fib_node = new6_entry->common.fib_node;
	struct rt6_info *nrt = mlxsw_sp_fib6_entry_rt(new6_entry);
	struct mlxsw_sp_fib6_entry *fib6_entry;

	fib6_entry = mlxsw_sp_fib6_node_entry_find(fib_node, nrt, replace);

	if (replace && WARN_ON(!fib6_entry))
		return -EINVAL;

	if (fib6_entry) {
		list_add_tail(&new6_entry->common.list,
			      &fib6_entry->common.list);
	} else {
		struct mlxsw_sp_fib6_entry *last;

		list_for_each_entry(last, &fib_node->entry_list, common.list) {
			struct rt6_info *rt = mlxsw_sp_fib6_entry_rt(last);

			if (nrt->rt6i_table->tb6_id > rt->rt6i_table->tb6_id)
				break;
			fib6_entry = last;
		}

		if (fib6_entry)
			list_add(&new6_entry->common.list,
				 &fib6_entry->common.list);
		else
			list_add(&new6_entry->common.list,
				 &fib_node->entry_list);
	}

	return 0;
}

static void
mlxsw_sp_fib6_node_list_remove(struct mlxsw_sp_fib6_entry *fib6_entry)
{
	list_del(&fib6_entry->common.list);
}

static int mlxsw_sp_fib6_node_entry_link(struct mlxsw_sp *mlxsw_sp,
					 struct mlxsw_sp_fib6_entry *fib6_entry,
					 bool replace)
{
	int err;

	err = mlxsw_sp_fib6_node_list_insert(fib6_entry, replace);
	if (err)
		return err;

	err = mlxsw_sp_fib_node_entry_add(mlxsw_sp, &fib6_entry->common);
	if (err)
		goto err_fib_node_entry_add;

	return 0;

err_fib_node_entry_add:
	mlxsw_sp_fib6_node_list_remove(fib6_entry);
	return err;
}

static void
mlxsw_sp_fib6_node_entry_unlink(struct mlxsw_sp *mlxsw_sp,
				struct mlxsw_sp_fib6_entry *fib6_entry)
{
	mlxsw_sp_fib_node_entry_del(mlxsw_sp, &fib6_entry->common);
	mlxsw_sp_fib6_node_list_remove(fib6_entry);
}

static struct mlxsw_sp_fib6_entry *
mlxsw_sp_fib6_entry_lookup(struct mlxsw_sp *mlxsw_sp,
			   const struct rt6_info *rt)
{
	struct mlxsw_sp_fib6_entry *fib6_entry;
	struct mlxsw_sp_fib_node *fib_node;
	struct mlxsw_sp_fib *fib;
	struct mlxsw_sp_vr *vr;

	vr = mlxsw_sp_vr_find(mlxsw_sp, rt->rt6i_table->tb6_id);
	if (!vr)
		return NULL;
	fib = mlxsw_sp_vr_fib(vr, MLXSW_SP_L3_PROTO_IPV6);

	fib_node = mlxsw_sp_fib_node_lookup(fib, &rt->rt6i_dst.addr,
					    sizeof(rt->rt6i_dst.addr),
					    rt->rt6i_dst.plen);
	if (!fib_node)
		return NULL;

	list_for_each_entry(fib6_entry, &fib_node->entry_list, common.list) {
		struct rt6_info *iter_rt = mlxsw_sp_fib6_entry_rt(fib6_entry);

		if (rt->rt6i_table->tb6_id == iter_rt->rt6i_table->tb6_id &&
		    rt->rt6i_metric == iter_rt->rt6i_metric &&
		    mlxsw_sp_fib6_entry_rt_find(fib6_entry, rt))
			return fib6_entry;
	}

	return NULL;
}

static void mlxsw_sp_fib6_entry_replace(struct mlxsw_sp *mlxsw_sp,
					struct mlxsw_sp_fib6_entry *fib6_entry,
					bool replace)
{
	struct mlxsw_sp_fib_node *fib_node = fib6_entry->common.fib_node;
	struct mlxsw_sp_fib6_entry *replaced;

	if (!replace)
		return;

	replaced = list_next_entry(fib6_entry, common.list);

	mlxsw_sp_fib6_node_entry_unlink(mlxsw_sp, replaced);
	mlxsw_sp_fib6_entry_destroy(mlxsw_sp, replaced);
	mlxsw_sp_fib_node_put(mlxsw_sp, fib_node);
}

static int mlxsw_sp_router_fib6_add(struct mlxsw_sp *mlxsw_sp,
				    struct rt6_info *rt, bool replace)
{
	struct mlxsw_sp_fib6_entry *fib6_entry;
	struct mlxsw_sp_fib_node *fib_node;
	int err;

	if (mlxsw_sp->router->aborted)
		return 0;

	if (rt->rt6i_src.plen)
		return -EINVAL;

	if (mlxsw_sp_fib6_rt_should_ignore(rt))
		return 0;

	fib_node = mlxsw_sp_fib_node_get(mlxsw_sp, rt->rt6i_table->tb6_id,
					 &rt->rt6i_dst.addr,
					 sizeof(rt->rt6i_dst.addr),
					 rt->rt6i_dst.plen,
					 MLXSW_SP_L3_PROTO_IPV6);
	if (IS_ERR(fib_node))
		return PTR_ERR(fib_node);

	/* Before creating a new entry, try to append route to an existing
	 * multipath entry.
	 */
	fib6_entry = mlxsw_sp_fib6_node_mp_entry_find(fib_node, rt, replace);
	if (fib6_entry) {
		err = mlxsw_sp_fib6_entry_nexthop_add(mlxsw_sp, fib6_entry, rt);
		if (err)
			goto err_fib6_entry_nexthop_add;
		return 0;
	}

	fib6_entry = mlxsw_sp_fib6_entry_create(mlxsw_sp, fib_node, rt);
	if (IS_ERR(fib6_entry)) {
		err = PTR_ERR(fib6_entry);
		goto err_fib6_entry_create;
	}

	err = mlxsw_sp_fib6_node_entry_link(mlxsw_sp, fib6_entry, replace);
	if (err)
		goto err_fib6_node_entry_link;

	mlxsw_sp_fib6_entry_replace(mlxsw_sp, fib6_entry, replace);

	return 0;

err_fib6_node_entry_link:
	mlxsw_sp_fib6_entry_destroy(mlxsw_sp, fib6_entry);
err_fib6_entry_create:
err_fib6_entry_nexthop_add:
	mlxsw_sp_fib_node_put(mlxsw_sp, fib_node);
	return err;
}

static void mlxsw_sp_router_fib6_del(struct mlxsw_sp *mlxsw_sp,
				     struct rt6_info *rt)
{
	struct mlxsw_sp_fib6_entry *fib6_entry;
	struct mlxsw_sp_fib_node *fib_node;

	if (mlxsw_sp->router->aborted)
		return;

	if (mlxsw_sp_fib6_rt_should_ignore(rt))
		return;

	fib6_entry = mlxsw_sp_fib6_entry_lookup(mlxsw_sp, rt);
	if (WARN_ON(!fib6_entry))
		return;

	/* If route is part of a multipath entry, but not the last one
	 * removed, then only reduce its nexthop group.
	 */
	if (!list_is_singular(&fib6_entry->rt6_list)) {
		mlxsw_sp_fib6_entry_nexthop_del(mlxsw_sp, fib6_entry, rt);
		return;
	}

	fib_node = fib6_entry->common.fib_node;

	mlxsw_sp_fib6_node_entry_unlink(mlxsw_sp, fib6_entry);
	mlxsw_sp_fib6_entry_destroy(mlxsw_sp, fib6_entry);
	mlxsw_sp_fib_node_put(mlxsw_sp, fib_node);
}

static int __mlxsw_sp_router_set_abort_trap(struct mlxsw_sp *mlxsw_sp,
					    enum mlxsw_reg_ralxx_protocol proto,
					    u8 tree_id)
{
	char ralta_pl[MLXSW_REG_RALTA_LEN];
	char ralst_pl[MLXSW_REG_RALST_LEN];
	int i, err;

	mlxsw_reg_ralta_pack(ralta_pl, true, proto, tree_id);
	err = mlxsw_reg_write(mlxsw_sp->core, MLXSW_REG(ralta), ralta_pl);
	if (err)
		return err;

	mlxsw_reg_ralst_pack(ralst_pl, 0xff, tree_id);
	err = mlxsw_reg_write(mlxsw_sp->core, MLXSW_REG(ralst), ralst_pl);
	if (err)
		return err;

	for (i = 0; i < MLXSW_CORE_RES_GET(mlxsw_sp->core, MAX_VRS); i++) {
		struct mlxsw_sp_vr *vr = &mlxsw_sp->router->vrs[i];
		char raltb_pl[MLXSW_REG_RALTB_LEN];
		char ralue_pl[MLXSW_REG_RALUE_LEN];

		mlxsw_reg_raltb_pack(raltb_pl, vr->id, proto, tree_id);
		err = mlxsw_reg_write(mlxsw_sp->core, MLXSW_REG(raltb),
				      raltb_pl);
		if (err)
			return err;

		mlxsw_reg_ralue_pack(ralue_pl, proto,
				     MLXSW_REG_RALUE_OP_WRITE_WRITE, vr->id, 0);
		mlxsw_reg_ralue_act_ip2me_pack(ralue_pl);
		err = mlxsw_reg_write(mlxsw_sp->core, MLXSW_REG(ralue),
				      ralue_pl);
		if (err)
			return err;
	}

	return 0;
}

static int mlxsw_sp_router_fibmr_add(struct mlxsw_sp *mlxsw_sp,
				     struct mfc_entry_notifier_info *men_info,
				     bool replace)
{
	struct mlxsw_sp_vr *vr;

	if (mlxsw_sp->router->aborted)
		return 0;

	vr = mlxsw_sp_vr_get(mlxsw_sp, men_info->tb_id, NULL);
	if (IS_ERR(vr))
		return PTR_ERR(vr);

	return mlxsw_sp_mr_route4_add(vr->mr4_table, men_info->mfc, replace);
}

static void mlxsw_sp_router_fibmr_del(struct mlxsw_sp *mlxsw_sp,
				      struct mfc_entry_notifier_info *men_info)
{
	struct mlxsw_sp_vr *vr;

	if (mlxsw_sp->router->aborted)
		return;

	vr = mlxsw_sp_vr_find(mlxsw_sp, men_info->tb_id);
	if (WARN_ON(!vr))
		return;

	mlxsw_sp_mr_route4_del(vr->mr4_table, men_info->mfc);
	mlxsw_sp_vr_put(vr);
}

static int
mlxsw_sp_router_fibmr_vif_add(struct mlxsw_sp *mlxsw_sp,
			      struct vif_entry_notifier_info *ven_info)
{
	struct mlxsw_sp_rif *rif;
	struct mlxsw_sp_vr *vr;

	if (mlxsw_sp->router->aborted)
		return 0;

	vr = mlxsw_sp_vr_get(mlxsw_sp, ven_info->tb_id, NULL);
	if (IS_ERR(vr))
		return PTR_ERR(vr);

	rif = mlxsw_sp_rif_find_by_dev(mlxsw_sp, ven_info->dev);
	return mlxsw_sp_mr_vif_add(vr->mr4_table, ven_info->dev,
				   ven_info->vif_index,
				   ven_info->vif_flags, rif);
}

static void
mlxsw_sp_router_fibmr_vif_del(struct mlxsw_sp *mlxsw_sp,
			      struct vif_entry_notifier_info *ven_info)
{
	struct mlxsw_sp_vr *vr;

	if (mlxsw_sp->router->aborted)
		return;

	vr = mlxsw_sp_vr_find(mlxsw_sp, ven_info->tb_id);
	if (WARN_ON(!vr))
		return;

	mlxsw_sp_mr_vif_del(vr->mr4_table, ven_info->vif_index);
	mlxsw_sp_vr_put(vr);
}

static int mlxsw_sp_router_set_abort_trap(struct mlxsw_sp *mlxsw_sp)
{
	enum mlxsw_reg_ralxx_protocol proto = MLXSW_REG_RALXX_PROTOCOL_IPV4;
	int err;

	err = __mlxsw_sp_router_set_abort_trap(mlxsw_sp, proto,
					       MLXSW_SP_LPM_TREE_MIN);
	if (err)
		return err;

	/* The multicast router code does not need an abort trap as by default,
	 * packets that don't match any routes are trapped to the CPU.
	 */

	proto = MLXSW_REG_RALXX_PROTOCOL_IPV6;
	return __mlxsw_sp_router_set_abort_trap(mlxsw_sp, proto,
						MLXSW_SP_LPM_TREE_MIN + 1);
}

static void mlxsw_sp_fib4_node_flush(struct mlxsw_sp *mlxsw_sp,
				     struct mlxsw_sp_fib_node *fib_node)
{
	struct mlxsw_sp_fib4_entry *fib4_entry, *tmp;

	list_for_each_entry_safe(fib4_entry, tmp, &fib_node->entry_list,
				 common.list) {
		bool do_break = &tmp->common.list == &fib_node->entry_list;

		mlxsw_sp_fib4_node_entry_unlink(mlxsw_sp, fib4_entry);
		mlxsw_sp_fib4_entry_destroy(mlxsw_sp, fib4_entry);
		mlxsw_sp_fib_node_put(mlxsw_sp, fib_node);
		/* Break when entry list is empty and node was freed.
		 * Otherwise, we'll access freed memory in the next
		 * iteration.
		 */
		if (do_break)
			break;
	}
}

static void mlxsw_sp_fib6_node_flush(struct mlxsw_sp *mlxsw_sp,
				     struct mlxsw_sp_fib_node *fib_node)
{
	struct mlxsw_sp_fib6_entry *fib6_entry, *tmp;

	list_for_each_entry_safe(fib6_entry, tmp, &fib_node->entry_list,
				 common.list) {
		bool do_break = &tmp->common.list == &fib_node->entry_list;

		mlxsw_sp_fib6_node_entry_unlink(mlxsw_sp, fib6_entry);
		mlxsw_sp_fib6_entry_destroy(mlxsw_sp, fib6_entry);
		mlxsw_sp_fib_node_put(mlxsw_sp, fib_node);
		if (do_break)
			break;
	}
}

static void mlxsw_sp_fib_node_flush(struct mlxsw_sp *mlxsw_sp,
				    struct mlxsw_sp_fib_node *fib_node)
{
	switch (fib_node->fib->proto) {
	case MLXSW_SP_L3_PROTO_IPV4:
		mlxsw_sp_fib4_node_flush(mlxsw_sp, fib_node);
		break;
	case MLXSW_SP_L3_PROTO_IPV6:
		mlxsw_sp_fib6_node_flush(mlxsw_sp, fib_node);
		break;
	}
}

static void mlxsw_sp_vr_fib_flush(struct mlxsw_sp *mlxsw_sp,
				  struct mlxsw_sp_vr *vr,
				  enum mlxsw_sp_l3proto proto)
{
	struct mlxsw_sp_fib *fib = mlxsw_sp_vr_fib(vr, proto);
	struct mlxsw_sp_fib_node *fib_node, *tmp;

	list_for_each_entry_safe(fib_node, tmp, &fib->node_list, list) {
		bool do_break = &tmp->list == &fib->node_list;

		mlxsw_sp_fib_node_flush(mlxsw_sp, fib_node);
		if (do_break)
			break;
	}
}

static void mlxsw_sp_router_fib_flush(struct mlxsw_sp *mlxsw_sp)
{
	int i;

	for (i = 0; i < MLXSW_CORE_RES_GET(mlxsw_sp->core, MAX_VRS); i++) {
		struct mlxsw_sp_vr *vr = &mlxsw_sp->router->vrs[i];

		if (!mlxsw_sp_vr_is_used(vr))
			continue;

		mlxsw_sp_mr_table_flush(vr->mr4_table);
		mlxsw_sp_vr_fib_flush(mlxsw_sp, vr, MLXSW_SP_L3_PROTO_IPV4);

		/* If virtual router was only used for IPv4, then it's no
		 * longer used.
		 */
		if (!mlxsw_sp_vr_is_used(vr))
			continue;
		mlxsw_sp_vr_fib_flush(mlxsw_sp, vr, MLXSW_SP_L3_PROTO_IPV6);
	}
}

static void mlxsw_sp_router_fib_abort(struct mlxsw_sp *mlxsw_sp)
{
	int err;

	if (mlxsw_sp->router->aborted)
		return;
	dev_warn(mlxsw_sp->bus_info->dev, "FIB abort triggered. Note that FIB entries are no longer being offloaded to this device.\n");
	mlxsw_sp_router_fib_flush(mlxsw_sp);
	mlxsw_sp->router->aborted = true;
	err = mlxsw_sp_router_set_abort_trap(mlxsw_sp);
	if (err)
		dev_warn(mlxsw_sp->bus_info->dev, "Failed to set abort trap.\n");
}

struct mlxsw_sp_fib_event_work {
	struct work_struct work;
	union {
		struct fib6_entry_notifier_info fen6_info;
		struct fib_entry_notifier_info fen_info;
		struct fib_rule_notifier_info fr_info;
		struct fib_nh_notifier_info fnh_info;
		struct mfc_entry_notifier_info men_info;
		struct vif_entry_notifier_info ven_info;
	};
	struct mlxsw_sp *mlxsw_sp;
	unsigned long event;
};

static void mlxsw_sp_router_fib4_event_work(struct work_struct *work)
{
	struct mlxsw_sp_fib_event_work *fib_work =
		container_of(work, struct mlxsw_sp_fib_event_work, work);
	struct mlxsw_sp *mlxsw_sp = fib_work->mlxsw_sp;
	bool replace, append;
	int err;

	/* Protect internal structures from changes */
	rtnl_lock();
	switch (fib_work->event) {
	case FIB_EVENT_ENTRY_REPLACE: /* fall through */
	case FIB_EVENT_ENTRY_APPEND: /* fall through */
	case FIB_EVENT_ENTRY_ADD:
		replace = fib_work->event == FIB_EVENT_ENTRY_REPLACE;
		append = fib_work->event == FIB_EVENT_ENTRY_APPEND;
		err = mlxsw_sp_router_fib4_add(mlxsw_sp, &fib_work->fen_info,
					       replace, append);
		if (err)
			mlxsw_sp_router_fib_abort(mlxsw_sp);
		fib_info_put(fib_work->fen_info.fi);
		break;
	case FIB_EVENT_ENTRY_DEL:
		mlxsw_sp_router_fib4_del(mlxsw_sp, &fib_work->fen_info);
		fib_info_put(fib_work->fen_info.fi);
		break;
	case FIB_EVENT_RULE_ADD:
		/* if we get here, a rule was added that we do not support.
		 * just do the fib_abort
		 */
		mlxsw_sp_router_fib_abort(mlxsw_sp);
		break;
	case FIB_EVENT_NH_ADD: /* fall through */
	case FIB_EVENT_NH_DEL:
		mlxsw_sp_nexthop4_event(mlxsw_sp, fib_work->event,
					fib_work->fnh_info.fib_nh);
		fib_info_put(fib_work->fnh_info.fib_nh->nh_parent);
		break;
	}
	rtnl_unlock();
	kfree(fib_work);
}

static void mlxsw_sp_router_fib6_event_work(struct work_struct *work)
{
	struct mlxsw_sp_fib_event_work *fib_work =
		container_of(work, struct mlxsw_sp_fib_event_work, work);
	struct mlxsw_sp *mlxsw_sp = fib_work->mlxsw_sp;
	bool replace;
	int err;

	rtnl_lock();
	switch (fib_work->event) {
	case FIB_EVENT_ENTRY_REPLACE: /* fall through */
	case FIB_EVENT_ENTRY_ADD:
		replace = fib_work->event == FIB_EVENT_ENTRY_REPLACE;
		err = mlxsw_sp_router_fib6_add(mlxsw_sp,
					       fib_work->fen6_info.rt, replace);
		if (err)
			mlxsw_sp_router_fib_abort(mlxsw_sp);
		mlxsw_sp_rt6_release(fib_work->fen6_info.rt);
		break;
	case FIB_EVENT_ENTRY_DEL:
		mlxsw_sp_router_fib6_del(mlxsw_sp, fib_work->fen6_info.rt);
		mlxsw_sp_rt6_release(fib_work->fen6_info.rt);
		break;
	case FIB_EVENT_RULE_ADD:
		/* if we get here, a rule was added that we do not support.
		 * just do the fib_abort
		 */
		mlxsw_sp_router_fib_abort(mlxsw_sp);
		break;
	}
	rtnl_unlock();
	kfree(fib_work);
}

static void mlxsw_sp_router_fibmr_event_work(struct work_struct *work)
{
	struct mlxsw_sp_fib_event_work *fib_work =
		container_of(work, struct mlxsw_sp_fib_event_work, work);
	struct mlxsw_sp *mlxsw_sp = fib_work->mlxsw_sp;
	bool replace;
	int err;

	rtnl_lock();
	switch (fib_work->event) {
	case FIB_EVENT_ENTRY_REPLACE: /* fall through */
	case FIB_EVENT_ENTRY_ADD:
		replace = fib_work->event == FIB_EVENT_ENTRY_REPLACE;

		err = mlxsw_sp_router_fibmr_add(mlxsw_sp, &fib_work->men_info,
						replace);
		if (err)
			mlxsw_sp_router_fib_abort(mlxsw_sp);
		ipmr_cache_put(fib_work->men_info.mfc);
		break;
	case FIB_EVENT_ENTRY_DEL:
		mlxsw_sp_router_fibmr_del(mlxsw_sp, &fib_work->men_info);
		ipmr_cache_put(fib_work->men_info.mfc);
		break;
	case FIB_EVENT_VIF_ADD:
		err = mlxsw_sp_router_fibmr_vif_add(mlxsw_sp,
						    &fib_work->ven_info);
		if (err)
			mlxsw_sp_router_fib_abort(mlxsw_sp);
		dev_put(fib_work->ven_info.dev);
		break;
	case FIB_EVENT_VIF_DEL:
		mlxsw_sp_router_fibmr_vif_del(mlxsw_sp,
					      &fib_work->ven_info);
		dev_put(fib_work->ven_info.dev);
		break;
	case FIB_EVENT_RULE_ADD:
		/* if we get here, a rule was added that we do not support.
		 * just do the fib_abort
		 */
		mlxsw_sp_router_fib_abort(mlxsw_sp);
		break;
	}
	rtnl_unlock();
	kfree(fib_work);
}

static void mlxsw_sp_router_fib4_event(struct mlxsw_sp_fib_event_work *fib_work,
				       struct fib_notifier_info *info)
{
	struct fib_entry_notifier_info *fen_info;
	struct fib_nh_notifier_info *fnh_info;

	switch (fib_work->event) {
	case FIB_EVENT_ENTRY_REPLACE: /* fall through */
	case FIB_EVENT_ENTRY_APPEND: /* fall through */
	case FIB_EVENT_ENTRY_ADD: /* fall through */
	case FIB_EVENT_ENTRY_DEL:
		fen_info = container_of(info, struct fib_entry_notifier_info,
					info);
		fib_work->fen_info = *fen_info;
		/* Take reference on fib_info to prevent it from being
		 * freed while work is queued. Release it afterwards.
		 */
		fib_info_hold(fib_work->fen_info.fi);
		break;
	case FIB_EVENT_NH_ADD: /* fall through */
	case FIB_EVENT_NH_DEL:
		fnh_info = container_of(info, struct fib_nh_notifier_info,
					info);
		fib_work->fnh_info = *fnh_info;
		fib_info_hold(fib_work->fnh_info.fib_nh->nh_parent);
		break;
	}
}

static void mlxsw_sp_router_fib6_event(struct mlxsw_sp_fib_event_work *fib_work,
				       struct fib_notifier_info *info)
{
	struct fib6_entry_notifier_info *fen6_info;

	switch (fib_work->event) {
	case FIB_EVENT_ENTRY_REPLACE: /* fall through */
	case FIB_EVENT_ENTRY_ADD: /* fall through */
	case FIB_EVENT_ENTRY_DEL:
		fen6_info = container_of(info, struct fib6_entry_notifier_info,
					 info);
		fib_work->fen6_info = *fen6_info;
		rt6_hold(fib_work->fen6_info.rt);
		break;
	}
}

static void
mlxsw_sp_router_fibmr_event(struct mlxsw_sp_fib_event_work *fib_work,
			    struct fib_notifier_info *info)
{
	switch (fib_work->event) {
	case FIB_EVENT_ENTRY_REPLACE: /* fall through */
	case FIB_EVENT_ENTRY_ADD: /* fall through */
	case FIB_EVENT_ENTRY_DEL:
		memcpy(&fib_work->men_info, info, sizeof(fib_work->men_info));
		ipmr_cache_hold(fib_work->men_info.mfc);
		break;
	case FIB_EVENT_VIF_ADD: /* fall through */
	case FIB_EVENT_VIF_DEL:
		memcpy(&fib_work->ven_info, info, sizeof(fib_work->ven_info));
		dev_hold(fib_work->ven_info.dev);
		break;
	}
}

static int mlxsw_sp_router_fib_rule_event(unsigned long event,
					  struct fib_notifier_info *info,
					  struct mlxsw_sp *mlxsw_sp)
{
	struct netlink_ext_ack *extack = info->extack;
	struct fib_rule_notifier_info *fr_info;
	struct fib_rule *rule;
	int err = 0;

	/* nothing to do at the moment */
	if (event == FIB_EVENT_RULE_DEL)
		return 0;

	if (mlxsw_sp->router->aborted)
		return 0;

	fr_info = container_of(info, struct fib_rule_notifier_info, info);
	rule = fr_info->rule;

	switch (info->family) {
	case AF_INET:
		if (!fib4_rule_default(rule) && !rule->l3mdev)
			err = -1;
		break;
	case AF_INET6:
		if (!fib6_rule_default(rule) && !rule->l3mdev)
			err = -1;
		break;
	case RTNL_FAMILY_IPMR:
		if (!ipmr_rule_default(rule) && !rule->l3mdev)
			err = -1;
		break;
	}

	if (err < 0)
		NL_SET_ERR_MSG(extack, "spectrum: FIB rules not supported. Aborting offload");

	return err;
}

/* Called with rcu_read_lock() */
static int mlxsw_sp_router_fib_event(struct notifier_block *nb,
				     unsigned long event, void *ptr)
{
	struct mlxsw_sp_fib_event_work *fib_work;
	struct fib_notifier_info *info = ptr;
	struct mlxsw_sp_router *router;
	int err;

	if (!net_eq(info->net, &init_net) ||
	    (info->family != AF_INET && info->family != AF_INET6 &&
	     info->family != RTNL_FAMILY_IPMR))
		return NOTIFY_DONE;

	router = container_of(nb, struct mlxsw_sp_router, fib_nb);

	switch (event) {
	case FIB_EVENT_RULE_ADD: /* fall through */
	case FIB_EVENT_RULE_DEL:
		err = mlxsw_sp_router_fib_rule_event(event, info,
						     router->mlxsw_sp);
		if (!err)
			return NOTIFY_DONE;
	}

	fib_work = kzalloc(sizeof(*fib_work), GFP_ATOMIC);
	if (WARN_ON(!fib_work))
		return NOTIFY_BAD;

	fib_work->mlxsw_sp = router->mlxsw_sp;
	fib_work->event = event;

	switch (info->family) {
	case AF_INET:
		INIT_WORK(&fib_work->work, mlxsw_sp_router_fib4_event_work);
		mlxsw_sp_router_fib4_event(fib_work, info);
		break;
	case AF_INET6:
		INIT_WORK(&fib_work->work, mlxsw_sp_router_fib6_event_work);
		mlxsw_sp_router_fib6_event(fib_work, info);
		break;
	case RTNL_FAMILY_IPMR:
		INIT_WORK(&fib_work->work, mlxsw_sp_router_fibmr_event_work);
		mlxsw_sp_router_fibmr_event(fib_work, info);
		break;
	}

	mlxsw_core_schedule_work(&fib_work->work);

	return NOTIFY_DONE;
}

static struct mlxsw_sp_rif *
mlxsw_sp_rif_find_by_dev(const struct mlxsw_sp *mlxsw_sp,
			 const struct net_device *dev)
{
	int i;

	for (i = 0; i < MLXSW_CORE_RES_GET(mlxsw_sp->core, MAX_RIFS); i++)
		if (mlxsw_sp->router->rifs[i] &&
		    mlxsw_sp->router->rifs[i]->dev == dev)
			return mlxsw_sp->router->rifs[i];

	return NULL;
}

static int mlxsw_sp_router_rif_disable(struct mlxsw_sp *mlxsw_sp, u16 rif)
{
	char ritr_pl[MLXSW_REG_RITR_LEN];
	int err;

	mlxsw_reg_ritr_rif_pack(ritr_pl, rif);
	err = mlxsw_reg_query(mlxsw_sp->core, MLXSW_REG(ritr), ritr_pl);
	if (WARN_ON_ONCE(err))
		return err;

	mlxsw_reg_ritr_enable_set(ritr_pl, false);
	return mlxsw_reg_write(mlxsw_sp->core, MLXSW_REG(ritr), ritr_pl);
}

static void mlxsw_sp_router_rif_gone_sync(struct mlxsw_sp *mlxsw_sp,
					  struct mlxsw_sp_rif *rif)
{
	mlxsw_sp_router_rif_disable(mlxsw_sp, rif->rif_index);
	mlxsw_sp_nexthop_rif_gone_sync(mlxsw_sp, rif);
	mlxsw_sp_neigh_rif_gone_sync(mlxsw_sp, rif);
}

static bool
mlxsw_sp_rif_should_config(struct mlxsw_sp_rif *rif, struct net_device *dev,
			   unsigned long event)
{
	struct inet6_dev *inet6_dev;
	bool addr_list_empty = true;
	struct in_device *idev;

	switch (event) {
	case NETDEV_UP:
		return rif == NULL;
	case NETDEV_DOWN:
		idev = __in_dev_get_rtnl(dev);
		if (idev && idev->ifa_list)
			addr_list_empty = false;

		inet6_dev = __in6_dev_get(dev);
		if (addr_list_empty && inet6_dev &&
		    !list_empty(&inet6_dev->addr_list))
			addr_list_empty = false;

		if (rif && addr_list_empty &&
		    !netif_is_l3_slave(rif->dev))
			return true;
		/* It is possible we already removed the RIF ourselves
		 * if it was assigned to a netdev that is now a bridge
		 * or LAG slave.
		 */
		return false;
	}

	return false;
}

static enum mlxsw_sp_rif_type
mlxsw_sp_dev_rif_type(const struct mlxsw_sp *mlxsw_sp,
		      const struct net_device *dev)
{
	enum mlxsw_sp_fid_type type;

	if (mlxsw_sp_netdev_ipip_type(mlxsw_sp, dev, NULL))
		return MLXSW_SP_RIF_TYPE_IPIP_LB;

	/* Otherwise RIF type is derived from the type of the underlying FID. */
	if (is_vlan_dev(dev) && netif_is_bridge_master(vlan_dev_real_dev(dev)))
		type = MLXSW_SP_FID_TYPE_8021Q;
	else if (netif_is_bridge_master(dev) && br_vlan_enabled(dev))
		type = MLXSW_SP_FID_TYPE_8021Q;
	else if (netif_is_bridge_master(dev))
		type = MLXSW_SP_FID_TYPE_8021D;
	else
		type = MLXSW_SP_FID_TYPE_RFID;

	return mlxsw_sp_fid_type_rif_type(mlxsw_sp, type);
}

static int mlxsw_sp_rif_index_alloc(struct mlxsw_sp *mlxsw_sp, u16 *p_rif_index)
{
	int i;

	for (i = 0; i < MLXSW_CORE_RES_GET(mlxsw_sp->core, MAX_RIFS); i++) {
		if (!mlxsw_sp->router->rifs[i]) {
			*p_rif_index = i;
			return 0;
		}
	}

	return -ENOBUFS;
}

static struct mlxsw_sp_rif *mlxsw_sp_rif_alloc(size_t rif_size, u16 rif_index,
					       u16 vr_id,
					       struct net_device *l3_dev)
{
	struct mlxsw_sp_rif *rif;

	rif = kzalloc(rif_size, GFP_KERNEL);
	if (!rif)
		return NULL;

	INIT_LIST_HEAD(&rif->nexthop_list);
	INIT_LIST_HEAD(&rif->neigh_list);
	ether_addr_copy(rif->addr, l3_dev->dev_addr);
	rif->mtu = l3_dev->mtu;
	rif->vr_id = vr_id;
	rif->dev = l3_dev;
	rif->rif_index = rif_index;

	return rif;
}

struct mlxsw_sp_rif *mlxsw_sp_rif_by_index(const struct mlxsw_sp *mlxsw_sp,
					   u16 rif_index)
{
	return mlxsw_sp->router->rifs[rif_index];
}

u16 mlxsw_sp_rif_index(const struct mlxsw_sp_rif *rif)
{
	return rif->rif_index;
}

u16 mlxsw_sp_ipip_lb_rif_index(const struct mlxsw_sp_rif_ipip_lb *lb_rif)
{
	return lb_rif->common.rif_index;
}

u16 mlxsw_sp_ipip_lb_ul_vr_id(const struct mlxsw_sp_rif_ipip_lb *lb_rif)
{
	return lb_rif->ul_vr_id;
}

int mlxsw_sp_rif_dev_ifindex(const struct mlxsw_sp_rif *rif)
{
	return rif->dev->ifindex;
}

const struct net_device *mlxsw_sp_rif_dev(const struct mlxsw_sp_rif *rif)
{
	return rif->dev;
}

static struct mlxsw_sp_rif *
mlxsw_sp_rif_create(struct mlxsw_sp *mlxsw_sp,
		    const struct mlxsw_sp_rif_params *params,
		    struct netlink_ext_ack *extack)
{
	u32 tb_id = l3mdev_fib_table(params->dev);
	const struct mlxsw_sp_rif_ops *ops;
	struct mlxsw_sp_fid *fid = NULL;
	enum mlxsw_sp_rif_type type;
	struct mlxsw_sp_rif *rif;
	struct mlxsw_sp_vr *vr;
	u16 rif_index;
	int err;

	type = mlxsw_sp_dev_rif_type(mlxsw_sp, params->dev);
	ops = mlxsw_sp->router->rif_ops_arr[type];

	vr = mlxsw_sp_vr_get(mlxsw_sp, tb_id ? : RT_TABLE_MAIN, extack);
	if (IS_ERR(vr))
		return ERR_CAST(vr);
	vr->rif_count++;

	err = mlxsw_sp_rif_index_alloc(mlxsw_sp, &rif_index);
	if (err) {
		NL_SET_ERR_MSG(extack, "spectrum: Exceeded number of supported router interfaces");
		goto err_rif_index_alloc;
	}

	rif = mlxsw_sp_rif_alloc(ops->rif_size, rif_index, vr->id, params->dev);
	if (!rif) {
		err = -ENOMEM;
		goto err_rif_alloc;
	}
	rif->mlxsw_sp = mlxsw_sp;
	rif->ops = ops;

	if (ops->fid_get) {
		fid = ops->fid_get(rif);
		if (IS_ERR(fid)) {
			err = PTR_ERR(fid);
			goto err_fid_get;
		}
		rif->fid = fid;
	}

	if (ops->setup)
		ops->setup(rif, params);

	err = ops->configure(rif);
	if (err)
		goto err_configure;

	err = mlxsw_sp_mr_rif_add(vr->mr4_table, rif);
	if (err)
		goto err_mr_rif_add;

	mlxsw_sp_rif_counters_alloc(rif);
	mlxsw_sp->router->rifs[rif_index] = rif;

	return rif;

err_mr_rif_add:
	ops->deconfigure(rif);
err_configure:
	if (fid)
		mlxsw_sp_fid_put(fid);
err_fid_get:
	kfree(rif);
err_rif_alloc:
err_rif_index_alloc:
	vr->rif_count--;
	mlxsw_sp_vr_put(vr);
	return ERR_PTR(err);
}

void mlxsw_sp_rif_destroy(struct mlxsw_sp_rif *rif)
{
	const struct mlxsw_sp_rif_ops *ops = rif->ops;
	struct mlxsw_sp *mlxsw_sp = rif->mlxsw_sp;
	struct mlxsw_sp_fid *fid = rif->fid;
	struct mlxsw_sp_vr *vr;

	mlxsw_sp_router_rif_gone_sync(mlxsw_sp, rif);
	vr = &mlxsw_sp->router->vrs[rif->vr_id];

	mlxsw_sp->router->rifs[rif->rif_index] = NULL;
	mlxsw_sp_rif_counters_free(rif);
	mlxsw_sp_mr_rif_del(vr->mr4_table, rif);
	ops->deconfigure(rif);
	if (fid)
		/* Loopback RIFs are not associated with a FID. */
		mlxsw_sp_fid_put(fid);
	kfree(rif);
	vr->rif_count--;
	mlxsw_sp_vr_put(vr);
}

static void
mlxsw_sp_rif_subport_params_init(struct mlxsw_sp_rif_params *params,
				 struct mlxsw_sp_port_vlan *mlxsw_sp_port_vlan)
{
	struct mlxsw_sp_port *mlxsw_sp_port = mlxsw_sp_port_vlan->mlxsw_sp_port;

	params->vid = mlxsw_sp_port_vlan->vid;
	params->lag = mlxsw_sp_port->lagged;
	if (params->lag)
		params->lag_id = mlxsw_sp_port->lag_id;
	else
		params->system_port = mlxsw_sp_port->local_port;
}

static int
mlxsw_sp_port_vlan_router_join(struct mlxsw_sp_port_vlan *mlxsw_sp_port_vlan,
			       struct net_device *l3_dev,
			       struct netlink_ext_ack *extack)
{
	struct mlxsw_sp_port *mlxsw_sp_port = mlxsw_sp_port_vlan->mlxsw_sp_port;
	struct mlxsw_sp *mlxsw_sp = mlxsw_sp_port->mlxsw_sp;
	u16 vid = mlxsw_sp_port_vlan->vid;
	struct mlxsw_sp_rif *rif;
	struct mlxsw_sp_fid *fid;
	int err;

	rif = mlxsw_sp_rif_find_by_dev(mlxsw_sp, l3_dev);
	if (!rif) {
		struct mlxsw_sp_rif_params params = {
			.dev = l3_dev,
		};

		mlxsw_sp_rif_subport_params_init(&params, mlxsw_sp_port_vlan);
		rif = mlxsw_sp_rif_create(mlxsw_sp, &params, extack);
		if (IS_ERR(rif))
			return PTR_ERR(rif);
	}

	/* FID was already created, just take a reference */
	fid = rif->ops->fid_get(rif);
	err = mlxsw_sp_fid_port_vid_map(fid, mlxsw_sp_port, vid);
	if (err)
		goto err_fid_port_vid_map;

	err = mlxsw_sp_port_vid_learning_set(mlxsw_sp_port, vid, false);
	if (err)
		goto err_port_vid_learning_set;

	err = mlxsw_sp_port_vid_stp_set(mlxsw_sp_port, vid,
					BR_STATE_FORWARDING);
	if (err)
		goto err_port_vid_stp_set;

	mlxsw_sp_port_vlan->fid = fid;

	return 0;

err_port_vid_stp_set:
	mlxsw_sp_port_vid_learning_set(mlxsw_sp_port, vid, true);
err_port_vid_learning_set:
	mlxsw_sp_fid_port_vid_unmap(fid, mlxsw_sp_port, vid);
err_fid_port_vid_map:
	mlxsw_sp_fid_put(fid);
	return err;
}

void
mlxsw_sp_port_vlan_router_leave(struct mlxsw_sp_port_vlan *mlxsw_sp_port_vlan)
{
	struct mlxsw_sp_port *mlxsw_sp_port = mlxsw_sp_port_vlan->mlxsw_sp_port;
	struct mlxsw_sp_fid *fid = mlxsw_sp_port_vlan->fid;
	u16 vid = mlxsw_sp_port_vlan->vid;

	if (WARN_ON(mlxsw_sp_fid_type(fid) != MLXSW_SP_FID_TYPE_RFID))
		return;

	mlxsw_sp_port_vlan->fid = NULL;
	mlxsw_sp_port_vid_stp_set(mlxsw_sp_port, vid, BR_STATE_BLOCKING);
	mlxsw_sp_port_vid_learning_set(mlxsw_sp_port, vid, true);
	mlxsw_sp_fid_port_vid_unmap(fid, mlxsw_sp_port, vid);
	/* If router port holds the last reference on the rFID, then the
	 * associated Sub-port RIF will be destroyed.
	 */
	mlxsw_sp_fid_put(fid);
}

static int mlxsw_sp_inetaddr_port_vlan_event(struct net_device *l3_dev,
					     struct net_device *port_dev,
					     unsigned long event, u16 vid,
					     struct netlink_ext_ack *extack)
{
	struct mlxsw_sp_port *mlxsw_sp_port = netdev_priv(port_dev);
	struct mlxsw_sp_port_vlan *mlxsw_sp_port_vlan;

	mlxsw_sp_port_vlan = mlxsw_sp_port_vlan_find_by_vid(mlxsw_sp_port, vid);
	if (WARN_ON(!mlxsw_sp_port_vlan))
		return -EINVAL;

	switch (event) {
	case NETDEV_UP:
		return mlxsw_sp_port_vlan_router_join(mlxsw_sp_port_vlan,
						      l3_dev, extack);
	case NETDEV_DOWN:
		mlxsw_sp_port_vlan_router_leave(mlxsw_sp_port_vlan);
		break;
	}

	return 0;
}

static int mlxsw_sp_inetaddr_port_event(struct net_device *port_dev,
					unsigned long event,
					struct netlink_ext_ack *extack)
{
	if (netif_is_bridge_port(port_dev) ||
	    netif_is_lag_port(port_dev) ||
	    netif_is_ovs_port(port_dev))
		return 0;

	return mlxsw_sp_inetaddr_port_vlan_event(port_dev, port_dev, event, 1,
						 extack);
}

static int __mlxsw_sp_inetaddr_lag_event(struct net_device *l3_dev,
					 struct net_device *lag_dev,
					 unsigned long event, u16 vid,
					 struct netlink_ext_ack *extack)
{
	struct net_device *port_dev;
	struct list_head *iter;
	int err;

	netdev_for_each_lower_dev(lag_dev, port_dev, iter) {
		if (mlxsw_sp_port_dev_check(port_dev)) {
			err = mlxsw_sp_inetaddr_port_vlan_event(l3_dev,
								port_dev,
								event, vid,
								extack);
			if (err)
				return err;
		}
	}

	return 0;
}

static int mlxsw_sp_inetaddr_lag_event(struct net_device *lag_dev,
				       unsigned long event,
				       struct netlink_ext_ack *extack)
{
	if (netif_is_bridge_port(lag_dev))
		return 0;

	return __mlxsw_sp_inetaddr_lag_event(lag_dev, lag_dev, event, 1,
					     extack);
}

static int mlxsw_sp_inetaddr_bridge_event(struct net_device *l3_dev,
					  unsigned long event,
					  struct netlink_ext_ack *extack)
{
	struct mlxsw_sp *mlxsw_sp = mlxsw_sp_lower_get(l3_dev);
	struct mlxsw_sp_rif_params params = {
		.dev = l3_dev,
	};
	struct mlxsw_sp_rif *rif;

	switch (event) {
	case NETDEV_UP:
		rif = mlxsw_sp_rif_create(mlxsw_sp, &params, extack);
		if (IS_ERR(rif))
			return PTR_ERR(rif);
		break;
	case NETDEV_DOWN:
		rif = mlxsw_sp_rif_find_by_dev(mlxsw_sp, l3_dev);
		mlxsw_sp_rif_destroy(rif);
		break;
	}

	return 0;
}

static int mlxsw_sp_inetaddr_vlan_event(struct net_device *vlan_dev,
					unsigned long event,
					struct netlink_ext_ack *extack)
{
	struct net_device *real_dev = vlan_dev_real_dev(vlan_dev);
	u16 vid = vlan_dev_vlan_id(vlan_dev);

	if (netif_is_bridge_port(vlan_dev))
		return 0;

	if (mlxsw_sp_port_dev_check(real_dev))
		return mlxsw_sp_inetaddr_port_vlan_event(vlan_dev, real_dev,
							 event, vid, extack);
	else if (netif_is_lag_master(real_dev))
		return __mlxsw_sp_inetaddr_lag_event(vlan_dev, real_dev, event,
						     vid, extack);
	else if (netif_is_bridge_master(real_dev) && br_vlan_enabled(real_dev))
		return mlxsw_sp_inetaddr_bridge_event(vlan_dev, event, extack);

	return 0;
}

static int __mlxsw_sp_inetaddr_event(struct net_device *dev,
				     unsigned long event,
				     struct netlink_ext_ack *extack)
{
	if (mlxsw_sp_port_dev_check(dev))
		return mlxsw_sp_inetaddr_port_event(dev, event, extack);
	else if (netif_is_lag_master(dev))
		return mlxsw_sp_inetaddr_lag_event(dev, event, extack);
	else if (netif_is_bridge_master(dev))
		return mlxsw_sp_inetaddr_bridge_event(dev, event, extack);
	else if (is_vlan_dev(dev))
		return mlxsw_sp_inetaddr_vlan_event(dev, event, extack);
	else
		return 0;
}

int mlxsw_sp_inetaddr_event(struct notifier_block *unused,
			    unsigned long event, void *ptr)
{
	struct in_ifaddr *ifa = (struct in_ifaddr *) ptr;
	struct net_device *dev = ifa->ifa_dev->dev;
	struct mlxsw_sp *mlxsw_sp;
	struct mlxsw_sp_rif *rif;
	int err = 0;

	/* NETDEV_UP event is handled by mlxsw_sp_inetaddr_valid_event */
	if (event == NETDEV_UP)
		goto out;

	mlxsw_sp = mlxsw_sp_lower_get(dev);
	if (!mlxsw_sp)
		goto out;

	rif = mlxsw_sp_rif_find_by_dev(mlxsw_sp, dev);
	if (!mlxsw_sp_rif_should_config(rif, dev, event))
		goto out;

	err = __mlxsw_sp_inetaddr_event(dev, event, NULL);
out:
	return notifier_from_errno(err);
}

int mlxsw_sp_inetaddr_valid_event(struct notifier_block *unused,
				  unsigned long event, void *ptr)
{
	struct in_validator_info *ivi = (struct in_validator_info *) ptr;
	struct net_device *dev = ivi->ivi_dev->dev;
	struct mlxsw_sp *mlxsw_sp;
	struct mlxsw_sp_rif *rif;
	int err = 0;

	mlxsw_sp = mlxsw_sp_lower_get(dev);
	if (!mlxsw_sp)
		goto out;

	rif = mlxsw_sp_rif_find_by_dev(mlxsw_sp, dev);
	if (!mlxsw_sp_rif_should_config(rif, dev, event))
		goto out;

	err = __mlxsw_sp_inetaddr_event(dev, event, ivi->extack);
out:
	return notifier_from_errno(err);
}

struct mlxsw_sp_inet6addr_event_work {
	struct work_struct work;
	struct net_device *dev;
	unsigned long event;
};

static void mlxsw_sp_inet6addr_event_work(struct work_struct *work)
{
	struct mlxsw_sp_inet6addr_event_work *inet6addr_work =
		container_of(work, struct mlxsw_sp_inet6addr_event_work, work);
	struct net_device *dev = inet6addr_work->dev;
	unsigned long event = inet6addr_work->event;
	struct mlxsw_sp *mlxsw_sp;
	struct mlxsw_sp_rif *rif;

	rtnl_lock();
	mlxsw_sp = mlxsw_sp_lower_get(dev);
	if (!mlxsw_sp)
		goto out;

	rif = mlxsw_sp_rif_find_by_dev(mlxsw_sp, dev);
	if (!mlxsw_sp_rif_should_config(rif, dev, event))
		goto out;

	__mlxsw_sp_inetaddr_event(dev, event, NULL);
out:
	rtnl_unlock();
	dev_put(dev);
	kfree(inet6addr_work);
}

/* Called with rcu_read_lock() */
int mlxsw_sp_inet6addr_event(struct notifier_block *unused,
			     unsigned long event, void *ptr)
{
	struct inet6_ifaddr *if6 = (struct inet6_ifaddr *) ptr;
	struct mlxsw_sp_inet6addr_event_work *inet6addr_work;
	struct net_device *dev = if6->idev->dev;

	/* NETDEV_UP event is handled by mlxsw_sp_inet6addr_valid_event */
	if (event == NETDEV_UP)
		return NOTIFY_DONE;

	if (!mlxsw_sp_port_dev_lower_find_rcu(dev))
		return NOTIFY_DONE;

	inet6addr_work = kzalloc(sizeof(*inet6addr_work), GFP_ATOMIC);
	if (!inet6addr_work)
		return NOTIFY_BAD;

	INIT_WORK(&inet6addr_work->work, mlxsw_sp_inet6addr_event_work);
	inet6addr_work->dev = dev;
	inet6addr_work->event = event;
	dev_hold(dev);
	mlxsw_core_schedule_work(&inet6addr_work->work);

	return NOTIFY_DONE;
}

int mlxsw_sp_inet6addr_valid_event(struct notifier_block *unused,
				   unsigned long event, void *ptr)
{
	struct in6_validator_info *i6vi = (struct in6_validator_info *) ptr;
	struct net_device *dev = i6vi->i6vi_dev->dev;
	struct mlxsw_sp *mlxsw_sp;
	struct mlxsw_sp_rif *rif;
	int err = 0;

	mlxsw_sp = mlxsw_sp_lower_get(dev);
	if (!mlxsw_sp)
		goto out;

	rif = mlxsw_sp_rif_find_by_dev(mlxsw_sp, dev);
	if (!mlxsw_sp_rif_should_config(rif, dev, event))
		goto out;

	err = __mlxsw_sp_inetaddr_event(dev, event, i6vi->extack);
out:
	return notifier_from_errno(err);
}

static int mlxsw_sp_rif_edit(struct mlxsw_sp *mlxsw_sp, u16 rif_index,
			     const char *mac, int mtu)
{
	char ritr_pl[MLXSW_REG_RITR_LEN];
	int err;

	mlxsw_reg_ritr_rif_pack(ritr_pl, rif_index);
	err = mlxsw_reg_query(mlxsw_sp->core, MLXSW_REG(ritr), ritr_pl);
	if (err)
		return err;

	mlxsw_reg_ritr_mtu_set(ritr_pl, mtu);
	mlxsw_reg_ritr_if_mac_memcpy_to(ritr_pl, mac);
	mlxsw_reg_ritr_op_set(ritr_pl, MLXSW_REG_RITR_RIF_CREATE);
	return mlxsw_reg_write(mlxsw_sp->core, MLXSW_REG(ritr), ritr_pl);
}

int mlxsw_sp_netdevice_router_port_event(struct net_device *dev)
{
	struct mlxsw_sp *mlxsw_sp;
	struct mlxsw_sp_rif *rif;
	u16 fid_index;
	int err;

	mlxsw_sp = mlxsw_sp_lower_get(dev);
	if (!mlxsw_sp)
		return 0;

	rif = mlxsw_sp_rif_find_by_dev(mlxsw_sp, dev);
	if (!rif)
		return 0;
	fid_index = mlxsw_sp_fid_index(rif->fid);

	err = mlxsw_sp_rif_fdb_op(mlxsw_sp, rif->addr, fid_index, false);
	if (err)
		return err;

	err = mlxsw_sp_rif_edit(mlxsw_sp, rif->rif_index, dev->dev_addr,
				dev->mtu);
	if (err)
		goto err_rif_edit;

	err = mlxsw_sp_rif_fdb_op(mlxsw_sp, dev->dev_addr, fid_index, true);
	if (err)
		goto err_rif_fdb_op;

	if (rif->mtu != dev->mtu) {
		struct mlxsw_sp_vr *vr;

		/* The RIF is relevant only to its mr_table instance, as unlike
		 * unicast routing, in multicast routing a RIF cannot be shared
		 * between several multicast routing tables.
		 */
		vr = &mlxsw_sp->router->vrs[rif->vr_id];
		mlxsw_sp_mr_rif_mtu_update(vr->mr4_table, rif, dev->mtu);
	}

	ether_addr_copy(rif->addr, dev->dev_addr);
	rif->mtu = dev->mtu;

	netdev_dbg(dev, "Updated RIF=%d\n", rif->rif_index);

	return 0;

err_rif_fdb_op:
	mlxsw_sp_rif_edit(mlxsw_sp, rif->rif_index, rif->addr, rif->mtu);
err_rif_edit:
	mlxsw_sp_rif_fdb_op(mlxsw_sp, rif->addr, fid_index, true);
	return err;
}

static int mlxsw_sp_port_vrf_join(struct mlxsw_sp *mlxsw_sp,
				  struct net_device *l3_dev,
				  struct netlink_ext_ack *extack)
{
	struct mlxsw_sp_rif *rif;

	/* If netdev is already associated with a RIF, then we need to
	 * destroy it and create a new one with the new virtual router ID.
	 */
	rif = mlxsw_sp_rif_find_by_dev(mlxsw_sp, l3_dev);
	if (rif)
		__mlxsw_sp_inetaddr_event(l3_dev, NETDEV_DOWN, extack);

	return __mlxsw_sp_inetaddr_event(l3_dev, NETDEV_UP, extack);
}

static void mlxsw_sp_port_vrf_leave(struct mlxsw_sp *mlxsw_sp,
				    struct net_device *l3_dev)
{
	struct mlxsw_sp_rif *rif;

	rif = mlxsw_sp_rif_find_by_dev(mlxsw_sp, l3_dev);
	if (!rif)
		return;
	__mlxsw_sp_inetaddr_event(l3_dev, NETDEV_DOWN, NULL);
}

int mlxsw_sp_netdevice_vrf_event(struct net_device *l3_dev, unsigned long event,
				 struct netdev_notifier_changeupper_info *info)
{
	struct mlxsw_sp *mlxsw_sp = mlxsw_sp_lower_get(l3_dev);
	int err = 0;

	if (!mlxsw_sp)
		return 0;

	switch (event) {
	case NETDEV_PRECHANGEUPPER:
		return 0;
	case NETDEV_CHANGEUPPER:
		if (info->linking) {
			struct netlink_ext_ack *extack;

			extack = netdev_notifier_info_to_extack(&info->info);
			err = mlxsw_sp_port_vrf_join(mlxsw_sp, l3_dev, extack);
		} else {
			mlxsw_sp_port_vrf_leave(mlxsw_sp, l3_dev);
		}
		break;
	}

	return err;
}

static struct mlxsw_sp_rif_subport *
mlxsw_sp_rif_subport_rif(const struct mlxsw_sp_rif *rif)
{
	return container_of(rif, struct mlxsw_sp_rif_subport, common);
}

static void mlxsw_sp_rif_subport_setup(struct mlxsw_sp_rif *rif,
				       const struct mlxsw_sp_rif_params *params)
{
	struct mlxsw_sp_rif_subport *rif_subport;

	rif_subport = mlxsw_sp_rif_subport_rif(rif);
	rif_subport->vid = params->vid;
	rif_subport->lag = params->lag;
	if (params->lag)
		rif_subport->lag_id = params->lag_id;
	else
		rif_subport->system_port = params->system_port;
}

static int mlxsw_sp_rif_subport_op(struct mlxsw_sp_rif *rif, bool enable)
{
	struct mlxsw_sp *mlxsw_sp = rif->mlxsw_sp;
	struct mlxsw_sp_rif_subport *rif_subport;
	char ritr_pl[MLXSW_REG_RITR_LEN];

	rif_subport = mlxsw_sp_rif_subport_rif(rif);
	mlxsw_reg_ritr_pack(ritr_pl, enable, MLXSW_REG_RITR_SP_IF,
			    rif->rif_index, rif->vr_id, rif->dev->mtu);
	mlxsw_reg_ritr_mac_pack(ritr_pl, rif->dev->dev_addr);
	mlxsw_reg_ritr_sp_if_pack(ritr_pl, rif_subport->lag,
				  rif_subport->lag ? rif_subport->lag_id :
						     rif_subport->system_port,
				  rif_subport->vid);

	return mlxsw_reg_write(mlxsw_sp->core, MLXSW_REG(ritr), ritr_pl);
}

static int mlxsw_sp_rif_subport_configure(struct mlxsw_sp_rif *rif)
{
	int err;

	err = mlxsw_sp_rif_subport_op(rif, true);
	if (err)
		return err;

	err = mlxsw_sp_rif_fdb_op(rif->mlxsw_sp, rif->dev->dev_addr,
				  mlxsw_sp_fid_index(rif->fid), true);
	if (err)
		goto err_rif_fdb_op;

	mlxsw_sp_fid_rif_set(rif->fid, rif);
	return 0;

err_rif_fdb_op:
	mlxsw_sp_rif_subport_op(rif, false);
	return err;
}

static void mlxsw_sp_rif_subport_deconfigure(struct mlxsw_sp_rif *rif)
{
	struct mlxsw_sp_fid *fid = rif->fid;

	mlxsw_sp_fid_rif_set(fid, NULL);
	mlxsw_sp_rif_fdb_op(rif->mlxsw_sp, rif->dev->dev_addr,
			    mlxsw_sp_fid_index(fid), false);
	mlxsw_sp_rif_subport_op(rif, false);
}

static struct mlxsw_sp_fid *
mlxsw_sp_rif_subport_fid_get(struct mlxsw_sp_rif *rif)
{
	return mlxsw_sp_fid_rfid_get(rif->mlxsw_sp, rif->rif_index);
}

static const struct mlxsw_sp_rif_ops mlxsw_sp_rif_subport_ops = {
	.type			= MLXSW_SP_RIF_TYPE_SUBPORT,
	.rif_size		= sizeof(struct mlxsw_sp_rif_subport),
	.setup			= mlxsw_sp_rif_subport_setup,
	.configure		= mlxsw_sp_rif_subport_configure,
	.deconfigure		= mlxsw_sp_rif_subport_deconfigure,
	.fid_get		= mlxsw_sp_rif_subport_fid_get,
};

static int mlxsw_sp_rif_vlan_fid_op(struct mlxsw_sp_rif *rif,
				    enum mlxsw_reg_ritr_if_type type,
				    u16 vid_fid, bool enable)
{
	struct mlxsw_sp *mlxsw_sp = rif->mlxsw_sp;
	char ritr_pl[MLXSW_REG_RITR_LEN];

	mlxsw_reg_ritr_pack(ritr_pl, enable, type, rif->rif_index, rif->vr_id,
			    rif->dev->mtu);
	mlxsw_reg_ritr_mac_pack(ritr_pl, rif->dev->dev_addr);
	mlxsw_reg_ritr_fid_set(ritr_pl, type, vid_fid);

	return mlxsw_reg_write(mlxsw_sp->core, MLXSW_REG(ritr), ritr_pl);
}

u8 mlxsw_sp_router_port(const struct mlxsw_sp *mlxsw_sp)
{
	return mlxsw_core_max_ports(mlxsw_sp->core) + 1;
}

static int mlxsw_sp_rif_vlan_configure(struct mlxsw_sp_rif *rif)
{
	struct mlxsw_sp *mlxsw_sp = rif->mlxsw_sp;
	u16 vid = mlxsw_sp_fid_8021q_vid(rif->fid);
	int err;

	err = mlxsw_sp_rif_vlan_fid_op(rif, MLXSW_REG_RITR_VLAN_IF, vid, true);
	if (err)
		return err;

	err = mlxsw_sp_fid_flood_set(rif->fid, MLXSW_SP_FLOOD_TYPE_MC,
				     mlxsw_sp_router_port(mlxsw_sp), true);
	if (err)
		goto err_fid_mc_flood_set;

	err = mlxsw_sp_fid_flood_set(rif->fid, MLXSW_SP_FLOOD_TYPE_BC,
				     mlxsw_sp_router_port(mlxsw_sp), true);
	if (err)
		goto err_fid_bc_flood_set;

	err = mlxsw_sp_rif_fdb_op(rif->mlxsw_sp, rif->dev->dev_addr,
				  mlxsw_sp_fid_index(rif->fid), true);
	if (err)
		goto err_rif_fdb_op;

	mlxsw_sp_fid_rif_set(rif->fid, rif);
	return 0;

err_rif_fdb_op:
	mlxsw_sp_fid_flood_set(rif->fid, MLXSW_SP_FLOOD_TYPE_BC,
			       mlxsw_sp_router_port(mlxsw_sp), false);
err_fid_bc_flood_set:
	mlxsw_sp_fid_flood_set(rif->fid, MLXSW_SP_FLOOD_TYPE_MC,
			       mlxsw_sp_router_port(mlxsw_sp), false);
err_fid_mc_flood_set:
	mlxsw_sp_rif_vlan_fid_op(rif, MLXSW_REG_RITR_VLAN_IF, vid, false);
	return err;
}

static void mlxsw_sp_rif_vlan_deconfigure(struct mlxsw_sp_rif *rif)
{
	u16 vid = mlxsw_sp_fid_8021q_vid(rif->fid);
	struct mlxsw_sp *mlxsw_sp = rif->mlxsw_sp;
	struct mlxsw_sp_fid *fid = rif->fid;

	mlxsw_sp_fid_rif_set(fid, NULL);
	mlxsw_sp_rif_fdb_op(rif->mlxsw_sp, rif->dev->dev_addr,
			    mlxsw_sp_fid_index(fid), false);
	mlxsw_sp_fid_flood_set(rif->fid, MLXSW_SP_FLOOD_TYPE_BC,
			       mlxsw_sp_router_port(mlxsw_sp), false);
	mlxsw_sp_fid_flood_set(rif->fid, MLXSW_SP_FLOOD_TYPE_MC,
			       mlxsw_sp_router_port(mlxsw_sp), false);
	mlxsw_sp_rif_vlan_fid_op(rif, MLXSW_REG_RITR_VLAN_IF, vid, false);
}

static struct mlxsw_sp_fid *
mlxsw_sp_rif_vlan_fid_get(struct mlxsw_sp_rif *rif)
{
	u16 vid = is_vlan_dev(rif->dev) ? vlan_dev_vlan_id(rif->dev) : 1;

	return mlxsw_sp_fid_8021q_get(rif->mlxsw_sp, vid);
}

static const struct mlxsw_sp_rif_ops mlxsw_sp_rif_vlan_ops = {
	.type			= MLXSW_SP_RIF_TYPE_VLAN,
	.rif_size		= sizeof(struct mlxsw_sp_rif),
	.configure		= mlxsw_sp_rif_vlan_configure,
	.deconfigure		= mlxsw_sp_rif_vlan_deconfigure,
	.fid_get		= mlxsw_sp_rif_vlan_fid_get,
};

static int mlxsw_sp_rif_fid_configure(struct mlxsw_sp_rif *rif)
{
	struct mlxsw_sp *mlxsw_sp = rif->mlxsw_sp;
	u16 fid_index = mlxsw_sp_fid_index(rif->fid);
	int err;

	err = mlxsw_sp_rif_vlan_fid_op(rif, MLXSW_REG_RITR_FID_IF, fid_index,
				       true);
	if (err)
		return err;

	err = mlxsw_sp_fid_flood_set(rif->fid, MLXSW_SP_FLOOD_TYPE_MC,
				     mlxsw_sp_router_port(mlxsw_sp), true);
	if (err)
		goto err_fid_mc_flood_set;

	err = mlxsw_sp_fid_flood_set(rif->fid, MLXSW_SP_FLOOD_TYPE_BC,
				     mlxsw_sp_router_port(mlxsw_sp), true);
	if (err)
		goto err_fid_bc_flood_set;

	err = mlxsw_sp_rif_fdb_op(rif->mlxsw_sp, rif->dev->dev_addr,
				  mlxsw_sp_fid_index(rif->fid), true);
	if (err)
		goto err_rif_fdb_op;

	mlxsw_sp_fid_rif_set(rif->fid, rif);
	return 0;

err_rif_fdb_op:
	mlxsw_sp_fid_flood_set(rif->fid, MLXSW_SP_FLOOD_TYPE_BC,
			       mlxsw_sp_router_port(mlxsw_sp), false);
err_fid_bc_flood_set:
	mlxsw_sp_fid_flood_set(rif->fid, MLXSW_SP_FLOOD_TYPE_MC,
			       mlxsw_sp_router_port(mlxsw_sp), false);
err_fid_mc_flood_set:
	mlxsw_sp_rif_vlan_fid_op(rif, MLXSW_REG_RITR_FID_IF, fid_index, false);
	return err;
}

static void mlxsw_sp_rif_fid_deconfigure(struct mlxsw_sp_rif *rif)
{
	u16 fid_index = mlxsw_sp_fid_index(rif->fid);
	struct mlxsw_sp *mlxsw_sp = rif->mlxsw_sp;
	struct mlxsw_sp_fid *fid = rif->fid;

	mlxsw_sp_fid_rif_set(fid, NULL);
	mlxsw_sp_rif_fdb_op(rif->mlxsw_sp, rif->dev->dev_addr,
			    mlxsw_sp_fid_index(fid), false);
	mlxsw_sp_fid_flood_set(rif->fid, MLXSW_SP_FLOOD_TYPE_BC,
			       mlxsw_sp_router_port(mlxsw_sp), false);
	mlxsw_sp_fid_flood_set(rif->fid, MLXSW_SP_FLOOD_TYPE_MC,
			       mlxsw_sp_router_port(mlxsw_sp), false);
	mlxsw_sp_rif_vlan_fid_op(rif, MLXSW_REG_RITR_FID_IF, fid_index, false);
}

static struct mlxsw_sp_fid *
mlxsw_sp_rif_fid_fid_get(struct mlxsw_sp_rif *rif)
{
	return mlxsw_sp_fid_8021d_get(rif->mlxsw_sp, rif->dev->ifindex);
}

static const struct mlxsw_sp_rif_ops mlxsw_sp_rif_fid_ops = {
	.type			= MLXSW_SP_RIF_TYPE_FID,
	.rif_size		= sizeof(struct mlxsw_sp_rif),
	.configure		= mlxsw_sp_rif_fid_configure,
	.deconfigure		= mlxsw_sp_rif_fid_deconfigure,
	.fid_get		= mlxsw_sp_rif_fid_fid_get,
};

static struct mlxsw_sp_rif_ipip_lb *
mlxsw_sp_rif_ipip_lb_rif(struct mlxsw_sp_rif *rif)
{
	return container_of(rif, struct mlxsw_sp_rif_ipip_lb, common);
}

static void
mlxsw_sp_rif_ipip_lb_setup(struct mlxsw_sp_rif *rif,
			   const struct mlxsw_sp_rif_params *params)
{
	struct mlxsw_sp_rif_params_ipip_lb *params_lb;
	struct mlxsw_sp_rif_ipip_lb *rif_lb;

	params_lb = container_of(params, struct mlxsw_sp_rif_params_ipip_lb,
				 common);
	rif_lb = mlxsw_sp_rif_ipip_lb_rif(rif);
	rif_lb->lb_config = params_lb->lb_config;
}

static int
mlxsw_sp_rif_ipip_lb_op(struct mlxsw_sp_rif_ipip_lb *lb_rif,
			struct mlxsw_sp_vr *ul_vr, bool enable)
{
	struct mlxsw_sp_rif_ipip_lb_config lb_cf = lb_rif->lb_config;
	struct mlxsw_sp_rif *rif = &lb_rif->common;
	struct mlxsw_sp *mlxsw_sp = rif->mlxsw_sp;
	char ritr_pl[MLXSW_REG_RITR_LEN];
	u32 saddr4;

	switch (lb_cf.ul_protocol) {
	case MLXSW_SP_L3_PROTO_IPV4:
		saddr4 = be32_to_cpu(lb_cf.saddr.addr4);
		mlxsw_reg_ritr_pack(ritr_pl, enable, MLXSW_REG_RITR_LOOPBACK_IF,
				    rif->rif_index, rif->vr_id, rif->dev->mtu);
		mlxsw_reg_ritr_loopback_ipip4_pack(ritr_pl, lb_cf.lb_ipipt,
			    MLXSW_REG_RITR_LOOPBACK_IPIP_OPTIONS_GRE_KEY_PRESET,
			    ul_vr->id, saddr4, lb_cf.okey);
		break;

	case MLXSW_SP_L3_PROTO_IPV6:
		return -EAFNOSUPPORT;
	}

	return mlxsw_reg_write(mlxsw_sp->core, MLXSW_REG(ritr), ritr_pl);
}

static int
mlxsw_sp_rif_ipip_lb_configure(struct mlxsw_sp_rif *rif)
{
	struct mlxsw_sp_rif_ipip_lb *lb_rif = mlxsw_sp_rif_ipip_lb_rif(rif);
	u32 ul_tb_id = mlxsw_sp_ipip_dev_ul_tb_id(rif->dev);
	struct mlxsw_sp *mlxsw_sp = rif->mlxsw_sp;
	struct mlxsw_sp_vr *ul_vr;
	int err;

	ul_vr = mlxsw_sp_vr_get(mlxsw_sp, ul_tb_id, NULL);
	if (IS_ERR(ul_vr))
		return PTR_ERR(ul_vr);

	err = mlxsw_sp_rif_ipip_lb_op(lb_rif, ul_vr, true);
	if (err)
		goto err_loopback_op;

	lb_rif->ul_vr_id = ul_vr->id;
	++ul_vr->rif_count;
	return 0;

err_loopback_op:
	mlxsw_sp_vr_put(ul_vr);
	return err;
}

static void mlxsw_sp_rif_ipip_lb_deconfigure(struct mlxsw_sp_rif *rif)
{
	struct mlxsw_sp_rif_ipip_lb *lb_rif = mlxsw_sp_rif_ipip_lb_rif(rif);
	struct mlxsw_sp *mlxsw_sp = rif->mlxsw_sp;
	struct mlxsw_sp_vr *ul_vr;

	ul_vr = &mlxsw_sp->router->vrs[lb_rif->ul_vr_id];
	mlxsw_sp_rif_ipip_lb_op(lb_rif, ul_vr, false);

	--ul_vr->rif_count;
	mlxsw_sp_vr_put(ul_vr);
}

static const struct mlxsw_sp_rif_ops mlxsw_sp_rif_ipip_lb_ops = {
	.type			= MLXSW_SP_RIF_TYPE_IPIP_LB,
	.rif_size		= sizeof(struct mlxsw_sp_rif_ipip_lb),
	.setup                  = mlxsw_sp_rif_ipip_lb_setup,
	.configure		= mlxsw_sp_rif_ipip_lb_configure,
	.deconfigure		= mlxsw_sp_rif_ipip_lb_deconfigure,
};

static const struct mlxsw_sp_rif_ops *mlxsw_sp_rif_ops_arr[] = {
	[MLXSW_SP_RIF_TYPE_SUBPORT]	= &mlxsw_sp_rif_subport_ops,
	[MLXSW_SP_RIF_TYPE_VLAN]	= &mlxsw_sp_rif_vlan_ops,
	[MLXSW_SP_RIF_TYPE_FID]		= &mlxsw_sp_rif_fid_ops,
	[MLXSW_SP_RIF_TYPE_IPIP_LB]	= &mlxsw_sp_rif_ipip_lb_ops,
};

static int mlxsw_sp_rifs_init(struct mlxsw_sp *mlxsw_sp)
{
	u64 max_rifs = MLXSW_CORE_RES_GET(mlxsw_sp->core, MAX_RIFS);

	mlxsw_sp->router->rifs = kcalloc(max_rifs,
					 sizeof(struct mlxsw_sp_rif *),
					 GFP_KERNEL);
	if (!mlxsw_sp->router->rifs)
		return -ENOMEM;

	mlxsw_sp->router->rif_ops_arr = mlxsw_sp_rif_ops_arr;

	return 0;
}

static void mlxsw_sp_rifs_fini(struct mlxsw_sp *mlxsw_sp)
{
	int i;

	for (i = 0; i < MLXSW_CORE_RES_GET(mlxsw_sp->core, MAX_RIFS); i++)
		WARN_ON_ONCE(mlxsw_sp->router->rifs[i]);

	kfree(mlxsw_sp->router->rifs);
}

static int
mlxsw_sp_ipip_config_tigcr(struct mlxsw_sp *mlxsw_sp)
{
	char tigcr_pl[MLXSW_REG_TIGCR_LEN];

	mlxsw_reg_tigcr_pack(tigcr_pl, true, 0);
	return mlxsw_reg_write(mlxsw_sp->core, MLXSW_REG(tigcr), tigcr_pl);
}

static int mlxsw_sp_ipips_init(struct mlxsw_sp *mlxsw_sp)
{
	mlxsw_sp->router->ipip_ops_arr = mlxsw_sp_ipip_ops_arr;
	INIT_LIST_HEAD(&mlxsw_sp->router->ipip_list);
	return mlxsw_sp_ipip_config_tigcr(mlxsw_sp);
}

static void mlxsw_sp_ipips_fini(struct mlxsw_sp *mlxsw_sp)
{
	WARN_ON(!list_empty(&mlxsw_sp->router->ipip_list));
}

static void mlxsw_sp_router_fib_dump_flush(struct notifier_block *nb)
{
	struct mlxsw_sp_router *router;

	/* Flush pending FIB notifications and then flush the device's
	 * table before requesting another dump. The FIB notification
	 * block is unregistered, so no need to take RTNL.
	 */
	mlxsw_core_flush_owq();
	router = container_of(nb, struct mlxsw_sp_router, fib_nb);
	mlxsw_sp_router_fib_flush(router->mlxsw_sp);
}

#ifdef CONFIG_IP_ROUTE_MULTIPATH
static void mlxsw_sp_mp_hash_header_set(char *recr2_pl, int header)
{
	mlxsw_reg_recr2_outer_header_enables_set(recr2_pl, header, true);
}

static void mlxsw_sp_mp_hash_field_set(char *recr2_pl, int field)
{
	mlxsw_reg_recr2_outer_header_fields_enable_set(recr2_pl, field, true);
}

static void mlxsw_sp_mp4_hash_init(char *recr2_pl)
{
	bool only_l3 = !init_net.ipv4.sysctl_fib_multipath_hash_policy;

	mlxsw_sp_mp_hash_header_set(recr2_pl,
				    MLXSW_REG_RECR2_IPV4_EN_NOT_TCP_NOT_UDP);
	mlxsw_sp_mp_hash_header_set(recr2_pl, MLXSW_REG_RECR2_IPV4_EN_TCP_UDP);
	mlxsw_reg_recr2_ipv4_sip_enable(recr2_pl);
	mlxsw_reg_recr2_ipv4_dip_enable(recr2_pl);
	if (only_l3)
		return;
	mlxsw_sp_mp_hash_header_set(recr2_pl, MLXSW_REG_RECR2_TCP_UDP_EN_IPV4);
	mlxsw_sp_mp_hash_field_set(recr2_pl, MLXSW_REG_RECR2_IPV4_PROTOCOL);
	mlxsw_sp_mp_hash_field_set(recr2_pl, MLXSW_REG_RECR2_TCP_UDP_SPORT);
	mlxsw_sp_mp_hash_field_set(recr2_pl, MLXSW_REG_RECR2_TCP_UDP_DPORT);
}

static void mlxsw_sp_mp6_hash_init(char *recr2_pl)
{
	mlxsw_sp_mp_hash_header_set(recr2_pl,
				    MLXSW_REG_RECR2_IPV6_EN_NOT_TCP_NOT_UDP);
	mlxsw_sp_mp_hash_header_set(recr2_pl, MLXSW_REG_RECR2_IPV6_EN_TCP_UDP);
	mlxsw_reg_recr2_ipv6_sip_enable(recr2_pl);
	mlxsw_reg_recr2_ipv6_dip_enable(recr2_pl);
	mlxsw_sp_mp_hash_field_set(recr2_pl, MLXSW_REG_RECR2_IPV6_FLOW_LABEL);
	mlxsw_sp_mp_hash_field_set(recr2_pl, MLXSW_REG_RECR2_IPV6_NEXT_HEADER);
}

static int mlxsw_sp_mp_hash_init(struct mlxsw_sp *mlxsw_sp)
{
	char recr2_pl[MLXSW_REG_RECR2_LEN];
	u32 seed;

	get_random_bytes(&seed, sizeof(seed));
	mlxsw_reg_recr2_pack(recr2_pl, seed);
	mlxsw_sp_mp4_hash_init(recr2_pl);
	mlxsw_sp_mp6_hash_init(recr2_pl);

	return mlxsw_reg_write(mlxsw_sp->core, MLXSW_REG(recr2), recr2_pl);
}
#else
static int mlxsw_sp_mp_hash_init(struct mlxsw_sp *mlxsw_sp)
{
	return 0;
}
#endif

static int __mlxsw_sp_router_init(struct mlxsw_sp *mlxsw_sp)
{
	char rgcr_pl[MLXSW_REG_RGCR_LEN];
	u64 max_rifs;
	int err;

	if (!MLXSW_CORE_RES_VALID(mlxsw_sp->core, MAX_RIFS))
		return -EIO;
	max_rifs = MLXSW_CORE_RES_GET(mlxsw_sp->core, MAX_RIFS);

	mlxsw_reg_rgcr_pack(rgcr_pl, true, true);
	mlxsw_reg_rgcr_max_router_interfaces_set(rgcr_pl, max_rifs);
	err = mlxsw_reg_write(mlxsw_sp->core, MLXSW_REG(rgcr), rgcr_pl);
	if (err)
		return err;
	return 0;
}

static void __mlxsw_sp_router_fini(struct mlxsw_sp *mlxsw_sp)
{
	char rgcr_pl[MLXSW_REG_RGCR_LEN];

	mlxsw_reg_rgcr_pack(rgcr_pl, false, false);
	mlxsw_reg_write(mlxsw_sp->core, MLXSW_REG(rgcr), rgcr_pl);
}

int mlxsw_sp_router_init(struct mlxsw_sp *mlxsw_sp)
{
	struct mlxsw_sp_router *router;
	int err;

	router = kzalloc(sizeof(*mlxsw_sp->router), GFP_KERNEL);
	if (!router)
		return -ENOMEM;
	mlxsw_sp->router = router;
	router->mlxsw_sp = mlxsw_sp;

	INIT_LIST_HEAD(&mlxsw_sp->router->nexthop_neighs_list);
	err = __mlxsw_sp_router_init(mlxsw_sp);
	if (err)
		goto err_router_init;

	err = mlxsw_sp_rifs_init(mlxsw_sp);
	if (err)
		goto err_rifs_init;

	err = mlxsw_sp_ipips_init(mlxsw_sp);
	if (err)
		goto err_ipips_init;

	err = rhashtable_init(&mlxsw_sp->router->nexthop_ht,
			      &mlxsw_sp_nexthop_ht_params);
	if (err)
		goto err_nexthop_ht_init;

	err = rhashtable_init(&mlxsw_sp->router->nexthop_group_ht,
			      &mlxsw_sp_nexthop_group_ht_params);
	if (err)
		goto err_nexthop_group_ht_init;

	INIT_LIST_HEAD(&mlxsw_sp->router->nexthop_list);
	err = mlxsw_sp_lpm_init(mlxsw_sp);
	if (err)
		goto err_lpm_init;

	err = mlxsw_sp_mr_init(mlxsw_sp, &mlxsw_sp_mr_tcam_ops);
	if (err)
		goto err_mr_init;

	err = mlxsw_sp_vrs_init(mlxsw_sp);
	if (err)
		goto err_vrs_init;

	err = mlxsw_sp_neigh_init(mlxsw_sp);
	if (err)
		goto err_neigh_init;

	mlxsw_sp->router->netevent_nb.notifier_call =
		mlxsw_sp_router_netevent_event;
	err = register_netevent_notifier(&mlxsw_sp->router->netevent_nb);
	if (err)
		goto err_register_netevent_notifier;

	err = mlxsw_sp_mp_hash_init(mlxsw_sp);
	if (err)
		goto err_mp_hash_init;

	mlxsw_sp->router->fib_nb.notifier_call = mlxsw_sp_router_fib_event;
	err = register_fib_notifier(&mlxsw_sp->router->fib_nb,
				    mlxsw_sp_router_fib_dump_flush);
	if (err)
		goto err_register_fib_notifier;

	return 0;

err_register_fib_notifier:
err_mp_hash_init:
	unregister_netevent_notifier(&mlxsw_sp->router->netevent_nb);
err_register_netevent_notifier:
	mlxsw_sp_neigh_fini(mlxsw_sp);
err_neigh_init:
	mlxsw_sp_vrs_fini(mlxsw_sp);
err_vrs_init:
	mlxsw_sp_mr_fini(mlxsw_sp);
err_mr_init:
	mlxsw_sp_lpm_fini(mlxsw_sp);
err_lpm_init:
	rhashtable_destroy(&mlxsw_sp->router->nexthop_group_ht);
err_nexthop_group_ht_init:
	rhashtable_destroy(&mlxsw_sp->router->nexthop_ht);
err_nexthop_ht_init:
	mlxsw_sp_ipips_fini(mlxsw_sp);
err_ipips_init:
	mlxsw_sp_rifs_fini(mlxsw_sp);
err_rifs_init:
	__mlxsw_sp_router_fini(mlxsw_sp);
err_router_init:
	kfree(mlxsw_sp->router);
	return err;
}

void mlxsw_sp_router_fini(struct mlxsw_sp *mlxsw_sp)
{
	unregister_fib_notifier(&mlxsw_sp->router->fib_nb);
	unregister_netevent_notifier(&mlxsw_sp->router->netevent_nb);
	mlxsw_sp_neigh_fini(mlxsw_sp);
	mlxsw_sp_vrs_fini(mlxsw_sp);
	mlxsw_sp_mr_fini(mlxsw_sp);
	mlxsw_sp_lpm_fini(mlxsw_sp);
	rhashtable_destroy(&mlxsw_sp->router->nexthop_group_ht);
	rhashtable_destroy(&mlxsw_sp->router->nexthop_ht);
	mlxsw_sp_ipips_fini(mlxsw_sp);
	mlxsw_sp_rifs_fini(mlxsw_sp);
	__mlxsw_sp_router_fini(mlxsw_sp);
	kfree(mlxsw_sp->router);
}<|MERGE_RESOLUTION|>--- conflicted
+++ resolved
@@ -3413,11 +3413,7 @@
 	    router->ipip_ops_arr[ipipt]->can_offload(mlxsw_sp, dev,
 						     MLXSW_SP_L3_PROTO_IPV4)) {
 		nh->type = MLXSW_SP_NEXTHOP_TYPE_IPIP;
-<<<<<<< HEAD
-		err = mlxsw_sp_nexthop_ipip_init(mlxsw_sp, ipipt, nh, dev);
-=======
 		err = mlxsw_sp_nexthop_ipip_init(mlxsw_sp, nh, dev);
->>>>>>> 0c86a6bd
 		if (err)
 			return err;
 		mlxsw_sp_nexthop_rif_init(nh, &nh->ipip_entry->ol_lb->common);
@@ -4708,11 +4704,7 @@
 	    router->ipip_ops_arr[ipipt]->can_offload(mlxsw_sp, dev,
 						     MLXSW_SP_L3_PROTO_IPV6)) {
 		nh->type = MLXSW_SP_NEXTHOP_TYPE_IPIP;
-<<<<<<< HEAD
-		err = mlxsw_sp_nexthop_ipip_init(mlxsw_sp, ipipt, nh, dev);
-=======
 		err = mlxsw_sp_nexthop_ipip_init(mlxsw_sp, nh, dev);
->>>>>>> 0c86a6bd
 		if (err)
 			return err;
 		mlxsw_sp_nexthop_rif_init(nh, &nh->ipip_entry->ol_lb->common);
