/*
 * Driver for Marvell PPv2 network controller for Armada 375 SoC.
 *
 * Copyright (C) 2014 Marvell
 *
 * Marcin Wojtas <mw@semihalf.com>
 *
 * This file is licensed under the terms of the GNU General Public
 * License version 2. This program is licensed "as is" without any
 * warranty of any kind, whether express or implied.
 */

#include <linux/kernel.h>
#include <linux/netdevice.h>
#include <linux/etherdevice.h>
#include <linux/platform_device.h>
#include <linux/skbuff.h>
#include <linux/inetdevice.h>
#include <linux/mbus.h>
#include <linux/module.h>
#include <linux/mfd/syscon.h>
#include <linux/interrupt.h>
#include <linux/cpumask.h>
#include <linux/of.h>
#include <linux/of_irq.h>
#include <linux/of_mdio.h>
#include <linux/of_net.h>
#include <linux/of_address.h>
#include <linux/of_device.h>
#include <linux/phy.h>
#include <linux/phy/phy.h>
#include <linux/clk.h>
#include <linux/hrtimer.h>
#include <linux/ktime.h>
#include <linux/regmap.h>
#include <uapi/linux/ppp_defs.h>
#include <net/ip.h>
#include <net/ipv6.h>
#include <net/tso.h>

/* Fifo Registers */
#define MVPP2_RX_DATA_FIFO_SIZE_REG(port)	(0x00 + 4 * (port))
#define MVPP2_RX_ATTR_FIFO_SIZE_REG(port)	(0x20 + 4 * (port))
#define MVPP2_RX_MIN_PKT_SIZE_REG		0x60
#define MVPP2_RX_FIFO_INIT_REG			0x64
#define MVPP22_TX_FIFO_SIZE_REG(port)		(0x8860 + 4 * (port))

/* RX DMA Top Registers */
#define MVPP2_RX_CTRL_REG(port)			(0x140 + 4 * (port))
#define     MVPP2_RX_LOW_LATENCY_PKT_SIZE(s)	(((s) & 0xfff) << 16)
#define     MVPP2_RX_USE_PSEUDO_FOR_CSUM_MASK	BIT(31)
#define MVPP2_POOL_BUF_SIZE_REG(pool)		(0x180 + 4 * (pool))
#define     MVPP2_POOL_BUF_SIZE_OFFSET		5
#define MVPP2_RXQ_CONFIG_REG(rxq)		(0x800 + 4 * (rxq))
#define     MVPP2_SNOOP_PKT_SIZE_MASK		0x1ff
#define     MVPP2_SNOOP_BUF_HDR_MASK		BIT(9)
#define     MVPP2_RXQ_POOL_SHORT_OFFS		20
#define     MVPP21_RXQ_POOL_SHORT_MASK		0x700000
#define     MVPP22_RXQ_POOL_SHORT_MASK		0xf00000
#define     MVPP2_RXQ_POOL_LONG_OFFS		24
#define     MVPP21_RXQ_POOL_LONG_MASK		0x7000000
#define     MVPP22_RXQ_POOL_LONG_MASK		0xf000000
#define     MVPP2_RXQ_PACKET_OFFSET_OFFS	28
#define     MVPP2_RXQ_PACKET_OFFSET_MASK	0x70000000
#define     MVPP2_RXQ_DISABLE_MASK		BIT(31)

/* Parser Registers */
#define MVPP2_PRS_INIT_LOOKUP_REG		0x1000
#define     MVPP2_PRS_PORT_LU_MAX		0xf
#define     MVPP2_PRS_PORT_LU_MASK(port)	(0xff << ((port) * 4))
#define     MVPP2_PRS_PORT_LU_VAL(port, val)	((val) << ((port) * 4))
#define MVPP2_PRS_INIT_OFFS_REG(port)		(0x1004 + ((port) & 4))
#define     MVPP2_PRS_INIT_OFF_MASK(port)	(0x3f << (((port) % 4) * 8))
#define     MVPP2_PRS_INIT_OFF_VAL(port, val)	((val) << (((port) % 4) * 8))
#define MVPP2_PRS_MAX_LOOP_REG(port)		(0x100c + ((port) & 4))
#define     MVPP2_PRS_MAX_LOOP_MASK(port)	(0xff << (((port) % 4) * 8))
#define     MVPP2_PRS_MAX_LOOP_VAL(port, val)	((val) << (((port) % 4) * 8))
#define MVPP2_PRS_TCAM_IDX_REG			0x1100
#define MVPP2_PRS_TCAM_DATA_REG(idx)		(0x1104 + (idx) * 4)
#define     MVPP2_PRS_TCAM_INV_MASK		BIT(31)
#define MVPP2_PRS_SRAM_IDX_REG			0x1200
#define MVPP2_PRS_SRAM_DATA_REG(idx)		(0x1204 + (idx) * 4)
#define MVPP2_PRS_TCAM_CTRL_REG			0x1230
#define     MVPP2_PRS_TCAM_EN_MASK		BIT(0)

/* RSS Registers */
#define MVPP22_RSS_INDEX			0x1500
#define     MVPP22_RSS_INDEX_TABLE_ENTRY(idx)	((idx) << 8)
#define     MVPP22_RSS_INDEX_TABLE(idx)		((idx) << 8)
#define     MVPP22_RSS_INDEX_QUEUE(idx)		((idx) << 16)
#define MVPP22_RSS_TABLE_ENTRY			0x1508
#define MVPP22_RSS_TABLE			0x1510
#define     MVPP22_RSS_TABLE_POINTER(p)		(p)
#define MVPP22_RSS_WIDTH			0x150c

/* Classifier Registers */
#define MVPP2_CLS_MODE_REG			0x1800
#define     MVPP2_CLS_MODE_ACTIVE_MASK		BIT(0)
#define MVPP2_CLS_PORT_WAY_REG			0x1810
#define     MVPP2_CLS_PORT_WAY_MASK(port)	(1 << (port))
#define MVPP2_CLS_LKP_INDEX_REG			0x1814
#define     MVPP2_CLS_LKP_INDEX_WAY_OFFS	6
#define MVPP2_CLS_LKP_TBL_REG			0x1818
#define     MVPP2_CLS_LKP_TBL_RXQ_MASK		0xff
#define     MVPP2_CLS_LKP_TBL_LOOKUP_EN_MASK	BIT(25)
#define MVPP2_CLS_FLOW_INDEX_REG		0x1820
#define MVPP2_CLS_FLOW_TBL0_REG			0x1824
#define MVPP2_CLS_FLOW_TBL1_REG			0x1828
#define MVPP2_CLS_FLOW_TBL2_REG			0x182c
#define MVPP2_CLS_OVERSIZE_RXQ_LOW_REG(port)	(0x1980 + ((port) * 4))
#define     MVPP2_CLS_OVERSIZE_RXQ_LOW_BITS	3
#define     MVPP2_CLS_OVERSIZE_RXQ_LOW_MASK	0x7
#define MVPP2_CLS_SWFWD_P2HQ_REG(port)		(0x19b0 + ((port) * 4))
#define MVPP2_CLS_SWFWD_PCTRL_REG		0x19d0
#define     MVPP2_CLS_SWFWD_PCTRL_MASK(port)	(1 << (port))

/* Descriptor Manager Top Registers */
#define MVPP2_RXQ_NUM_REG			0x2040
#define MVPP2_RXQ_DESC_ADDR_REG			0x2044
#define     MVPP22_DESC_ADDR_OFFS		8
#define MVPP2_RXQ_DESC_SIZE_REG			0x2048
#define     MVPP2_RXQ_DESC_SIZE_MASK		0x3ff0
#define MVPP2_RXQ_STATUS_UPDATE_REG(rxq)	(0x3000 + 4 * (rxq))
#define     MVPP2_RXQ_NUM_PROCESSED_OFFSET	0
#define     MVPP2_RXQ_NUM_NEW_OFFSET		16
#define MVPP2_RXQ_STATUS_REG(rxq)		(0x3400 + 4 * (rxq))
#define     MVPP2_RXQ_OCCUPIED_MASK		0x3fff
#define     MVPP2_RXQ_NON_OCCUPIED_OFFSET	16
#define     MVPP2_RXQ_NON_OCCUPIED_MASK		0x3fff0000
#define MVPP2_RXQ_THRESH_REG			0x204c
#define     MVPP2_OCCUPIED_THRESH_OFFSET	0
#define     MVPP2_OCCUPIED_THRESH_MASK		0x3fff
#define MVPP2_RXQ_INDEX_REG			0x2050
#define MVPP2_TXQ_NUM_REG			0x2080
#define MVPP2_TXQ_DESC_ADDR_REG			0x2084
#define MVPP2_TXQ_DESC_SIZE_REG			0x2088
#define     MVPP2_TXQ_DESC_SIZE_MASK		0x3ff0
#define MVPP2_TXQ_THRESH_REG			0x2094
#define	    MVPP2_TXQ_THRESH_OFFSET		16
#define	    MVPP2_TXQ_THRESH_MASK		0x3fff
#define MVPP2_AGGR_TXQ_UPDATE_REG		0x2090
#define MVPP2_TXQ_INDEX_REG			0x2098
#define MVPP2_TXQ_PREF_BUF_REG			0x209c
#define     MVPP2_PREF_BUF_PTR(desc)		((desc) & 0xfff)
#define     MVPP2_PREF_BUF_SIZE_4		(BIT(12) | BIT(13))
#define     MVPP2_PREF_BUF_SIZE_16		(BIT(12) | BIT(14))
#define     MVPP2_PREF_BUF_THRESH(val)		((val) << 17)
#define     MVPP2_TXQ_DRAIN_EN_MASK		BIT(31)
#define MVPP2_TXQ_PENDING_REG			0x20a0
#define     MVPP2_TXQ_PENDING_MASK		0x3fff
#define MVPP2_TXQ_INT_STATUS_REG		0x20a4
#define MVPP2_TXQ_SENT_REG(txq)			(0x3c00 + 4 * (txq))
#define     MVPP2_TRANSMITTED_COUNT_OFFSET	16
#define     MVPP2_TRANSMITTED_COUNT_MASK	0x3fff0000
#define MVPP2_TXQ_RSVD_REQ_REG			0x20b0
#define     MVPP2_TXQ_RSVD_REQ_Q_OFFSET		16
#define MVPP2_TXQ_RSVD_RSLT_REG			0x20b4
#define     MVPP2_TXQ_RSVD_RSLT_MASK		0x3fff
#define MVPP2_TXQ_RSVD_CLR_REG			0x20b8
#define     MVPP2_TXQ_RSVD_CLR_OFFSET		16
#define MVPP2_AGGR_TXQ_DESC_ADDR_REG(cpu)	(0x2100 + 4 * (cpu))
#define     MVPP22_AGGR_TXQ_DESC_ADDR_OFFS	8
#define MVPP2_AGGR_TXQ_DESC_SIZE_REG(cpu)	(0x2140 + 4 * (cpu))
#define     MVPP2_AGGR_TXQ_DESC_SIZE_MASK	0x3ff0
#define MVPP2_AGGR_TXQ_STATUS_REG(cpu)		(0x2180 + 4 * (cpu))
#define     MVPP2_AGGR_TXQ_PENDING_MASK		0x3fff
#define MVPP2_AGGR_TXQ_INDEX_REG(cpu)		(0x21c0 + 4 * (cpu))

/* MBUS bridge registers */
#define MVPP2_WIN_BASE(w)			(0x4000 + ((w) << 2))
#define MVPP2_WIN_SIZE(w)			(0x4020 + ((w) << 2))
#define MVPP2_WIN_REMAP(w)			(0x4040 + ((w) << 2))
#define MVPP2_BASE_ADDR_ENABLE			0x4060

/* AXI Bridge Registers */
#define MVPP22_AXI_BM_WR_ATTR_REG		0x4100
#define MVPP22_AXI_BM_RD_ATTR_REG		0x4104
#define MVPP22_AXI_AGGRQ_DESCR_RD_ATTR_REG	0x4110
#define MVPP22_AXI_TXQ_DESCR_WR_ATTR_REG	0x4114
#define MVPP22_AXI_TXQ_DESCR_RD_ATTR_REG	0x4118
#define MVPP22_AXI_RXQ_DESCR_WR_ATTR_REG	0x411c
#define MVPP22_AXI_RX_DATA_WR_ATTR_REG		0x4120
#define MVPP22_AXI_TX_DATA_RD_ATTR_REG		0x4130
#define MVPP22_AXI_RD_NORMAL_CODE_REG		0x4150
#define MVPP22_AXI_RD_SNOOP_CODE_REG		0x4154
#define MVPP22_AXI_WR_NORMAL_CODE_REG		0x4160
#define MVPP22_AXI_WR_SNOOP_CODE_REG		0x4164

/* Values for AXI Bridge registers */
#define MVPP22_AXI_ATTR_CACHE_OFFS		0
#define MVPP22_AXI_ATTR_DOMAIN_OFFS		12

#define MVPP22_AXI_CODE_CACHE_OFFS		0
#define MVPP22_AXI_CODE_DOMAIN_OFFS		4

#define MVPP22_AXI_CODE_CACHE_NON_CACHE		0x3
#define MVPP22_AXI_CODE_CACHE_WR_CACHE		0x7
#define MVPP22_AXI_CODE_CACHE_RD_CACHE		0xb

#define MVPP22_AXI_CODE_DOMAIN_OUTER_DOM	2
#define MVPP22_AXI_CODE_DOMAIN_SYSTEM		3

/* Interrupt Cause and Mask registers */
#define MVPP2_ISR_TX_THRESHOLD_REG(port)	(0x5140 + 4 * (port))
#define     MVPP2_MAX_ISR_TX_THRESHOLD		0xfffff0

#define MVPP2_ISR_RX_THRESHOLD_REG(rxq)		(0x5200 + 4 * (rxq))
#define     MVPP2_MAX_ISR_RX_THRESHOLD		0xfffff0
#define MVPP21_ISR_RXQ_GROUP_REG(port)		(0x5400 + 4 * (port))

#define MVPP22_ISR_RXQ_GROUP_INDEX_REG		0x5400
#define MVPP22_ISR_RXQ_GROUP_INDEX_SUBGROUP_MASK 0xf
#define MVPP22_ISR_RXQ_GROUP_INDEX_GROUP_MASK	0x380
#define MVPP22_ISR_RXQ_GROUP_INDEX_GROUP_OFFSET	7

#define MVPP22_ISR_RXQ_GROUP_INDEX_SUBGROUP_MASK 0xf
#define MVPP22_ISR_RXQ_GROUP_INDEX_GROUP_MASK	0x380

#define MVPP22_ISR_RXQ_SUB_GROUP_CONFIG_REG	0x5404
#define MVPP22_ISR_RXQ_SUB_GROUP_STARTQ_MASK	0x1f
#define MVPP22_ISR_RXQ_SUB_GROUP_SIZE_MASK	0xf00
#define MVPP22_ISR_RXQ_SUB_GROUP_SIZE_OFFSET	8

#define MVPP2_ISR_ENABLE_REG(port)		(0x5420 + 4 * (port))
#define     MVPP2_ISR_ENABLE_INTERRUPT(mask)	((mask) & 0xffff)
#define     MVPP2_ISR_DISABLE_INTERRUPT(mask)	(((mask) << 16) & 0xffff0000)
#define MVPP2_ISR_RX_TX_CAUSE_REG(port)		(0x5480 + 4 * (port))
#define     MVPP2_CAUSE_RXQ_OCCUP_DESC_ALL_MASK	0xffff
#define     MVPP2_CAUSE_TXQ_OCCUP_DESC_ALL_MASK	0xff0000
#define     MVPP2_CAUSE_TXQ_OCCUP_DESC_ALL_OFFSET	16
#define     MVPP2_CAUSE_RX_FIFO_OVERRUN_MASK	BIT(24)
#define     MVPP2_CAUSE_FCS_ERR_MASK		BIT(25)
#define     MVPP2_CAUSE_TX_FIFO_UNDERRUN_MASK	BIT(26)
#define     MVPP2_CAUSE_TX_EXCEPTION_SUM_MASK	BIT(29)
#define     MVPP2_CAUSE_RX_EXCEPTION_SUM_MASK	BIT(30)
#define     MVPP2_CAUSE_MISC_SUM_MASK		BIT(31)
#define MVPP2_ISR_RX_TX_MASK_REG(port)		(0x54a0 + 4 * (port))
#define MVPP2_ISR_PON_RX_TX_MASK_REG		0x54bc
#define     MVPP2_PON_CAUSE_RXQ_OCCUP_DESC_ALL_MASK	0xffff
#define     MVPP2_PON_CAUSE_TXP_OCCUP_DESC_ALL_MASK	0x3fc00000
#define     MVPP2_PON_CAUSE_MISC_SUM_MASK		BIT(31)
#define MVPP2_ISR_MISC_CAUSE_REG		0x55b0

/* Buffer Manager registers */
#define MVPP2_BM_POOL_BASE_REG(pool)		(0x6000 + ((pool) * 4))
#define     MVPP2_BM_POOL_BASE_ADDR_MASK	0xfffff80
#define MVPP2_BM_POOL_SIZE_REG(pool)		(0x6040 + ((pool) * 4))
#define     MVPP2_BM_POOL_SIZE_MASK		0xfff0
#define MVPP2_BM_POOL_READ_PTR_REG(pool)	(0x6080 + ((pool) * 4))
#define     MVPP2_BM_POOL_GET_READ_PTR_MASK	0xfff0
#define MVPP2_BM_POOL_PTRS_NUM_REG(pool)	(0x60c0 + ((pool) * 4))
#define     MVPP2_BM_POOL_PTRS_NUM_MASK		0xfff0
#define MVPP2_BM_BPPI_READ_PTR_REG(pool)	(0x6100 + ((pool) * 4))
#define MVPP2_BM_BPPI_PTRS_NUM_REG(pool)	(0x6140 + ((pool) * 4))
#define     MVPP2_BM_BPPI_PTR_NUM_MASK		0x7ff
#define     MVPP2_BM_BPPI_PREFETCH_FULL_MASK	BIT(16)
#define MVPP2_BM_POOL_CTRL_REG(pool)		(0x6200 + ((pool) * 4))
#define     MVPP2_BM_START_MASK			BIT(0)
#define     MVPP2_BM_STOP_MASK			BIT(1)
#define     MVPP2_BM_STATE_MASK			BIT(4)
#define     MVPP2_BM_LOW_THRESH_OFFS		8
#define     MVPP2_BM_LOW_THRESH_MASK		0x7f00
#define     MVPP2_BM_LOW_THRESH_VALUE(val)	((val) << \
						MVPP2_BM_LOW_THRESH_OFFS)
#define     MVPP2_BM_HIGH_THRESH_OFFS		16
#define     MVPP2_BM_HIGH_THRESH_MASK		0x7f0000
#define     MVPP2_BM_HIGH_THRESH_VALUE(val)	((val) << \
						MVPP2_BM_HIGH_THRESH_OFFS)
#define MVPP2_BM_INTR_CAUSE_REG(pool)		(0x6240 + ((pool) * 4))
#define     MVPP2_BM_RELEASED_DELAY_MASK	BIT(0)
#define     MVPP2_BM_ALLOC_FAILED_MASK		BIT(1)
#define     MVPP2_BM_BPPE_EMPTY_MASK		BIT(2)
#define     MVPP2_BM_BPPE_FULL_MASK		BIT(3)
#define     MVPP2_BM_AVAILABLE_BP_LOW_MASK	BIT(4)
#define MVPP2_BM_INTR_MASK_REG(pool)		(0x6280 + ((pool) * 4))
#define MVPP2_BM_PHY_ALLOC_REG(pool)		(0x6400 + ((pool) * 4))
#define     MVPP2_BM_PHY_ALLOC_GRNTD_MASK	BIT(0)
#define MVPP2_BM_VIRT_ALLOC_REG			0x6440
#define MVPP22_BM_ADDR_HIGH_ALLOC		0x6444
#define     MVPP22_BM_ADDR_HIGH_PHYS_MASK	0xff
#define     MVPP22_BM_ADDR_HIGH_VIRT_MASK	0xff00
#define     MVPP22_BM_ADDR_HIGH_VIRT_SHIFT	8
#define MVPP2_BM_PHY_RLS_REG(pool)		(0x6480 + ((pool) * 4))
#define     MVPP2_BM_PHY_RLS_MC_BUFF_MASK	BIT(0)
#define     MVPP2_BM_PHY_RLS_PRIO_EN_MASK	BIT(1)
#define     MVPP2_BM_PHY_RLS_GRNTD_MASK		BIT(2)
#define MVPP2_BM_VIRT_RLS_REG			0x64c0
#define MVPP22_BM_ADDR_HIGH_RLS_REG		0x64c4
#define     MVPP22_BM_ADDR_HIGH_PHYS_RLS_MASK	0xff
#define     MVPP22_BM_ADDR_HIGH_VIRT_RLS_MASK	0xff00
#define     MVPP22_BM_ADDR_HIGH_VIRT_RLS_SHIFT	8

/* TX Scheduler registers */
#define MVPP2_TXP_SCHED_PORT_INDEX_REG		0x8000
#define MVPP2_TXP_SCHED_Q_CMD_REG		0x8004
#define     MVPP2_TXP_SCHED_ENQ_MASK		0xff
#define     MVPP2_TXP_SCHED_DISQ_OFFSET		8
#define MVPP2_TXP_SCHED_CMD_1_REG		0x8010
#define MVPP2_TXP_SCHED_PERIOD_REG		0x8018
#define MVPP2_TXP_SCHED_MTU_REG			0x801c
#define     MVPP2_TXP_MTU_MAX			0x7FFFF
#define MVPP2_TXP_SCHED_REFILL_REG		0x8020
#define     MVPP2_TXP_REFILL_TOKENS_ALL_MASK	0x7ffff
#define     MVPP2_TXP_REFILL_PERIOD_ALL_MASK	0x3ff00000
#define     MVPP2_TXP_REFILL_PERIOD_MASK(v)	((v) << 20)
#define MVPP2_TXP_SCHED_TOKEN_SIZE_REG		0x8024
#define     MVPP2_TXP_TOKEN_SIZE_MAX		0xffffffff
#define MVPP2_TXQ_SCHED_REFILL_REG(q)		(0x8040 + ((q) << 2))
#define     MVPP2_TXQ_REFILL_TOKENS_ALL_MASK	0x7ffff
#define     MVPP2_TXQ_REFILL_PERIOD_ALL_MASK	0x3ff00000
#define     MVPP2_TXQ_REFILL_PERIOD_MASK(v)	((v) << 20)
#define MVPP2_TXQ_SCHED_TOKEN_SIZE_REG(q)	(0x8060 + ((q) << 2))
#define     MVPP2_TXQ_TOKEN_SIZE_MAX		0x7fffffff
#define MVPP2_TXQ_SCHED_TOKEN_CNTR_REG(q)	(0x8080 + ((q) << 2))
#define     MVPP2_TXQ_TOKEN_CNTR_MAX		0xffffffff

/* TX general registers */
#define MVPP2_TX_SNOOP_REG			0x8800
#define MVPP2_TX_PORT_FLUSH_REG			0x8810
#define     MVPP2_TX_PORT_FLUSH_MASK(port)	(1 << (port))

/* LMS registers */
#define MVPP2_SRC_ADDR_MIDDLE			0x24
#define MVPP2_SRC_ADDR_HIGH			0x28
#define MVPP2_PHY_AN_CFG0_REG			0x34
#define     MVPP2_PHY_AN_STOP_SMI0_MASK		BIT(7)
#define MVPP2_MNG_EXTENDED_GLOBAL_CTRL_REG	0x305c
#define     MVPP2_EXT_GLOBAL_CTRL_DEFAULT	0x27

/* Per-port registers */
#define MVPP2_GMAC_CTRL_0_REG			0x0
#define     MVPP2_GMAC_PORT_EN_MASK		BIT(0)
#define     MVPP2_GMAC_PORT_TYPE_MASK		BIT(1)
#define     MVPP2_GMAC_MAX_RX_SIZE_OFFS		2
#define     MVPP2_GMAC_MAX_RX_SIZE_MASK		0x7ffc
#define     MVPP2_GMAC_MIB_CNTR_EN_MASK		BIT(15)
#define MVPP2_GMAC_CTRL_1_REG			0x4
#define     MVPP2_GMAC_PERIODIC_XON_EN_MASK	BIT(1)
#define     MVPP2_GMAC_GMII_LB_EN_MASK		BIT(5)
#define     MVPP2_GMAC_PCS_LB_EN_BIT		6
#define     MVPP2_GMAC_PCS_LB_EN_MASK		BIT(6)
#define     MVPP2_GMAC_SA_LOW_OFFS		7
#define MVPP2_GMAC_CTRL_2_REG			0x8
#define     MVPP2_GMAC_INBAND_AN_MASK		BIT(0)
#define     MVPP2_GMAC_FLOW_CTRL_MASK		GENMASK(2, 1)
#define     MVPP2_GMAC_PCS_ENABLE_MASK		BIT(3)
#define     MVPP2_GMAC_INTERNAL_CLK_MASK	BIT(4)
#define     MVPP2_GMAC_DISABLE_PADDING		BIT(5)
#define     MVPP2_GMAC_PORT_RESET_MASK		BIT(6)
#define MVPP2_GMAC_AUTONEG_CONFIG		0xc
#define     MVPP2_GMAC_FORCE_LINK_DOWN		BIT(0)
#define     MVPP2_GMAC_FORCE_LINK_PASS		BIT(1)
#define     MVPP2_GMAC_IN_BAND_AUTONEG		BIT(2)
#define     MVPP2_GMAC_IN_BAND_AUTONEG_BYPASS	BIT(3)
#define     MVPP2_GMAC_CONFIG_MII_SPEED	BIT(5)
#define     MVPP2_GMAC_CONFIG_GMII_SPEED	BIT(6)
#define     MVPP2_GMAC_AN_SPEED_EN		BIT(7)
#define     MVPP2_GMAC_FC_ADV_EN		BIT(9)
#define     MVPP2_GMAC_FLOW_CTRL_AUTONEG	BIT(11)
#define     MVPP2_GMAC_CONFIG_FULL_DUPLEX	BIT(12)
#define     MVPP2_GMAC_AN_DUPLEX_EN		BIT(13)
#define MVPP2_GMAC_STATUS0			0x10
#define     MVPP2_GMAC_STATUS0_LINK_UP		BIT(0)
#define MVPP2_GMAC_PORT_FIFO_CFG_1_REG		0x1c
#define     MVPP2_GMAC_TX_FIFO_MIN_TH_OFFS	6
#define     MVPP2_GMAC_TX_FIFO_MIN_TH_ALL_MASK	0x1fc0
#define     MVPP2_GMAC_TX_FIFO_MIN_TH_MASK(v)	(((v) << 6) & \
					MVPP2_GMAC_TX_FIFO_MIN_TH_ALL_MASK)
#define MVPP22_GMAC_INT_STAT			0x20
#define     MVPP22_GMAC_INT_STAT_LINK		BIT(1)
#define MVPP22_GMAC_INT_MASK			0x24
#define     MVPP22_GMAC_INT_MASK_LINK_STAT	BIT(1)
#define MVPP22_GMAC_CTRL_4_REG			0x90
#define     MVPP22_CTRL4_EXT_PIN_GMII_SEL	BIT(0)
#define     MVPP22_CTRL4_DP_CLK_SEL		BIT(5)
#define     MVPP22_CTRL4_SYNC_BYPASS_DIS	BIT(6)
#define     MVPP22_CTRL4_QSGMII_BYPASS_ACTIVE	BIT(7)
#define MVPP22_GMAC_INT_SUM_MASK		0xa4
#define     MVPP22_GMAC_INT_SUM_MASK_LINK_STAT	BIT(1)

/* Per-port XGMAC registers. PPv2.2 only, only for GOP port 0,
 * relative to port->base.
 */
#define MVPP22_XLG_CTRL0_REG			0x100
#define     MVPP22_XLG_CTRL0_PORT_EN		BIT(0)
#define     MVPP22_XLG_CTRL0_MAC_RESET_DIS	BIT(1)
#define     MVPP22_XLG_CTRL0_RX_FLOW_CTRL_EN	BIT(7)
#define     MVPP22_XLG_CTRL0_MIB_CNT_DIS	BIT(14)
#define MVPP22_XLG_CTRL1_REG			0x104
#define     MVPP22_XLG_CTRL1_FRAMESIZELIMIT_OFFS	0
#define     MVPP22_XLG_CTRL1_FRAMESIZELIMIT_MASK	0x1fff
#define MVPP22_XLG_STATUS			0x10c
#define     MVPP22_XLG_STATUS_LINK_UP		BIT(0)
#define MVPP22_XLG_INT_STAT			0x114
#define     MVPP22_XLG_INT_STAT_LINK		BIT(1)
#define MVPP22_XLG_INT_MASK			0x118
#define     MVPP22_XLG_INT_MASK_LINK		BIT(1)
#define MVPP22_XLG_CTRL3_REG			0x11c
#define     MVPP22_XLG_CTRL3_MACMODESELECT_MASK	(7 << 13)
#define     MVPP22_XLG_CTRL3_MACMODESELECT_GMAC	(0 << 13)
#define     MVPP22_XLG_CTRL3_MACMODESELECT_10G	(1 << 13)
#define MVPP22_XLG_EXT_INT_MASK			0x15c
#define     MVPP22_XLG_EXT_INT_MASK_XLG		BIT(1)
#define     MVPP22_XLG_EXT_INT_MASK_GIG		BIT(2)
#define MVPP22_XLG_CTRL4_REG			0x184
#define     MVPP22_XLG_CTRL4_FWD_FC		BIT(5)
#define     MVPP22_XLG_CTRL4_FWD_PFC		BIT(6)
#define     MVPP22_XLG_CTRL4_MACMODSELECT_GMAC	BIT(12)

/* SMI registers. PPv2.2 only, relative to priv->iface_base. */
#define MVPP22_SMI_MISC_CFG_REG			0x1204
#define     MVPP22_SMI_POLLING_EN		BIT(10)

#define MVPP22_GMAC_BASE(port)		(0x7000 + (port) * 0x1000 + 0xe00)

#define MVPP2_CAUSE_TXQ_SENT_DESC_ALL_MASK	0xff

/* Descriptor ring Macros */
#define MVPP2_QUEUE_NEXT_DESC(q, index) \
	(((index) < (q)->last_desc) ? ((index) + 1) : 0)

/* XPCS registers. PPv2.2 only */
#define MVPP22_MPCS_BASE(port)			(0x7000 + (port) * 0x1000)
#define MVPP22_MPCS_CTRL			0x14
#define     MVPP22_MPCS_CTRL_FWD_ERR_CONN	BIT(10)
#define MVPP22_MPCS_CLK_RESET			0x14c
#define     MAC_CLK_RESET_SD_TX			BIT(0)
#define     MAC_CLK_RESET_SD_RX			BIT(1)
#define     MAC_CLK_RESET_MAC			BIT(2)
#define     MVPP22_MPCS_CLK_RESET_DIV_RATIO(n)	((n) << 4)
#define     MVPP22_MPCS_CLK_RESET_DIV_SET	BIT(11)

/* XPCS registers. PPv2.2 only */
#define MVPP22_XPCS_BASE(port)			(0x7400 + (port) * 0x1000)
#define MVPP22_XPCS_CFG0			0x0
#define     MVPP22_XPCS_CFG0_PCS_MODE(n)	((n) << 3)
#define     MVPP22_XPCS_CFG0_ACTIVE_LANE(n)	((n) << 5)

/* System controller registers. Accessed through a regmap. */
#define GENCONF_SOFT_RESET1				0x1108
#define     GENCONF_SOFT_RESET1_GOP			BIT(6)
#define GENCONF_PORT_CTRL0				0x1110
#define     GENCONF_PORT_CTRL0_BUS_WIDTH_SELECT		BIT(1)
#define     GENCONF_PORT_CTRL0_RX_DATA_SAMPLE		BIT(29)
#define     GENCONF_PORT_CTRL0_CLK_DIV_PHASE_CLR	BIT(31)
#define GENCONF_PORT_CTRL1				0x1114
#define     GENCONF_PORT_CTRL1_EN(p)			BIT(p)
#define     GENCONF_PORT_CTRL1_RESET(p)			(BIT(p) << 28)
#define GENCONF_CTRL0					0x1120
#define     GENCONF_CTRL0_PORT0_RGMII			BIT(0)
#define     GENCONF_CTRL0_PORT1_RGMII_MII		BIT(1)
#define     GENCONF_CTRL0_PORT1_RGMII			BIT(2)

/* Various constants */

/* Coalescing */
#define MVPP2_TXDONE_COAL_PKTS_THRESH	15
#define MVPP2_TXDONE_HRTIMER_PERIOD_NS	1000000UL
#define MVPP2_TXDONE_COAL_USEC		1000
#define MVPP2_RX_COAL_PKTS		32
#define MVPP2_RX_COAL_USEC		100

/* The two bytes Marvell header. Either contains a special value used
 * by Marvell switches when a specific hardware mode is enabled (not
 * supported by this driver) or is filled automatically by zeroes on
 * the RX side. Those two bytes being at the front of the Ethernet
 * header, they allow to have the IP header aligned on a 4 bytes
 * boundary automatically: the hardware skips those two bytes on its
 * own.
 */
#define MVPP2_MH_SIZE			2
#define MVPP2_ETH_TYPE_LEN		2
#define MVPP2_PPPOE_HDR_SIZE		8
#define MVPP2_VLAN_TAG_LEN		4

/* Lbtd 802.3 type */
#define MVPP2_IP_LBDT_TYPE		0xfffa

#define MVPP2_TX_CSUM_MAX_SIZE		9800

/* Timeout constants */
#define MVPP2_TX_DISABLE_TIMEOUT_MSEC	1000
#define MVPP2_TX_PENDING_TIMEOUT_MSEC	1000

#define MVPP2_TX_MTU_MAX		0x7ffff

/* Maximum number of T-CONTs of PON port */
#define MVPP2_MAX_TCONT			16

/* Maximum number of supported ports */
#define MVPP2_MAX_PORTS			4

/* Maximum number of TXQs used by single port */
#define MVPP2_MAX_TXQ			8

/* MVPP2_MAX_TSO_SEGS is the maximum number of fragments to allow in the GSO
 * skb. As we need a maxium of two descriptors per fragments (1 header, 1 data),
 * multiply this value by two to count the maximum number of skb descs needed.
 */
#define MVPP2_MAX_TSO_SEGS		300
#define MVPP2_MAX_SKB_DESCS		(MVPP2_MAX_TSO_SEGS * 2 + MAX_SKB_FRAGS)

/* Dfault number of RXQs in use */
#define MVPP2_DEFAULT_RXQ		4

/* Max number of Rx descriptors */
#define MVPP2_MAX_RXD			128

/* Max number of Tx descriptors */
#define MVPP2_MAX_TXD			1024

/* Amount of Tx descriptors that can be reserved at once by CPU */
#define MVPP2_CPU_DESC_CHUNK		64

/* Max number of Tx descriptors in each aggregated queue */
#define MVPP2_AGGR_TXQ_SIZE		256

/* Descriptor aligned size */
#define MVPP2_DESC_ALIGNED_SIZE		32

/* Descriptor alignment mask */
#define MVPP2_TX_DESC_ALIGN		(MVPP2_DESC_ALIGNED_SIZE - 1)

/* RX FIFO constants */
#define MVPP2_RX_FIFO_PORT_DATA_SIZE_32KB	0x8000
#define MVPP2_RX_FIFO_PORT_DATA_SIZE_8KB	0x2000
#define MVPP2_RX_FIFO_PORT_DATA_SIZE_4KB	0x1000
#define MVPP2_RX_FIFO_PORT_ATTR_SIZE_32KB	0x200
#define MVPP2_RX_FIFO_PORT_ATTR_SIZE_8KB	0x80
#define MVPP2_RX_FIFO_PORT_ATTR_SIZE_4KB	0x40
#define MVPP2_RX_FIFO_PORT_MIN_PKT		0x80

/* TX FIFO constants */
#define MVPP22_TX_FIFO_DATA_SIZE_10KB		0xa
#define MVPP22_TX_FIFO_DATA_SIZE_3KB		0x3

/* RX buffer constants */
#define MVPP2_SKB_SHINFO_SIZE \
	SKB_DATA_ALIGN(sizeof(struct skb_shared_info))

#define MVPP2_RX_PKT_SIZE(mtu) \
	ALIGN((mtu) + MVPP2_MH_SIZE + MVPP2_VLAN_TAG_LEN + \
	      ETH_HLEN + ETH_FCS_LEN, cache_line_size())

#define MVPP2_RX_BUF_SIZE(pkt_size)	((pkt_size) + NET_SKB_PAD)
#define MVPP2_RX_TOTAL_SIZE(buf_size)	((buf_size) + MVPP2_SKB_SHINFO_SIZE)
#define MVPP2_RX_MAX_PKT_SIZE(total_size) \
	((total_size) - NET_SKB_PAD - MVPP2_SKB_SHINFO_SIZE)

#define MVPP2_BIT_TO_BYTE(bit)		((bit) / 8)

/* IPv6 max L3 address size */
#define MVPP2_MAX_L3_ADDR_SIZE		16

/* Port flags */
#define MVPP2_F_LOOPBACK		BIT(0)

/* Marvell tag types */
enum mvpp2_tag_type {
	MVPP2_TAG_TYPE_NONE = 0,
	MVPP2_TAG_TYPE_MH   = 1,
	MVPP2_TAG_TYPE_DSA  = 2,
	MVPP2_TAG_TYPE_EDSA = 3,
	MVPP2_TAG_TYPE_VLAN = 4,
	MVPP2_TAG_TYPE_LAST = 5
};

/* Parser constants */
#define MVPP2_PRS_TCAM_SRAM_SIZE	256
#define MVPP2_PRS_TCAM_WORDS		6
#define MVPP2_PRS_SRAM_WORDS		4
#define MVPP2_PRS_FLOW_ID_SIZE		64
#define MVPP2_PRS_FLOW_ID_MASK		0x3f
#define MVPP2_PRS_TCAM_ENTRY_INVALID	1
#define MVPP2_PRS_TCAM_DSA_TAGGED_BIT	BIT(5)
#define MVPP2_PRS_IPV4_HEAD		0x40
#define MVPP2_PRS_IPV4_HEAD_MASK	0xf0
#define MVPP2_PRS_IPV4_MC		0xe0
#define MVPP2_PRS_IPV4_MC_MASK		0xf0
#define MVPP2_PRS_IPV4_BC_MASK		0xff
#define MVPP2_PRS_IPV4_IHL		0x5
#define MVPP2_PRS_IPV4_IHL_MASK		0xf
#define MVPP2_PRS_IPV6_MC		0xff
#define MVPP2_PRS_IPV6_MC_MASK		0xff
#define MVPP2_PRS_IPV6_HOP_MASK		0xff
#define MVPP2_PRS_TCAM_PROTO_MASK	0xff
#define MVPP2_PRS_TCAM_PROTO_MASK_L	0x3f
#define MVPP2_PRS_DBL_VLANS_MAX		100

/* Tcam structure:
 * - lookup ID - 4 bits
 * - port ID - 1 byte
 * - additional information - 1 byte
 * - header data - 8 bytes
 * The fields are represented by MVPP2_PRS_TCAM_DATA_REG(5)->(0).
 */
#define MVPP2_PRS_AI_BITS			8
#define MVPP2_PRS_PORT_MASK			0xff
#define MVPP2_PRS_LU_MASK			0xf
#define MVPP2_PRS_TCAM_DATA_BYTE(offs)		\
				    (((offs) - ((offs) % 2)) * 2 + ((offs) % 2))
#define MVPP2_PRS_TCAM_DATA_BYTE_EN(offs)	\
					      (((offs) * 2) - ((offs) % 2)  + 2)
#define MVPP2_PRS_TCAM_AI_BYTE			16
#define MVPP2_PRS_TCAM_PORT_BYTE		17
#define MVPP2_PRS_TCAM_LU_BYTE			20
#define MVPP2_PRS_TCAM_EN_OFFS(offs)		((offs) + 2)
#define MVPP2_PRS_TCAM_INV_WORD			5
/* Tcam entries ID */
#define MVPP2_PE_DROP_ALL		0
#define MVPP2_PE_FIRST_FREE_TID		1
#define MVPP2_PE_LAST_FREE_TID		(MVPP2_PRS_TCAM_SRAM_SIZE - 31)
#define MVPP2_PE_IP6_EXT_PROTO_UN	(MVPP2_PRS_TCAM_SRAM_SIZE - 30)
#define MVPP2_PE_MAC_MC_IP6		(MVPP2_PRS_TCAM_SRAM_SIZE - 29)
#define MVPP2_PE_IP6_ADDR_UN		(MVPP2_PRS_TCAM_SRAM_SIZE - 28)
#define MVPP2_PE_IP4_ADDR_UN		(MVPP2_PRS_TCAM_SRAM_SIZE - 27)
#define MVPP2_PE_LAST_DEFAULT_FLOW	(MVPP2_PRS_TCAM_SRAM_SIZE - 26)
#define MVPP2_PE_FIRST_DEFAULT_FLOW	(MVPP2_PRS_TCAM_SRAM_SIZE - 19)
#define MVPP2_PE_EDSA_TAGGED		(MVPP2_PRS_TCAM_SRAM_SIZE - 18)
#define MVPP2_PE_EDSA_UNTAGGED		(MVPP2_PRS_TCAM_SRAM_SIZE - 17)
#define MVPP2_PE_DSA_TAGGED		(MVPP2_PRS_TCAM_SRAM_SIZE - 16)
#define MVPP2_PE_DSA_UNTAGGED		(MVPP2_PRS_TCAM_SRAM_SIZE - 15)
#define MVPP2_PE_ETYPE_EDSA_TAGGED	(MVPP2_PRS_TCAM_SRAM_SIZE - 14)
#define MVPP2_PE_ETYPE_EDSA_UNTAGGED	(MVPP2_PRS_TCAM_SRAM_SIZE - 13)
#define MVPP2_PE_ETYPE_DSA_TAGGED	(MVPP2_PRS_TCAM_SRAM_SIZE - 12)
#define MVPP2_PE_ETYPE_DSA_UNTAGGED	(MVPP2_PRS_TCAM_SRAM_SIZE - 11)
#define MVPP2_PE_MH_DEFAULT		(MVPP2_PRS_TCAM_SRAM_SIZE - 10)
#define MVPP2_PE_DSA_DEFAULT		(MVPP2_PRS_TCAM_SRAM_SIZE - 9)
#define MVPP2_PE_IP6_PROTO_UN		(MVPP2_PRS_TCAM_SRAM_SIZE - 8)
#define MVPP2_PE_IP4_PROTO_UN		(MVPP2_PRS_TCAM_SRAM_SIZE - 7)
#define MVPP2_PE_ETH_TYPE_UN		(MVPP2_PRS_TCAM_SRAM_SIZE - 6)
#define MVPP2_PE_VLAN_DBL		(MVPP2_PRS_TCAM_SRAM_SIZE - 5)
#define MVPP2_PE_VLAN_NONE		(MVPP2_PRS_TCAM_SRAM_SIZE - 4)
#define MVPP2_PE_MAC_MC_ALL		(MVPP2_PRS_TCAM_SRAM_SIZE - 3)
#define MVPP2_PE_MAC_PROMISCUOUS	(MVPP2_PRS_TCAM_SRAM_SIZE - 2)
#define MVPP2_PE_MAC_NON_PROMISCUOUS	(MVPP2_PRS_TCAM_SRAM_SIZE - 1)

/* Sram structure
 * The fields are represented by MVPP2_PRS_TCAM_DATA_REG(3)->(0).
 */
#define MVPP2_PRS_SRAM_RI_OFFS			0
#define MVPP2_PRS_SRAM_RI_WORD			0
#define MVPP2_PRS_SRAM_RI_CTRL_OFFS		32
#define MVPP2_PRS_SRAM_RI_CTRL_WORD		1
#define MVPP2_PRS_SRAM_RI_CTRL_BITS		32
#define MVPP2_PRS_SRAM_SHIFT_OFFS		64
#define MVPP2_PRS_SRAM_SHIFT_SIGN_BIT		72
#define MVPP2_PRS_SRAM_UDF_OFFS			73
#define MVPP2_PRS_SRAM_UDF_BITS			8
#define MVPP2_PRS_SRAM_UDF_MASK			0xff
#define MVPP2_PRS_SRAM_UDF_SIGN_BIT		81
#define MVPP2_PRS_SRAM_UDF_TYPE_OFFS		82
#define MVPP2_PRS_SRAM_UDF_TYPE_MASK		0x7
#define MVPP2_PRS_SRAM_UDF_TYPE_L3		1
#define MVPP2_PRS_SRAM_UDF_TYPE_L4		4
#define MVPP2_PRS_SRAM_OP_SEL_SHIFT_OFFS	85
#define MVPP2_PRS_SRAM_OP_SEL_SHIFT_MASK	0x3
#define MVPP2_PRS_SRAM_OP_SEL_SHIFT_ADD		1
#define MVPP2_PRS_SRAM_OP_SEL_SHIFT_IP4_ADD	2
#define MVPP2_PRS_SRAM_OP_SEL_SHIFT_IP6_ADD	3
#define MVPP2_PRS_SRAM_OP_SEL_UDF_OFFS		87
#define MVPP2_PRS_SRAM_OP_SEL_UDF_BITS		2
#define MVPP2_PRS_SRAM_OP_SEL_UDF_MASK		0x3
#define MVPP2_PRS_SRAM_OP_SEL_UDF_ADD		0
#define MVPP2_PRS_SRAM_OP_SEL_UDF_IP4_ADD	2
#define MVPP2_PRS_SRAM_OP_SEL_UDF_IP6_ADD	3
#define MVPP2_PRS_SRAM_OP_SEL_BASE_OFFS		89
#define MVPP2_PRS_SRAM_AI_OFFS			90
#define MVPP2_PRS_SRAM_AI_CTRL_OFFS		98
#define MVPP2_PRS_SRAM_AI_CTRL_BITS		8
#define MVPP2_PRS_SRAM_AI_MASK			0xff
#define MVPP2_PRS_SRAM_NEXT_LU_OFFS		106
#define MVPP2_PRS_SRAM_NEXT_LU_MASK		0xf
#define MVPP2_PRS_SRAM_LU_DONE_BIT		110
#define MVPP2_PRS_SRAM_LU_GEN_BIT		111

/* Sram result info bits assignment */
#define MVPP2_PRS_RI_MAC_ME_MASK		0x1
#define MVPP2_PRS_RI_DSA_MASK			0x2
#define MVPP2_PRS_RI_VLAN_MASK			(BIT(2) | BIT(3))
#define MVPP2_PRS_RI_VLAN_NONE			0x0
#define MVPP2_PRS_RI_VLAN_SINGLE		BIT(2)
#define MVPP2_PRS_RI_VLAN_DOUBLE		BIT(3)
#define MVPP2_PRS_RI_VLAN_TRIPLE		(BIT(2) | BIT(3))
#define MVPP2_PRS_RI_CPU_CODE_MASK		0x70
#define MVPP2_PRS_RI_CPU_CODE_RX_SPEC		BIT(4)
#define MVPP2_PRS_RI_L2_CAST_MASK		(BIT(9) | BIT(10))
#define MVPP2_PRS_RI_L2_UCAST			0x0
#define MVPP2_PRS_RI_L2_MCAST			BIT(9)
#define MVPP2_PRS_RI_L2_BCAST			BIT(10)
#define MVPP2_PRS_RI_PPPOE_MASK			0x800
#define MVPP2_PRS_RI_L3_PROTO_MASK		(BIT(12) | BIT(13) | BIT(14))
#define MVPP2_PRS_RI_L3_UN			0x0
#define MVPP2_PRS_RI_L3_IP4			BIT(12)
#define MVPP2_PRS_RI_L3_IP4_OPT			BIT(13)
#define MVPP2_PRS_RI_L3_IP4_OTHER		(BIT(12) | BIT(13))
#define MVPP2_PRS_RI_L3_IP6			BIT(14)
#define MVPP2_PRS_RI_L3_IP6_EXT			(BIT(12) | BIT(14))
#define MVPP2_PRS_RI_L3_ARP			(BIT(13) | BIT(14))
#define MVPP2_PRS_RI_L3_ADDR_MASK		(BIT(15) | BIT(16))
#define MVPP2_PRS_RI_L3_UCAST			0x0
#define MVPP2_PRS_RI_L3_MCAST			BIT(15)
#define MVPP2_PRS_RI_L3_BCAST			(BIT(15) | BIT(16))
#define MVPP2_PRS_RI_IP_FRAG_MASK		0x20000
#define MVPP2_PRS_RI_IP_FRAG_TRUE		BIT(17)
#define MVPP2_PRS_RI_UDF3_MASK			0x300000
#define MVPP2_PRS_RI_UDF3_RX_SPECIAL		BIT(21)
#define MVPP2_PRS_RI_L4_PROTO_MASK		0x1c00000
#define MVPP2_PRS_RI_L4_TCP			BIT(22)
#define MVPP2_PRS_RI_L4_UDP			BIT(23)
#define MVPP2_PRS_RI_L4_OTHER			(BIT(22) | BIT(23))
#define MVPP2_PRS_RI_UDF7_MASK			0x60000000
#define MVPP2_PRS_RI_UDF7_IP6_LITE		BIT(29)
#define MVPP2_PRS_RI_DROP_MASK			0x80000000

/* Sram additional info bits assignment */
#define MVPP2_PRS_IPV4_DIP_AI_BIT		BIT(0)
#define MVPP2_PRS_IPV6_NO_EXT_AI_BIT		BIT(0)
#define MVPP2_PRS_IPV6_EXT_AI_BIT		BIT(1)
#define MVPP2_PRS_IPV6_EXT_AH_AI_BIT		BIT(2)
#define MVPP2_PRS_IPV6_EXT_AH_LEN_AI_BIT	BIT(3)
#define MVPP2_PRS_IPV6_EXT_AH_L4_AI_BIT		BIT(4)
#define MVPP2_PRS_SINGLE_VLAN_AI		0
#define MVPP2_PRS_DBL_VLAN_AI_BIT		BIT(7)

/* DSA/EDSA type */
#define MVPP2_PRS_TAGGED		true
#define MVPP2_PRS_UNTAGGED		false
#define MVPP2_PRS_EDSA			true
#define MVPP2_PRS_DSA			false

/* MAC entries, shadow udf */
enum mvpp2_prs_udf {
	MVPP2_PRS_UDF_MAC_DEF,
	MVPP2_PRS_UDF_MAC_RANGE,
	MVPP2_PRS_UDF_L2_DEF,
	MVPP2_PRS_UDF_L2_DEF_COPY,
	MVPP2_PRS_UDF_L2_USER,
};

/* Lookup ID */
enum mvpp2_prs_lookup {
	MVPP2_PRS_LU_MH,
	MVPP2_PRS_LU_MAC,
	MVPP2_PRS_LU_DSA,
	MVPP2_PRS_LU_VLAN,
	MVPP2_PRS_LU_L2,
	MVPP2_PRS_LU_PPPOE,
	MVPP2_PRS_LU_IP4,
	MVPP2_PRS_LU_IP6,
	MVPP2_PRS_LU_FLOWS,
	MVPP2_PRS_LU_LAST,
};

/* L3 cast enum */
enum mvpp2_prs_l3_cast {
	MVPP2_PRS_L3_UNI_CAST,
	MVPP2_PRS_L3_MULTI_CAST,
	MVPP2_PRS_L3_BROAD_CAST
};

/* Classifier constants */
#define MVPP2_CLS_FLOWS_TBL_SIZE	512
#define MVPP2_CLS_FLOWS_TBL_DATA_WORDS	3
#define MVPP2_CLS_LKP_TBL_SIZE		64
#define MVPP2_CLS_RX_QUEUES		256

/* RSS constants */
#define MVPP22_RSS_TABLE_ENTRIES	32

/* BM constants */
#define MVPP2_BM_POOLS_NUM		8
#define MVPP2_BM_LONG_BUF_NUM		1024
#define MVPP2_BM_SHORT_BUF_NUM		2048
#define MVPP2_BM_POOL_SIZE_MAX		(16*1024 - MVPP2_BM_POOL_PTR_ALIGN/4)
#define MVPP2_BM_POOL_PTR_ALIGN		128
#define MVPP2_BM_SWF_LONG_POOL(port)	((port > 2) ? 2 : port)
#define MVPP2_BM_SWF_SHORT_POOL		3

/* BM cookie (32 bits) definition */
#define MVPP2_BM_COOKIE_POOL_OFFS	8
#define MVPP2_BM_COOKIE_CPU_OFFS	24

/* BM short pool packet size
 * These value assure that for SWF the total number
 * of bytes allocated for each buffer will be 512
 */
#define MVPP2_BM_SHORT_PKT_SIZE		MVPP2_RX_MAX_PKT_SIZE(512)

#define MVPP21_ADDR_SPACE_SZ		0
#define MVPP22_ADDR_SPACE_SZ		SZ_64K

#define MVPP2_MAX_THREADS		8
#define MVPP2_MAX_QVECS			MVPP2_MAX_THREADS

enum mvpp2_bm_type {
	MVPP2_BM_FREE,
	MVPP2_BM_SWF_LONG,
	MVPP2_BM_SWF_SHORT
};

/* GMAC MIB Counters register definitions */
#define MVPP21_MIB_COUNTERS_OFFSET		0x1000
#define MVPP21_MIB_COUNTERS_PORT_SZ		0x400
#define MVPP22_MIB_COUNTERS_OFFSET		0x0
#define MVPP22_MIB_COUNTERS_PORT_SZ		0x100

#define MVPP2_MIB_GOOD_OCTETS_RCVD		0x0
#define MVPP2_MIB_BAD_OCTETS_RCVD		0x8
#define MVPP2_MIB_CRC_ERRORS_SENT		0xc
#define MVPP2_MIB_UNICAST_FRAMES_RCVD		0x10
#define MVPP2_MIB_BROADCAST_FRAMES_RCVD		0x18
#define MVPP2_MIB_MULTICAST_FRAMES_RCVD		0x1c
#define MVPP2_MIB_FRAMES_64_OCTETS		0x20
#define MVPP2_MIB_FRAMES_65_TO_127_OCTETS	0x24
#define MVPP2_MIB_FRAMES_128_TO_255_OCTETS	0x28
#define MVPP2_MIB_FRAMES_256_TO_511_OCTETS	0x2c
#define MVPP2_MIB_FRAMES_512_TO_1023_OCTETS	0x30
#define MVPP2_MIB_FRAMES_1024_TO_MAX_OCTETS	0x34
#define MVPP2_MIB_GOOD_OCTETS_SENT		0x38
#define MVPP2_MIB_UNICAST_FRAMES_SENT		0x40
#define MVPP2_MIB_MULTICAST_FRAMES_SENT		0x48
#define MVPP2_MIB_BROADCAST_FRAMES_SENT		0x4c
#define MVPP2_MIB_FC_SENT			0x54
#define MVPP2_MIB_FC_RCVD			0x58
#define MVPP2_MIB_RX_FIFO_OVERRUN		0x5c
#define MVPP2_MIB_UNDERSIZE_RCVD		0x60
#define MVPP2_MIB_FRAGMENTS_RCVD		0x64
#define MVPP2_MIB_OVERSIZE_RCVD			0x68
#define MVPP2_MIB_JABBER_RCVD			0x6c
#define MVPP2_MIB_MAC_RCV_ERROR			0x70
#define MVPP2_MIB_BAD_CRC_EVENT			0x74
#define MVPP2_MIB_COLLISION			0x78
#define MVPP2_MIB_LATE_COLLISION		0x7c

#define MVPP2_MIB_COUNTERS_STATS_DELAY		(1 * HZ)

/* Definitions */

/* Shared Packet Processor resources */
struct mvpp2 {
	/* Shared registers' base addresses */
	void __iomem *lms_base;
	void __iomem *iface_base;

	/* On PPv2.2, each "software thread" can access the base
	 * register through a separate address space, each 64 KB apart
	 * from each other. Typically, such address spaces will be
	 * used per CPU.
	 */
	void __iomem *swth_base[MVPP2_MAX_THREADS];

	/* On PPv2.2, some port control registers are located into the system
	 * controller space. These registers are accessible through a regmap.
	 */
	struct regmap *sysctrl_base;

	/* Common clocks */
	struct clk *pp_clk;
	struct clk *gop_clk;
	struct clk *mg_clk;
	struct clk *axi_clk;

	/* List of pointers to port structures */
	int port_count;
	struct mvpp2_port **port_list;

	/* Aggregated TXQs */
	struct mvpp2_tx_queue *aggr_txqs;

	/* BM pools */
	struct mvpp2_bm_pool *bm_pools;

	/* PRS shadow table */
	struct mvpp2_prs_shadow *prs_shadow;
	/* PRS auxiliary table for double vlan entries control */
	bool *prs_double_vlans;

	/* Tclk value */
	u32 tclk;

	/* HW version */
	enum { MVPP21, MVPP22 } hw_version;

	/* Maximum number of RXQs per port */
	unsigned int max_port_rxqs;

	/* Workqueue to gather hardware statistics */
	char queue_name[30];
	struct workqueue_struct *stats_queue;
};

struct mvpp2_pcpu_stats {
	struct	u64_stats_sync syncp;
	u64	rx_packets;
	u64	rx_bytes;
	u64	tx_packets;
	u64	tx_bytes;
};

/* Per-CPU port control */
struct mvpp2_port_pcpu {
	struct hrtimer tx_done_timer;
	bool timer_scheduled;
	/* Tasklet for egress finalization */
	struct tasklet_struct tx_done_tasklet;
};

struct mvpp2_queue_vector {
	int irq;
	struct napi_struct napi;
	enum { MVPP2_QUEUE_VECTOR_SHARED, MVPP2_QUEUE_VECTOR_PRIVATE } type;
	int sw_thread_id;
	u16 sw_thread_mask;
	int first_rxq;
	int nrxqs;
	u32 pending_cause_rx;
	struct mvpp2_port *port;
};

struct mvpp2_port {
	u8 id;

	/* Index of the port from the "group of ports" complex point
	 * of view
	 */
	int gop_id;

	int link_irq;

	struct mvpp2 *priv;

	/* Per-port registers' base address */
	void __iomem *base;
	void __iomem *stats_base;

	struct mvpp2_rx_queue **rxqs;
	unsigned int nrxqs;
	struct mvpp2_tx_queue **txqs;
	unsigned int ntxqs;
	struct net_device *dev;

	int pkt_size;

	/* Per-CPU port control */
	struct mvpp2_port_pcpu __percpu *pcpu;

	/* Flags */
	unsigned long flags;

	u16 tx_ring_size;
	u16 rx_ring_size;
	struct mvpp2_pcpu_stats __percpu *stats;
	u64 *ethtool_stats;

	/* Per-port work and its lock to gather hardware statistics */
	struct mutex gather_stats_lock;
	struct delayed_work stats_work;

	phy_interface_t phy_interface;
	struct device_node *phy_node;
	struct phy *comphy;
	unsigned int link;
	unsigned int duplex;
	unsigned int speed;

	struct mvpp2_bm_pool *pool_long;
	struct mvpp2_bm_pool *pool_short;

	/* Index of first port's physical RXQ */
	u8 first_rxq;

	struct mvpp2_queue_vector qvecs[MVPP2_MAX_QVECS];
	unsigned int nqvecs;
	bool has_tx_irqs;

	u32 tx_time_coal;
};

/* The mvpp2_tx_desc and mvpp2_rx_desc structures describe the
 * layout of the transmit and reception DMA descriptors, and their
 * layout is therefore defined by the hardware design
 */

#define MVPP2_TXD_L3_OFF_SHIFT		0
#define MVPP2_TXD_IP_HLEN_SHIFT		8
#define MVPP2_TXD_L4_CSUM_FRAG		BIT(13)
#define MVPP2_TXD_L4_CSUM_NOT		BIT(14)
#define MVPP2_TXD_IP_CSUM_DISABLE	BIT(15)
#define MVPP2_TXD_PADDING_DISABLE	BIT(23)
#define MVPP2_TXD_L4_UDP		BIT(24)
#define MVPP2_TXD_L3_IP6		BIT(26)
#define MVPP2_TXD_L_DESC		BIT(28)
#define MVPP2_TXD_F_DESC		BIT(29)

#define MVPP2_RXD_ERR_SUMMARY		BIT(15)
#define MVPP2_RXD_ERR_CODE_MASK		(BIT(13) | BIT(14))
#define MVPP2_RXD_ERR_CRC		0x0
#define MVPP2_RXD_ERR_OVERRUN		BIT(13)
#define MVPP2_RXD_ERR_RESOURCE		(BIT(13) | BIT(14))
#define MVPP2_RXD_BM_POOL_ID_OFFS	16
#define MVPP2_RXD_BM_POOL_ID_MASK	(BIT(16) | BIT(17) | BIT(18))
#define MVPP2_RXD_HWF_SYNC		BIT(21)
#define MVPP2_RXD_L4_CSUM_OK		BIT(22)
#define MVPP2_RXD_IP4_HEADER_ERR	BIT(24)
#define MVPP2_RXD_L4_TCP		BIT(25)
#define MVPP2_RXD_L4_UDP		BIT(26)
#define MVPP2_RXD_L3_IP4		BIT(28)
#define MVPP2_RXD_L3_IP6		BIT(30)
#define MVPP2_RXD_BUF_HDR		BIT(31)

/* HW TX descriptor for PPv2.1 */
struct mvpp21_tx_desc {
	u32 command;		/* Options used by HW for packet transmitting.*/
	u8  packet_offset;	/* the offset from the buffer beginning	*/
	u8  phys_txq;		/* destination queue ID			*/
	u16 data_size;		/* data size of transmitted packet in bytes */
	u32 buf_dma_addr;	/* physical addr of transmitted buffer	*/
	u32 buf_cookie;		/* cookie for access to TX buffer in tx path */
	u32 reserved1[3];	/* hw_cmd (for future use, BM, PON, PNC) */
	u32 reserved2;		/* reserved (for future use)		*/
};

/* HW RX descriptor for PPv2.1 */
struct mvpp21_rx_desc {
	u32 status;		/* info about received packet		*/
	u16 reserved1;		/* parser_info (for future use, PnC)	*/
	u16 data_size;		/* size of received packet in bytes	*/
	u32 buf_dma_addr;	/* physical address of the buffer	*/
	u32 buf_cookie;		/* cookie for access to RX buffer in rx path */
	u16 reserved2;		/* gem_port_id (for future use, PON)	*/
	u16 reserved3;		/* csum_l4 (for future use, PnC)	*/
	u8  reserved4;		/* bm_qset (for future use, BM)		*/
	u8  reserved5;
	u16 reserved6;		/* classify_info (for future use, PnC)	*/
	u32 reserved7;		/* flow_id (for future use, PnC) */
	u32 reserved8;
};

/* HW TX descriptor for PPv2.2 */
struct mvpp22_tx_desc {
	u32 command;
	u8  packet_offset;
	u8  phys_txq;
	u16 data_size;
	u64 reserved1;
	u64 buf_dma_addr_ptp;
	u64 buf_cookie_misc;
};

/* HW RX descriptor for PPv2.2 */
struct mvpp22_rx_desc {
	u32 status;
	u16 reserved1;
	u16 data_size;
	u32 reserved2;
	u32 reserved3;
	u64 buf_dma_addr_key_hash;
	u64 buf_cookie_misc;
};

/* Opaque type used by the driver to manipulate the HW TX and RX
 * descriptors
 */
struct mvpp2_tx_desc {
	union {
		struct mvpp21_tx_desc pp21;
		struct mvpp22_tx_desc pp22;
	};
};

struct mvpp2_rx_desc {
	union {
		struct mvpp21_rx_desc pp21;
		struct mvpp22_rx_desc pp22;
	};
};

struct mvpp2_txq_pcpu_buf {
	/* Transmitted SKB */
	struct sk_buff *skb;

	/* Physical address of transmitted buffer */
	dma_addr_t dma;

	/* Size transmitted */
	size_t size;
};

/* Per-CPU Tx queue control */
struct mvpp2_txq_pcpu {
	int cpu;

	/* Number of Tx DMA descriptors in the descriptor ring */
	int size;

	/* Number of currently used Tx DMA descriptor in the
	 * descriptor ring
	 */
	int count;

	int wake_threshold;
	int stop_threshold;

	/* Number of Tx DMA descriptors reserved for each CPU */
	int reserved_num;

	/* Infos about transmitted buffers */
	struct mvpp2_txq_pcpu_buf *buffs;

	/* Index of last TX DMA descriptor that was inserted */
	int txq_put_index;

	/* Index of the TX DMA descriptor to be cleaned up */
	int txq_get_index;

	/* DMA buffer for TSO headers */
	char *tso_headers;
	dma_addr_t tso_headers_dma;
};

struct mvpp2_tx_queue {
	/* Physical number of this Tx queue */
	u8 id;

	/* Logical number of this Tx queue */
	u8 log_id;

	/* Number of Tx DMA descriptors in the descriptor ring */
	int size;

	/* Number of currently used Tx DMA descriptor in the descriptor ring */
	int count;

	/* Per-CPU control of physical Tx queues */
	struct mvpp2_txq_pcpu __percpu *pcpu;

	u32 done_pkts_coal;

	/* Virtual address of thex Tx DMA descriptors array */
	struct mvpp2_tx_desc *descs;

	/* DMA address of the Tx DMA descriptors array */
	dma_addr_t descs_dma;

	/* Index of the last Tx DMA descriptor */
	int last_desc;

	/* Index of the next Tx DMA descriptor to process */
	int next_desc_to_proc;
};

struct mvpp2_rx_queue {
	/* RX queue number, in the range 0-31 for physical RXQs */
	u8 id;

	/* Num of rx descriptors in the rx descriptor ring */
	int size;

	u32 pkts_coal;
	u32 time_coal;

	/* Virtual address of the RX DMA descriptors array */
	struct mvpp2_rx_desc *descs;

	/* DMA address of the RX DMA descriptors array */
	dma_addr_t descs_dma;

	/* Index of the last RX DMA descriptor */
	int last_desc;

	/* Index of the next RX DMA descriptor to process */
	int next_desc_to_proc;

	/* ID of port to which physical RXQ is mapped */
	int port;

	/* Port's logic RXQ number to which physical RXQ is mapped */
	int logic_rxq;
};

union mvpp2_prs_tcam_entry {
	u32 word[MVPP2_PRS_TCAM_WORDS];
	u8  byte[MVPP2_PRS_TCAM_WORDS * 4];
};

union mvpp2_prs_sram_entry {
	u32 word[MVPP2_PRS_SRAM_WORDS];
	u8  byte[MVPP2_PRS_SRAM_WORDS * 4];
};

struct mvpp2_prs_entry {
	u32 index;
	union mvpp2_prs_tcam_entry tcam;
	union mvpp2_prs_sram_entry sram;
};

struct mvpp2_prs_shadow {
	bool valid;
	bool finish;

	/* Lookup ID */
	int lu;

	/* User defined offset */
	int udf;

	/* Result info */
	u32 ri;
	u32 ri_mask;
};

struct mvpp2_cls_flow_entry {
	u32 index;
	u32 data[MVPP2_CLS_FLOWS_TBL_DATA_WORDS];
};

struct mvpp2_cls_lookup_entry {
	u32 lkpid;
	u32 way;
	u32 data;
};

struct mvpp2_bm_pool {
	/* Pool number in the range 0-7 */
	int id;
	enum mvpp2_bm_type type;

	/* Buffer Pointers Pool External (BPPE) size */
	int size;
	/* BPPE size in bytes */
	int size_bytes;
	/* Number of buffers for this pool */
	int buf_num;
	/* Pool buffer size */
	int buf_size;
	/* Packet size */
	int pkt_size;
	int frag_size;

	/* BPPE virtual base address */
	u32 *virt_addr;
	/* BPPE DMA base address */
	dma_addr_t dma_addr;

	/* Ports using BM pool */
	u32 port_map;
};

#define IS_TSO_HEADER(txq_pcpu, addr) \
	((addr) >= (txq_pcpu)->tso_headers_dma && \
	 (addr) < (txq_pcpu)->tso_headers_dma + \
	 (txq_pcpu)->size * TSO_HEADER_SIZE)

/* Queue modes */
#define MVPP2_QDIST_SINGLE_MODE	0
#define MVPP2_QDIST_MULTI_MODE	1

static int queue_mode = MVPP2_QDIST_SINGLE_MODE;

module_param(queue_mode, int, 0444);
MODULE_PARM_DESC(queue_mode, "Set queue_mode (single=0, multi=1)");

#define MVPP2_DRIVER_NAME "mvpp2"
#define MVPP2_DRIVER_VERSION "1.0"

/* Utility/helper methods */

static void mvpp2_write(struct mvpp2 *priv, u32 offset, u32 data)
{
	writel(data, priv->swth_base[0] + offset);
}

static u32 mvpp2_read(struct mvpp2 *priv, u32 offset)
{
	return readl(priv->swth_base[0] + offset);
}

/* These accessors should be used to access:
 *
 * - per-CPU registers, where each CPU has its own copy of the
 *   register.
 *
 *   MVPP2_BM_VIRT_ALLOC_REG
 *   MVPP2_BM_ADDR_HIGH_ALLOC
 *   MVPP22_BM_ADDR_HIGH_RLS_REG
 *   MVPP2_BM_VIRT_RLS_REG
 *   MVPP2_ISR_RX_TX_CAUSE_REG
 *   MVPP2_ISR_RX_TX_MASK_REG
 *   MVPP2_TXQ_NUM_REG
 *   MVPP2_AGGR_TXQ_UPDATE_REG
 *   MVPP2_TXQ_RSVD_REQ_REG
 *   MVPP2_TXQ_RSVD_RSLT_REG
 *   MVPP2_TXQ_SENT_REG
 *   MVPP2_RXQ_NUM_REG
 *
 * - global registers that must be accessed through a specific CPU
 *   window, because they are related to an access to a per-CPU
 *   register
 *
 *   MVPP2_BM_PHY_ALLOC_REG    (related to MVPP2_BM_VIRT_ALLOC_REG)
 *   MVPP2_BM_PHY_RLS_REG      (related to MVPP2_BM_VIRT_RLS_REG)
 *   MVPP2_RXQ_THRESH_REG      (related to MVPP2_RXQ_NUM_REG)
 *   MVPP2_RXQ_DESC_ADDR_REG   (related to MVPP2_RXQ_NUM_REG)
 *   MVPP2_RXQ_DESC_SIZE_REG   (related to MVPP2_RXQ_NUM_REG)
 *   MVPP2_RXQ_INDEX_REG       (related to MVPP2_RXQ_NUM_REG)
 *   MVPP2_TXQ_PENDING_REG     (related to MVPP2_TXQ_NUM_REG)
 *   MVPP2_TXQ_DESC_ADDR_REG   (related to MVPP2_TXQ_NUM_REG)
 *   MVPP2_TXQ_DESC_SIZE_REG   (related to MVPP2_TXQ_NUM_REG)
 *   MVPP2_TXQ_INDEX_REG       (related to MVPP2_TXQ_NUM_REG)
 *   MVPP2_TXQ_PENDING_REG     (related to MVPP2_TXQ_NUM_REG)
 *   MVPP2_TXQ_PREF_BUF_REG    (related to MVPP2_TXQ_NUM_REG)
 *   MVPP2_TXQ_PREF_BUF_REG    (related to MVPP2_TXQ_NUM_REG)
 */
static void mvpp2_percpu_write(struct mvpp2 *priv, int cpu,
			       u32 offset, u32 data)
{
	writel(data, priv->swth_base[cpu] + offset);
}

static u32 mvpp2_percpu_read(struct mvpp2 *priv, int cpu,
			     u32 offset)
{
	return readl(priv->swth_base[cpu] + offset);
}

static dma_addr_t mvpp2_txdesc_dma_addr_get(struct mvpp2_port *port,
					    struct mvpp2_tx_desc *tx_desc)
{
	if (port->priv->hw_version == MVPP21)
		return tx_desc->pp21.buf_dma_addr;
	else
		return tx_desc->pp22.buf_dma_addr_ptp & GENMASK_ULL(40, 0);
}

static void mvpp2_txdesc_dma_addr_set(struct mvpp2_port *port,
				      struct mvpp2_tx_desc *tx_desc,
				      dma_addr_t dma_addr)
{
	dma_addr_t addr, offset;

	addr = dma_addr & ~MVPP2_TX_DESC_ALIGN;
	offset = dma_addr & MVPP2_TX_DESC_ALIGN;

	if (port->priv->hw_version == MVPP21) {
		tx_desc->pp21.buf_dma_addr = addr;
		tx_desc->pp21.packet_offset = offset;
	} else {
		u64 val = (u64)addr;

		tx_desc->pp22.buf_dma_addr_ptp &= ~GENMASK_ULL(40, 0);
		tx_desc->pp22.buf_dma_addr_ptp |= val;
		tx_desc->pp22.packet_offset = offset;
	}
}

static size_t mvpp2_txdesc_size_get(struct mvpp2_port *port,
				    struct mvpp2_tx_desc *tx_desc)
{
	if (port->priv->hw_version == MVPP21)
		return tx_desc->pp21.data_size;
	else
		return tx_desc->pp22.data_size;
}

static void mvpp2_txdesc_size_set(struct mvpp2_port *port,
				  struct mvpp2_tx_desc *tx_desc,
				  size_t size)
{
	if (port->priv->hw_version == MVPP21)
		tx_desc->pp21.data_size = size;
	else
		tx_desc->pp22.data_size = size;
}

static void mvpp2_txdesc_txq_set(struct mvpp2_port *port,
				 struct mvpp2_tx_desc *tx_desc,
				 unsigned int txq)
{
	if (port->priv->hw_version == MVPP21)
		tx_desc->pp21.phys_txq = txq;
	else
		tx_desc->pp22.phys_txq = txq;
}

static void mvpp2_txdesc_cmd_set(struct mvpp2_port *port,
				 struct mvpp2_tx_desc *tx_desc,
				 unsigned int command)
{
	if (port->priv->hw_version == MVPP21)
		tx_desc->pp21.command = command;
	else
		tx_desc->pp22.command = command;
}

static unsigned int mvpp2_txdesc_offset_get(struct mvpp2_port *port,
					    struct mvpp2_tx_desc *tx_desc)
{
	if (port->priv->hw_version == MVPP21)
		return tx_desc->pp21.packet_offset;
	else
		return tx_desc->pp22.packet_offset;
}

static dma_addr_t mvpp2_rxdesc_dma_addr_get(struct mvpp2_port *port,
					    struct mvpp2_rx_desc *rx_desc)
{
	if (port->priv->hw_version == MVPP21)
		return rx_desc->pp21.buf_dma_addr;
	else
		return rx_desc->pp22.buf_dma_addr_key_hash & GENMASK_ULL(40, 0);
}

static unsigned long mvpp2_rxdesc_cookie_get(struct mvpp2_port *port,
					     struct mvpp2_rx_desc *rx_desc)
{
	if (port->priv->hw_version == MVPP21)
		return rx_desc->pp21.buf_cookie;
	else
		return rx_desc->pp22.buf_cookie_misc & GENMASK_ULL(40, 0);
}

static size_t mvpp2_rxdesc_size_get(struct mvpp2_port *port,
				    struct mvpp2_rx_desc *rx_desc)
{
	if (port->priv->hw_version == MVPP21)
		return rx_desc->pp21.data_size;
	else
		return rx_desc->pp22.data_size;
}

static u32 mvpp2_rxdesc_status_get(struct mvpp2_port *port,
				   struct mvpp2_rx_desc *rx_desc)
{
	if (port->priv->hw_version == MVPP21)
		return rx_desc->pp21.status;
	else
		return rx_desc->pp22.status;
}

static void mvpp2_txq_inc_get(struct mvpp2_txq_pcpu *txq_pcpu)
{
	txq_pcpu->txq_get_index++;
	if (txq_pcpu->txq_get_index == txq_pcpu->size)
		txq_pcpu->txq_get_index = 0;
}

static void mvpp2_txq_inc_put(struct mvpp2_port *port,
			      struct mvpp2_txq_pcpu *txq_pcpu,
			      struct sk_buff *skb,
			      struct mvpp2_tx_desc *tx_desc)
{
	struct mvpp2_txq_pcpu_buf *tx_buf =
		txq_pcpu->buffs + txq_pcpu->txq_put_index;
	tx_buf->skb = skb;
	tx_buf->size = mvpp2_txdesc_size_get(port, tx_desc);
	tx_buf->dma = mvpp2_txdesc_dma_addr_get(port, tx_desc) +
		mvpp2_txdesc_offset_get(port, tx_desc);
	txq_pcpu->txq_put_index++;
	if (txq_pcpu->txq_put_index == txq_pcpu->size)
		txq_pcpu->txq_put_index = 0;
}

/* Get number of physical egress port */
static inline int mvpp2_egress_port(struct mvpp2_port *port)
{
	return MVPP2_MAX_TCONT + port->id;
}

/* Get number of physical TXQ */
static inline int mvpp2_txq_phys(int port, int txq)
{
	return (MVPP2_MAX_TCONT + port) * MVPP2_MAX_TXQ + txq;
}

/* Parser configuration routines */

/* Update parser tcam and sram hw entries */
static int mvpp2_prs_hw_write(struct mvpp2 *priv, struct mvpp2_prs_entry *pe)
{
	int i;

	if (pe->index > MVPP2_PRS_TCAM_SRAM_SIZE - 1)
		return -EINVAL;

	/* Clear entry invalidation bit */
	pe->tcam.word[MVPP2_PRS_TCAM_INV_WORD] &= ~MVPP2_PRS_TCAM_INV_MASK;

	/* Write tcam index - indirect access */
	mvpp2_write(priv, MVPP2_PRS_TCAM_IDX_REG, pe->index);
	for (i = 0; i < MVPP2_PRS_TCAM_WORDS; i++)
		mvpp2_write(priv, MVPP2_PRS_TCAM_DATA_REG(i), pe->tcam.word[i]);

	/* Write sram index - indirect access */
	mvpp2_write(priv, MVPP2_PRS_SRAM_IDX_REG, pe->index);
	for (i = 0; i < MVPP2_PRS_SRAM_WORDS; i++)
		mvpp2_write(priv, MVPP2_PRS_SRAM_DATA_REG(i), pe->sram.word[i]);

	return 0;
}

/* Read tcam entry from hw */
static int mvpp2_prs_hw_read(struct mvpp2 *priv, struct mvpp2_prs_entry *pe)
{
	int i;

	if (pe->index > MVPP2_PRS_TCAM_SRAM_SIZE - 1)
		return -EINVAL;

	/* Write tcam index - indirect access */
	mvpp2_write(priv, MVPP2_PRS_TCAM_IDX_REG, pe->index);

	pe->tcam.word[MVPP2_PRS_TCAM_INV_WORD] = mvpp2_read(priv,
			      MVPP2_PRS_TCAM_DATA_REG(MVPP2_PRS_TCAM_INV_WORD));
	if (pe->tcam.word[MVPP2_PRS_TCAM_INV_WORD] & MVPP2_PRS_TCAM_INV_MASK)
		return MVPP2_PRS_TCAM_ENTRY_INVALID;

	for (i = 0; i < MVPP2_PRS_TCAM_WORDS; i++)
		pe->tcam.word[i] = mvpp2_read(priv, MVPP2_PRS_TCAM_DATA_REG(i));

	/* Write sram index - indirect access */
	mvpp2_write(priv, MVPP2_PRS_SRAM_IDX_REG, pe->index);
	for (i = 0; i < MVPP2_PRS_SRAM_WORDS; i++)
		pe->sram.word[i] = mvpp2_read(priv, MVPP2_PRS_SRAM_DATA_REG(i));

	return 0;
}

/* Invalidate tcam hw entry */
static void mvpp2_prs_hw_inv(struct mvpp2 *priv, int index)
{
	/* Write index - indirect access */
	mvpp2_write(priv, MVPP2_PRS_TCAM_IDX_REG, index);
	mvpp2_write(priv, MVPP2_PRS_TCAM_DATA_REG(MVPP2_PRS_TCAM_INV_WORD),
		    MVPP2_PRS_TCAM_INV_MASK);
}

/* Enable shadow table entry and set its lookup ID */
static void mvpp2_prs_shadow_set(struct mvpp2 *priv, int index, int lu)
{
	priv->prs_shadow[index].valid = true;
	priv->prs_shadow[index].lu = lu;
}

/* Update ri fields in shadow table entry */
static void mvpp2_prs_shadow_ri_set(struct mvpp2 *priv, int index,
				    unsigned int ri, unsigned int ri_mask)
{
	priv->prs_shadow[index].ri_mask = ri_mask;
	priv->prs_shadow[index].ri = ri;
}

/* Update lookup field in tcam sw entry */
static void mvpp2_prs_tcam_lu_set(struct mvpp2_prs_entry *pe, unsigned int lu)
{
	int enable_off = MVPP2_PRS_TCAM_EN_OFFS(MVPP2_PRS_TCAM_LU_BYTE);

	pe->tcam.byte[MVPP2_PRS_TCAM_LU_BYTE] = lu;
	pe->tcam.byte[enable_off] = MVPP2_PRS_LU_MASK;
}

/* Update mask for single port in tcam sw entry */
static void mvpp2_prs_tcam_port_set(struct mvpp2_prs_entry *pe,
				    unsigned int port, bool add)
{
	int enable_off = MVPP2_PRS_TCAM_EN_OFFS(MVPP2_PRS_TCAM_PORT_BYTE);

	if (add)
		pe->tcam.byte[enable_off] &= ~(1 << port);
	else
		pe->tcam.byte[enable_off] |= 1 << port;
}

/* Update port map in tcam sw entry */
static void mvpp2_prs_tcam_port_map_set(struct mvpp2_prs_entry *pe,
					unsigned int ports)
{
	unsigned char port_mask = MVPP2_PRS_PORT_MASK;
	int enable_off = MVPP2_PRS_TCAM_EN_OFFS(MVPP2_PRS_TCAM_PORT_BYTE);

	pe->tcam.byte[MVPP2_PRS_TCAM_PORT_BYTE] = 0;
	pe->tcam.byte[enable_off] &= ~port_mask;
	pe->tcam.byte[enable_off] |= ~ports & MVPP2_PRS_PORT_MASK;
}

/* Obtain port map from tcam sw entry */
static unsigned int mvpp2_prs_tcam_port_map_get(struct mvpp2_prs_entry *pe)
{
	int enable_off = MVPP2_PRS_TCAM_EN_OFFS(MVPP2_PRS_TCAM_PORT_BYTE);

	return ~(pe->tcam.byte[enable_off]) & MVPP2_PRS_PORT_MASK;
}

/* Set byte of data and its enable bits in tcam sw entry */
static void mvpp2_prs_tcam_data_byte_set(struct mvpp2_prs_entry *pe,
					 unsigned int offs, unsigned char byte,
					 unsigned char enable)
{
	pe->tcam.byte[MVPP2_PRS_TCAM_DATA_BYTE(offs)] = byte;
	pe->tcam.byte[MVPP2_PRS_TCAM_DATA_BYTE_EN(offs)] = enable;
}

/* Get byte of data and its enable bits from tcam sw entry */
static void mvpp2_prs_tcam_data_byte_get(struct mvpp2_prs_entry *pe,
					 unsigned int offs, unsigned char *byte,
					 unsigned char *enable)
{
	*byte = pe->tcam.byte[MVPP2_PRS_TCAM_DATA_BYTE(offs)];
	*enable = pe->tcam.byte[MVPP2_PRS_TCAM_DATA_BYTE_EN(offs)];
}

/* Compare tcam data bytes with a pattern */
static bool mvpp2_prs_tcam_data_cmp(struct mvpp2_prs_entry *pe, int offs,
				    u16 data)
{
	int off = MVPP2_PRS_TCAM_DATA_BYTE(offs);
	u16 tcam_data;

	tcam_data = (pe->tcam.byte[off + 1] << 8) | pe->tcam.byte[off];
	if (tcam_data != data)
		return false;
	return true;
}

/* Update ai bits in tcam sw entry */
static void mvpp2_prs_tcam_ai_update(struct mvpp2_prs_entry *pe,
				     unsigned int bits, unsigned int enable)
{
	int i, ai_idx = MVPP2_PRS_TCAM_AI_BYTE;

	for (i = 0; i < MVPP2_PRS_AI_BITS; i++) {

		if (!(enable & BIT(i)))
			continue;

		if (bits & BIT(i))
			pe->tcam.byte[ai_idx] |= 1 << i;
		else
			pe->tcam.byte[ai_idx] &= ~(1 << i);
	}

	pe->tcam.byte[MVPP2_PRS_TCAM_EN_OFFS(ai_idx)] |= enable;
}

/* Get ai bits from tcam sw entry */
static int mvpp2_prs_tcam_ai_get(struct mvpp2_prs_entry *pe)
{
	return pe->tcam.byte[MVPP2_PRS_TCAM_AI_BYTE];
}

/* Set ethertype in tcam sw entry */
static void mvpp2_prs_match_etype(struct mvpp2_prs_entry *pe, int offset,
				  unsigned short ethertype)
{
	mvpp2_prs_tcam_data_byte_set(pe, offset + 0, ethertype >> 8, 0xff);
	mvpp2_prs_tcam_data_byte_set(pe, offset + 1, ethertype & 0xff, 0xff);
}

/* Set bits in sram sw entry */
static void mvpp2_prs_sram_bits_set(struct mvpp2_prs_entry *pe, int bit_num,
				    int val)
{
	pe->sram.byte[MVPP2_BIT_TO_BYTE(bit_num)] |= (val << (bit_num % 8));
}

/* Clear bits in sram sw entry */
static void mvpp2_prs_sram_bits_clear(struct mvpp2_prs_entry *pe, int bit_num,
				      int val)
{
	pe->sram.byte[MVPP2_BIT_TO_BYTE(bit_num)] &= ~(val << (bit_num % 8));
}

/* Update ri bits in sram sw entry */
static void mvpp2_prs_sram_ri_update(struct mvpp2_prs_entry *pe,
				     unsigned int bits, unsigned int mask)
{
	unsigned int i;

	for (i = 0; i < MVPP2_PRS_SRAM_RI_CTRL_BITS; i++) {
		int ri_off = MVPP2_PRS_SRAM_RI_OFFS;

		if (!(mask & BIT(i)))
			continue;

		if (bits & BIT(i))
			mvpp2_prs_sram_bits_set(pe, ri_off + i, 1);
		else
			mvpp2_prs_sram_bits_clear(pe, ri_off + i, 1);

		mvpp2_prs_sram_bits_set(pe, MVPP2_PRS_SRAM_RI_CTRL_OFFS + i, 1);
	}
}

/* Obtain ri bits from sram sw entry */
static int mvpp2_prs_sram_ri_get(struct mvpp2_prs_entry *pe)
{
	return pe->sram.word[MVPP2_PRS_SRAM_RI_WORD];
}

/* Update ai bits in sram sw entry */
static void mvpp2_prs_sram_ai_update(struct mvpp2_prs_entry *pe,
				     unsigned int bits, unsigned int mask)
{
	unsigned int i;
	int ai_off = MVPP2_PRS_SRAM_AI_OFFS;

	for (i = 0; i < MVPP2_PRS_SRAM_AI_CTRL_BITS; i++) {

		if (!(mask & BIT(i)))
			continue;

		if (bits & BIT(i))
			mvpp2_prs_sram_bits_set(pe, ai_off + i, 1);
		else
			mvpp2_prs_sram_bits_clear(pe, ai_off + i, 1);

		mvpp2_prs_sram_bits_set(pe, MVPP2_PRS_SRAM_AI_CTRL_OFFS + i, 1);
	}
}

/* Read ai bits from sram sw entry */
static int mvpp2_prs_sram_ai_get(struct mvpp2_prs_entry *pe)
{
	u8 bits;
	int ai_off = MVPP2_BIT_TO_BYTE(MVPP2_PRS_SRAM_AI_OFFS);
	int ai_en_off = ai_off + 1;
	int ai_shift = MVPP2_PRS_SRAM_AI_OFFS % 8;

	bits = (pe->sram.byte[ai_off] >> ai_shift) |
	       (pe->sram.byte[ai_en_off] << (8 - ai_shift));

	return bits;
}

/* In sram sw entry set lookup ID field of the tcam key to be used in the next
 * lookup interation
 */
static void mvpp2_prs_sram_next_lu_set(struct mvpp2_prs_entry *pe,
				       unsigned int lu)
{
	int sram_next_off = MVPP2_PRS_SRAM_NEXT_LU_OFFS;

	mvpp2_prs_sram_bits_clear(pe, sram_next_off,
				  MVPP2_PRS_SRAM_NEXT_LU_MASK);
	mvpp2_prs_sram_bits_set(pe, sram_next_off, lu);
}

/* In the sram sw entry set sign and value of the next lookup offset
 * and the offset value generated to the classifier
 */
static void mvpp2_prs_sram_shift_set(struct mvpp2_prs_entry *pe, int shift,
				     unsigned int op)
{
	/* Set sign */
	if (shift < 0) {
		mvpp2_prs_sram_bits_set(pe, MVPP2_PRS_SRAM_SHIFT_SIGN_BIT, 1);
		shift = 0 - shift;
	} else {
		mvpp2_prs_sram_bits_clear(pe, MVPP2_PRS_SRAM_SHIFT_SIGN_BIT, 1);
	}

	/* Set value */
	pe->sram.byte[MVPP2_BIT_TO_BYTE(MVPP2_PRS_SRAM_SHIFT_OFFS)] =
							   (unsigned char)shift;

	/* Reset and set operation */
	mvpp2_prs_sram_bits_clear(pe, MVPP2_PRS_SRAM_OP_SEL_SHIFT_OFFS,
				  MVPP2_PRS_SRAM_OP_SEL_SHIFT_MASK);
	mvpp2_prs_sram_bits_set(pe, MVPP2_PRS_SRAM_OP_SEL_SHIFT_OFFS, op);

	/* Set base offset as current */
	mvpp2_prs_sram_bits_clear(pe, MVPP2_PRS_SRAM_OP_SEL_BASE_OFFS, 1);
}

/* In the sram sw entry set sign and value of the user defined offset
 * generated to the classifier
 */
static void mvpp2_prs_sram_offset_set(struct mvpp2_prs_entry *pe,
				      unsigned int type, int offset,
				      unsigned int op)
{
	/* Set sign */
	if (offset < 0) {
		mvpp2_prs_sram_bits_set(pe, MVPP2_PRS_SRAM_UDF_SIGN_BIT, 1);
		offset = 0 - offset;
	} else {
		mvpp2_prs_sram_bits_clear(pe, MVPP2_PRS_SRAM_UDF_SIGN_BIT, 1);
	}

	/* Set value */
	mvpp2_prs_sram_bits_clear(pe, MVPP2_PRS_SRAM_UDF_OFFS,
				  MVPP2_PRS_SRAM_UDF_MASK);
	mvpp2_prs_sram_bits_set(pe, MVPP2_PRS_SRAM_UDF_OFFS, offset);
	pe->sram.byte[MVPP2_BIT_TO_BYTE(MVPP2_PRS_SRAM_UDF_OFFS +
					MVPP2_PRS_SRAM_UDF_BITS)] &=
	      ~(MVPP2_PRS_SRAM_UDF_MASK >> (8 - (MVPP2_PRS_SRAM_UDF_OFFS % 8)));
	pe->sram.byte[MVPP2_BIT_TO_BYTE(MVPP2_PRS_SRAM_UDF_OFFS +
					MVPP2_PRS_SRAM_UDF_BITS)] |=
				(offset >> (8 - (MVPP2_PRS_SRAM_UDF_OFFS % 8)));

	/* Set offset type */
	mvpp2_prs_sram_bits_clear(pe, MVPP2_PRS_SRAM_UDF_TYPE_OFFS,
				  MVPP2_PRS_SRAM_UDF_TYPE_MASK);
	mvpp2_prs_sram_bits_set(pe, MVPP2_PRS_SRAM_UDF_TYPE_OFFS, type);

	/* Set offset operation */
	mvpp2_prs_sram_bits_clear(pe, MVPP2_PRS_SRAM_OP_SEL_UDF_OFFS,
				  MVPP2_PRS_SRAM_OP_SEL_UDF_MASK);
	mvpp2_prs_sram_bits_set(pe, MVPP2_PRS_SRAM_OP_SEL_UDF_OFFS, op);

	pe->sram.byte[MVPP2_BIT_TO_BYTE(MVPP2_PRS_SRAM_OP_SEL_UDF_OFFS +
					MVPP2_PRS_SRAM_OP_SEL_UDF_BITS)] &=
					     ~(MVPP2_PRS_SRAM_OP_SEL_UDF_MASK >>
				    (8 - (MVPP2_PRS_SRAM_OP_SEL_UDF_OFFS % 8)));

	pe->sram.byte[MVPP2_BIT_TO_BYTE(MVPP2_PRS_SRAM_OP_SEL_UDF_OFFS +
					MVPP2_PRS_SRAM_OP_SEL_UDF_BITS)] |=
			     (op >> (8 - (MVPP2_PRS_SRAM_OP_SEL_UDF_OFFS % 8)));

	/* Set base offset as current */
	mvpp2_prs_sram_bits_clear(pe, MVPP2_PRS_SRAM_OP_SEL_BASE_OFFS, 1);
}

/* Find parser flow entry */
static struct mvpp2_prs_entry *mvpp2_prs_flow_find(struct mvpp2 *priv, int flow)
{
	struct mvpp2_prs_entry *pe;
	int tid;

	pe = kzalloc(sizeof(*pe), GFP_KERNEL);
	if (!pe)
		return NULL;
	mvpp2_prs_tcam_lu_set(pe, MVPP2_PRS_LU_FLOWS);

	/* Go through the all entires with MVPP2_PRS_LU_FLOWS */
	for (tid = MVPP2_PRS_TCAM_SRAM_SIZE - 1; tid >= 0; tid--) {
		u8 bits;

		if (!priv->prs_shadow[tid].valid ||
		    priv->prs_shadow[tid].lu != MVPP2_PRS_LU_FLOWS)
			continue;

		pe->index = tid;
		mvpp2_prs_hw_read(priv, pe);
		bits = mvpp2_prs_sram_ai_get(pe);

		/* Sram store classification lookup ID in AI bits [5:0] */
		if ((bits & MVPP2_PRS_FLOW_ID_MASK) == flow)
			return pe;
	}
	kfree(pe);

	return NULL;
}

/* Return first free tcam index, seeking from start to end */
static int mvpp2_prs_tcam_first_free(struct mvpp2 *priv, unsigned char start,
				     unsigned char end)
{
	int tid;

	if (start > end)
		swap(start, end);

	if (end >= MVPP2_PRS_TCAM_SRAM_SIZE)
		end = MVPP2_PRS_TCAM_SRAM_SIZE - 1;

	for (tid = start; tid <= end; tid++) {
		if (!priv->prs_shadow[tid].valid)
			return tid;
	}

	return -EINVAL;
}

/* Enable/disable dropping all mac da's */
static void mvpp2_prs_mac_drop_all_set(struct mvpp2 *priv, int port, bool add)
{
	struct mvpp2_prs_entry pe;

	if (priv->prs_shadow[MVPP2_PE_DROP_ALL].valid) {
		/* Entry exist - update port only */
		pe.index = MVPP2_PE_DROP_ALL;
		mvpp2_prs_hw_read(priv, &pe);
	} else {
		/* Entry doesn't exist - create new */
		memset(&pe, 0, sizeof(pe));
		mvpp2_prs_tcam_lu_set(&pe, MVPP2_PRS_LU_MAC);
		pe.index = MVPP2_PE_DROP_ALL;

		/* Non-promiscuous mode for all ports - DROP unknown packets */
		mvpp2_prs_sram_ri_update(&pe, MVPP2_PRS_RI_DROP_MASK,
					 MVPP2_PRS_RI_DROP_MASK);

		mvpp2_prs_sram_bits_set(&pe, MVPP2_PRS_SRAM_LU_GEN_BIT, 1);
		mvpp2_prs_sram_next_lu_set(&pe, MVPP2_PRS_LU_FLOWS);

		/* Update shadow table */
		mvpp2_prs_shadow_set(priv, pe.index, MVPP2_PRS_LU_MAC);

		/* Mask all ports */
		mvpp2_prs_tcam_port_map_set(&pe, 0);
	}

	/* Update port mask */
	mvpp2_prs_tcam_port_set(&pe, port, add);

	mvpp2_prs_hw_write(priv, &pe);
}

/* Set port to promiscuous mode */
static void mvpp2_prs_mac_promisc_set(struct mvpp2 *priv, int port, bool add)
{
	struct mvpp2_prs_entry pe;

	/* Promiscuous mode - Accept unknown packets */

	if (priv->prs_shadow[MVPP2_PE_MAC_PROMISCUOUS].valid) {
		/* Entry exist - update port only */
		pe.index = MVPP2_PE_MAC_PROMISCUOUS;
		mvpp2_prs_hw_read(priv, &pe);
	} else {
		/* Entry doesn't exist - create new */
		memset(&pe, 0, sizeof(pe));
		mvpp2_prs_tcam_lu_set(&pe, MVPP2_PRS_LU_MAC);
		pe.index = MVPP2_PE_MAC_PROMISCUOUS;

		/* Continue - set next lookup */
		mvpp2_prs_sram_next_lu_set(&pe, MVPP2_PRS_LU_DSA);

		/* Set result info bits */
		mvpp2_prs_sram_ri_update(&pe, MVPP2_PRS_RI_L2_UCAST,
					 MVPP2_PRS_RI_L2_CAST_MASK);

		/* Shift to ethertype */
		mvpp2_prs_sram_shift_set(&pe, 2 * ETH_ALEN,
					 MVPP2_PRS_SRAM_OP_SEL_SHIFT_ADD);

		/* Mask all ports */
		mvpp2_prs_tcam_port_map_set(&pe, 0);

		/* Update shadow table */
		mvpp2_prs_shadow_set(priv, pe.index, MVPP2_PRS_LU_MAC);
	}

	/* Update port mask */
	mvpp2_prs_tcam_port_set(&pe, port, add);

	mvpp2_prs_hw_write(priv, &pe);
}

/* Accept multicast */
static void mvpp2_prs_mac_multi_set(struct mvpp2 *priv, int port, int index,
				    bool add)
{
	struct mvpp2_prs_entry pe;
	unsigned char da_mc;

	/* Ethernet multicast address first byte is
	 * 0x01 for IPv4 and 0x33 for IPv6
	 */
	da_mc = (index == MVPP2_PE_MAC_MC_ALL) ? 0x01 : 0x33;

	if (priv->prs_shadow[index].valid) {
		/* Entry exist - update port only */
		pe.index = index;
		mvpp2_prs_hw_read(priv, &pe);
	} else {
		/* Entry doesn't exist - create new */
		memset(&pe, 0, sizeof(pe));
		mvpp2_prs_tcam_lu_set(&pe, MVPP2_PRS_LU_MAC);
		pe.index = index;

		/* Continue - set next lookup */
		mvpp2_prs_sram_next_lu_set(&pe, MVPP2_PRS_LU_DSA);

		/* Set result info bits */
		mvpp2_prs_sram_ri_update(&pe, MVPP2_PRS_RI_L2_MCAST,
					 MVPP2_PRS_RI_L2_CAST_MASK);

		/* Update tcam entry data first byte */
		mvpp2_prs_tcam_data_byte_set(&pe, 0, da_mc, 0xff);

		/* Shift to ethertype */
		mvpp2_prs_sram_shift_set(&pe, 2 * ETH_ALEN,
					 MVPP2_PRS_SRAM_OP_SEL_SHIFT_ADD);

		/* Mask all ports */
		mvpp2_prs_tcam_port_map_set(&pe, 0);

		/* Update shadow table */
		mvpp2_prs_shadow_set(priv, pe.index, MVPP2_PRS_LU_MAC);
	}

	/* Update port mask */
	mvpp2_prs_tcam_port_set(&pe, port, add);

	mvpp2_prs_hw_write(priv, &pe);
}

/* Set entry for dsa packets */
static void mvpp2_prs_dsa_tag_set(struct mvpp2 *priv, int port, bool add,
				  bool tagged, bool extend)
{
	struct mvpp2_prs_entry pe;
	int tid, shift;

	if (extend) {
		tid = tagged ? MVPP2_PE_EDSA_TAGGED : MVPP2_PE_EDSA_UNTAGGED;
		shift = 8;
	} else {
		tid = tagged ? MVPP2_PE_DSA_TAGGED : MVPP2_PE_DSA_UNTAGGED;
		shift = 4;
	}

	if (priv->prs_shadow[tid].valid) {
		/* Entry exist - update port only */
		pe.index = tid;
		mvpp2_prs_hw_read(priv, &pe);
	} else {
		/* Entry doesn't exist - create new */
		memset(&pe, 0, sizeof(pe));
		mvpp2_prs_tcam_lu_set(&pe, MVPP2_PRS_LU_DSA);
		pe.index = tid;

		/* Shift 4 bytes if DSA tag or 8 bytes in case of EDSA tag*/
		mvpp2_prs_sram_shift_set(&pe, shift,
					 MVPP2_PRS_SRAM_OP_SEL_SHIFT_ADD);

		/* Update shadow table */
		mvpp2_prs_shadow_set(priv, pe.index, MVPP2_PRS_LU_DSA);

		if (tagged) {
			/* Set tagged bit in DSA tag */
			mvpp2_prs_tcam_data_byte_set(&pe, 0,
						     MVPP2_PRS_TCAM_DSA_TAGGED_BIT,
						     MVPP2_PRS_TCAM_DSA_TAGGED_BIT);
			/* Clear all ai bits for next iteration */
			mvpp2_prs_sram_ai_update(&pe, 0,
						 MVPP2_PRS_SRAM_AI_MASK);
			/* If packet is tagged continue check vlans */
			mvpp2_prs_sram_next_lu_set(&pe, MVPP2_PRS_LU_VLAN);
		} else {
			/* Set result info bits to 'no vlans' */
			mvpp2_prs_sram_ri_update(&pe, MVPP2_PRS_RI_VLAN_NONE,
						 MVPP2_PRS_RI_VLAN_MASK);
			mvpp2_prs_sram_next_lu_set(&pe, MVPP2_PRS_LU_L2);
		}

		/* Mask all ports */
		mvpp2_prs_tcam_port_map_set(&pe, 0);
	}

	/* Update port mask */
	mvpp2_prs_tcam_port_set(&pe, port, add);

	mvpp2_prs_hw_write(priv, &pe);
}

/* Set entry for dsa ethertype */
static void mvpp2_prs_dsa_tag_ethertype_set(struct mvpp2 *priv, int port,
					    bool add, bool tagged, bool extend)
{
	struct mvpp2_prs_entry pe;
	int tid, shift, port_mask;

	if (extend) {
		tid = tagged ? MVPP2_PE_ETYPE_EDSA_TAGGED :
		      MVPP2_PE_ETYPE_EDSA_UNTAGGED;
		port_mask = 0;
		shift = 8;
	} else {
		tid = tagged ? MVPP2_PE_ETYPE_DSA_TAGGED :
		      MVPP2_PE_ETYPE_DSA_UNTAGGED;
		port_mask = MVPP2_PRS_PORT_MASK;
		shift = 4;
	}

	if (priv->prs_shadow[tid].valid) {
		/* Entry exist - update port only */
		pe.index = tid;
		mvpp2_prs_hw_read(priv, &pe);
	} else {
		/* Entry doesn't exist - create new */
		memset(&pe, 0, sizeof(pe));
		mvpp2_prs_tcam_lu_set(&pe, MVPP2_PRS_LU_DSA);
		pe.index = tid;

		/* Set ethertype */
		mvpp2_prs_match_etype(&pe, 0, ETH_P_EDSA);
		mvpp2_prs_match_etype(&pe, 2, 0);

		mvpp2_prs_sram_ri_update(&pe, MVPP2_PRS_RI_DSA_MASK,
					 MVPP2_PRS_RI_DSA_MASK);
		/* Shift ethertype + 2 byte reserved + tag*/
		mvpp2_prs_sram_shift_set(&pe, 2 + MVPP2_ETH_TYPE_LEN + shift,
					 MVPP2_PRS_SRAM_OP_SEL_SHIFT_ADD);

		/* Update shadow table */
		mvpp2_prs_shadow_set(priv, pe.index, MVPP2_PRS_LU_DSA);

		if (tagged) {
			/* Set tagged bit in DSA tag */
			mvpp2_prs_tcam_data_byte_set(&pe,
						     MVPP2_ETH_TYPE_LEN + 2 + 3,
						 MVPP2_PRS_TCAM_DSA_TAGGED_BIT,
						 MVPP2_PRS_TCAM_DSA_TAGGED_BIT);
			/* Clear all ai bits for next iteration */
			mvpp2_prs_sram_ai_update(&pe, 0,
						 MVPP2_PRS_SRAM_AI_MASK);
			/* If packet is tagged continue check vlans */
			mvpp2_prs_sram_next_lu_set(&pe, MVPP2_PRS_LU_VLAN);
		} else {
			/* Set result info bits to 'no vlans' */
			mvpp2_prs_sram_ri_update(&pe, MVPP2_PRS_RI_VLAN_NONE,
						 MVPP2_PRS_RI_VLAN_MASK);
			mvpp2_prs_sram_next_lu_set(&pe, MVPP2_PRS_LU_L2);
		}
		/* Mask/unmask all ports, depending on dsa type */
		mvpp2_prs_tcam_port_map_set(&pe, port_mask);
	}

	/* Update port mask */
	mvpp2_prs_tcam_port_set(&pe, port, add);

	mvpp2_prs_hw_write(priv, &pe);
}

/* Search for existing single/triple vlan entry */
static struct mvpp2_prs_entry *mvpp2_prs_vlan_find(struct mvpp2 *priv,
						   unsigned short tpid, int ai)
{
	struct mvpp2_prs_entry *pe;
	int tid;

	pe = kzalloc(sizeof(*pe), GFP_KERNEL);
	if (!pe)
		return NULL;
	mvpp2_prs_tcam_lu_set(pe, MVPP2_PRS_LU_VLAN);

	/* Go through the all entries with MVPP2_PRS_LU_VLAN */
	for (tid = MVPP2_PE_FIRST_FREE_TID;
	     tid <= MVPP2_PE_LAST_FREE_TID; tid++) {
		unsigned int ri_bits, ai_bits;
		bool match;

		if (!priv->prs_shadow[tid].valid ||
		    priv->prs_shadow[tid].lu != MVPP2_PRS_LU_VLAN)
			continue;

		pe->index = tid;

		mvpp2_prs_hw_read(priv, pe);
		match = mvpp2_prs_tcam_data_cmp(pe, 0, swab16(tpid));
		if (!match)
			continue;

		/* Get vlan type */
		ri_bits = mvpp2_prs_sram_ri_get(pe);
		ri_bits &= MVPP2_PRS_RI_VLAN_MASK;

		/* Get current ai value from tcam */
		ai_bits = mvpp2_prs_tcam_ai_get(pe);
		/* Clear double vlan bit */
		ai_bits &= ~MVPP2_PRS_DBL_VLAN_AI_BIT;

		if (ai != ai_bits)
			continue;

		if (ri_bits == MVPP2_PRS_RI_VLAN_SINGLE ||
		    ri_bits == MVPP2_PRS_RI_VLAN_TRIPLE)
			return pe;
	}
	kfree(pe);

	return NULL;
}

/* Add/update single/triple vlan entry */
static int mvpp2_prs_vlan_add(struct mvpp2 *priv, unsigned short tpid, int ai,
			      unsigned int port_map)
{
	struct mvpp2_prs_entry *pe;
	int tid_aux, tid;
	int ret = 0;

	pe = mvpp2_prs_vlan_find(priv, tpid, ai);

	if (!pe) {
		/* Create new tcam entry */
		tid = mvpp2_prs_tcam_first_free(priv, MVPP2_PE_LAST_FREE_TID,
						MVPP2_PE_FIRST_FREE_TID);
		if (tid < 0)
			return tid;

		pe = kzalloc(sizeof(*pe), GFP_KERNEL);
		if (!pe)
			return -ENOMEM;

		/* Get last double vlan tid */
		for (tid_aux = MVPP2_PE_LAST_FREE_TID;
		     tid_aux >= MVPP2_PE_FIRST_FREE_TID; tid_aux--) {
			unsigned int ri_bits;

			if (!priv->prs_shadow[tid_aux].valid ||
			    priv->prs_shadow[tid_aux].lu != MVPP2_PRS_LU_VLAN)
				continue;

			pe->index = tid_aux;
			mvpp2_prs_hw_read(priv, pe);
			ri_bits = mvpp2_prs_sram_ri_get(pe);
			if ((ri_bits & MVPP2_PRS_RI_VLAN_MASK) ==
			    MVPP2_PRS_RI_VLAN_DOUBLE)
				break;
		}

		if (tid <= tid_aux) {
			ret = -EINVAL;
			goto free_pe;
		}

		memset(pe, 0, sizeof(*pe));
		mvpp2_prs_tcam_lu_set(pe, MVPP2_PRS_LU_VLAN);
		pe->index = tid;

		mvpp2_prs_match_etype(pe, 0, tpid);

		mvpp2_prs_sram_next_lu_set(pe, MVPP2_PRS_LU_L2);
		/* Shift 4 bytes - skip 1 vlan tag */
		mvpp2_prs_sram_shift_set(pe, MVPP2_VLAN_TAG_LEN,
					 MVPP2_PRS_SRAM_OP_SEL_SHIFT_ADD);
		/* Clear all ai bits for next iteration */
		mvpp2_prs_sram_ai_update(pe, 0, MVPP2_PRS_SRAM_AI_MASK);

		if (ai == MVPP2_PRS_SINGLE_VLAN_AI) {
			mvpp2_prs_sram_ri_update(pe, MVPP2_PRS_RI_VLAN_SINGLE,
						 MVPP2_PRS_RI_VLAN_MASK);
		} else {
			ai |= MVPP2_PRS_DBL_VLAN_AI_BIT;
			mvpp2_prs_sram_ri_update(pe, MVPP2_PRS_RI_VLAN_TRIPLE,
						 MVPP2_PRS_RI_VLAN_MASK);
		}
		mvpp2_prs_tcam_ai_update(pe, ai, MVPP2_PRS_SRAM_AI_MASK);

		mvpp2_prs_shadow_set(priv, pe->index, MVPP2_PRS_LU_VLAN);
	}
	/* Update ports' mask */
	mvpp2_prs_tcam_port_map_set(pe, port_map);

	mvpp2_prs_hw_write(priv, pe);
free_pe:
	kfree(pe);

	return ret;
}

/* Get first free double vlan ai number */
static int mvpp2_prs_double_vlan_ai_free_get(struct mvpp2 *priv)
{
	int i;

	for (i = 1; i < MVPP2_PRS_DBL_VLANS_MAX; i++) {
		if (!priv->prs_double_vlans[i])
			return i;
	}

	return -EINVAL;
}

/* Search for existing double vlan entry */
static struct mvpp2_prs_entry *mvpp2_prs_double_vlan_find(struct mvpp2 *priv,
							  unsigned short tpid1,
							  unsigned short tpid2)
{
	struct mvpp2_prs_entry *pe;
	int tid;

	pe = kzalloc(sizeof(*pe), GFP_KERNEL);
	if (!pe)
		return NULL;
	mvpp2_prs_tcam_lu_set(pe, MVPP2_PRS_LU_VLAN);

	/* Go through the all entries with MVPP2_PRS_LU_VLAN */
	for (tid = MVPP2_PE_FIRST_FREE_TID;
	     tid <= MVPP2_PE_LAST_FREE_TID; tid++) {
		unsigned int ri_mask;
		bool match;

		if (!priv->prs_shadow[tid].valid ||
		    priv->prs_shadow[tid].lu != MVPP2_PRS_LU_VLAN)
			continue;

		pe->index = tid;
		mvpp2_prs_hw_read(priv, pe);

		match = mvpp2_prs_tcam_data_cmp(pe, 0, swab16(tpid1))
			&& mvpp2_prs_tcam_data_cmp(pe, 4, swab16(tpid2));

		if (!match)
			continue;

		ri_mask = mvpp2_prs_sram_ri_get(pe) & MVPP2_PRS_RI_VLAN_MASK;
		if (ri_mask == MVPP2_PRS_RI_VLAN_DOUBLE)
			return pe;
	}
	kfree(pe);

	return NULL;
}

/* Add or update double vlan entry */
static int mvpp2_prs_double_vlan_add(struct mvpp2 *priv, unsigned short tpid1,
				     unsigned short tpid2,
				     unsigned int port_map)
{
	struct mvpp2_prs_entry *pe;
	int tid_aux, tid, ai, ret = 0;

	pe = mvpp2_prs_double_vlan_find(priv, tpid1, tpid2);

	if (!pe) {
		/* Create new tcam entry */
		tid = mvpp2_prs_tcam_first_free(priv, MVPP2_PE_FIRST_FREE_TID,
				MVPP2_PE_LAST_FREE_TID);
		if (tid < 0)
			return tid;

		pe = kzalloc(sizeof(*pe), GFP_KERNEL);
		if (!pe)
			return -ENOMEM;

		/* Set ai value for new double vlan entry */
		ai = mvpp2_prs_double_vlan_ai_free_get(priv);
		if (ai < 0) {
			ret = ai;
			goto free_pe;
		}

		/* Get first single/triple vlan tid */
		for (tid_aux = MVPP2_PE_FIRST_FREE_TID;
		     tid_aux <= MVPP2_PE_LAST_FREE_TID; tid_aux++) {
			unsigned int ri_bits;

			if (!priv->prs_shadow[tid_aux].valid ||
			    priv->prs_shadow[tid_aux].lu != MVPP2_PRS_LU_VLAN)
				continue;

			pe->index = tid_aux;
			mvpp2_prs_hw_read(priv, pe);
			ri_bits = mvpp2_prs_sram_ri_get(pe);
			ri_bits &= MVPP2_PRS_RI_VLAN_MASK;
			if (ri_bits == MVPP2_PRS_RI_VLAN_SINGLE ||
			    ri_bits == MVPP2_PRS_RI_VLAN_TRIPLE)
				break;
		}

		if (tid >= tid_aux) {
			ret = -ERANGE;
			goto free_pe;
		}

		memset(pe, 0, sizeof(*pe));
		mvpp2_prs_tcam_lu_set(pe, MVPP2_PRS_LU_VLAN);
		pe->index = tid;

		priv->prs_double_vlans[ai] = true;

		mvpp2_prs_match_etype(pe, 0, tpid1);
		mvpp2_prs_match_etype(pe, 4, tpid2);

		mvpp2_prs_sram_next_lu_set(pe, MVPP2_PRS_LU_VLAN);
		/* Shift 8 bytes - skip 2 vlan tags */
		mvpp2_prs_sram_shift_set(pe, 2 * MVPP2_VLAN_TAG_LEN,
					 MVPP2_PRS_SRAM_OP_SEL_SHIFT_ADD);
		mvpp2_prs_sram_ri_update(pe, MVPP2_PRS_RI_VLAN_DOUBLE,
					 MVPP2_PRS_RI_VLAN_MASK);
		mvpp2_prs_sram_ai_update(pe, ai | MVPP2_PRS_DBL_VLAN_AI_BIT,
					 MVPP2_PRS_SRAM_AI_MASK);

		mvpp2_prs_shadow_set(priv, pe->index, MVPP2_PRS_LU_VLAN);
	}

	/* Update ports' mask */
	mvpp2_prs_tcam_port_map_set(pe, port_map);
	mvpp2_prs_hw_write(priv, pe);
free_pe:
	kfree(pe);
	return ret;
}

/* IPv4 header parsing for fragmentation and L4 offset */
static int mvpp2_prs_ip4_proto(struct mvpp2 *priv, unsigned short proto,
			       unsigned int ri, unsigned int ri_mask)
{
	struct mvpp2_prs_entry pe;
	int tid;

	if ((proto != IPPROTO_TCP) && (proto != IPPROTO_UDP) &&
	    (proto != IPPROTO_IGMP))
		return -EINVAL;

	/* Not fragmented packet */
	tid = mvpp2_prs_tcam_first_free(priv, MVPP2_PE_FIRST_FREE_TID,
					MVPP2_PE_LAST_FREE_TID);
	if (tid < 0)
		return tid;

	memset(&pe, 0, sizeof(pe));
	mvpp2_prs_tcam_lu_set(&pe, MVPP2_PRS_LU_IP4);
	pe.index = tid;

	/* Set next lu to IPv4 */
	mvpp2_prs_sram_next_lu_set(&pe, MVPP2_PRS_LU_IP4);
	mvpp2_prs_sram_shift_set(&pe, 12, MVPP2_PRS_SRAM_OP_SEL_SHIFT_ADD);
	/* Set L4 offset */
	mvpp2_prs_sram_offset_set(&pe, MVPP2_PRS_SRAM_UDF_TYPE_L4,
				  sizeof(struct iphdr) - 4,
				  MVPP2_PRS_SRAM_OP_SEL_UDF_ADD);
	mvpp2_prs_sram_ai_update(&pe, MVPP2_PRS_IPV4_DIP_AI_BIT,
				 MVPP2_PRS_IPV4_DIP_AI_BIT);
	mvpp2_prs_sram_ri_update(&pe, ri, ri_mask | MVPP2_PRS_RI_IP_FRAG_MASK);

	mvpp2_prs_tcam_data_byte_set(&pe, 2, 0x00,
				     MVPP2_PRS_TCAM_PROTO_MASK_L);
	mvpp2_prs_tcam_data_byte_set(&pe, 3, 0x00,
				     MVPP2_PRS_TCAM_PROTO_MASK);

	mvpp2_prs_tcam_data_byte_set(&pe, 5, proto, MVPP2_PRS_TCAM_PROTO_MASK);
	mvpp2_prs_tcam_ai_update(&pe, 0, MVPP2_PRS_IPV4_DIP_AI_BIT);
	/* Unmask all ports */
	mvpp2_prs_tcam_port_map_set(&pe, MVPP2_PRS_PORT_MASK);

	/* Update shadow table and hw entry */
	mvpp2_prs_shadow_set(priv, pe.index, MVPP2_PRS_LU_IP4);
	mvpp2_prs_hw_write(priv, &pe);

	/* Fragmented packet */
	tid = mvpp2_prs_tcam_first_free(priv, MVPP2_PE_FIRST_FREE_TID,
					MVPP2_PE_LAST_FREE_TID);
	if (tid < 0)
		return tid;

	pe.index = tid;
	/* Clear ri before updating */
	pe.sram.word[MVPP2_PRS_SRAM_RI_WORD] = 0x0;
	pe.sram.word[MVPP2_PRS_SRAM_RI_CTRL_WORD] = 0x0;
	mvpp2_prs_sram_ri_update(&pe, ri, ri_mask);

	mvpp2_prs_sram_ri_update(&pe, ri | MVPP2_PRS_RI_IP_FRAG_TRUE,
				 ri_mask | MVPP2_PRS_RI_IP_FRAG_MASK);

	mvpp2_prs_tcam_data_byte_set(&pe, 2, 0x00, 0x0);
	mvpp2_prs_tcam_data_byte_set(&pe, 3, 0x00, 0x0);

	/* Update shadow table and hw entry */
	mvpp2_prs_shadow_set(priv, pe.index, MVPP2_PRS_LU_IP4);
	mvpp2_prs_hw_write(priv, &pe);

	return 0;
}

/* IPv4 L3 multicast or broadcast */
static int mvpp2_prs_ip4_cast(struct mvpp2 *priv, unsigned short l3_cast)
{
	struct mvpp2_prs_entry pe;
	int mask, tid;

	tid = mvpp2_prs_tcam_first_free(priv, MVPP2_PE_FIRST_FREE_TID,
					MVPP2_PE_LAST_FREE_TID);
	if (tid < 0)
		return tid;

	memset(&pe, 0, sizeof(pe));
	mvpp2_prs_tcam_lu_set(&pe, MVPP2_PRS_LU_IP4);
	pe.index = tid;

	switch (l3_cast) {
	case MVPP2_PRS_L3_MULTI_CAST:
		mvpp2_prs_tcam_data_byte_set(&pe, 0, MVPP2_PRS_IPV4_MC,
					     MVPP2_PRS_IPV4_MC_MASK);
		mvpp2_prs_sram_ri_update(&pe, MVPP2_PRS_RI_L3_MCAST,
					 MVPP2_PRS_RI_L3_ADDR_MASK);
		break;
	case  MVPP2_PRS_L3_BROAD_CAST:
		mask = MVPP2_PRS_IPV4_BC_MASK;
		mvpp2_prs_tcam_data_byte_set(&pe, 0, mask, mask);
		mvpp2_prs_tcam_data_byte_set(&pe, 1, mask, mask);
		mvpp2_prs_tcam_data_byte_set(&pe, 2, mask, mask);
		mvpp2_prs_tcam_data_byte_set(&pe, 3, mask, mask);
		mvpp2_prs_sram_ri_update(&pe, MVPP2_PRS_RI_L3_BCAST,
					 MVPP2_PRS_RI_L3_ADDR_MASK);
		break;
	default:
		return -EINVAL;
	}

	/* Finished: go to flowid generation */
	mvpp2_prs_sram_next_lu_set(&pe, MVPP2_PRS_LU_FLOWS);
	mvpp2_prs_sram_bits_set(&pe, MVPP2_PRS_SRAM_LU_GEN_BIT, 1);

	mvpp2_prs_tcam_ai_update(&pe, MVPP2_PRS_IPV4_DIP_AI_BIT,
				 MVPP2_PRS_IPV4_DIP_AI_BIT);
	/* Unmask all ports */
	mvpp2_prs_tcam_port_map_set(&pe, MVPP2_PRS_PORT_MASK);

	/* Update shadow table and hw entry */
	mvpp2_prs_shadow_set(priv, pe.index, MVPP2_PRS_LU_IP4);
	mvpp2_prs_hw_write(priv, &pe);

	return 0;
}

/* Set entries for protocols over IPv6  */
static int mvpp2_prs_ip6_proto(struct mvpp2 *priv, unsigned short proto,
			       unsigned int ri, unsigned int ri_mask)
{
	struct mvpp2_prs_entry pe;
	int tid;

	if ((proto != IPPROTO_TCP) && (proto != IPPROTO_UDP) &&
	    (proto != IPPROTO_ICMPV6) && (proto != IPPROTO_IPIP))
		return -EINVAL;

	tid = mvpp2_prs_tcam_first_free(priv, MVPP2_PE_FIRST_FREE_TID,
					MVPP2_PE_LAST_FREE_TID);
	if (tid < 0)
		return tid;

	memset(&pe, 0, sizeof(pe));
	mvpp2_prs_tcam_lu_set(&pe, MVPP2_PRS_LU_IP6);
	pe.index = tid;

	/* Finished: go to flowid generation */
	mvpp2_prs_sram_next_lu_set(&pe, MVPP2_PRS_LU_FLOWS);
	mvpp2_prs_sram_bits_set(&pe, MVPP2_PRS_SRAM_LU_GEN_BIT, 1);
	mvpp2_prs_sram_ri_update(&pe, ri, ri_mask);
	mvpp2_prs_sram_offset_set(&pe, MVPP2_PRS_SRAM_UDF_TYPE_L4,
				  sizeof(struct ipv6hdr) - 6,
				  MVPP2_PRS_SRAM_OP_SEL_UDF_ADD);

	mvpp2_prs_tcam_data_byte_set(&pe, 0, proto, MVPP2_PRS_TCAM_PROTO_MASK);
	mvpp2_prs_tcam_ai_update(&pe, MVPP2_PRS_IPV6_NO_EXT_AI_BIT,
				 MVPP2_PRS_IPV6_NO_EXT_AI_BIT);
	/* Unmask all ports */
	mvpp2_prs_tcam_port_map_set(&pe, MVPP2_PRS_PORT_MASK);

	/* Write HW */
	mvpp2_prs_shadow_set(priv, pe.index, MVPP2_PRS_LU_IP6);
	mvpp2_prs_hw_write(priv, &pe);

	return 0;
}

/* IPv6 L3 multicast entry */
static int mvpp2_prs_ip6_cast(struct mvpp2 *priv, unsigned short l3_cast)
{
	struct mvpp2_prs_entry pe;
	int tid;

	if (l3_cast != MVPP2_PRS_L3_MULTI_CAST)
		return -EINVAL;

	tid = mvpp2_prs_tcam_first_free(priv, MVPP2_PE_FIRST_FREE_TID,
					MVPP2_PE_LAST_FREE_TID);
	if (tid < 0)
		return tid;

	memset(&pe, 0, sizeof(pe));
	mvpp2_prs_tcam_lu_set(&pe, MVPP2_PRS_LU_IP6);
	pe.index = tid;

	/* Finished: go to flowid generation */
	mvpp2_prs_sram_next_lu_set(&pe, MVPP2_PRS_LU_IP6);
	mvpp2_prs_sram_ri_update(&pe, MVPP2_PRS_RI_L3_MCAST,
				 MVPP2_PRS_RI_L3_ADDR_MASK);
	mvpp2_prs_sram_ai_update(&pe, MVPP2_PRS_IPV6_NO_EXT_AI_BIT,
				 MVPP2_PRS_IPV6_NO_EXT_AI_BIT);
	/* Shift back to IPv6 NH */
	mvpp2_prs_sram_shift_set(&pe, -18, MVPP2_PRS_SRAM_OP_SEL_SHIFT_ADD);

	mvpp2_prs_tcam_data_byte_set(&pe, 0, MVPP2_PRS_IPV6_MC,
				     MVPP2_PRS_IPV6_MC_MASK);
	mvpp2_prs_tcam_ai_update(&pe, 0, MVPP2_PRS_IPV6_NO_EXT_AI_BIT);
	/* Unmask all ports */
	mvpp2_prs_tcam_port_map_set(&pe, MVPP2_PRS_PORT_MASK);

	/* Update shadow table and hw entry */
	mvpp2_prs_shadow_set(priv, pe.index, MVPP2_PRS_LU_IP6);
	mvpp2_prs_hw_write(priv, &pe);

	return 0;
}

/* Parser per-port initialization */
static void mvpp2_prs_hw_port_init(struct mvpp2 *priv, int port, int lu_first,
				   int lu_max, int offset)
{
	u32 val;

	/* Set lookup ID */
	val = mvpp2_read(priv, MVPP2_PRS_INIT_LOOKUP_REG);
	val &= ~MVPP2_PRS_PORT_LU_MASK(port);
	val |=  MVPP2_PRS_PORT_LU_VAL(port, lu_first);
	mvpp2_write(priv, MVPP2_PRS_INIT_LOOKUP_REG, val);

	/* Set maximum number of loops for packet received from port */
	val = mvpp2_read(priv, MVPP2_PRS_MAX_LOOP_REG(port));
	val &= ~MVPP2_PRS_MAX_LOOP_MASK(port);
	val |= MVPP2_PRS_MAX_LOOP_VAL(port, lu_max);
	mvpp2_write(priv, MVPP2_PRS_MAX_LOOP_REG(port), val);

	/* Set initial offset for packet header extraction for the first
	 * searching loop
	 */
	val = mvpp2_read(priv, MVPP2_PRS_INIT_OFFS_REG(port));
	val &= ~MVPP2_PRS_INIT_OFF_MASK(port);
	val |= MVPP2_PRS_INIT_OFF_VAL(port, offset);
	mvpp2_write(priv, MVPP2_PRS_INIT_OFFS_REG(port), val);
}

/* Default flow entries initialization for all ports */
static void mvpp2_prs_def_flow_init(struct mvpp2 *priv)
{
	struct mvpp2_prs_entry pe;
	int port;

	for (port = 0; port < MVPP2_MAX_PORTS; port++) {
		memset(&pe, 0, sizeof(pe));
		mvpp2_prs_tcam_lu_set(&pe, MVPP2_PRS_LU_FLOWS);
		pe.index = MVPP2_PE_FIRST_DEFAULT_FLOW - port;

		/* Mask all ports */
		mvpp2_prs_tcam_port_map_set(&pe, 0);

		/* Set flow ID*/
		mvpp2_prs_sram_ai_update(&pe, port, MVPP2_PRS_FLOW_ID_MASK);
		mvpp2_prs_sram_bits_set(&pe, MVPP2_PRS_SRAM_LU_DONE_BIT, 1);

		/* Update shadow table and hw entry */
		mvpp2_prs_shadow_set(priv, pe.index, MVPP2_PRS_LU_FLOWS);
		mvpp2_prs_hw_write(priv, &pe);
	}
}

/* Set default entry for Marvell Header field */
static void mvpp2_prs_mh_init(struct mvpp2 *priv)
{
	struct mvpp2_prs_entry pe;

	memset(&pe, 0, sizeof(pe));

	pe.index = MVPP2_PE_MH_DEFAULT;
	mvpp2_prs_tcam_lu_set(&pe, MVPP2_PRS_LU_MH);
	mvpp2_prs_sram_shift_set(&pe, MVPP2_MH_SIZE,
				 MVPP2_PRS_SRAM_OP_SEL_SHIFT_ADD);
	mvpp2_prs_sram_next_lu_set(&pe, MVPP2_PRS_LU_MAC);

	/* Unmask all ports */
	mvpp2_prs_tcam_port_map_set(&pe, MVPP2_PRS_PORT_MASK);

	/* Update shadow table and hw entry */
	mvpp2_prs_shadow_set(priv, pe.index, MVPP2_PRS_LU_MH);
	mvpp2_prs_hw_write(priv, &pe);
}

/* Set default entires (place holder) for promiscuous, non-promiscuous and
 * multicast MAC addresses
 */
static void mvpp2_prs_mac_init(struct mvpp2 *priv)
{
	struct mvpp2_prs_entry pe;

	memset(&pe, 0, sizeof(pe));

	/* Non-promiscuous mode for all ports - DROP unknown packets */
	pe.index = MVPP2_PE_MAC_NON_PROMISCUOUS;
	mvpp2_prs_tcam_lu_set(&pe, MVPP2_PRS_LU_MAC);

	mvpp2_prs_sram_ri_update(&pe, MVPP2_PRS_RI_DROP_MASK,
				 MVPP2_PRS_RI_DROP_MASK);
	mvpp2_prs_sram_bits_set(&pe, MVPP2_PRS_SRAM_LU_GEN_BIT, 1);
	mvpp2_prs_sram_next_lu_set(&pe, MVPP2_PRS_LU_FLOWS);

	/* Unmask all ports */
	mvpp2_prs_tcam_port_map_set(&pe, MVPP2_PRS_PORT_MASK);

	/* Update shadow table and hw entry */
	mvpp2_prs_shadow_set(priv, pe.index, MVPP2_PRS_LU_MAC);
	mvpp2_prs_hw_write(priv, &pe);

	/* place holders only - no ports */
	mvpp2_prs_mac_drop_all_set(priv, 0, false);
	mvpp2_prs_mac_promisc_set(priv, 0, false);
	mvpp2_prs_mac_multi_set(priv, 0, MVPP2_PE_MAC_MC_ALL, false);
	mvpp2_prs_mac_multi_set(priv, 0, MVPP2_PE_MAC_MC_IP6, false);
}

/* Set default entries for various types of dsa packets */
static void mvpp2_prs_dsa_init(struct mvpp2 *priv)
{
	struct mvpp2_prs_entry pe;

	/* None tagged EDSA entry - place holder */
	mvpp2_prs_dsa_tag_set(priv, 0, false, MVPP2_PRS_UNTAGGED,
			      MVPP2_PRS_EDSA);

	/* Tagged EDSA entry - place holder */
	mvpp2_prs_dsa_tag_set(priv, 0, false, MVPP2_PRS_TAGGED, MVPP2_PRS_EDSA);

	/* None tagged DSA entry - place holder */
	mvpp2_prs_dsa_tag_set(priv, 0, false, MVPP2_PRS_UNTAGGED,
			      MVPP2_PRS_DSA);

	/* Tagged DSA entry - place holder */
	mvpp2_prs_dsa_tag_set(priv, 0, false, MVPP2_PRS_TAGGED, MVPP2_PRS_DSA);

	/* None tagged EDSA ethertype entry - place holder*/
	mvpp2_prs_dsa_tag_ethertype_set(priv, 0, false,
					MVPP2_PRS_UNTAGGED, MVPP2_PRS_EDSA);

	/* Tagged EDSA ethertype entry - place holder*/
	mvpp2_prs_dsa_tag_ethertype_set(priv, 0, false,
					MVPP2_PRS_TAGGED, MVPP2_PRS_EDSA);

	/* None tagged DSA ethertype entry */
	mvpp2_prs_dsa_tag_ethertype_set(priv, 0, true,
					MVPP2_PRS_UNTAGGED, MVPP2_PRS_DSA);

	/* Tagged DSA ethertype entry */
	mvpp2_prs_dsa_tag_ethertype_set(priv, 0, true,
					MVPP2_PRS_TAGGED, MVPP2_PRS_DSA);

	/* Set default entry, in case DSA or EDSA tag not found */
	memset(&pe, 0, sizeof(pe));
	mvpp2_prs_tcam_lu_set(&pe, MVPP2_PRS_LU_DSA);
	pe.index = MVPP2_PE_DSA_DEFAULT;
	mvpp2_prs_sram_next_lu_set(&pe, MVPP2_PRS_LU_VLAN);

	/* Shift 0 bytes */
	mvpp2_prs_sram_shift_set(&pe, 0, MVPP2_PRS_SRAM_OP_SEL_SHIFT_ADD);
	mvpp2_prs_shadow_set(priv, pe.index, MVPP2_PRS_LU_MAC);

	/* Clear all sram ai bits for next iteration */
	mvpp2_prs_sram_ai_update(&pe, 0, MVPP2_PRS_SRAM_AI_MASK);

	/* Unmask all ports */
	mvpp2_prs_tcam_port_map_set(&pe, MVPP2_PRS_PORT_MASK);

	mvpp2_prs_hw_write(priv, &pe);
}

/* Match basic ethertypes */
static int mvpp2_prs_etype_init(struct mvpp2 *priv)
{
	struct mvpp2_prs_entry pe;
	int tid;

	/* Ethertype: PPPoE */
	tid = mvpp2_prs_tcam_first_free(priv, MVPP2_PE_FIRST_FREE_TID,
					MVPP2_PE_LAST_FREE_TID);
	if (tid < 0)
		return tid;

	memset(&pe, 0, sizeof(pe));
	mvpp2_prs_tcam_lu_set(&pe, MVPP2_PRS_LU_L2);
	pe.index = tid;

	mvpp2_prs_match_etype(&pe, 0, ETH_P_PPP_SES);

	mvpp2_prs_sram_shift_set(&pe, MVPP2_PPPOE_HDR_SIZE,
				 MVPP2_PRS_SRAM_OP_SEL_SHIFT_ADD);
	mvpp2_prs_sram_next_lu_set(&pe, MVPP2_PRS_LU_PPPOE);
	mvpp2_prs_sram_ri_update(&pe, MVPP2_PRS_RI_PPPOE_MASK,
				 MVPP2_PRS_RI_PPPOE_MASK);

	/* Update shadow table and hw entry */
	mvpp2_prs_shadow_set(priv, pe.index, MVPP2_PRS_LU_L2);
	priv->prs_shadow[pe.index].udf = MVPP2_PRS_UDF_L2_DEF;
	priv->prs_shadow[pe.index].finish = false;
	mvpp2_prs_shadow_ri_set(priv, pe.index, MVPP2_PRS_RI_PPPOE_MASK,
				MVPP2_PRS_RI_PPPOE_MASK);
	mvpp2_prs_hw_write(priv, &pe);

	/* Ethertype: ARP */
	tid = mvpp2_prs_tcam_first_free(priv, MVPP2_PE_FIRST_FREE_TID,
					MVPP2_PE_LAST_FREE_TID);
	if (tid < 0)
		return tid;

	memset(&pe, 0, sizeof(pe));
	mvpp2_prs_tcam_lu_set(&pe, MVPP2_PRS_LU_L2);
	pe.index = tid;

	mvpp2_prs_match_etype(&pe, 0, ETH_P_ARP);

	/* Generate flow in the next iteration*/
	mvpp2_prs_sram_next_lu_set(&pe, MVPP2_PRS_LU_FLOWS);
	mvpp2_prs_sram_bits_set(&pe, MVPP2_PRS_SRAM_LU_GEN_BIT, 1);
	mvpp2_prs_sram_ri_update(&pe, MVPP2_PRS_RI_L3_ARP,
				 MVPP2_PRS_RI_L3_PROTO_MASK);
	/* Set L3 offset */
	mvpp2_prs_sram_offset_set(&pe, MVPP2_PRS_SRAM_UDF_TYPE_L3,
				  MVPP2_ETH_TYPE_LEN,
				  MVPP2_PRS_SRAM_OP_SEL_UDF_ADD);

	/* Update shadow table and hw entry */
	mvpp2_prs_shadow_set(priv, pe.index, MVPP2_PRS_LU_L2);
	priv->prs_shadow[pe.index].udf = MVPP2_PRS_UDF_L2_DEF;
	priv->prs_shadow[pe.index].finish = true;
	mvpp2_prs_shadow_ri_set(priv, pe.index, MVPP2_PRS_RI_L3_ARP,
				MVPP2_PRS_RI_L3_PROTO_MASK);
	mvpp2_prs_hw_write(priv, &pe);

	/* Ethertype: LBTD */
	tid = mvpp2_prs_tcam_first_free(priv, MVPP2_PE_FIRST_FREE_TID,
					MVPP2_PE_LAST_FREE_TID);
	if (tid < 0)
		return tid;

	memset(&pe, 0, sizeof(pe));
	mvpp2_prs_tcam_lu_set(&pe, MVPP2_PRS_LU_L2);
	pe.index = tid;

	mvpp2_prs_match_etype(&pe, 0, MVPP2_IP_LBDT_TYPE);

	/* Generate flow in the next iteration*/
	mvpp2_prs_sram_next_lu_set(&pe, MVPP2_PRS_LU_FLOWS);
	mvpp2_prs_sram_bits_set(&pe, MVPP2_PRS_SRAM_LU_GEN_BIT, 1);
	mvpp2_prs_sram_ri_update(&pe, MVPP2_PRS_RI_CPU_CODE_RX_SPEC |
				 MVPP2_PRS_RI_UDF3_RX_SPECIAL,
				 MVPP2_PRS_RI_CPU_CODE_MASK |
				 MVPP2_PRS_RI_UDF3_MASK);
	/* Set L3 offset */
	mvpp2_prs_sram_offset_set(&pe, MVPP2_PRS_SRAM_UDF_TYPE_L3,
				  MVPP2_ETH_TYPE_LEN,
				  MVPP2_PRS_SRAM_OP_SEL_UDF_ADD);

	/* Update shadow table and hw entry */
	mvpp2_prs_shadow_set(priv, pe.index, MVPP2_PRS_LU_L2);
	priv->prs_shadow[pe.index].udf = MVPP2_PRS_UDF_L2_DEF;
	priv->prs_shadow[pe.index].finish = true;
	mvpp2_prs_shadow_ri_set(priv, pe.index, MVPP2_PRS_RI_CPU_CODE_RX_SPEC |
				MVPP2_PRS_RI_UDF3_RX_SPECIAL,
				MVPP2_PRS_RI_CPU_CODE_MASK |
				MVPP2_PRS_RI_UDF3_MASK);
	mvpp2_prs_hw_write(priv, &pe);

	/* Ethertype: IPv4 without options */
	tid = mvpp2_prs_tcam_first_free(priv, MVPP2_PE_FIRST_FREE_TID,
					MVPP2_PE_LAST_FREE_TID);
	if (tid < 0)
		return tid;

	memset(&pe, 0, sizeof(pe));
	mvpp2_prs_tcam_lu_set(&pe, MVPP2_PRS_LU_L2);
	pe.index = tid;

	mvpp2_prs_match_etype(&pe, 0, ETH_P_IP);
	mvpp2_prs_tcam_data_byte_set(&pe, MVPP2_ETH_TYPE_LEN,
				     MVPP2_PRS_IPV4_HEAD | MVPP2_PRS_IPV4_IHL,
				     MVPP2_PRS_IPV4_HEAD_MASK |
				     MVPP2_PRS_IPV4_IHL_MASK);

	mvpp2_prs_sram_next_lu_set(&pe, MVPP2_PRS_LU_IP4);
	mvpp2_prs_sram_ri_update(&pe, MVPP2_PRS_RI_L3_IP4,
				 MVPP2_PRS_RI_L3_PROTO_MASK);
	/* Skip eth_type + 4 bytes of IP header */
	mvpp2_prs_sram_shift_set(&pe, MVPP2_ETH_TYPE_LEN + 4,
				 MVPP2_PRS_SRAM_OP_SEL_SHIFT_ADD);
	/* Set L3 offset */
	mvpp2_prs_sram_offset_set(&pe, MVPP2_PRS_SRAM_UDF_TYPE_L3,
				  MVPP2_ETH_TYPE_LEN,
				  MVPP2_PRS_SRAM_OP_SEL_UDF_ADD);

	/* Update shadow table and hw entry */
	mvpp2_prs_shadow_set(priv, pe.index, MVPP2_PRS_LU_L2);
	priv->prs_shadow[pe.index].udf = MVPP2_PRS_UDF_L2_DEF;
	priv->prs_shadow[pe.index].finish = false;
	mvpp2_prs_shadow_ri_set(priv, pe.index, MVPP2_PRS_RI_L3_IP4,
				MVPP2_PRS_RI_L3_PROTO_MASK);
	mvpp2_prs_hw_write(priv, &pe);

	/* Ethertype: IPv4 with options */
	tid = mvpp2_prs_tcam_first_free(priv, MVPP2_PE_FIRST_FREE_TID,
					MVPP2_PE_LAST_FREE_TID);
	if (tid < 0)
		return tid;

	pe.index = tid;

	/* Clear tcam data before updating */
	pe.tcam.byte[MVPP2_PRS_TCAM_DATA_BYTE(MVPP2_ETH_TYPE_LEN)] = 0x0;
	pe.tcam.byte[MVPP2_PRS_TCAM_DATA_BYTE_EN(MVPP2_ETH_TYPE_LEN)] = 0x0;

	mvpp2_prs_tcam_data_byte_set(&pe, MVPP2_ETH_TYPE_LEN,
				     MVPP2_PRS_IPV4_HEAD,
				     MVPP2_PRS_IPV4_HEAD_MASK);

	/* Clear ri before updating */
	pe.sram.word[MVPP2_PRS_SRAM_RI_WORD] = 0x0;
	pe.sram.word[MVPP2_PRS_SRAM_RI_CTRL_WORD] = 0x0;
	mvpp2_prs_sram_ri_update(&pe, MVPP2_PRS_RI_L3_IP4_OPT,
				 MVPP2_PRS_RI_L3_PROTO_MASK);

	/* Update shadow table and hw entry */
	mvpp2_prs_shadow_set(priv, pe.index, MVPP2_PRS_LU_L2);
	priv->prs_shadow[pe.index].udf = MVPP2_PRS_UDF_L2_DEF;
	priv->prs_shadow[pe.index].finish = false;
	mvpp2_prs_shadow_ri_set(priv, pe.index, MVPP2_PRS_RI_L3_IP4_OPT,
				MVPP2_PRS_RI_L3_PROTO_MASK);
	mvpp2_prs_hw_write(priv, &pe);

	/* Ethertype: IPv6 without options */
	tid = mvpp2_prs_tcam_first_free(priv, MVPP2_PE_FIRST_FREE_TID,
					MVPP2_PE_LAST_FREE_TID);
	if (tid < 0)
		return tid;

	memset(&pe, 0, sizeof(pe));
	mvpp2_prs_tcam_lu_set(&pe, MVPP2_PRS_LU_L2);
	pe.index = tid;

	mvpp2_prs_match_etype(&pe, 0, ETH_P_IPV6);

	/* Skip DIP of IPV6 header */
	mvpp2_prs_sram_shift_set(&pe, MVPP2_ETH_TYPE_LEN + 8 +
				 MVPP2_MAX_L3_ADDR_SIZE,
				 MVPP2_PRS_SRAM_OP_SEL_SHIFT_ADD);
	mvpp2_prs_sram_next_lu_set(&pe, MVPP2_PRS_LU_IP6);
	mvpp2_prs_sram_ri_update(&pe, MVPP2_PRS_RI_L3_IP6,
				 MVPP2_PRS_RI_L3_PROTO_MASK);
	/* Set L3 offset */
	mvpp2_prs_sram_offset_set(&pe, MVPP2_PRS_SRAM_UDF_TYPE_L3,
				  MVPP2_ETH_TYPE_LEN,
				  MVPP2_PRS_SRAM_OP_SEL_UDF_ADD);

	mvpp2_prs_shadow_set(priv, pe.index, MVPP2_PRS_LU_L2);
	priv->prs_shadow[pe.index].udf = MVPP2_PRS_UDF_L2_DEF;
	priv->prs_shadow[pe.index].finish = false;
	mvpp2_prs_shadow_ri_set(priv, pe.index, MVPP2_PRS_RI_L3_IP6,
				MVPP2_PRS_RI_L3_PROTO_MASK);
	mvpp2_prs_hw_write(priv, &pe);

	/* Default entry for MVPP2_PRS_LU_L2 - Unknown ethtype */
	memset(&pe, 0, sizeof(struct mvpp2_prs_entry));
	mvpp2_prs_tcam_lu_set(&pe, MVPP2_PRS_LU_L2);
	pe.index = MVPP2_PE_ETH_TYPE_UN;

	/* Unmask all ports */
	mvpp2_prs_tcam_port_map_set(&pe, MVPP2_PRS_PORT_MASK);

	/* Generate flow in the next iteration*/
	mvpp2_prs_sram_bits_set(&pe, MVPP2_PRS_SRAM_LU_GEN_BIT, 1);
	mvpp2_prs_sram_next_lu_set(&pe, MVPP2_PRS_LU_FLOWS);
	mvpp2_prs_sram_ri_update(&pe, MVPP2_PRS_RI_L3_UN,
				 MVPP2_PRS_RI_L3_PROTO_MASK);
	/* Set L3 offset even it's unknown L3 */
	mvpp2_prs_sram_offset_set(&pe, MVPP2_PRS_SRAM_UDF_TYPE_L3,
				  MVPP2_ETH_TYPE_LEN,
				  MVPP2_PRS_SRAM_OP_SEL_UDF_ADD);

	/* Update shadow table and hw entry */
	mvpp2_prs_shadow_set(priv, pe.index, MVPP2_PRS_LU_L2);
	priv->prs_shadow[pe.index].udf = MVPP2_PRS_UDF_L2_DEF;
	priv->prs_shadow[pe.index].finish = true;
	mvpp2_prs_shadow_ri_set(priv, pe.index, MVPP2_PRS_RI_L3_UN,
				MVPP2_PRS_RI_L3_PROTO_MASK);
	mvpp2_prs_hw_write(priv, &pe);

	return 0;
}

/* Configure vlan entries and detect up to 2 successive VLAN tags.
 * Possible options:
 * 0x8100, 0x88A8
 * 0x8100, 0x8100
 * 0x8100
 * 0x88A8
 */
static int mvpp2_prs_vlan_init(struct platform_device *pdev, struct mvpp2 *priv)
{
	struct mvpp2_prs_entry pe;
	int err;

	priv->prs_double_vlans = devm_kcalloc(&pdev->dev, sizeof(bool),
					      MVPP2_PRS_DBL_VLANS_MAX,
					      GFP_KERNEL);
	if (!priv->prs_double_vlans)
		return -ENOMEM;

	/* Double VLAN: 0x8100, 0x88A8 */
	err = mvpp2_prs_double_vlan_add(priv, ETH_P_8021Q, ETH_P_8021AD,
					MVPP2_PRS_PORT_MASK);
	if (err)
		return err;

	/* Double VLAN: 0x8100, 0x8100 */
	err = mvpp2_prs_double_vlan_add(priv, ETH_P_8021Q, ETH_P_8021Q,
					MVPP2_PRS_PORT_MASK);
	if (err)
		return err;

	/* Single VLAN: 0x88a8 */
	err = mvpp2_prs_vlan_add(priv, ETH_P_8021AD, MVPP2_PRS_SINGLE_VLAN_AI,
				 MVPP2_PRS_PORT_MASK);
	if (err)
		return err;

	/* Single VLAN: 0x8100 */
	err = mvpp2_prs_vlan_add(priv, ETH_P_8021Q, MVPP2_PRS_SINGLE_VLAN_AI,
				 MVPP2_PRS_PORT_MASK);
	if (err)
		return err;

	/* Set default double vlan entry */
	memset(&pe, 0, sizeof(pe));
	mvpp2_prs_tcam_lu_set(&pe, MVPP2_PRS_LU_VLAN);
	pe.index = MVPP2_PE_VLAN_DBL;

	mvpp2_prs_sram_next_lu_set(&pe, MVPP2_PRS_LU_L2);
	/* Clear ai for next iterations */
	mvpp2_prs_sram_ai_update(&pe, 0, MVPP2_PRS_SRAM_AI_MASK);
	mvpp2_prs_sram_ri_update(&pe, MVPP2_PRS_RI_VLAN_DOUBLE,
				 MVPP2_PRS_RI_VLAN_MASK);

	mvpp2_prs_tcam_ai_update(&pe, MVPP2_PRS_DBL_VLAN_AI_BIT,
				 MVPP2_PRS_DBL_VLAN_AI_BIT);
	/* Unmask all ports */
	mvpp2_prs_tcam_port_map_set(&pe, MVPP2_PRS_PORT_MASK);

	/* Update shadow table and hw entry */
	mvpp2_prs_shadow_set(priv, pe.index, MVPP2_PRS_LU_VLAN);
	mvpp2_prs_hw_write(priv, &pe);

	/* Set default vlan none entry */
	memset(&pe, 0, sizeof(pe));
	mvpp2_prs_tcam_lu_set(&pe, MVPP2_PRS_LU_VLAN);
	pe.index = MVPP2_PE_VLAN_NONE;

	mvpp2_prs_sram_next_lu_set(&pe, MVPP2_PRS_LU_L2);
	mvpp2_prs_sram_ri_update(&pe, MVPP2_PRS_RI_VLAN_NONE,
				 MVPP2_PRS_RI_VLAN_MASK);

	/* Unmask all ports */
	mvpp2_prs_tcam_port_map_set(&pe, MVPP2_PRS_PORT_MASK);

	/* Update shadow table and hw entry */
	mvpp2_prs_shadow_set(priv, pe.index, MVPP2_PRS_LU_VLAN);
	mvpp2_prs_hw_write(priv, &pe);

	return 0;
}

/* Set entries for PPPoE ethertype */
static int mvpp2_prs_pppoe_init(struct mvpp2 *priv)
{
	struct mvpp2_prs_entry pe;
	int tid;

	/* IPv4 over PPPoE with options */
	tid = mvpp2_prs_tcam_first_free(priv, MVPP2_PE_FIRST_FREE_TID,
					MVPP2_PE_LAST_FREE_TID);
	if (tid < 0)
		return tid;

	memset(&pe, 0, sizeof(pe));
	mvpp2_prs_tcam_lu_set(&pe, MVPP2_PRS_LU_PPPOE);
	pe.index = tid;

	mvpp2_prs_match_etype(&pe, 0, PPP_IP);

	mvpp2_prs_sram_next_lu_set(&pe, MVPP2_PRS_LU_IP4);
	mvpp2_prs_sram_ri_update(&pe, MVPP2_PRS_RI_L3_IP4_OPT,
				 MVPP2_PRS_RI_L3_PROTO_MASK);
	/* Skip eth_type + 4 bytes of IP header */
	mvpp2_prs_sram_shift_set(&pe, MVPP2_ETH_TYPE_LEN + 4,
				 MVPP2_PRS_SRAM_OP_SEL_SHIFT_ADD);
	/* Set L3 offset */
	mvpp2_prs_sram_offset_set(&pe, MVPP2_PRS_SRAM_UDF_TYPE_L3,
				  MVPP2_ETH_TYPE_LEN,
				  MVPP2_PRS_SRAM_OP_SEL_UDF_ADD);

	/* Update shadow table and hw entry */
	mvpp2_prs_shadow_set(priv, pe.index, MVPP2_PRS_LU_PPPOE);
	mvpp2_prs_hw_write(priv, &pe);

	/* IPv4 over PPPoE without options */
	tid = mvpp2_prs_tcam_first_free(priv, MVPP2_PE_FIRST_FREE_TID,
					MVPP2_PE_LAST_FREE_TID);
	if (tid < 0)
		return tid;

	pe.index = tid;

	mvpp2_prs_tcam_data_byte_set(&pe, MVPP2_ETH_TYPE_LEN,
				     MVPP2_PRS_IPV4_HEAD | MVPP2_PRS_IPV4_IHL,
				     MVPP2_PRS_IPV4_HEAD_MASK |
				     MVPP2_PRS_IPV4_IHL_MASK);

	/* Clear ri before updating */
	pe.sram.word[MVPP2_PRS_SRAM_RI_WORD] = 0x0;
	pe.sram.word[MVPP2_PRS_SRAM_RI_CTRL_WORD] = 0x0;
	mvpp2_prs_sram_ri_update(&pe, MVPP2_PRS_RI_L3_IP4,
				 MVPP2_PRS_RI_L3_PROTO_MASK);

	/* Update shadow table and hw entry */
	mvpp2_prs_shadow_set(priv, pe.index, MVPP2_PRS_LU_PPPOE);
	mvpp2_prs_hw_write(priv, &pe);

	/* IPv6 over PPPoE */
	tid = mvpp2_prs_tcam_first_free(priv, MVPP2_PE_FIRST_FREE_TID,
					MVPP2_PE_LAST_FREE_TID);
	if (tid < 0)
		return tid;

	memset(&pe, 0, sizeof(pe));
	mvpp2_prs_tcam_lu_set(&pe, MVPP2_PRS_LU_PPPOE);
	pe.index = tid;

	mvpp2_prs_match_etype(&pe, 0, PPP_IPV6);

	mvpp2_prs_sram_next_lu_set(&pe, MVPP2_PRS_LU_IP6);
	mvpp2_prs_sram_ri_update(&pe, MVPP2_PRS_RI_L3_IP6,
				 MVPP2_PRS_RI_L3_PROTO_MASK);
	/* Skip eth_type + 4 bytes of IPv6 header */
	mvpp2_prs_sram_shift_set(&pe, MVPP2_ETH_TYPE_LEN + 4,
				 MVPP2_PRS_SRAM_OP_SEL_SHIFT_ADD);
	/* Set L3 offset */
	mvpp2_prs_sram_offset_set(&pe, MVPP2_PRS_SRAM_UDF_TYPE_L3,
				  MVPP2_ETH_TYPE_LEN,
				  MVPP2_PRS_SRAM_OP_SEL_UDF_ADD);

	/* Update shadow table and hw entry */
	mvpp2_prs_shadow_set(priv, pe.index, MVPP2_PRS_LU_PPPOE);
	mvpp2_prs_hw_write(priv, &pe);

	/* Non-IP over PPPoE */
	tid = mvpp2_prs_tcam_first_free(priv, MVPP2_PE_FIRST_FREE_TID,
					MVPP2_PE_LAST_FREE_TID);
	if (tid < 0)
		return tid;

	memset(&pe, 0, sizeof(pe));
	mvpp2_prs_tcam_lu_set(&pe, MVPP2_PRS_LU_PPPOE);
	pe.index = tid;

	mvpp2_prs_sram_ri_update(&pe, MVPP2_PRS_RI_L3_UN,
				 MVPP2_PRS_RI_L3_PROTO_MASK);

	/* Finished: go to flowid generation */
	mvpp2_prs_sram_next_lu_set(&pe, MVPP2_PRS_LU_FLOWS);
	mvpp2_prs_sram_bits_set(&pe, MVPP2_PRS_SRAM_LU_GEN_BIT, 1);
	/* Set L3 offset even if it's unknown L3 */
	mvpp2_prs_sram_offset_set(&pe, MVPP2_PRS_SRAM_UDF_TYPE_L3,
				  MVPP2_ETH_TYPE_LEN,
				  MVPP2_PRS_SRAM_OP_SEL_UDF_ADD);

	/* Update shadow table and hw entry */
	mvpp2_prs_shadow_set(priv, pe.index, MVPP2_PRS_LU_PPPOE);
	mvpp2_prs_hw_write(priv, &pe);

	return 0;
}

/* Initialize entries for IPv4 */
static int mvpp2_prs_ip4_init(struct mvpp2 *priv)
{
	struct mvpp2_prs_entry pe;
	int err;

	/* Set entries for TCP, UDP and IGMP over IPv4 */
	err = mvpp2_prs_ip4_proto(priv, IPPROTO_TCP, MVPP2_PRS_RI_L4_TCP,
				  MVPP2_PRS_RI_L4_PROTO_MASK);
	if (err)
		return err;

	err = mvpp2_prs_ip4_proto(priv, IPPROTO_UDP, MVPP2_PRS_RI_L4_UDP,
				  MVPP2_PRS_RI_L4_PROTO_MASK);
	if (err)
		return err;

	err = mvpp2_prs_ip4_proto(priv, IPPROTO_IGMP,
				  MVPP2_PRS_RI_CPU_CODE_RX_SPEC |
				  MVPP2_PRS_RI_UDF3_RX_SPECIAL,
				  MVPP2_PRS_RI_CPU_CODE_MASK |
				  MVPP2_PRS_RI_UDF3_MASK);
	if (err)
		return err;

	/* IPv4 Broadcast */
	err = mvpp2_prs_ip4_cast(priv, MVPP2_PRS_L3_BROAD_CAST);
	if (err)
		return err;

	/* IPv4 Multicast */
	err = mvpp2_prs_ip4_cast(priv, MVPP2_PRS_L3_MULTI_CAST);
	if (err)
		return err;

	/* Default IPv4 entry for unknown protocols */
	memset(&pe, 0, sizeof(pe));
	mvpp2_prs_tcam_lu_set(&pe, MVPP2_PRS_LU_IP4);
	pe.index = MVPP2_PE_IP4_PROTO_UN;

	/* Set next lu to IPv4 */
	mvpp2_prs_sram_next_lu_set(&pe, MVPP2_PRS_LU_IP4);
	mvpp2_prs_sram_shift_set(&pe, 12, MVPP2_PRS_SRAM_OP_SEL_SHIFT_ADD);
	/* Set L4 offset */
	mvpp2_prs_sram_offset_set(&pe, MVPP2_PRS_SRAM_UDF_TYPE_L4,
				  sizeof(struct iphdr) - 4,
				  MVPP2_PRS_SRAM_OP_SEL_UDF_ADD);
	mvpp2_prs_sram_ai_update(&pe, MVPP2_PRS_IPV4_DIP_AI_BIT,
				 MVPP2_PRS_IPV4_DIP_AI_BIT);
	mvpp2_prs_sram_ri_update(&pe, MVPP2_PRS_RI_L4_OTHER,
				 MVPP2_PRS_RI_L4_PROTO_MASK);

	mvpp2_prs_tcam_ai_update(&pe, 0, MVPP2_PRS_IPV4_DIP_AI_BIT);
	/* Unmask all ports */
	mvpp2_prs_tcam_port_map_set(&pe, MVPP2_PRS_PORT_MASK);

	/* Update shadow table and hw entry */
	mvpp2_prs_shadow_set(priv, pe.index, MVPP2_PRS_LU_IP4);
	mvpp2_prs_hw_write(priv, &pe);

	/* Default IPv4 entry for unicast address */
	memset(&pe, 0, sizeof(pe));
	mvpp2_prs_tcam_lu_set(&pe, MVPP2_PRS_LU_IP4);
	pe.index = MVPP2_PE_IP4_ADDR_UN;

	/* Finished: go to flowid generation */
	mvpp2_prs_sram_next_lu_set(&pe, MVPP2_PRS_LU_FLOWS);
	mvpp2_prs_sram_bits_set(&pe, MVPP2_PRS_SRAM_LU_GEN_BIT, 1);
	mvpp2_prs_sram_ri_update(&pe, MVPP2_PRS_RI_L3_UCAST,
				 MVPP2_PRS_RI_L3_ADDR_MASK);

	mvpp2_prs_tcam_ai_update(&pe, MVPP2_PRS_IPV4_DIP_AI_BIT,
				 MVPP2_PRS_IPV4_DIP_AI_BIT);
	/* Unmask all ports */
	mvpp2_prs_tcam_port_map_set(&pe, MVPP2_PRS_PORT_MASK);

	/* Update shadow table and hw entry */
	mvpp2_prs_shadow_set(priv, pe.index, MVPP2_PRS_LU_IP4);
	mvpp2_prs_hw_write(priv, &pe);

	return 0;
}

/* Initialize entries for IPv6 */
static int mvpp2_prs_ip6_init(struct mvpp2 *priv)
{
	struct mvpp2_prs_entry pe;
	int tid, err;

	/* Set entries for TCP, UDP and ICMP over IPv6 */
	err = mvpp2_prs_ip6_proto(priv, IPPROTO_TCP,
				  MVPP2_PRS_RI_L4_TCP,
				  MVPP2_PRS_RI_L4_PROTO_MASK);
	if (err)
		return err;

	err = mvpp2_prs_ip6_proto(priv, IPPROTO_UDP,
				  MVPP2_PRS_RI_L4_UDP,
				  MVPP2_PRS_RI_L4_PROTO_MASK);
	if (err)
		return err;

	err = mvpp2_prs_ip6_proto(priv, IPPROTO_ICMPV6,
				  MVPP2_PRS_RI_CPU_CODE_RX_SPEC |
				  MVPP2_PRS_RI_UDF3_RX_SPECIAL,
				  MVPP2_PRS_RI_CPU_CODE_MASK |
				  MVPP2_PRS_RI_UDF3_MASK);
	if (err)
		return err;

	/* IPv4 is the last header. This is similar case as 6-TCP or 17-UDP */
	/* Result Info: UDF7=1, DS lite */
	err = mvpp2_prs_ip6_proto(priv, IPPROTO_IPIP,
				  MVPP2_PRS_RI_UDF7_IP6_LITE,
				  MVPP2_PRS_RI_UDF7_MASK);
	if (err)
		return err;

	/* IPv6 multicast */
	err = mvpp2_prs_ip6_cast(priv, MVPP2_PRS_L3_MULTI_CAST);
	if (err)
		return err;

	/* Entry for checking hop limit */
	tid = mvpp2_prs_tcam_first_free(priv, MVPP2_PE_FIRST_FREE_TID,
					MVPP2_PE_LAST_FREE_TID);
	if (tid < 0)
		return tid;

	memset(&pe, 0, sizeof(pe));
	mvpp2_prs_tcam_lu_set(&pe, MVPP2_PRS_LU_IP6);
	pe.index = tid;

	/* Finished: go to flowid generation */
	mvpp2_prs_sram_next_lu_set(&pe, MVPP2_PRS_LU_FLOWS);
	mvpp2_prs_sram_bits_set(&pe, MVPP2_PRS_SRAM_LU_GEN_BIT, 1);
	mvpp2_prs_sram_ri_update(&pe, MVPP2_PRS_RI_L3_UN |
				 MVPP2_PRS_RI_DROP_MASK,
				 MVPP2_PRS_RI_L3_PROTO_MASK |
				 MVPP2_PRS_RI_DROP_MASK);

	mvpp2_prs_tcam_data_byte_set(&pe, 1, 0x00, MVPP2_PRS_IPV6_HOP_MASK);
	mvpp2_prs_tcam_ai_update(&pe, MVPP2_PRS_IPV6_NO_EXT_AI_BIT,
				 MVPP2_PRS_IPV6_NO_EXT_AI_BIT);

	/* Update shadow table and hw entry */
	mvpp2_prs_shadow_set(priv, pe.index, MVPP2_PRS_LU_IP4);
	mvpp2_prs_hw_write(priv, &pe);

	/* Default IPv6 entry for unknown protocols */
	memset(&pe, 0, sizeof(pe));
	mvpp2_prs_tcam_lu_set(&pe, MVPP2_PRS_LU_IP6);
	pe.index = MVPP2_PE_IP6_PROTO_UN;

	/* Finished: go to flowid generation */
	mvpp2_prs_sram_next_lu_set(&pe, MVPP2_PRS_LU_FLOWS);
	mvpp2_prs_sram_bits_set(&pe, MVPP2_PRS_SRAM_LU_GEN_BIT, 1);
	mvpp2_prs_sram_ri_update(&pe, MVPP2_PRS_RI_L4_OTHER,
				 MVPP2_PRS_RI_L4_PROTO_MASK);
	/* Set L4 offset relatively to our current place */
	mvpp2_prs_sram_offset_set(&pe, MVPP2_PRS_SRAM_UDF_TYPE_L4,
				  sizeof(struct ipv6hdr) - 4,
				  MVPP2_PRS_SRAM_OP_SEL_UDF_ADD);

	mvpp2_prs_tcam_ai_update(&pe, MVPP2_PRS_IPV6_NO_EXT_AI_BIT,
				 MVPP2_PRS_IPV6_NO_EXT_AI_BIT);
	/* Unmask all ports */
	mvpp2_prs_tcam_port_map_set(&pe, MVPP2_PRS_PORT_MASK);

	/* Update shadow table and hw entry */
	mvpp2_prs_shadow_set(priv, pe.index, MVPP2_PRS_LU_IP4);
	mvpp2_prs_hw_write(priv, &pe);

	/* Default IPv6 entry for unknown ext protocols */
	memset(&pe, 0, sizeof(struct mvpp2_prs_entry));
	mvpp2_prs_tcam_lu_set(&pe, MVPP2_PRS_LU_IP6);
	pe.index = MVPP2_PE_IP6_EXT_PROTO_UN;

	/* Finished: go to flowid generation */
	mvpp2_prs_sram_next_lu_set(&pe, MVPP2_PRS_LU_FLOWS);
	mvpp2_prs_sram_bits_set(&pe, MVPP2_PRS_SRAM_LU_GEN_BIT, 1);
	mvpp2_prs_sram_ri_update(&pe, MVPP2_PRS_RI_L4_OTHER,
				 MVPP2_PRS_RI_L4_PROTO_MASK);

	mvpp2_prs_tcam_ai_update(&pe, MVPP2_PRS_IPV6_EXT_AI_BIT,
				 MVPP2_PRS_IPV6_EXT_AI_BIT);
	/* Unmask all ports */
	mvpp2_prs_tcam_port_map_set(&pe, MVPP2_PRS_PORT_MASK);

	/* Update shadow table and hw entry */
	mvpp2_prs_shadow_set(priv, pe.index, MVPP2_PRS_LU_IP4);
	mvpp2_prs_hw_write(priv, &pe);

	/* Default IPv6 entry for unicast address */
	memset(&pe, 0, sizeof(struct mvpp2_prs_entry));
	mvpp2_prs_tcam_lu_set(&pe, MVPP2_PRS_LU_IP6);
	pe.index = MVPP2_PE_IP6_ADDR_UN;

	/* Finished: go to IPv6 again */
	mvpp2_prs_sram_next_lu_set(&pe, MVPP2_PRS_LU_IP6);
	mvpp2_prs_sram_ri_update(&pe, MVPP2_PRS_RI_L3_UCAST,
				 MVPP2_PRS_RI_L3_ADDR_MASK);
	mvpp2_prs_sram_ai_update(&pe, MVPP2_PRS_IPV6_NO_EXT_AI_BIT,
				 MVPP2_PRS_IPV6_NO_EXT_AI_BIT);
	/* Shift back to IPV6 NH */
	mvpp2_prs_sram_shift_set(&pe, -18, MVPP2_PRS_SRAM_OP_SEL_SHIFT_ADD);

	mvpp2_prs_tcam_ai_update(&pe, 0, MVPP2_PRS_IPV6_NO_EXT_AI_BIT);
	/* Unmask all ports */
	mvpp2_prs_tcam_port_map_set(&pe, MVPP2_PRS_PORT_MASK);

	/* Update shadow table and hw entry */
	mvpp2_prs_shadow_set(priv, pe.index, MVPP2_PRS_LU_IP6);
	mvpp2_prs_hw_write(priv, &pe);

	return 0;
}

/* Parser default initialization */
static int mvpp2_prs_default_init(struct platform_device *pdev,
				  struct mvpp2 *priv)
{
	int err, index, i;

	/* Enable tcam table */
	mvpp2_write(priv, MVPP2_PRS_TCAM_CTRL_REG, MVPP2_PRS_TCAM_EN_MASK);

	/* Clear all tcam and sram entries */
	for (index = 0; index < MVPP2_PRS_TCAM_SRAM_SIZE; index++) {
		mvpp2_write(priv, MVPP2_PRS_TCAM_IDX_REG, index);
		for (i = 0; i < MVPP2_PRS_TCAM_WORDS; i++)
			mvpp2_write(priv, MVPP2_PRS_TCAM_DATA_REG(i), 0);

		mvpp2_write(priv, MVPP2_PRS_SRAM_IDX_REG, index);
		for (i = 0; i < MVPP2_PRS_SRAM_WORDS; i++)
			mvpp2_write(priv, MVPP2_PRS_SRAM_DATA_REG(i), 0);
	}

	/* Invalidate all tcam entries */
	for (index = 0; index < MVPP2_PRS_TCAM_SRAM_SIZE; index++)
		mvpp2_prs_hw_inv(priv, index);

	priv->prs_shadow = devm_kcalloc(&pdev->dev, MVPP2_PRS_TCAM_SRAM_SIZE,
					sizeof(*priv->prs_shadow),
					GFP_KERNEL);
	if (!priv->prs_shadow)
		return -ENOMEM;

	/* Always start from lookup = 0 */
	for (index = 0; index < MVPP2_MAX_PORTS; index++)
		mvpp2_prs_hw_port_init(priv, index, MVPP2_PRS_LU_MH,
				       MVPP2_PRS_PORT_LU_MAX, 0);

	mvpp2_prs_def_flow_init(priv);

	mvpp2_prs_mh_init(priv);

	mvpp2_prs_mac_init(priv);

	mvpp2_prs_dsa_init(priv);

	err = mvpp2_prs_etype_init(priv);
	if (err)
		return err;

	err = mvpp2_prs_vlan_init(pdev, priv);
	if (err)
		return err;

	err = mvpp2_prs_pppoe_init(priv);
	if (err)
		return err;

	err = mvpp2_prs_ip6_init(priv);
	if (err)
		return err;

	err = mvpp2_prs_ip4_init(priv);
	if (err)
		return err;

	return 0;
}

/* Compare MAC DA with tcam entry data */
static bool mvpp2_prs_mac_range_equals(struct mvpp2_prs_entry *pe,
				       const u8 *da, unsigned char *mask)
{
	unsigned char tcam_byte, tcam_mask;
	int index;

	for (index = 0; index < ETH_ALEN; index++) {
		mvpp2_prs_tcam_data_byte_get(pe, index, &tcam_byte, &tcam_mask);
		if (tcam_mask != mask[index])
			return false;

		if ((tcam_mask & tcam_byte) != (da[index] & mask[index]))
			return false;
	}

	return true;
}

/* Find tcam entry with matched pair <MAC DA, port> */
static struct mvpp2_prs_entry *
mvpp2_prs_mac_da_range_find(struct mvpp2 *priv, int pmap, const u8 *da,
			    unsigned char *mask, int udf_type)
{
	struct mvpp2_prs_entry *pe;
	int tid;

	pe = kzalloc(sizeof(*pe), GFP_ATOMIC);
	if (!pe)
		return NULL;
	mvpp2_prs_tcam_lu_set(pe, MVPP2_PRS_LU_MAC);

	/* Go through the all entires with MVPP2_PRS_LU_MAC */
	for (tid = MVPP2_PE_FIRST_FREE_TID;
	     tid <= MVPP2_PE_LAST_FREE_TID; tid++) {
		unsigned int entry_pmap;

		if (!priv->prs_shadow[tid].valid ||
		    (priv->prs_shadow[tid].lu != MVPP2_PRS_LU_MAC) ||
		    (priv->prs_shadow[tid].udf != udf_type))
			continue;

		pe->index = tid;
		mvpp2_prs_hw_read(priv, pe);
		entry_pmap = mvpp2_prs_tcam_port_map_get(pe);

		if (mvpp2_prs_mac_range_equals(pe, da, mask) &&
		    entry_pmap == pmap)
			return pe;
	}
	kfree(pe);

	return NULL;
}

/* Update parser's mac da entry */
static int mvpp2_prs_mac_da_accept(struct mvpp2 *priv, int port,
				   const u8 *da, bool add)
{
	struct mvpp2_prs_entry *pe;
	unsigned int pmap, len, ri;
	unsigned char mask[ETH_ALEN] = { 0xff, 0xff, 0xff, 0xff, 0xff, 0xff };
	int tid;

	/* Scan TCAM and see if entry with this <MAC DA, port> already exist */
	pe = mvpp2_prs_mac_da_range_find(priv, (1 << port), da, mask,
					 MVPP2_PRS_UDF_MAC_DEF);

	/* No such entry */
	if (!pe) {
		if (!add)
			return 0;

		/* Create new TCAM entry */
		/* Find first range mac entry*/
		for (tid = MVPP2_PE_FIRST_FREE_TID;
		     tid <= MVPP2_PE_LAST_FREE_TID; tid++)
			if (priv->prs_shadow[tid].valid &&
			    (priv->prs_shadow[tid].lu == MVPP2_PRS_LU_MAC) &&
			    (priv->prs_shadow[tid].udf ==
						       MVPP2_PRS_UDF_MAC_RANGE))
				break;

		/* Go through the all entries from first to last */
		tid = mvpp2_prs_tcam_first_free(priv, MVPP2_PE_FIRST_FREE_TID,
						tid - 1);
		if (tid < 0)
			return tid;

		pe = kzalloc(sizeof(*pe), GFP_ATOMIC);
		if (!pe)
			return -ENOMEM;
		mvpp2_prs_tcam_lu_set(pe, MVPP2_PRS_LU_MAC);
		pe->index = tid;

		/* Mask all ports */
		mvpp2_prs_tcam_port_map_set(pe, 0);
	}

	/* Update port mask */
	mvpp2_prs_tcam_port_set(pe, port, add);

	/* Invalidate the entry if no ports are left enabled */
	pmap = mvpp2_prs_tcam_port_map_get(pe);
	if (pmap == 0) {
		if (add) {
			kfree(pe);
			return -EINVAL;
		}
		mvpp2_prs_hw_inv(priv, pe->index);
		priv->prs_shadow[pe->index].valid = false;
		kfree(pe);
		return 0;
	}

	/* Continue - set next lookup */
	mvpp2_prs_sram_next_lu_set(pe, MVPP2_PRS_LU_DSA);

	/* Set match on DA */
	len = ETH_ALEN;
	while (len--)
		mvpp2_prs_tcam_data_byte_set(pe, len, da[len], 0xff);

	/* Set result info bits */
	if (is_broadcast_ether_addr(da))
		ri = MVPP2_PRS_RI_L2_BCAST;
	else if (is_multicast_ether_addr(da))
		ri = MVPP2_PRS_RI_L2_MCAST;
	else
		ri = MVPP2_PRS_RI_L2_UCAST | MVPP2_PRS_RI_MAC_ME_MASK;

	mvpp2_prs_sram_ri_update(pe, ri, MVPP2_PRS_RI_L2_CAST_MASK |
				 MVPP2_PRS_RI_MAC_ME_MASK);
	mvpp2_prs_shadow_ri_set(priv, pe->index, ri, MVPP2_PRS_RI_L2_CAST_MASK |
				MVPP2_PRS_RI_MAC_ME_MASK);

	/* Shift to ethertype */
	mvpp2_prs_sram_shift_set(pe, 2 * ETH_ALEN,
				 MVPP2_PRS_SRAM_OP_SEL_SHIFT_ADD);

	/* Update shadow table and hw entry */
	priv->prs_shadow[pe->index].udf = MVPP2_PRS_UDF_MAC_DEF;
	mvpp2_prs_shadow_set(priv, pe->index, MVPP2_PRS_LU_MAC);
	mvpp2_prs_hw_write(priv, pe);

	kfree(pe);

	return 0;
}

static int mvpp2_prs_update_mac_da(struct net_device *dev, const u8 *da)
{
	struct mvpp2_port *port = netdev_priv(dev);
	int err;

	/* Remove old parser entry */
	err = mvpp2_prs_mac_da_accept(port->priv, port->id, dev->dev_addr,
				      false);
	if (err)
		return err;

	/* Add new parser entry */
	err = mvpp2_prs_mac_da_accept(port->priv, port->id, da, true);
	if (err)
		return err;

	/* Set addr in the device */
	ether_addr_copy(dev->dev_addr, da);

	return 0;
}

/* Delete all port's multicast simple (not range) entries */
static void mvpp2_prs_mcast_del_all(struct mvpp2 *priv, int port)
{
	struct mvpp2_prs_entry pe;
	int index, tid;

	for (tid = MVPP2_PE_FIRST_FREE_TID;
	     tid <= MVPP2_PE_LAST_FREE_TID; tid++) {
		unsigned char da[ETH_ALEN], da_mask[ETH_ALEN];

		if (!priv->prs_shadow[tid].valid ||
		    (priv->prs_shadow[tid].lu != MVPP2_PRS_LU_MAC) ||
		    (priv->prs_shadow[tid].udf != MVPP2_PRS_UDF_MAC_DEF))
			continue;

		/* Only simple mac entries */
		pe.index = tid;
		mvpp2_prs_hw_read(priv, &pe);

		/* Read mac addr from entry */
		for (index = 0; index < ETH_ALEN; index++)
			mvpp2_prs_tcam_data_byte_get(&pe, index, &da[index],
						     &da_mask[index]);

		if (is_multicast_ether_addr(da) && !is_broadcast_ether_addr(da))
			/* Delete this entry */
			mvpp2_prs_mac_da_accept(priv, port, da, false);
	}
}

static int mvpp2_prs_tag_mode_set(struct mvpp2 *priv, int port, int type)
{
	switch (type) {
	case MVPP2_TAG_TYPE_EDSA:
		/* Add port to EDSA entries */
		mvpp2_prs_dsa_tag_set(priv, port, true,
				      MVPP2_PRS_TAGGED, MVPP2_PRS_EDSA);
		mvpp2_prs_dsa_tag_set(priv, port, true,
				      MVPP2_PRS_UNTAGGED, MVPP2_PRS_EDSA);
		/* Remove port from DSA entries */
		mvpp2_prs_dsa_tag_set(priv, port, false,
				      MVPP2_PRS_TAGGED, MVPP2_PRS_DSA);
		mvpp2_prs_dsa_tag_set(priv, port, false,
				      MVPP2_PRS_UNTAGGED, MVPP2_PRS_DSA);
		break;

	case MVPP2_TAG_TYPE_DSA:
		/* Add port to DSA entries */
		mvpp2_prs_dsa_tag_set(priv, port, true,
				      MVPP2_PRS_TAGGED, MVPP2_PRS_DSA);
		mvpp2_prs_dsa_tag_set(priv, port, true,
				      MVPP2_PRS_UNTAGGED, MVPP2_PRS_DSA);
		/* Remove port from EDSA entries */
		mvpp2_prs_dsa_tag_set(priv, port, false,
				      MVPP2_PRS_TAGGED, MVPP2_PRS_EDSA);
		mvpp2_prs_dsa_tag_set(priv, port, false,
				      MVPP2_PRS_UNTAGGED, MVPP2_PRS_EDSA);
		break;

	case MVPP2_TAG_TYPE_MH:
	case MVPP2_TAG_TYPE_NONE:
		/* Remove port form EDSA and DSA entries */
		mvpp2_prs_dsa_tag_set(priv, port, false,
				      MVPP2_PRS_TAGGED, MVPP2_PRS_DSA);
		mvpp2_prs_dsa_tag_set(priv, port, false,
				      MVPP2_PRS_UNTAGGED, MVPP2_PRS_DSA);
		mvpp2_prs_dsa_tag_set(priv, port, false,
				      MVPP2_PRS_TAGGED, MVPP2_PRS_EDSA);
		mvpp2_prs_dsa_tag_set(priv, port, false,
				      MVPP2_PRS_UNTAGGED, MVPP2_PRS_EDSA);
		break;

	default:
		if ((type < 0) || (type > MVPP2_TAG_TYPE_EDSA))
			return -EINVAL;
	}

	return 0;
}

/* Set prs flow for the port */
static int mvpp2_prs_def_flow(struct mvpp2_port *port)
{
	struct mvpp2_prs_entry *pe;
	int tid;

	pe = mvpp2_prs_flow_find(port->priv, port->id);

	/* Such entry not exist */
	if (!pe) {
		/* Go through the all entires from last to first */
		tid = mvpp2_prs_tcam_first_free(port->priv,
						MVPP2_PE_LAST_FREE_TID,
					       MVPP2_PE_FIRST_FREE_TID);
		if (tid < 0)
			return tid;

		pe = kzalloc(sizeof(*pe), GFP_KERNEL);
		if (!pe)
			return -ENOMEM;

		mvpp2_prs_tcam_lu_set(pe, MVPP2_PRS_LU_FLOWS);
		pe->index = tid;

		/* Set flow ID*/
		mvpp2_prs_sram_ai_update(pe, port->id, MVPP2_PRS_FLOW_ID_MASK);
		mvpp2_prs_sram_bits_set(pe, MVPP2_PRS_SRAM_LU_DONE_BIT, 1);

		/* Update shadow table */
		mvpp2_prs_shadow_set(port->priv, pe->index, MVPP2_PRS_LU_FLOWS);
	}

	mvpp2_prs_tcam_port_map_set(pe, (1 << port->id));
	mvpp2_prs_hw_write(port->priv, pe);
	kfree(pe);

	return 0;
}

/* Classifier configuration routines */

/* Update classification flow table registers */
static void mvpp2_cls_flow_write(struct mvpp2 *priv,
				 struct mvpp2_cls_flow_entry *fe)
{
	mvpp2_write(priv, MVPP2_CLS_FLOW_INDEX_REG, fe->index);
	mvpp2_write(priv, MVPP2_CLS_FLOW_TBL0_REG,  fe->data[0]);
	mvpp2_write(priv, MVPP2_CLS_FLOW_TBL1_REG,  fe->data[1]);
	mvpp2_write(priv, MVPP2_CLS_FLOW_TBL2_REG,  fe->data[2]);
}

/* Update classification lookup table register */
static void mvpp2_cls_lookup_write(struct mvpp2 *priv,
				   struct mvpp2_cls_lookup_entry *le)
{
	u32 val;

	val = (le->way << MVPP2_CLS_LKP_INDEX_WAY_OFFS) | le->lkpid;
	mvpp2_write(priv, MVPP2_CLS_LKP_INDEX_REG, val);
	mvpp2_write(priv, MVPP2_CLS_LKP_TBL_REG, le->data);
}

/* Classifier default initialization */
static void mvpp2_cls_init(struct mvpp2 *priv)
{
	struct mvpp2_cls_lookup_entry le;
	struct mvpp2_cls_flow_entry fe;
	int index;

	/* Enable classifier */
	mvpp2_write(priv, MVPP2_CLS_MODE_REG, MVPP2_CLS_MODE_ACTIVE_MASK);

	/* Clear classifier flow table */
	memset(&fe.data, 0, sizeof(fe.data));
	for (index = 0; index < MVPP2_CLS_FLOWS_TBL_SIZE; index++) {
		fe.index = index;
		mvpp2_cls_flow_write(priv, &fe);
	}

	/* Clear classifier lookup table */
	le.data = 0;
	for (index = 0; index < MVPP2_CLS_LKP_TBL_SIZE; index++) {
		le.lkpid = index;
		le.way = 0;
		mvpp2_cls_lookup_write(priv, &le);

		le.way = 1;
		mvpp2_cls_lookup_write(priv, &le);
	}
}

static void mvpp2_cls_port_config(struct mvpp2_port *port)
{
	struct mvpp2_cls_lookup_entry le;
	u32 val;

	/* Set way for the port */
	val = mvpp2_read(port->priv, MVPP2_CLS_PORT_WAY_REG);
	val &= ~MVPP2_CLS_PORT_WAY_MASK(port->id);
	mvpp2_write(port->priv, MVPP2_CLS_PORT_WAY_REG, val);

	/* Pick the entry to be accessed in lookup ID decoding table
	 * according to the way and lkpid.
	 */
	le.lkpid = port->id;
	le.way = 0;
	le.data = 0;

	/* Set initial CPU queue for receiving packets */
	le.data &= ~MVPP2_CLS_LKP_TBL_RXQ_MASK;
	le.data |= port->first_rxq;

	/* Disable classification engines */
	le.data &= ~MVPP2_CLS_LKP_TBL_LOOKUP_EN_MASK;

	/* Update lookup ID table entry */
	mvpp2_cls_lookup_write(port->priv, &le);
}

/* Set CPU queue number for oversize packets */
static void mvpp2_cls_oversize_rxq_set(struct mvpp2_port *port)
{
	u32 val;

	mvpp2_write(port->priv, MVPP2_CLS_OVERSIZE_RXQ_LOW_REG(port->id),
		    port->first_rxq & MVPP2_CLS_OVERSIZE_RXQ_LOW_MASK);

	mvpp2_write(port->priv, MVPP2_CLS_SWFWD_P2HQ_REG(port->id),
		    (port->first_rxq >> MVPP2_CLS_OVERSIZE_RXQ_LOW_BITS));

	val = mvpp2_read(port->priv, MVPP2_CLS_SWFWD_PCTRL_REG);
	val |= MVPP2_CLS_SWFWD_PCTRL_MASK(port->id);
	mvpp2_write(port->priv, MVPP2_CLS_SWFWD_PCTRL_REG, val);
}

static void *mvpp2_frag_alloc(const struct mvpp2_bm_pool *pool)
{
	if (likely(pool->frag_size <= PAGE_SIZE))
		return netdev_alloc_frag(pool->frag_size);
	else
		return kmalloc(pool->frag_size, GFP_ATOMIC);
}

static void mvpp2_frag_free(const struct mvpp2_bm_pool *pool, void *data)
{
	if (likely(pool->frag_size <= PAGE_SIZE))
		skb_free_frag(data);
	else
		kfree(data);
}

/* Buffer Manager configuration routines */

/* Create pool */
static int mvpp2_bm_pool_create(struct platform_device *pdev,
				struct mvpp2 *priv,
				struct mvpp2_bm_pool *bm_pool, int size)
{
	u32 val;

	/* Number of buffer pointers must be a multiple of 16, as per
	 * hardware constraints
	 */
	if (!IS_ALIGNED(size, 16))
		return -EINVAL;

	/* PPv2.1 needs 8 bytes per buffer pointer, PPv2.2 needs 16
	 * bytes per buffer pointer
	 */
	if (priv->hw_version == MVPP21)
		bm_pool->size_bytes = 2 * sizeof(u32) * size;
	else
		bm_pool->size_bytes = 2 * sizeof(u64) * size;

	bm_pool->virt_addr = dma_alloc_coherent(&pdev->dev, bm_pool->size_bytes,
						&bm_pool->dma_addr,
						GFP_KERNEL);
	if (!bm_pool->virt_addr)
		return -ENOMEM;

	if (!IS_ALIGNED((unsigned long)bm_pool->virt_addr,
			MVPP2_BM_POOL_PTR_ALIGN)) {
		dma_free_coherent(&pdev->dev, bm_pool->size_bytes,
				  bm_pool->virt_addr, bm_pool->dma_addr);
		dev_err(&pdev->dev, "BM pool %d is not %d bytes aligned\n",
			bm_pool->id, MVPP2_BM_POOL_PTR_ALIGN);
		return -ENOMEM;
	}

	mvpp2_write(priv, MVPP2_BM_POOL_BASE_REG(bm_pool->id),
		    lower_32_bits(bm_pool->dma_addr));
	mvpp2_write(priv, MVPP2_BM_POOL_SIZE_REG(bm_pool->id), size);

	val = mvpp2_read(priv, MVPP2_BM_POOL_CTRL_REG(bm_pool->id));
	val |= MVPP2_BM_START_MASK;
	mvpp2_write(priv, MVPP2_BM_POOL_CTRL_REG(bm_pool->id), val);

	bm_pool->type = MVPP2_BM_FREE;
	bm_pool->size = size;
	bm_pool->pkt_size = 0;
	bm_pool->buf_num = 0;

	return 0;
}

/* Set pool buffer size */
static void mvpp2_bm_pool_bufsize_set(struct mvpp2 *priv,
				      struct mvpp2_bm_pool *bm_pool,
				      int buf_size)
{
	u32 val;

	bm_pool->buf_size = buf_size;

	val = ALIGN(buf_size, 1 << MVPP2_POOL_BUF_SIZE_OFFSET);
	mvpp2_write(priv, MVPP2_POOL_BUF_SIZE_REG(bm_pool->id), val);
}

static void mvpp2_bm_bufs_get_addrs(struct device *dev, struct mvpp2 *priv,
				    struct mvpp2_bm_pool *bm_pool,
				    dma_addr_t *dma_addr,
				    phys_addr_t *phys_addr)
{
	int cpu = get_cpu();

	*dma_addr = mvpp2_percpu_read(priv, cpu,
				      MVPP2_BM_PHY_ALLOC_REG(bm_pool->id));
	*phys_addr = mvpp2_percpu_read(priv, cpu, MVPP2_BM_VIRT_ALLOC_REG);

	if (priv->hw_version == MVPP22) {
		u32 val;
		u32 dma_addr_highbits, phys_addr_highbits;

		val = mvpp2_percpu_read(priv, cpu, MVPP22_BM_ADDR_HIGH_ALLOC);
		dma_addr_highbits = (val & MVPP22_BM_ADDR_HIGH_PHYS_MASK);
		phys_addr_highbits = (val & MVPP22_BM_ADDR_HIGH_VIRT_MASK) >>
			MVPP22_BM_ADDR_HIGH_VIRT_SHIFT;

		if (sizeof(dma_addr_t) == 8)
			*dma_addr |= (u64)dma_addr_highbits << 32;

		if (sizeof(phys_addr_t) == 8)
			*phys_addr |= (u64)phys_addr_highbits << 32;
	}

	put_cpu();
}

/* Free all buffers from the pool */
static void mvpp2_bm_bufs_free(struct device *dev, struct mvpp2 *priv,
			       struct mvpp2_bm_pool *bm_pool)
{
	int i;

	for (i = 0; i < bm_pool->buf_num; i++) {
		dma_addr_t buf_dma_addr;
		phys_addr_t buf_phys_addr;
		void *data;

		mvpp2_bm_bufs_get_addrs(dev, priv, bm_pool,
					&buf_dma_addr, &buf_phys_addr);

		dma_unmap_single(dev, buf_dma_addr,
				 bm_pool->buf_size, DMA_FROM_DEVICE);

		data = (void *)phys_to_virt(buf_phys_addr);
		if (!data)
			break;

		mvpp2_frag_free(bm_pool, data);
	}

	/* Update BM driver with number of buffers removed from pool */
	bm_pool->buf_num -= i;
}

/* Cleanup pool */
static int mvpp2_bm_pool_destroy(struct platform_device *pdev,
				 struct mvpp2 *priv,
				 struct mvpp2_bm_pool *bm_pool)
{
	u32 val;

	mvpp2_bm_bufs_free(&pdev->dev, priv, bm_pool);
	if (bm_pool->buf_num) {
		WARN(1, "cannot free all buffers in pool %d\n", bm_pool->id);
		return 0;
	}

	val = mvpp2_read(priv, MVPP2_BM_POOL_CTRL_REG(bm_pool->id));
	val |= MVPP2_BM_STOP_MASK;
	mvpp2_write(priv, MVPP2_BM_POOL_CTRL_REG(bm_pool->id), val);

	dma_free_coherent(&pdev->dev, bm_pool->size_bytes,
			  bm_pool->virt_addr,
			  bm_pool->dma_addr);
	return 0;
}

static int mvpp2_bm_pools_init(struct platform_device *pdev,
			       struct mvpp2 *priv)
{
	int i, err, size;
	struct mvpp2_bm_pool *bm_pool;

	/* Create all pools with maximum size */
	size = MVPP2_BM_POOL_SIZE_MAX;
	for (i = 0; i < MVPP2_BM_POOLS_NUM; i++) {
		bm_pool = &priv->bm_pools[i];
		bm_pool->id = i;
		err = mvpp2_bm_pool_create(pdev, priv, bm_pool, size);
		if (err)
			goto err_unroll_pools;
		mvpp2_bm_pool_bufsize_set(priv, bm_pool, 0);
	}
	return 0;

err_unroll_pools:
	dev_err(&pdev->dev, "failed to create BM pool %d, size %d\n", i, size);
	for (i = i - 1; i >= 0; i--)
		mvpp2_bm_pool_destroy(pdev, priv, &priv->bm_pools[i]);
	return err;
}

static int mvpp2_bm_init(struct platform_device *pdev, struct mvpp2 *priv)
{
	int i, err;

	for (i = 0; i < MVPP2_BM_POOLS_NUM; i++) {
		/* Mask BM all interrupts */
		mvpp2_write(priv, MVPP2_BM_INTR_MASK_REG(i), 0);
		/* Clear BM cause register */
		mvpp2_write(priv, MVPP2_BM_INTR_CAUSE_REG(i), 0);
	}

	/* Allocate and initialize BM pools */
	priv->bm_pools = devm_kcalloc(&pdev->dev, MVPP2_BM_POOLS_NUM,
				      sizeof(*priv->bm_pools), GFP_KERNEL);
	if (!priv->bm_pools)
		return -ENOMEM;

	err = mvpp2_bm_pools_init(pdev, priv);
	if (err < 0)
		return err;
	return 0;
}

/* Attach long pool to rxq */
static void mvpp2_rxq_long_pool_set(struct mvpp2_port *port,
				    int lrxq, int long_pool)
{
	u32 val, mask;
	int prxq;

	/* Get queue physical ID */
	prxq = port->rxqs[lrxq]->id;

	if (port->priv->hw_version == MVPP21)
		mask = MVPP21_RXQ_POOL_LONG_MASK;
	else
		mask = MVPP22_RXQ_POOL_LONG_MASK;

	val = mvpp2_read(port->priv, MVPP2_RXQ_CONFIG_REG(prxq));
	val &= ~mask;
	val |= (long_pool << MVPP2_RXQ_POOL_LONG_OFFS) & mask;
	mvpp2_write(port->priv, MVPP2_RXQ_CONFIG_REG(prxq), val);
}

/* Attach short pool to rxq */
static void mvpp2_rxq_short_pool_set(struct mvpp2_port *port,
				     int lrxq, int short_pool)
{
	u32 val, mask;
	int prxq;

	/* Get queue physical ID */
	prxq = port->rxqs[lrxq]->id;

	if (port->priv->hw_version == MVPP21)
		mask = MVPP21_RXQ_POOL_SHORT_MASK;
	else
		mask = MVPP22_RXQ_POOL_SHORT_MASK;

	val = mvpp2_read(port->priv, MVPP2_RXQ_CONFIG_REG(prxq));
	val &= ~mask;
	val |= (short_pool << MVPP2_RXQ_POOL_SHORT_OFFS) & mask;
	mvpp2_write(port->priv, MVPP2_RXQ_CONFIG_REG(prxq), val);
}

static void *mvpp2_buf_alloc(struct mvpp2_port *port,
			     struct mvpp2_bm_pool *bm_pool,
			     dma_addr_t *buf_dma_addr,
			     phys_addr_t *buf_phys_addr,
			     gfp_t gfp_mask)
{
	dma_addr_t dma_addr;
	void *data;

	data = mvpp2_frag_alloc(bm_pool);
	if (!data)
		return NULL;

	dma_addr = dma_map_single(port->dev->dev.parent, data,
				  MVPP2_RX_BUF_SIZE(bm_pool->pkt_size),
				  DMA_FROM_DEVICE);
	if (unlikely(dma_mapping_error(port->dev->dev.parent, dma_addr))) {
		mvpp2_frag_free(bm_pool, data);
		return NULL;
	}
	*buf_dma_addr = dma_addr;
	*buf_phys_addr = virt_to_phys(data);

	return data;
}

/* Release buffer to BM */
static inline void mvpp2_bm_pool_put(struct mvpp2_port *port, int pool,
				     dma_addr_t buf_dma_addr,
				     phys_addr_t buf_phys_addr)
{
	int cpu = get_cpu();

	if (port->priv->hw_version == MVPP22) {
		u32 val = 0;

		if (sizeof(dma_addr_t) == 8)
			val |= upper_32_bits(buf_dma_addr) &
				MVPP22_BM_ADDR_HIGH_PHYS_RLS_MASK;

		if (sizeof(phys_addr_t) == 8)
			val |= (upper_32_bits(buf_phys_addr)
				<< MVPP22_BM_ADDR_HIGH_VIRT_RLS_SHIFT) &
				MVPP22_BM_ADDR_HIGH_VIRT_RLS_MASK;

		mvpp2_percpu_write(port->priv, cpu,
				   MVPP22_BM_ADDR_HIGH_RLS_REG, val);
	}

	/* MVPP2_BM_VIRT_RLS_REG is not interpreted by HW, and simply
	 * returned in the "cookie" field of the RX
	 * descriptor. Instead of storing the virtual address, we
	 * store the physical address
	 */
	mvpp2_percpu_write(port->priv, cpu,
			   MVPP2_BM_VIRT_RLS_REG, buf_phys_addr);
	mvpp2_percpu_write(port->priv, cpu,
			   MVPP2_BM_PHY_RLS_REG(pool), buf_dma_addr);

	put_cpu();
}

/* Allocate buffers for the pool */
static int mvpp2_bm_bufs_add(struct mvpp2_port *port,
			     struct mvpp2_bm_pool *bm_pool, int buf_num)
{
	int i, buf_size, total_size;
	dma_addr_t dma_addr;
	phys_addr_t phys_addr;
	void *buf;

	buf_size = MVPP2_RX_BUF_SIZE(bm_pool->pkt_size);
	total_size = MVPP2_RX_TOTAL_SIZE(buf_size);

	if (buf_num < 0 ||
	    (buf_num + bm_pool->buf_num > bm_pool->size)) {
		netdev_err(port->dev,
			   "cannot allocate %d buffers for pool %d\n",
			   buf_num, bm_pool->id);
		return 0;
	}

	for (i = 0; i < buf_num; i++) {
		buf = mvpp2_buf_alloc(port, bm_pool, &dma_addr,
				      &phys_addr, GFP_KERNEL);
		if (!buf)
			break;

		mvpp2_bm_pool_put(port, bm_pool->id, dma_addr,
				  phys_addr);
	}

	/* Update BM driver with number of buffers added to pool */
	bm_pool->buf_num += i;

	netdev_dbg(port->dev,
		   "%s pool %d: pkt_size=%4d, buf_size=%4d, total_size=%4d\n",
		   bm_pool->type == MVPP2_BM_SWF_SHORT ? "short" : " long",
		   bm_pool->id, bm_pool->pkt_size, buf_size, total_size);

	netdev_dbg(port->dev,
		   "%s pool %d: %d of %d buffers added\n",
		   bm_pool->type == MVPP2_BM_SWF_SHORT ? "short" : " long",
		   bm_pool->id, i, buf_num);
	return i;
}

/* Notify the driver that BM pool is being used as specific type and return the
 * pool pointer on success
 */
static struct mvpp2_bm_pool *
mvpp2_bm_pool_use(struct mvpp2_port *port, int pool, enum mvpp2_bm_type type,
		  int pkt_size)
{
	struct mvpp2_bm_pool *new_pool = &port->priv->bm_pools[pool];
	int num;

	if (new_pool->type != MVPP2_BM_FREE && new_pool->type != type) {
		netdev_err(port->dev, "mixing pool types is forbidden\n");
		return NULL;
	}

	if (new_pool->type == MVPP2_BM_FREE)
		new_pool->type = type;

	/* Allocate buffers in case BM pool is used as long pool, but packet
	 * size doesn't match MTU or BM pool hasn't being used yet
	 */
	if (((type == MVPP2_BM_SWF_LONG) && (pkt_size > new_pool->pkt_size)) ||
	    (new_pool->pkt_size == 0)) {
		int pkts_num;

		/* Set default buffer number or free all the buffers in case
		 * the pool is not empty
		 */
		pkts_num = new_pool->buf_num;
		if (pkts_num == 0)
			pkts_num = type == MVPP2_BM_SWF_LONG ?
				   MVPP2_BM_LONG_BUF_NUM :
				   MVPP2_BM_SHORT_BUF_NUM;
		else
			mvpp2_bm_bufs_free(port->dev->dev.parent,
					   port->priv, new_pool);

		new_pool->pkt_size = pkt_size;
		new_pool->frag_size =
			SKB_DATA_ALIGN(MVPP2_RX_BUF_SIZE(pkt_size)) +
			MVPP2_SKB_SHINFO_SIZE;

		/* Allocate buffers for this pool */
		num = mvpp2_bm_bufs_add(port, new_pool, pkts_num);
		if (num != pkts_num) {
			WARN(1, "pool %d: %d of %d allocated\n",
			     new_pool->id, num, pkts_num);
			return NULL;
		}
	}

	mvpp2_bm_pool_bufsize_set(port->priv, new_pool,
				  MVPP2_RX_BUF_SIZE(new_pool->pkt_size));

	return new_pool;
}

/* Initialize pools for swf */
static int mvpp2_swf_bm_pool_init(struct mvpp2_port *port)
{
	int rxq;

	if (!port->pool_long) {
		port->pool_long =
		       mvpp2_bm_pool_use(port, MVPP2_BM_SWF_LONG_POOL(port->id),
					 MVPP2_BM_SWF_LONG,
					 port->pkt_size);
		if (!port->pool_long)
			return -ENOMEM;

		port->pool_long->port_map |= (1 << port->id);

		for (rxq = 0; rxq < port->nrxqs; rxq++)
			mvpp2_rxq_long_pool_set(port, rxq, port->pool_long->id);
	}

	if (!port->pool_short) {
		port->pool_short =
			mvpp2_bm_pool_use(port, MVPP2_BM_SWF_SHORT_POOL,
					  MVPP2_BM_SWF_SHORT,
					  MVPP2_BM_SHORT_PKT_SIZE);
		if (!port->pool_short)
			return -ENOMEM;

		port->pool_short->port_map |= (1 << port->id);

		for (rxq = 0; rxq < port->nrxqs; rxq++)
			mvpp2_rxq_short_pool_set(port, rxq,
						 port->pool_short->id);
	}

	return 0;
}

static int mvpp2_bm_update_mtu(struct net_device *dev, int mtu)
{
	struct mvpp2_port *port = netdev_priv(dev);
	struct mvpp2_bm_pool *port_pool = port->pool_long;
	int num, pkts_num = port_pool->buf_num;
	int pkt_size = MVPP2_RX_PKT_SIZE(mtu);

	/* Update BM pool with new buffer size */
	mvpp2_bm_bufs_free(dev->dev.parent, port->priv, port_pool);
	if (port_pool->buf_num) {
		WARN(1, "cannot free all buffers in pool %d\n", port_pool->id);
		return -EIO;
	}

	port_pool->pkt_size = pkt_size;
	port_pool->frag_size = SKB_DATA_ALIGN(MVPP2_RX_BUF_SIZE(pkt_size)) +
		MVPP2_SKB_SHINFO_SIZE;
	num = mvpp2_bm_bufs_add(port, port_pool, pkts_num);
	if (num != pkts_num) {
		WARN(1, "pool %d: %d of %d allocated\n",
		     port_pool->id, num, pkts_num);
		return -EIO;
	}

	mvpp2_bm_pool_bufsize_set(port->priv, port_pool,
				  MVPP2_RX_BUF_SIZE(port_pool->pkt_size));
	dev->mtu = mtu;
	netdev_update_features(dev);
	return 0;
}

static inline void mvpp2_interrupts_enable(struct mvpp2_port *port)
{
	int i, sw_thread_mask = 0;

	for (i = 0; i < port->nqvecs; i++)
		sw_thread_mask |= port->qvecs[i].sw_thread_mask;

	mvpp2_write(port->priv, MVPP2_ISR_ENABLE_REG(port->id),
		    MVPP2_ISR_ENABLE_INTERRUPT(sw_thread_mask));
}

static inline void mvpp2_interrupts_disable(struct mvpp2_port *port)
{
	int i, sw_thread_mask = 0;

	for (i = 0; i < port->nqvecs; i++)
		sw_thread_mask |= port->qvecs[i].sw_thread_mask;

	mvpp2_write(port->priv, MVPP2_ISR_ENABLE_REG(port->id),
		    MVPP2_ISR_DISABLE_INTERRUPT(sw_thread_mask));
}

static inline void mvpp2_qvec_interrupt_enable(struct mvpp2_queue_vector *qvec)
{
	struct mvpp2_port *port = qvec->port;

	mvpp2_write(port->priv, MVPP2_ISR_ENABLE_REG(port->id),
		    MVPP2_ISR_ENABLE_INTERRUPT(qvec->sw_thread_mask));
}

static inline void mvpp2_qvec_interrupt_disable(struct mvpp2_queue_vector *qvec)
{
	struct mvpp2_port *port = qvec->port;

	mvpp2_write(port->priv, MVPP2_ISR_ENABLE_REG(port->id),
		    MVPP2_ISR_DISABLE_INTERRUPT(qvec->sw_thread_mask));
}

/* Mask the current CPU's Rx/Tx interrupts
 * Called by on_each_cpu(), guaranteed to run with migration disabled,
 * using smp_processor_id() is OK.
 */
static void mvpp2_interrupts_mask(void *arg)
{
	struct mvpp2_port *port = arg;

	mvpp2_percpu_write(port->priv, smp_processor_id(),
			   MVPP2_ISR_RX_TX_MASK_REG(port->id), 0);
}

/* Unmask the current CPU's Rx/Tx interrupts.
 * Called by on_each_cpu(), guaranteed to run with migration disabled,
 * using smp_processor_id() is OK.
 */
static void mvpp2_interrupts_unmask(void *arg)
{
	struct mvpp2_port *port = arg;
	u32 val;

	val = MVPP2_CAUSE_MISC_SUM_MASK |
		MVPP2_CAUSE_RXQ_OCCUP_DESC_ALL_MASK;
	if (port->has_tx_irqs)
		val |= MVPP2_CAUSE_TXQ_OCCUP_DESC_ALL_MASK;

	mvpp2_percpu_write(port->priv, smp_processor_id(),
			   MVPP2_ISR_RX_TX_MASK_REG(port->id), val);
}

static void
mvpp2_shared_interrupt_mask_unmask(struct mvpp2_port *port, bool mask)
{
	u32 val;
	int i;

	if (port->priv->hw_version != MVPP22)
		return;

	if (mask)
		val = 0;
	else
		val = MVPP2_CAUSE_RXQ_OCCUP_DESC_ALL_MASK;

	for (i = 0; i < port->nqvecs; i++) {
		struct mvpp2_queue_vector *v = port->qvecs + i;

		if (v->type != MVPP2_QUEUE_VECTOR_SHARED)
			continue;

		mvpp2_percpu_write(port->priv, v->sw_thread_id,
				   MVPP2_ISR_RX_TX_MASK_REG(port->id), val);
	}
}

/* Port configuration routines */

static void mvpp22_gop_init_rgmii(struct mvpp2_port *port)
{
	struct mvpp2 *priv = port->priv;
	u32 val;

	regmap_read(priv->sysctrl_base, GENCONF_PORT_CTRL0, &val);
	val |= GENCONF_PORT_CTRL0_BUS_WIDTH_SELECT;
	regmap_write(priv->sysctrl_base, GENCONF_PORT_CTRL0, val);

	regmap_read(priv->sysctrl_base, GENCONF_CTRL0, &val);
	if (port->gop_id == 2)
		val |= GENCONF_CTRL0_PORT0_RGMII | GENCONF_CTRL0_PORT1_RGMII;
	else if (port->gop_id == 3)
		val |= GENCONF_CTRL0_PORT1_RGMII_MII;
	regmap_write(priv->sysctrl_base, GENCONF_CTRL0, val);
}

static void mvpp22_gop_init_sgmii(struct mvpp2_port *port)
{
	struct mvpp2 *priv = port->priv;
	u32 val;

	regmap_read(priv->sysctrl_base, GENCONF_PORT_CTRL0, &val);
	val |= GENCONF_PORT_CTRL0_BUS_WIDTH_SELECT |
	       GENCONF_PORT_CTRL0_RX_DATA_SAMPLE;
	regmap_write(priv->sysctrl_base, GENCONF_PORT_CTRL0, val);

	if (port->gop_id > 1) {
		regmap_read(priv->sysctrl_base, GENCONF_CTRL0, &val);
		if (port->gop_id == 2)
			val &= ~GENCONF_CTRL0_PORT0_RGMII;
		else if (port->gop_id == 3)
			val &= ~GENCONF_CTRL0_PORT1_RGMII_MII;
		regmap_write(priv->sysctrl_base, GENCONF_CTRL0, val);
	}
}

static void mvpp22_gop_init_10gkr(struct mvpp2_port *port)
{
	struct mvpp2 *priv = port->priv;
	void __iomem *mpcs = priv->iface_base + MVPP22_MPCS_BASE(port->gop_id);
	void __iomem *xpcs = priv->iface_base + MVPP22_XPCS_BASE(port->gop_id);
	u32 val;

	/* XPCS */
	val = readl(xpcs + MVPP22_XPCS_CFG0);
	val &= ~(MVPP22_XPCS_CFG0_PCS_MODE(0x3) |
		 MVPP22_XPCS_CFG0_ACTIVE_LANE(0x3));
	val |= MVPP22_XPCS_CFG0_ACTIVE_LANE(2);
	writel(val, xpcs + MVPP22_XPCS_CFG0);

	/* MPCS */
	val = readl(mpcs + MVPP22_MPCS_CTRL);
	val &= ~MVPP22_MPCS_CTRL_FWD_ERR_CONN;
	writel(val, mpcs + MVPP22_MPCS_CTRL);

	val = readl(mpcs + MVPP22_MPCS_CLK_RESET);
	val &= ~(MVPP22_MPCS_CLK_RESET_DIV_RATIO(0x7) | MAC_CLK_RESET_MAC |
		 MAC_CLK_RESET_SD_RX | MAC_CLK_RESET_SD_TX);
	val |= MVPP22_MPCS_CLK_RESET_DIV_RATIO(1);
	writel(val, mpcs + MVPP22_MPCS_CLK_RESET);

	val &= ~MVPP22_MPCS_CLK_RESET_DIV_SET;
	val |= MAC_CLK_RESET_MAC | MAC_CLK_RESET_SD_RX | MAC_CLK_RESET_SD_TX;
	writel(val, mpcs + MVPP22_MPCS_CLK_RESET);
}

static int mvpp22_gop_init(struct mvpp2_port *port)
{
	struct mvpp2 *priv = port->priv;
	u32 val;

	if (!priv->sysctrl_base)
		return 0;

	switch (port->phy_interface) {
	case PHY_INTERFACE_MODE_RGMII:
	case PHY_INTERFACE_MODE_RGMII_ID:
	case PHY_INTERFACE_MODE_RGMII_RXID:
	case PHY_INTERFACE_MODE_RGMII_TXID:
		if (port->gop_id == 0)
			goto invalid_conf;
		mvpp22_gop_init_rgmii(port);
		break;
	case PHY_INTERFACE_MODE_SGMII:
		mvpp22_gop_init_sgmii(port);
		break;
	case PHY_INTERFACE_MODE_10GKR:
		if (port->gop_id != 0)
			goto invalid_conf;
		mvpp22_gop_init_10gkr(port);
		break;
	default:
		goto unsupported_conf;
	}

	regmap_read(priv->sysctrl_base, GENCONF_PORT_CTRL1, &val);
	val |= GENCONF_PORT_CTRL1_RESET(port->gop_id) |
	       GENCONF_PORT_CTRL1_EN(port->gop_id);
	regmap_write(priv->sysctrl_base, GENCONF_PORT_CTRL1, val);

	regmap_read(priv->sysctrl_base, GENCONF_PORT_CTRL0, &val);
	val |= GENCONF_PORT_CTRL0_CLK_DIV_PHASE_CLR;
	regmap_write(priv->sysctrl_base, GENCONF_PORT_CTRL0, val);

	regmap_read(priv->sysctrl_base, GENCONF_SOFT_RESET1, &val);
	val |= GENCONF_SOFT_RESET1_GOP;
	regmap_write(priv->sysctrl_base, GENCONF_SOFT_RESET1, val);

unsupported_conf:
	return 0;

invalid_conf:
	netdev_err(port->dev, "Invalid port configuration\n");
	return -EINVAL;
}

static void mvpp22_gop_unmask_irq(struct mvpp2_port *port)
{
	u32 val;

	if (phy_interface_mode_is_rgmii(port->phy_interface) ||
	    port->phy_interface == PHY_INTERFACE_MODE_SGMII) {
		/* Enable the GMAC link status irq for this port */
		val = readl(port->base + MVPP22_GMAC_INT_SUM_MASK);
		val |= MVPP22_GMAC_INT_SUM_MASK_LINK_STAT;
		writel(val, port->base + MVPP22_GMAC_INT_SUM_MASK);
	}

	if (port->gop_id == 0) {
		/* Enable the XLG/GIG irqs for this port */
		val = readl(port->base + MVPP22_XLG_EXT_INT_MASK);
		if (port->phy_interface == PHY_INTERFACE_MODE_10GKR)
			val |= MVPP22_XLG_EXT_INT_MASK_XLG;
		else
			val |= MVPP22_XLG_EXT_INT_MASK_GIG;
		writel(val, port->base + MVPP22_XLG_EXT_INT_MASK);
	}
}

static void mvpp22_gop_mask_irq(struct mvpp2_port *port)
{
	u32 val;

	if (port->gop_id == 0) {
		val = readl(port->base + MVPP22_XLG_EXT_INT_MASK);
		val &= ~(MVPP22_XLG_EXT_INT_MASK_XLG |
		         MVPP22_XLG_EXT_INT_MASK_GIG);
		writel(val, port->base + MVPP22_XLG_EXT_INT_MASK);
	}

	if (phy_interface_mode_is_rgmii(port->phy_interface) ||
	    port->phy_interface == PHY_INTERFACE_MODE_SGMII) {
		val = readl(port->base + MVPP22_GMAC_INT_SUM_MASK);
		val &= ~MVPP22_GMAC_INT_SUM_MASK_LINK_STAT;
		writel(val, port->base + MVPP22_GMAC_INT_SUM_MASK);
	}
}

static void mvpp22_gop_setup_irq(struct mvpp2_port *port)
{
	u32 val;

	if (phy_interface_mode_is_rgmii(port->phy_interface) ||
	    port->phy_interface == PHY_INTERFACE_MODE_SGMII) {
		val = readl(port->base + MVPP22_GMAC_INT_MASK);
		val |= MVPP22_GMAC_INT_MASK_LINK_STAT;
		writel(val, port->base + MVPP22_GMAC_INT_MASK);
	}

	if (port->gop_id == 0) {
		val = readl(port->base + MVPP22_XLG_INT_MASK);
		val |= MVPP22_XLG_INT_MASK_LINK;
		writel(val, port->base + MVPP22_XLG_INT_MASK);
	}

	mvpp22_gop_unmask_irq(port);
}

static int mvpp22_comphy_init(struct mvpp2_port *port)
{
	enum phy_mode mode;
	int ret;

	if (!port->comphy)
		return 0;

	switch (port->phy_interface) {
	case PHY_INTERFACE_MODE_SGMII:
		mode = PHY_MODE_SGMII;
		break;
	case PHY_INTERFACE_MODE_10GKR:
		mode = PHY_MODE_10GKR;
		break;
	default:
		return -EINVAL;
	}

	ret = phy_set_mode(port->comphy, mode);
	if (ret)
		return ret;

	return phy_power_on(port->comphy);
}

static void mvpp2_port_mii_gmac_configure_mode(struct mvpp2_port *port)
{
	u32 val;

	if (port->phy_interface == PHY_INTERFACE_MODE_SGMII) {
		val = readl(port->base + MVPP22_GMAC_CTRL_4_REG);
		val |= MVPP22_CTRL4_SYNC_BYPASS_DIS | MVPP22_CTRL4_DP_CLK_SEL |
		       MVPP22_CTRL4_QSGMII_BYPASS_ACTIVE;
		val &= ~MVPP22_CTRL4_EXT_PIN_GMII_SEL;
		writel(val, port->base + MVPP22_GMAC_CTRL_4_REG);

		val = readl(port->base + MVPP2_GMAC_CTRL_2_REG);
		val |= MVPP2_GMAC_DISABLE_PADDING;
		val &= ~MVPP2_GMAC_FLOW_CTRL_MASK;
		writel(val, port->base + MVPP2_GMAC_CTRL_2_REG);
	} else if (phy_interface_mode_is_rgmii(port->phy_interface)) {
		val = readl(port->base + MVPP22_GMAC_CTRL_4_REG);
		val |= MVPP22_CTRL4_EXT_PIN_GMII_SEL |
		       MVPP22_CTRL4_SYNC_BYPASS_DIS |
		       MVPP22_CTRL4_QSGMII_BYPASS_ACTIVE;
		val &= ~MVPP22_CTRL4_DP_CLK_SEL;
		writel(val, port->base + MVPP22_GMAC_CTRL_4_REG);

		val = readl(port->base + MVPP2_GMAC_CTRL_2_REG);
		val &= ~MVPP2_GMAC_DISABLE_PADDING;
		writel(val, port->base + MVPP2_GMAC_CTRL_2_REG);
	}

	/* The port is connected to a copper PHY */
	val = readl(port->base + MVPP2_GMAC_CTRL_0_REG);
	val &= ~MVPP2_GMAC_PORT_TYPE_MASK;
	writel(val, port->base + MVPP2_GMAC_CTRL_0_REG);

	val = readl(port->base + MVPP2_GMAC_AUTONEG_CONFIG);
	val |= MVPP2_GMAC_IN_BAND_AUTONEG_BYPASS |
	       MVPP2_GMAC_AN_SPEED_EN | MVPP2_GMAC_FLOW_CTRL_AUTONEG |
	       MVPP2_GMAC_AN_DUPLEX_EN;
	if (port->phy_interface == PHY_INTERFACE_MODE_SGMII)
		val |= MVPP2_GMAC_IN_BAND_AUTONEG;
	writel(val, port->base + MVPP2_GMAC_AUTONEG_CONFIG);
}

static void mvpp2_port_mii_gmac_configure(struct mvpp2_port *port)
{
	u32 val;

	/* Force link down */
	val = readl(port->base + MVPP2_GMAC_AUTONEG_CONFIG);
	val &= ~MVPP2_GMAC_FORCE_LINK_PASS;
	val |= MVPP2_GMAC_FORCE_LINK_DOWN;
	writel(val, port->base + MVPP2_GMAC_AUTONEG_CONFIG);

	/* Set the GMAC in a reset state */
	val = readl(port->base + MVPP2_GMAC_CTRL_2_REG);
	val |= MVPP2_GMAC_PORT_RESET_MASK;
	writel(val, port->base + MVPP2_GMAC_CTRL_2_REG);

	/* Configure the PCS and in-band AN */
	val = readl(port->base + MVPP2_GMAC_CTRL_2_REG);
	if (port->phy_interface == PHY_INTERFACE_MODE_SGMII) {
	        val |= MVPP2_GMAC_INBAND_AN_MASK | MVPP2_GMAC_PCS_ENABLE_MASK;
	} else if (phy_interface_mode_is_rgmii(port->phy_interface)) {
		val &= ~MVPP2_GMAC_PCS_ENABLE_MASK;
	}
	writel(val, port->base + MVPP2_GMAC_CTRL_2_REG);

	mvpp2_port_mii_gmac_configure_mode(port);

	/* Unset the GMAC reset state */
	val = readl(port->base + MVPP2_GMAC_CTRL_2_REG);
	val &= ~MVPP2_GMAC_PORT_RESET_MASK;
	writel(val, port->base + MVPP2_GMAC_CTRL_2_REG);

	/* Stop forcing link down */
	val = readl(port->base + MVPP2_GMAC_AUTONEG_CONFIG);
	val &= ~MVPP2_GMAC_FORCE_LINK_DOWN;
	writel(val, port->base + MVPP2_GMAC_AUTONEG_CONFIG);
}

static void mvpp2_port_mii_xlg_configure(struct mvpp2_port *port)
{
	u32 val;

	if (port->gop_id != 0)
		return;

	val = readl(port->base + MVPP22_XLG_CTRL0_REG);
	val |= MVPP22_XLG_CTRL0_RX_FLOW_CTRL_EN;
	writel(val, port->base + MVPP22_XLG_CTRL0_REG);

	val = readl(port->base + MVPP22_XLG_CTRL4_REG);
	val &= ~MVPP22_XLG_CTRL4_MACMODSELECT_GMAC;
	val |= MVPP22_XLG_CTRL4_FWD_FC | MVPP22_XLG_CTRL4_FWD_PFC;
	writel(val, port->base + MVPP22_XLG_CTRL4_REG);
}

static void mvpp22_port_mii_set(struct mvpp2_port *port)
{
	u32 val;

	/* Only GOP port 0 has an XLG MAC */
	if (port->gop_id == 0) {
		val = readl(port->base + MVPP22_XLG_CTRL3_REG);
		val &= ~MVPP22_XLG_CTRL3_MACMODESELECT_MASK;

		if (port->phy_interface == PHY_INTERFACE_MODE_XAUI ||
		    port->phy_interface == PHY_INTERFACE_MODE_10GKR)
			val |= MVPP22_XLG_CTRL3_MACMODESELECT_10G;
		else
			val |= MVPP22_XLG_CTRL3_MACMODESELECT_GMAC;

		writel(val, port->base + MVPP22_XLG_CTRL3_REG);
	}
}

static void mvpp2_port_mii_set(struct mvpp2_port *port)
{
	if (port->priv->hw_version == MVPP22)
		mvpp22_port_mii_set(port);

	if (phy_interface_mode_is_rgmii(port->phy_interface) ||
	    port->phy_interface == PHY_INTERFACE_MODE_SGMII)
		mvpp2_port_mii_gmac_configure(port);
	else if (port->phy_interface == PHY_INTERFACE_MODE_10GKR)
		mvpp2_port_mii_xlg_configure(port);
}

static void mvpp2_port_fc_adv_enable(struct mvpp2_port *port)
{
	u32 val;

	val = readl(port->base + MVPP2_GMAC_AUTONEG_CONFIG);
	val |= MVPP2_GMAC_FC_ADV_EN;
	writel(val, port->base + MVPP2_GMAC_AUTONEG_CONFIG);
}

static void mvpp2_port_enable(struct mvpp2_port *port)
{
	u32 val;

	/* Only GOP port 0 has an XLG MAC */
	if (port->gop_id == 0 &&
	    (port->phy_interface == PHY_INTERFACE_MODE_XAUI ||
	     port->phy_interface == PHY_INTERFACE_MODE_10GKR)) {
		val = readl(port->base + MVPP22_XLG_CTRL0_REG);
		val |= MVPP22_XLG_CTRL0_PORT_EN |
		       MVPP22_XLG_CTRL0_MAC_RESET_DIS;
		val &= ~MVPP22_XLG_CTRL0_MIB_CNT_DIS;
		writel(val, port->base + MVPP22_XLG_CTRL0_REG);
	} else {
		val = readl(port->base + MVPP2_GMAC_CTRL_0_REG);
		val |= MVPP2_GMAC_PORT_EN_MASK;
		val |= MVPP2_GMAC_MIB_CNTR_EN_MASK;
		writel(val, port->base + MVPP2_GMAC_CTRL_0_REG);
	}
}

static void mvpp2_port_disable(struct mvpp2_port *port)
{
	u32 val;

	/* Only GOP port 0 has an XLG MAC */
	if (port->gop_id == 0 &&
	    (port->phy_interface == PHY_INTERFACE_MODE_XAUI ||
	     port->phy_interface == PHY_INTERFACE_MODE_10GKR)) {
		val = readl(port->base + MVPP22_XLG_CTRL0_REG);
		val &= ~(MVPP22_XLG_CTRL0_PORT_EN |
			 MVPP22_XLG_CTRL0_MAC_RESET_DIS);
		writel(val, port->base + MVPP22_XLG_CTRL0_REG);
	} else {
		val = readl(port->base + MVPP2_GMAC_CTRL_0_REG);
		val &= ~(MVPP2_GMAC_PORT_EN_MASK);
		writel(val, port->base + MVPP2_GMAC_CTRL_0_REG);
	}
}

/* Set IEEE 802.3x Flow Control Xon Packet Transmission Mode */
static void mvpp2_port_periodic_xon_disable(struct mvpp2_port *port)
{
	u32 val;

	val = readl(port->base + MVPP2_GMAC_CTRL_1_REG) &
		    ~MVPP2_GMAC_PERIODIC_XON_EN_MASK;
	writel(val, port->base + MVPP2_GMAC_CTRL_1_REG);
}

/* Configure loopback port */
static void mvpp2_port_loopback_set(struct mvpp2_port *port)
{
	u32 val;

	val = readl(port->base + MVPP2_GMAC_CTRL_1_REG);

	if (port->speed == 1000)
		val |= MVPP2_GMAC_GMII_LB_EN_MASK;
	else
		val &= ~MVPP2_GMAC_GMII_LB_EN_MASK;

	if (port->phy_interface == PHY_INTERFACE_MODE_SGMII)
		val |= MVPP2_GMAC_PCS_LB_EN_MASK;
	else
		val &= ~MVPP2_GMAC_PCS_LB_EN_MASK;

	writel(val, port->base + MVPP2_GMAC_CTRL_1_REG);
}

struct mvpp2_ethtool_counter {
	unsigned int offset;
	const char string[ETH_GSTRING_LEN];
	bool reg_is_64b;
};

static u64 mvpp2_read_count(struct mvpp2_port *port,
			    const struct mvpp2_ethtool_counter *counter)
{
	u64 val;

	val = readl(port->stats_base + counter->offset);
	if (counter->reg_is_64b)
		val += (u64)readl(port->stats_base + counter->offset + 4) << 32;

	return val;
}

/* Due to the fact that software statistics and hardware statistics are, by
 * design, incremented at different moments in the chain of packet processing,
 * it is very likely that incoming packets could have been dropped after being
 * counted by hardware but before reaching software statistics (most probably
 * multicast packets), and in the oppposite way, during transmission, FCS bytes
 * are added in between as well as TSO skb will be split and header bytes added.
 * Hence, statistics gathered from userspace with ifconfig (software) and
 * ethtool (hardware) cannot be compared.
 */
static const struct mvpp2_ethtool_counter mvpp2_ethtool_regs[] = {
	{ MVPP2_MIB_GOOD_OCTETS_RCVD, "good_octets_received", true },
	{ MVPP2_MIB_BAD_OCTETS_RCVD, "bad_octets_received" },
	{ MVPP2_MIB_CRC_ERRORS_SENT, "crc_errors_sent" },
	{ MVPP2_MIB_UNICAST_FRAMES_RCVD, "unicast_frames_received" },
	{ MVPP2_MIB_BROADCAST_FRAMES_RCVD, "broadcast_frames_received" },
	{ MVPP2_MIB_MULTICAST_FRAMES_RCVD, "multicast_frames_received" },
	{ MVPP2_MIB_FRAMES_64_OCTETS, "frames_64_octets" },
	{ MVPP2_MIB_FRAMES_65_TO_127_OCTETS, "frames_65_to_127_octet" },
	{ MVPP2_MIB_FRAMES_128_TO_255_OCTETS, "frames_128_to_255_octet" },
	{ MVPP2_MIB_FRAMES_256_TO_511_OCTETS, "frames_256_to_511_octet" },
	{ MVPP2_MIB_FRAMES_512_TO_1023_OCTETS, "frames_512_to_1023_octet" },
	{ MVPP2_MIB_FRAMES_1024_TO_MAX_OCTETS, "frames_1024_to_max_octet" },
	{ MVPP2_MIB_GOOD_OCTETS_SENT, "good_octets_sent", true },
	{ MVPP2_MIB_UNICAST_FRAMES_SENT, "unicast_frames_sent" },
	{ MVPP2_MIB_MULTICAST_FRAMES_SENT, "multicast_frames_sent" },
	{ MVPP2_MIB_BROADCAST_FRAMES_SENT, "broadcast_frames_sent" },
	{ MVPP2_MIB_FC_SENT, "fc_sent" },
	{ MVPP2_MIB_FC_RCVD, "fc_received" },
	{ MVPP2_MIB_RX_FIFO_OVERRUN, "rx_fifo_overrun" },
	{ MVPP2_MIB_UNDERSIZE_RCVD, "undersize_received" },
	{ MVPP2_MIB_FRAGMENTS_RCVD, "fragments_received" },
	{ MVPP2_MIB_OVERSIZE_RCVD, "oversize_received" },
	{ MVPP2_MIB_JABBER_RCVD, "jabber_received" },
	{ MVPP2_MIB_MAC_RCV_ERROR, "mac_receive_error" },
	{ MVPP2_MIB_BAD_CRC_EVENT, "bad_crc_event" },
	{ MVPP2_MIB_COLLISION, "collision" },
	{ MVPP2_MIB_LATE_COLLISION, "late_collision" },
};

static void mvpp2_ethtool_get_strings(struct net_device *netdev, u32 sset,
				      u8 *data)
{
	if (sset == ETH_SS_STATS) {
		int i;

		for (i = 0; i < ARRAY_SIZE(mvpp2_ethtool_regs); i++)
			memcpy(data + i * ETH_GSTRING_LEN,
			       &mvpp2_ethtool_regs[i].string, ETH_GSTRING_LEN);
	}
}

static void mvpp2_gather_hw_statistics(struct work_struct *work)
{
	struct delayed_work *del_work = to_delayed_work(work);
	struct mvpp2_port *port = container_of(del_work, struct mvpp2_port,
					       stats_work);
	u64 *pstats;
	int i;

	mutex_lock(&port->gather_stats_lock);

	pstats = port->ethtool_stats;
	for (i = 0; i < ARRAY_SIZE(mvpp2_ethtool_regs); i++)
		*pstats++ += mvpp2_read_count(port, &mvpp2_ethtool_regs[i]);

	/* No need to read again the counters right after this function if it
	 * was called asynchronously by the user (ie. use of ethtool).
	 */
	cancel_delayed_work(&port->stats_work);
	queue_delayed_work(port->priv->stats_queue, &port->stats_work,
			   MVPP2_MIB_COUNTERS_STATS_DELAY);

	mutex_unlock(&port->gather_stats_lock);
}

static void mvpp2_ethtool_get_stats(struct net_device *dev,
				    struct ethtool_stats *stats, u64 *data)
{
	struct mvpp2_port *port = netdev_priv(dev);

	/* Update statistics for the given port, then take the lock to avoid
	 * concurrent accesses on the ethtool_stats structure during its copy.
	 */
	mvpp2_gather_hw_statistics(&port->stats_work.work);

	mutex_lock(&port->gather_stats_lock);
	memcpy(data, port->ethtool_stats,
	       sizeof(u64) * ARRAY_SIZE(mvpp2_ethtool_regs));
	mutex_unlock(&port->gather_stats_lock);
}

static int mvpp2_ethtool_get_sset_count(struct net_device *dev, int sset)
{
	if (sset == ETH_SS_STATS)
		return ARRAY_SIZE(mvpp2_ethtool_regs);

	return -EOPNOTSUPP;
}

static void mvpp2_port_reset(struct mvpp2_port *port)
{
	u32 val;
	unsigned int i;

	/* Read the GOP statistics to reset the hardware counters */
	for (i = 0; i < ARRAY_SIZE(mvpp2_ethtool_regs); i++)
		mvpp2_read_count(port, &mvpp2_ethtool_regs[i]);

	val = readl(port->base + MVPP2_GMAC_CTRL_2_REG) &
		    ~MVPP2_GMAC_PORT_RESET_MASK;
	writel(val, port->base + MVPP2_GMAC_CTRL_2_REG);

	while (readl(port->base + MVPP2_GMAC_CTRL_2_REG) &
	       MVPP2_GMAC_PORT_RESET_MASK)
		continue;
}

/* Change maximum receive size of the port */
static inline void mvpp2_gmac_max_rx_size_set(struct mvpp2_port *port)
{
	u32 val;

	val = readl(port->base + MVPP2_GMAC_CTRL_0_REG);
	val &= ~MVPP2_GMAC_MAX_RX_SIZE_MASK;
	val |= (((port->pkt_size - MVPP2_MH_SIZE) / 2) <<
		    MVPP2_GMAC_MAX_RX_SIZE_OFFS);
	writel(val, port->base + MVPP2_GMAC_CTRL_0_REG);
}

/* Change maximum receive size of the port */
static inline void mvpp2_xlg_max_rx_size_set(struct mvpp2_port *port)
{
	u32 val;

	val =  readl(port->base + MVPP22_XLG_CTRL1_REG);
	val &= ~MVPP22_XLG_CTRL1_FRAMESIZELIMIT_MASK;
	val |= ((port->pkt_size - MVPP2_MH_SIZE) / 2) <<
	       MVPP22_XLG_CTRL1_FRAMESIZELIMIT_OFFS;
	writel(val, port->base + MVPP22_XLG_CTRL1_REG);
}

/* Set defaults to the MVPP2 port */
static void mvpp2_defaults_set(struct mvpp2_port *port)
{
	int tx_port_num, val, queue, ptxq, lrxq;

	if (port->priv->hw_version == MVPP21) {
		/* Configure port to loopback if needed */
		if (port->flags & MVPP2_F_LOOPBACK)
			mvpp2_port_loopback_set(port);

		/* Update TX FIFO MIN Threshold */
		val = readl(port->base + MVPP2_GMAC_PORT_FIFO_CFG_1_REG);
		val &= ~MVPP2_GMAC_TX_FIFO_MIN_TH_ALL_MASK;
		/* Min. TX threshold must be less than minimal packet length */
		val |= MVPP2_GMAC_TX_FIFO_MIN_TH_MASK(64 - 4 - 2);
		writel(val, port->base + MVPP2_GMAC_PORT_FIFO_CFG_1_REG);
	}

	/* Disable Legacy WRR, Disable EJP, Release from reset */
	tx_port_num = mvpp2_egress_port(port);
	mvpp2_write(port->priv, MVPP2_TXP_SCHED_PORT_INDEX_REG,
		    tx_port_num);
	mvpp2_write(port->priv, MVPP2_TXP_SCHED_CMD_1_REG, 0);

	/* Close bandwidth for all queues */
	for (queue = 0; queue < MVPP2_MAX_TXQ; queue++) {
		ptxq = mvpp2_txq_phys(port->id, queue);
		mvpp2_write(port->priv,
			    MVPP2_TXQ_SCHED_TOKEN_CNTR_REG(ptxq), 0);
	}

	/* Set refill period to 1 usec, refill tokens
	 * and bucket size to maximum
	 */
	mvpp2_write(port->priv, MVPP2_TXP_SCHED_PERIOD_REG,
		    port->priv->tclk / USEC_PER_SEC);
	val = mvpp2_read(port->priv, MVPP2_TXP_SCHED_REFILL_REG);
	val &= ~MVPP2_TXP_REFILL_PERIOD_ALL_MASK;
	val |= MVPP2_TXP_REFILL_PERIOD_MASK(1);
	val |= MVPP2_TXP_REFILL_TOKENS_ALL_MASK;
	mvpp2_write(port->priv, MVPP2_TXP_SCHED_REFILL_REG, val);
	val = MVPP2_TXP_TOKEN_SIZE_MAX;
	mvpp2_write(port->priv, MVPP2_TXP_SCHED_TOKEN_SIZE_REG, val);

	/* Set MaximumLowLatencyPacketSize value to 256 */
	mvpp2_write(port->priv, MVPP2_RX_CTRL_REG(port->id),
		    MVPP2_RX_USE_PSEUDO_FOR_CSUM_MASK |
		    MVPP2_RX_LOW_LATENCY_PKT_SIZE(256));

	/* Enable Rx cache snoop */
	for (lrxq = 0; lrxq < port->nrxqs; lrxq++) {
		queue = port->rxqs[lrxq]->id;
		val = mvpp2_read(port->priv, MVPP2_RXQ_CONFIG_REG(queue));
		val |= MVPP2_SNOOP_PKT_SIZE_MASK |
			   MVPP2_SNOOP_BUF_HDR_MASK;
		mvpp2_write(port->priv, MVPP2_RXQ_CONFIG_REG(queue), val);
	}

	/* At default, mask all interrupts to all present cpus */
	mvpp2_interrupts_disable(port);
}

/* Enable/disable receiving packets */
static void mvpp2_ingress_enable(struct mvpp2_port *port)
{
	u32 val;
	int lrxq, queue;

	for (lrxq = 0; lrxq < port->nrxqs; lrxq++) {
		queue = port->rxqs[lrxq]->id;
		val = mvpp2_read(port->priv, MVPP2_RXQ_CONFIG_REG(queue));
		val &= ~MVPP2_RXQ_DISABLE_MASK;
		mvpp2_write(port->priv, MVPP2_RXQ_CONFIG_REG(queue), val);
	}
}

static void mvpp2_ingress_disable(struct mvpp2_port *port)
{
	u32 val;
	int lrxq, queue;

	for (lrxq = 0; lrxq < port->nrxqs; lrxq++) {
		queue = port->rxqs[lrxq]->id;
		val = mvpp2_read(port->priv, MVPP2_RXQ_CONFIG_REG(queue));
		val |= MVPP2_RXQ_DISABLE_MASK;
		mvpp2_write(port->priv, MVPP2_RXQ_CONFIG_REG(queue), val);
	}
}

/* Enable transmit via physical egress queue
 * - HW starts take descriptors from DRAM
 */
static void mvpp2_egress_enable(struct mvpp2_port *port)
{
	u32 qmap;
	int queue;
	int tx_port_num = mvpp2_egress_port(port);

	/* Enable all initialized TXs. */
	qmap = 0;
	for (queue = 0; queue < port->ntxqs; queue++) {
		struct mvpp2_tx_queue *txq = port->txqs[queue];

		if (txq->descs)
			qmap |= (1 << queue);
	}

	mvpp2_write(port->priv, MVPP2_TXP_SCHED_PORT_INDEX_REG, tx_port_num);
	mvpp2_write(port->priv, MVPP2_TXP_SCHED_Q_CMD_REG, qmap);
}

/* Disable transmit via physical egress queue
 * - HW doesn't take descriptors from DRAM
 */
static void mvpp2_egress_disable(struct mvpp2_port *port)
{
	u32 reg_data;
	int delay;
	int tx_port_num = mvpp2_egress_port(port);

	/* Issue stop command for active channels only */
	mvpp2_write(port->priv, MVPP2_TXP_SCHED_PORT_INDEX_REG, tx_port_num);
	reg_data = (mvpp2_read(port->priv, MVPP2_TXP_SCHED_Q_CMD_REG)) &
		    MVPP2_TXP_SCHED_ENQ_MASK;
	if (reg_data != 0)
		mvpp2_write(port->priv, MVPP2_TXP_SCHED_Q_CMD_REG,
			    (reg_data << MVPP2_TXP_SCHED_DISQ_OFFSET));

	/* Wait for all Tx activity to terminate. */
	delay = 0;
	do {
		if (delay >= MVPP2_TX_DISABLE_TIMEOUT_MSEC) {
			netdev_warn(port->dev,
				    "Tx stop timed out, status=0x%08x\n",
				    reg_data);
			break;
		}
		mdelay(1);
		delay++;

		/* Check port TX Command register that all
		 * Tx queues are stopped
		 */
		reg_data = mvpp2_read(port->priv, MVPP2_TXP_SCHED_Q_CMD_REG);
	} while (reg_data & MVPP2_TXP_SCHED_ENQ_MASK);
}

/* Rx descriptors helper methods */

/* Get number of Rx descriptors occupied by received packets */
static inline int
mvpp2_rxq_received(struct mvpp2_port *port, int rxq_id)
{
	u32 val = mvpp2_read(port->priv, MVPP2_RXQ_STATUS_REG(rxq_id));

	return val & MVPP2_RXQ_OCCUPIED_MASK;
}

/* Update Rx queue status with the number of occupied and available
 * Rx descriptor slots.
 */
static inline void
mvpp2_rxq_status_update(struct mvpp2_port *port, int rxq_id,
			int used_count, int free_count)
{
	/* Decrement the number of used descriptors and increment count
	 * increment the number of free descriptors.
	 */
	u32 val = used_count | (free_count << MVPP2_RXQ_NUM_NEW_OFFSET);

	mvpp2_write(port->priv, MVPP2_RXQ_STATUS_UPDATE_REG(rxq_id), val);
}

/* Get pointer to next RX descriptor to be processed by SW */
static inline struct mvpp2_rx_desc *
mvpp2_rxq_next_desc_get(struct mvpp2_rx_queue *rxq)
{
	int rx_desc = rxq->next_desc_to_proc;

	rxq->next_desc_to_proc = MVPP2_QUEUE_NEXT_DESC(rxq, rx_desc);
	prefetch(rxq->descs + rxq->next_desc_to_proc);
	return rxq->descs + rx_desc;
}

/* Set rx queue offset */
static void mvpp2_rxq_offset_set(struct mvpp2_port *port,
				 int prxq, int offset)
{
	u32 val;

	/* Convert offset from bytes to units of 32 bytes */
	offset = offset >> 5;

	val = mvpp2_read(port->priv, MVPP2_RXQ_CONFIG_REG(prxq));
	val &= ~MVPP2_RXQ_PACKET_OFFSET_MASK;

	/* Offset is in */
	val |= ((offset << MVPP2_RXQ_PACKET_OFFSET_OFFS) &
		    MVPP2_RXQ_PACKET_OFFSET_MASK);

	mvpp2_write(port->priv, MVPP2_RXQ_CONFIG_REG(prxq), val);
}

/* Tx descriptors helper methods */

/* Get pointer to next Tx descriptor to be processed (send) by HW */
static struct mvpp2_tx_desc *
mvpp2_txq_next_desc_get(struct mvpp2_tx_queue *txq)
{
	int tx_desc = txq->next_desc_to_proc;

	txq->next_desc_to_proc = MVPP2_QUEUE_NEXT_DESC(txq, tx_desc);
	return txq->descs + tx_desc;
}

/* Update HW with number of aggregated Tx descriptors to be sent
 *
 * Called only from mvpp2_tx(), so migration is disabled, using
 * smp_processor_id() is OK.
 */
static void mvpp2_aggr_txq_pend_desc_add(struct mvpp2_port *port, int pending)
{
	/* aggregated access - relevant TXQ number is written in TX desc */
	mvpp2_percpu_write(port->priv, smp_processor_id(),
			   MVPP2_AGGR_TXQ_UPDATE_REG, pending);
}


/* Check if there are enough free descriptors in aggregated txq.
 * If not, update the number of occupied descriptors and repeat the check.
 *
 * Called only from mvpp2_tx(), so migration is disabled, using
 * smp_processor_id() is OK.
 */
static int mvpp2_aggr_desc_num_check(struct mvpp2 *priv,
				     struct mvpp2_tx_queue *aggr_txq, int num)
{
	if ((aggr_txq->count + num) > MVPP2_AGGR_TXQ_SIZE) {
		/* Update number of occupied aggregated Tx descriptors */
		int cpu = smp_processor_id();
		u32 val = mvpp2_read(priv, MVPP2_AGGR_TXQ_STATUS_REG(cpu));

		aggr_txq->count = val & MVPP2_AGGR_TXQ_PENDING_MASK;
	}

	if ((aggr_txq->count + num) > MVPP2_AGGR_TXQ_SIZE)
		return -ENOMEM;

	return 0;
}

/* Reserved Tx descriptors allocation request
 *
 * Called only from mvpp2_txq_reserved_desc_num_proc(), itself called
 * only by mvpp2_tx(), so migration is disabled, using
 * smp_processor_id() is OK.
 */
static int mvpp2_txq_alloc_reserved_desc(struct mvpp2 *priv,
					 struct mvpp2_tx_queue *txq, int num)
{
	u32 val;
	int cpu = smp_processor_id();

	val = (txq->id << MVPP2_TXQ_RSVD_REQ_Q_OFFSET) | num;
	mvpp2_percpu_write(priv, cpu, MVPP2_TXQ_RSVD_REQ_REG, val);

	val = mvpp2_percpu_read(priv, cpu, MVPP2_TXQ_RSVD_RSLT_REG);

	return val & MVPP2_TXQ_RSVD_RSLT_MASK;
}

/* Check if there are enough reserved descriptors for transmission.
 * If not, request chunk of reserved descriptors and check again.
 */
static int mvpp2_txq_reserved_desc_num_proc(struct mvpp2 *priv,
					    struct mvpp2_tx_queue *txq,
					    struct mvpp2_txq_pcpu *txq_pcpu,
					    int num)
{
	int req, cpu, desc_count;

	if (txq_pcpu->reserved_num >= num)
		return 0;

	/* Not enough descriptors reserved! Update the reserved descriptor
	 * count and check again.
	 */

	desc_count = 0;
	/* Compute total of used descriptors */
	for_each_present_cpu(cpu) {
		struct mvpp2_txq_pcpu *txq_pcpu_aux;

		txq_pcpu_aux = per_cpu_ptr(txq->pcpu, cpu);
		desc_count += txq_pcpu_aux->count;
		desc_count += txq_pcpu_aux->reserved_num;
	}

	req = max(MVPP2_CPU_DESC_CHUNK, num - txq_pcpu->reserved_num);
	desc_count += req;

	if (desc_count >
	   (txq->size - (num_present_cpus() * MVPP2_CPU_DESC_CHUNK)))
		return -ENOMEM;

	txq_pcpu->reserved_num += mvpp2_txq_alloc_reserved_desc(priv, txq, req);

	/* OK, the descriptor cound has been updated: check again. */
	if (txq_pcpu->reserved_num < num)
		return -ENOMEM;
	return 0;
}

/* Release the last allocated Tx descriptor. Useful to handle DMA
 * mapping failures in the Tx path.
 */
static void mvpp2_txq_desc_put(struct mvpp2_tx_queue *txq)
{
	if (txq->next_desc_to_proc == 0)
		txq->next_desc_to_proc = txq->last_desc - 1;
	else
		txq->next_desc_to_proc--;
}

/* Set Tx descriptors fields relevant for CSUM calculation */
static u32 mvpp2_txq_desc_csum(int l3_offs, int l3_proto,
			       int ip_hdr_len, int l4_proto)
{
	u32 command;

	/* fields: L3_offset, IP_hdrlen, L3_type, G_IPv4_chk,
	 * G_L4_chk, L4_type required only for checksum calculation
	 */
	command = (l3_offs << MVPP2_TXD_L3_OFF_SHIFT);
	command |= (ip_hdr_len << MVPP2_TXD_IP_HLEN_SHIFT);
	command |= MVPP2_TXD_IP_CSUM_DISABLE;

	if (l3_proto == swab16(ETH_P_IP)) {
		command &= ~MVPP2_TXD_IP_CSUM_DISABLE;	/* enable IPv4 csum */
		command &= ~MVPP2_TXD_L3_IP6;		/* enable IPv4 */
	} else {
		command |= MVPP2_TXD_L3_IP6;		/* enable IPv6 */
	}

	if (l4_proto == IPPROTO_TCP) {
		command &= ~MVPP2_TXD_L4_UDP;		/* enable TCP */
		command &= ~MVPP2_TXD_L4_CSUM_FRAG;	/* generate L4 csum */
	} else if (l4_proto == IPPROTO_UDP) {
		command |= MVPP2_TXD_L4_UDP;		/* enable UDP */
		command &= ~MVPP2_TXD_L4_CSUM_FRAG;	/* generate L4 csum */
	} else {
		command |= MVPP2_TXD_L4_CSUM_NOT;
	}

	return command;
}

/* Get number of sent descriptors and decrement counter.
 * The number of sent descriptors is returned.
 * Per-CPU access
 *
 * Called only from mvpp2_txq_done(), called from mvpp2_tx()
 * (migration disabled) and from the TX completion tasklet (migration
 * disabled) so using smp_processor_id() is OK.
 */
static inline int mvpp2_txq_sent_desc_proc(struct mvpp2_port *port,
					   struct mvpp2_tx_queue *txq)
{
	u32 val;

	/* Reading status reg resets transmitted descriptor counter */
	val = mvpp2_percpu_read(port->priv, smp_processor_id(),
				MVPP2_TXQ_SENT_REG(txq->id));

	return (val & MVPP2_TRANSMITTED_COUNT_MASK) >>
		MVPP2_TRANSMITTED_COUNT_OFFSET;
}

/* Called through on_each_cpu(), so runs on all CPUs, with migration
 * disabled, therefore using smp_processor_id() is OK.
 */
static void mvpp2_txq_sent_counter_clear(void *arg)
{
	struct mvpp2_port *port = arg;
	int queue;

	for (queue = 0; queue < port->ntxqs; queue++) {
		int id = port->txqs[queue]->id;

		mvpp2_percpu_read(port->priv, smp_processor_id(),
				  MVPP2_TXQ_SENT_REG(id));
	}
}

/* Set max sizes for Tx queues */
static void mvpp2_txp_max_tx_size_set(struct mvpp2_port *port)
{
	u32	val, size, mtu;
	int	txq, tx_port_num;

	mtu = port->pkt_size * 8;
	if (mtu > MVPP2_TXP_MTU_MAX)
		mtu = MVPP2_TXP_MTU_MAX;

	/* WA for wrong Token bucket update: Set MTU value = 3*real MTU value */
	mtu = 3 * mtu;

	/* Indirect access to registers */
	tx_port_num = mvpp2_egress_port(port);
	mvpp2_write(port->priv, MVPP2_TXP_SCHED_PORT_INDEX_REG, tx_port_num);

	/* Set MTU */
	val = mvpp2_read(port->priv, MVPP2_TXP_SCHED_MTU_REG);
	val &= ~MVPP2_TXP_MTU_MAX;
	val |= mtu;
	mvpp2_write(port->priv, MVPP2_TXP_SCHED_MTU_REG, val);

	/* TXP token size and all TXQs token size must be larger that MTU */
	val = mvpp2_read(port->priv, MVPP2_TXP_SCHED_TOKEN_SIZE_REG);
	size = val & MVPP2_TXP_TOKEN_SIZE_MAX;
	if (size < mtu) {
		size = mtu;
		val &= ~MVPP2_TXP_TOKEN_SIZE_MAX;
		val |= size;
		mvpp2_write(port->priv, MVPP2_TXP_SCHED_TOKEN_SIZE_REG, val);
	}

	for (txq = 0; txq < port->ntxqs; txq++) {
		val = mvpp2_read(port->priv,
				 MVPP2_TXQ_SCHED_TOKEN_SIZE_REG(txq));
		size = val & MVPP2_TXQ_TOKEN_SIZE_MAX;

		if (size < mtu) {
			size = mtu;
			val &= ~MVPP2_TXQ_TOKEN_SIZE_MAX;
			val |= size;
			mvpp2_write(port->priv,
				    MVPP2_TXQ_SCHED_TOKEN_SIZE_REG(txq),
				    val);
		}
	}
}

/* Set the number of packets that will be received before Rx interrupt
 * will be generated by HW.
 */
static void mvpp2_rx_pkts_coal_set(struct mvpp2_port *port,
				   struct mvpp2_rx_queue *rxq)
{
	int cpu = get_cpu();

	if (rxq->pkts_coal > MVPP2_OCCUPIED_THRESH_MASK)
		rxq->pkts_coal = MVPP2_OCCUPIED_THRESH_MASK;

	mvpp2_percpu_write(port->priv, cpu, MVPP2_RXQ_NUM_REG, rxq->id);
	mvpp2_percpu_write(port->priv, cpu, MVPP2_RXQ_THRESH_REG,
			   rxq->pkts_coal);

	put_cpu();
}

/* For some reason in the LSP this is done on each CPU. Why ? */
static void mvpp2_tx_pkts_coal_set(struct mvpp2_port *port,
				   struct mvpp2_tx_queue *txq)
{
	int cpu = get_cpu();
	u32 val;

	if (txq->done_pkts_coal > MVPP2_TXQ_THRESH_MASK)
		txq->done_pkts_coal = MVPP2_TXQ_THRESH_MASK;

	val = (txq->done_pkts_coal << MVPP2_TXQ_THRESH_OFFSET);
	mvpp2_percpu_write(port->priv, cpu, MVPP2_TXQ_NUM_REG, txq->id);
	mvpp2_percpu_write(port->priv, cpu, MVPP2_TXQ_THRESH_REG, val);

	put_cpu();
}

static u32 mvpp2_usec_to_cycles(u32 usec, unsigned long clk_hz)
{
	u64 tmp = (u64)clk_hz * usec;

	do_div(tmp, USEC_PER_SEC);

	return tmp > U32_MAX ? U32_MAX : tmp;
}

static u32 mvpp2_cycles_to_usec(u32 cycles, unsigned long clk_hz)
{
	u64 tmp = (u64)cycles * USEC_PER_SEC;

	do_div(tmp, clk_hz);

	return tmp > U32_MAX ? U32_MAX : tmp;
}

/* Set the time delay in usec before Rx interrupt */
static void mvpp2_rx_time_coal_set(struct mvpp2_port *port,
				   struct mvpp2_rx_queue *rxq)
{
	unsigned long freq = port->priv->tclk;
	u32 val = mvpp2_usec_to_cycles(rxq->time_coal, freq);

	if (val > MVPP2_MAX_ISR_RX_THRESHOLD) {
		rxq->time_coal =
			mvpp2_cycles_to_usec(MVPP2_MAX_ISR_RX_THRESHOLD, freq);

		/* re-evaluate to get actual register value */
		val = mvpp2_usec_to_cycles(rxq->time_coal, freq);
	}

	mvpp2_write(port->priv, MVPP2_ISR_RX_THRESHOLD_REG(rxq->id), val);
}

static void mvpp2_tx_time_coal_set(struct mvpp2_port *port)
{
	unsigned long freq = port->priv->tclk;
	u32 val = mvpp2_usec_to_cycles(port->tx_time_coal, freq);

	if (val > MVPP2_MAX_ISR_TX_THRESHOLD) {
		port->tx_time_coal =
			mvpp2_cycles_to_usec(MVPP2_MAX_ISR_TX_THRESHOLD, freq);

		/* re-evaluate to get actual register value */
		val = mvpp2_usec_to_cycles(port->tx_time_coal, freq);
	}

	mvpp2_write(port->priv, MVPP2_ISR_TX_THRESHOLD_REG(port->id), val);
}

/* Free Tx queue skbuffs */
static void mvpp2_txq_bufs_free(struct mvpp2_port *port,
				struct mvpp2_tx_queue *txq,
				struct mvpp2_txq_pcpu *txq_pcpu, int num)
{
	int i;

	for (i = 0; i < num; i++) {
		struct mvpp2_txq_pcpu_buf *tx_buf =
			txq_pcpu->buffs + txq_pcpu->txq_get_index;

		if (!IS_TSO_HEADER(txq_pcpu, tx_buf->dma))
			dma_unmap_single(port->dev->dev.parent, tx_buf->dma,
					 tx_buf->size, DMA_TO_DEVICE);
		if (tx_buf->skb)
			dev_kfree_skb_any(tx_buf->skb);

		mvpp2_txq_inc_get(txq_pcpu);
	}
}

static inline struct mvpp2_rx_queue *mvpp2_get_rx_queue(struct mvpp2_port *port,
							u32 cause)
{
	int queue = fls(cause) - 1;

	return port->rxqs[queue];
}

static inline struct mvpp2_tx_queue *mvpp2_get_tx_queue(struct mvpp2_port *port,
							u32 cause)
{
	int queue = fls(cause) - 1;

	return port->txqs[queue];
}

/* Handle end of transmission */
static void mvpp2_txq_done(struct mvpp2_port *port, struct mvpp2_tx_queue *txq,
			   struct mvpp2_txq_pcpu *txq_pcpu)
{
	struct netdev_queue *nq = netdev_get_tx_queue(port->dev, txq->log_id);
	int tx_done;

	if (txq_pcpu->cpu != smp_processor_id())
		netdev_err(port->dev, "wrong cpu on the end of Tx processing\n");

	tx_done = mvpp2_txq_sent_desc_proc(port, txq);
	if (!tx_done)
		return;
	mvpp2_txq_bufs_free(port, txq, txq_pcpu, tx_done);

	txq_pcpu->count -= tx_done;

	if (netif_tx_queue_stopped(nq))
		if (txq_pcpu->count <= txq_pcpu->wake_threshold)
			netif_tx_wake_queue(nq);
}

static unsigned int mvpp2_tx_done(struct mvpp2_port *port, u32 cause,
				  int cpu)
{
	struct mvpp2_tx_queue *txq;
	struct mvpp2_txq_pcpu *txq_pcpu;
	unsigned int tx_todo = 0;

	while (cause) {
		txq = mvpp2_get_tx_queue(port, cause);
		if (!txq)
			break;

		txq_pcpu = per_cpu_ptr(txq->pcpu, cpu);

		if (txq_pcpu->count) {
			mvpp2_txq_done(port, txq, txq_pcpu);
			tx_todo += txq_pcpu->count;
		}

		cause &= ~(1 << txq->log_id);
	}
	return tx_todo;
}

/* Rx/Tx queue initialization/cleanup methods */

/* Allocate and initialize descriptors for aggr TXQ */
static int mvpp2_aggr_txq_init(struct platform_device *pdev,
			       struct mvpp2_tx_queue *aggr_txq, int cpu,
			       struct mvpp2 *priv)
{
	u32 txq_dma;

	/* Allocate memory for TX descriptors */
	aggr_txq->descs = dma_alloc_coherent(&pdev->dev,
				MVPP2_AGGR_TXQ_SIZE * MVPP2_DESC_ALIGNED_SIZE,
				&aggr_txq->descs_dma, GFP_KERNEL);
	if (!aggr_txq->descs)
		return -ENOMEM;

	aggr_txq->last_desc = MVPP2_AGGR_TXQ_SIZE - 1;

	/* Aggr TXQ no reset WA */
	aggr_txq->next_desc_to_proc = mvpp2_read(priv,
						 MVPP2_AGGR_TXQ_INDEX_REG(cpu));

	/* Set Tx descriptors queue starting address indirect
	 * access
	 */
	if (priv->hw_version == MVPP21)
		txq_dma = aggr_txq->descs_dma;
	else
		txq_dma = aggr_txq->descs_dma >>
			MVPP22_AGGR_TXQ_DESC_ADDR_OFFS;

	mvpp2_write(priv, MVPP2_AGGR_TXQ_DESC_ADDR_REG(cpu), txq_dma);
	mvpp2_write(priv, MVPP2_AGGR_TXQ_DESC_SIZE_REG(cpu),
		    MVPP2_AGGR_TXQ_SIZE);

	return 0;
}

/* Create a specified Rx queue */
static int mvpp2_rxq_init(struct mvpp2_port *port,
			  struct mvpp2_rx_queue *rxq)

{
	u32 rxq_dma;
	int cpu;

	rxq->size = port->rx_ring_size;

	/* Allocate memory for RX descriptors */
	rxq->descs = dma_alloc_coherent(port->dev->dev.parent,
					rxq->size * MVPP2_DESC_ALIGNED_SIZE,
					&rxq->descs_dma, GFP_KERNEL);
	if (!rxq->descs)
		return -ENOMEM;

	rxq->last_desc = rxq->size - 1;

	/* Zero occupied and non-occupied counters - direct access */
	mvpp2_write(port->priv, MVPP2_RXQ_STATUS_REG(rxq->id), 0);

	/* Set Rx descriptors queue starting address - indirect access */
	cpu = get_cpu();
	mvpp2_percpu_write(port->priv, cpu, MVPP2_RXQ_NUM_REG, rxq->id);
	if (port->priv->hw_version == MVPP21)
		rxq_dma = rxq->descs_dma;
	else
		rxq_dma = rxq->descs_dma >> MVPP22_DESC_ADDR_OFFS;
	mvpp2_percpu_write(port->priv, cpu, MVPP2_RXQ_DESC_ADDR_REG, rxq_dma);
	mvpp2_percpu_write(port->priv, cpu, MVPP2_RXQ_DESC_SIZE_REG, rxq->size);
	mvpp2_percpu_write(port->priv, cpu, MVPP2_RXQ_INDEX_REG, 0);
	put_cpu();

	/* Set Offset */
	mvpp2_rxq_offset_set(port, rxq->id, NET_SKB_PAD);

	/* Set coalescing pkts and time */
	mvpp2_rx_pkts_coal_set(port, rxq);
	mvpp2_rx_time_coal_set(port, rxq);

	/* Add number of descriptors ready for receiving packets */
	mvpp2_rxq_status_update(port, rxq->id, 0, rxq->size);

	return 0;
}

/* Push packets received by the RXQ to BM pool */
static void mvpp2_rxq_drop_pkts(struct mvpp2_port *port,
				struct mvpp2_rx_queue *rxq)
{
	int rx_received, i;

	rx_received = mvpp2_rxq_received(port, rxq->id);
	if (!rx_received)
		return;

	for (i = 0; i < rx_received; i++) {
		struct mvpp2_rx_desc *rx_desc = mvpp2_rxq_next_desc_get(rxq);
		u32 status = mvpp2_rxdesc_status_get(port, rx_desc);
		int pool;

		pool = (status & MVPP2_RXD_BM_POOL_ID_MASK) >>
			MVPP2_RXD_BM_POOL_ID_OFFS;

		mvpp2_bm_pool_put(port, pool,
				  mvpp2_rxdesc_dma_addr_get(port, rx_desc),
				  mvpp2_rxdesc_cookie_get(port, rx_desc));
	}
	mvpp2_rxq_status_update(port, rxq->id, rx_received, rx_received);
}

/* Cleanup Rx queue */
static void mvpp2_rxq_deinit(struct mvpp2_port *port,
			     struct mvpp2_rx_queue *rxq)
{
	int cpu;

	mvpp2_rxq_drop_pkts(port, rxq);

	if (rxq->descs)
		dma_free_coherent(port->dev->dev.parent,
				  rxq->size * MVPP2_DESC_ALIGNED_SIZE,
				  rxq->descs,
				  rxq->descs_dma);

	rxq->descs             = NULL;
	rxq->last_desc         = 0;
	rxq->next_desc_to_proc = 0;
	rxq->descs_dma         = 0;

	/* Clear Rx descriptors queue starting address and size;
	 * free descriptor number
	 */
	mvpp2_write(port->priv, MVPP2_RXQ_STATUS_REG(rxq->id), 0);
	cpu = get_cpu();
	mvpp2_percpu_write(port->priv, cpu, MVPP2_RXQ_NUM_REG, rxq->id);
	mvpp2_percpu_write(port->priv, cpu, MVPP2_RXQ_DESC_ADDR_REG, 0);
	mvpp2_percpu_write(port->priv, cpu, MVPP2_RXQ_DESC_SIZE_REG, 0);
	put_cpu();
}

/* Create and initialize a Tx queue */
static int mvpp2_txq_init(struct mvpp2_port *port,
			  struct mvpp2_tx_queue *txq)
{
	u32 val;
	int cpu, desc, desc_per_txq, tx_port_num;
	struct mvpp2_txq_pcpu *txq_pcpu;

	txq->size = port->tx_ring_size;

	/* Allocate memory for Tx descriptors */
	txq->descs = dma_alloc_coherent(port->dev->dev.parent,
				txq->size * MVPP2_DESC_ALIGNED_SIZE,
				&txq->descs_dma, GFP_KERNEL);
	if (!txq->descs)
		return -ENOMEM;

	txq->last_desc = txq->size - 1;

	/* Set Tx descriptors queue starting address - indirect access */
	cpu = get_cpu();
	mvpp2_percpu_write(port->priv, cpu, MVPP2_TXQ_NUM_REG, txq->id);
	mvpp2_percpu_write(port->priv, cpu, MVPP2_TXQ_DESC_ADDR_REG,
			   txq->descs_dma);
	mvpp2_percpu_write(port->priv, cpu, MVPP2_TXQ_DESC_SIZE_REG,
			   txq->size & MVPP2_TXQ_DESC_SIZE_MASK);
	mvpp2_percpu_write(port->priv, cpu, MVPP2_TXQ_INDEX_REG, 0);
	mvpp2_percpu_write(port->priv, cpu, MVPP2_TXQ_RSVD_CLR_REG,
			   txq->id << MVPP2_TXQ_RSVD_CLR_OFFSET);
	val = mvpp2_percpu_read(port->priv, cpu, MVPP2_TXQ_PENDING_REG);
	val &= ~MVPP2_TXQ_PENDING_MASK;
	mvpp2_percpu_write(port->priv, cpu, MVPP2_TXQ_PENDING_REG, val);

	/* Calculate base address in prefetch buffer. We reserve 16 descriptors
	 * for each existing TXQ.
	 * TCONTS for PON port must be continuous from 0 to MVPP2_MAX_TCONT
	 * GBE ports assumed to be continious from 0 to MVPP2_MAX_PORTS
	 */
	desc_per_txq = 16;
	desc = (port->id * MVPP2_MAX_TXQ * desc_per_txq) +
	       (txq->log_id * desc_per_txq);

	mvpp2_percpu_write(port->priv, cpu, MVPP2_TXQ_PREF_BUF_REG,
			   MVPP2_PREF_BUF_PTR(desc) | MVPP2_PREF_BUF_SIZE_16 |
			   MVPP2_PREF_BUF_THRESH(desc_per_txq / 2));
	put_cpu();

	/* WRR / EJP configuration - indirect access */
	tx_port_num = mvpp2_egress_port(port);
	mvpp2_write(port->priv, MVPP2_TXP_SCHED_PORT_INDEX_REG, tx_port_num);

	val = mvpp2_read(port->priv, MVPP2_TXQ_SCHED_REFILL_REG(txq->log_id));
	val &= ~MVPP2_TXQ_REFILL_PERIOD_ALL_MASK;
	val |= MVPP2_TXQ_REFILL_PERIOD_MASK(1);
	val |= MVPP2_TXQ_REFILL_TOKENS_ALL_MASK;
	mvpp2_write(port->priv, MVPP2_TXQ_SCHED_REFILL_REG(txq->log_id), val);

	val = MVPP2_TXQ_TOKEN_SIZE_MAX;
	mvpp2_write(port->priv, MVPP2_TXQ_SCHED_TOKEN_SIZE_REG(txq->log_id),
		    val);

	for_each_present_cpu(cpu) {
		txq_pcpu = per_cpu_ptr(txq->pcpu, cpu);
		txq_pcpu->size = txq->size;
		txq_pcpu->buffs = kmalloc_array(txq_pcpu->size,
						sizeof(*txq_pcpu->buffs),
						GFP_KERNEL);
		if (!txq_pcpu->buffs)
			goto cleanup;

		txq_pcpu->count = 0;
		txq_pcpu->reserved_num = 0;
		txq_pcpu->txq_put_index = 0;
		txq_pcpu->txq_get_index = 0;

		txq_pcpu->stop_threshold = txq->size - MVPP2_MAX_SKB_DESCS;
		txq_pcpu->wake_threshold = txq_pcpu->stop_threshold / 2;

		txq_pcpu->tso_headers =
			dma_alloc_coherent(port->dev->dev.parent,
					   txq_pcpu->size * TSO_HEADER_SIZE,
					   &txq_pcpu->tso_headers_dma,
					   GFP_KERNEL);
		if (!txq_pcpu->tso_headers)
			goto cleanup;
	}

	return 0;
cleanup:
	for_each_present_cpu(cpu) {
		txq_pcpu = per_cpu_ptr(txq->pcpu, cpu);
		kfree(txq_pcpu->buffs);

		dma_free_coherent(port->dev->dev.parent,
				  txq_pcpu->size * TSO_HEADER_SIZE,
				  txq_pcpu->tso_headers,
				  txq_pcpu->tso_headers_dma);
	}

	dma_free_coherent(port->dev->dev.parent,
			  txq->size * MVPP2_DESC_ALIGNED_SIZE,
			  txq->descs, txq->descs_dma);

	return -ENOMEM;
}

/* Free allocated TXQ resources */
static void mvpp2_txq_deinit(struct mvpp2_port *port,
			     struct mvpp2_tx_queue *txq)
{
	struct mvpp2_txq_pcpu *txq_pcpu;
	int cpu;

	for_each_present_cpu(cpu) {
		txq_pcpu = per_cpu_ptr(txq->pcpu, cpu);
		kfree(txq_pcpu->buffs);

		dma_free_coherent(port->dev->dev.parent,
				  txq_pcpu->size * TSO_HEADER_SIZE,
				  txq_pcpu->tso_headers,
				  txq_pcpu->tso_headers_dma);
	}

	if (txq->descs)
		dma_free_coherent(port->dev->dev.parent,
				  txq->size * MVPP2_DESC_ALIGNED_SIZE,
				  txq->descs, txq->descs_dma);

	txq->descs             = NULL;
	txq->last_desc         = 0;
	txq->next_desc_to_proc = 0;
	txq->descs_dma         = 0;

	/* Set minimum bandwidth for disabled TXQs */
	mvpp2_write(port->priv, MVPP2_TXQ_SCHED_TOKEN_CNTR_REG(txq->id), 0);

	/* Set Tx descriptors queue starting address and size */
	cpu = get_cpu();
	mvpp2_percpu_write(port->priv, cpu, MVPP2_TXQ_NUM_REG, txq->id);
	mvpp2_percpu_write(port->priv, cpu, MVPP2_TXQ_DESC_ADDR_REG, 0);
	mvpp2_percpu_write(port->priv, cpu, MVPP2_TXQ_DESC_SIZE_REG, 0);
	put_cpu();
}

/* Cleanup Tx ports */
static void mvpp2_txq_clean(struct mvpp2_port *port, struct mvpp2_tx_queue *txq)
{
	struct mvpp2_txq_pcpu *txq_pcpu;
	int delay, pending, cpu;
	u32 val;

	cpu = get_cpu();
	mvpp2_percpu_write(port->priv, cpu, MVPP2_TXQ_NUM_REG, txq->id);
	val = mvpp2_percpu_read(port->priv, cpu, MVPP2_TXQ_PREF_BUF_REG);
	val |= MVPP2_TXQ_DRAIN_EN_MASK;
	mvpp2_percpu_write(port->priv, cpu, MVPP2_TXQ_PREF_BUF_REG, val);

	/* The napi queue has been stopped so wait for all packets
	 * to be transmitted.
	 */
	delay = 0;
	do {
		if (delay >= MVPP2_TX_PENDING_TIMEOUT_MSEC) {
			netdev_warn(port->dev,
				    "port %d: cleaning queue %d timed out\n",
				    port->id, txq->log_id);
			break;
		}
		mdelay(1);
		delay++;

		pending = mvpp2_percpu_read(port->priv, cpu,
					    MVPP2_TXQ_PENDING_REG);
		pending &= MVPP2_TXQ_PENDING_MASK;
	} while (pending);

	val &= ~MVPP2_TXQ_DRAIN_EN_MASK;
	mvpp2_percpu_write(port->priv, cpu, MVPP2_TXQ_PREF_BUF_REG, val);
	put_cpu();

	for_each_present_cpu(cpu) {
		txq_pcpu = per_cpu_ptr(txq->pcpu, cpu);

		/* Release all packets */
		mvpp2_txq_bufs_free(port, txq, txq_pcpu, txq_pcpu->count);

		/* Reset queue */
		txq_pcpu->count = 0;
		txq_pcpu->txq_put_index = 0;
		txq_pcpu->txq_get_index = 0;
	}
}

/* Cleanup all Tx queues */
static void mvpp2_cleanup_txqs(struct mvpp2_port *port)
{
	struct mvpp2_tx_queue *txq;
	int queue;
	u32 val;

	val = mvpp2_read(port->priv, MVPP2_TX_PORT_FLUSH_REG);

	/* Reset Tx ports and delete Tx queues */
	val |= MVPP2_TX_PORT_FLUSH_MASK(port->id);
	mvpp2_write(port->priv, MVPP2_TX_PORT_FLUSH_REG, val);

	for (queue = 0; queue < port->ntxqs; queue++) {
		txq = port->txqs[queue];
		mvpp2_txq_clean(port, txq);
		mvpp2_txq_deinit(port, txq);
	}

	on_each_cpu(mvpp2_txq_sent_counter_clear, port, 1);

	val &= ~MVPP2_TX_PORT_FLUSH_MASK(port->id);
	mvpp2_write(port->priv, MVPP2_TX_PORT_FLUSH_REG, val);
}

/* Cleanup all Rx queues */
static void mvpp2_cleanup_rxqs(struct mvpp2_port *port)
{
	int queue;

	for (queue = 0; queue < port->nrxqs; queue++)
		mvpp2_rxq_deinit(port, port->rxqs[queue]);
}

/* Init all Rx queues for port */
static int mvpp2_setup_rxqs(struct mvpp2_port *port)
{
	int queue, err;

	for (queue = 0; queue < port->nrxqs; queue++) {
		err = mvpp2_rxq_init(port, port->rxqs[queue]);
		if (err)
			goto err_cleanup;
	}
	return 0;

err_cleanup:
	mvpp2_cleanup_rxqs(port);
	return err;
}

/* Init all tx queues for port */
static int mvpp2_setup_txqs(struct mvpp2_port *port)
{
	struct mvpp2_tx_queue *txq;
	int queue, err;

	for (queue = 0; queue < port->ntxqs; queue++) {
		txq = port->txqs[queue];
		err = mvpp2_txq_init(port, txq);
		if (err)
			goto err_cleanup;
	}

	if (port->has_tx_irqs) {
		mvpp2_tx_time_coal_set(port);
		for (queue = 0; queue < port->ntxqs; queue++) {
			txq = port->txqs[queue];
			mvpp2_tx_pkts_coal_set(port, txq);
		}
	}

	on_each_cpu(mvpp2_txq_sent_counter_clear, port, 1);
	return 0;

err_cleanup:
	mvpp2_cleanup_txqs(port);
	return err;
}

/* The callback for per-port interrupt */
static irqreturn_t mvpp2_isr(int irq, void *dev_id)
{
	struct mvpp2_queue_vector *qv = dev_id;

	mvpp2_qvec_interrupt_disable(qv);

	napi_schedule(&qv->napi);

	return IRQ_HANDLED;
}

/* Per-port interrupt for link status changes */
static irqreturn_t mvpp2_link_status_isr(int irq, void *dev_id)
{
	struct mvpp2_port *port = (struct mvpp2_port *)dev_id;
	struct net_device *dev = port->dev;
	bool event = false, link = false;
	u32 val;

	mvpp22_gop_mask_irq(port);

	if (port->gop_id == 0 &&
	    port->phy_interface == PHY_INTERFACE_MODE_10GKR) {
		val = readl(port->base + MVPP22_XLG_INT_STAT);
		if (val & MVPP22_XLG_INT_STAT_LINK) {
			event = true;
			val = readl(port->base + MVPP22_XLG_STATUS);
			if (val & MVPP22_XLG_STATUS_LINK_UP)
				link = true;
		}
	} else if (phy_interface_mode_is_rgmii(port->phy_interface) ||
		   port->phy_interface == PHY_INTERFACE_MODE_SGMII) {
		val = readl(port->base + MVPP22_GMAC_INT_STAT);
		if (val & MVPP22_GMAC_INT_STAT_LINK) {
			event = true;
			val = readl(port->base + MVPP2_GMAC_STATUS0);
			if (val & MVPP2_GMAC_STATUS0_LINK_UP)
				link = true;
		}
	}

	if (!netif_running(dev) || !event)
		goto handled;

	if (link) {
		mvpp2_interrupts_enable(port);

		mvpp2_egress_enable(port);
		mvpp2_ingress_enable(port);
		netif_carrier_on(dev);
		netif_tx_wake_all_queues(dev);
	} else {
		netif_tx_stop_all_queues(dev);
		netif_carrier_off(dev);
		mvpp2_ingress_disable(port);
		mvpp2_egress_disable(port);

		mvpp2_interrupts_disable(port);
	}

handled:
	mvpp22_gop_unmask_irq(port);
	return IRQ_HANDLED;
}

static void mvpp2_gmac_set_autoneg(struct mvpp2_port *port,
				   struct phy_device *phydev)
{
	u32 val;

	if (port->phy_interface != PHY_INTERFACE_MODE_RGMII &&
	    port->phy_interface != PHY_INTERFACE_MODE_RGMII_ID &&
	    port->phy_interface != PHY_INTERFACE_MODE_RGMII_RXID &&
	    port->phy_interface != PHY_INTERFACE_MODE_RGMII_TXID &&
	    port->phy_interface != PHY_INTERFACE_MODE_SGMII)
		return;

	val = readl(port->base + MVPP2_GMAC_AUTONEG_CONFIG);
	val &= ~(MVPP2_GMAC_CONFIG_MII_SPEED |
		 MVPP2_GMAC_CONFIG_GMII_SPEED |
		 MVPP2_GMAC_CONFIG_FULL_DUPLEX |
		 MVPP2_GMAC_AN_SPEED_EN |
		 MVPP2_GMAC_AN_DUPLEX_EN);

	if (phydev->duplex)
		val |= MVPP2_GMAC_CONFIG_FULL_DUPLEX;

	if (phydev->speed == SPEED_1000)
		val |= MVPP2_GMAC_CONFIG_GMII_SPEED;
	else if (phydev->speed == SPEED_100)
		val |= MVPP2_GMAC_CONFIG_MII_SPEED;

	writel(val, port->base + MVPP2_GMAC_AUTONEG_CONFIG);
}

/* Adjust link */
static void mvpp2_link_event(struct net_device *dev)
{
	struct mvpp2_port *port = netdev_priv(dev);
	struct phy_device *phydev = dev->phydev;
	bool link_reconfigured = false;
	u32 val;

	if (phydev->link) {
		if (port->phy_interface != phydev->interface && port->comphy) {
	                /* disable current port for reconfiguration */
	                mvpp2_interrupts_disable(port);
	                netif_carrier_off(port->dev);
	                mvpp2_port_disable(port);
			phy_power_off(port->comphy);

	                /* comphy reconfiguration */
	                port->phy_interface = phydev->interface;
	                mvpp22_comphy_init(port);

	                /* gop/mac reconfiguration */
	                mvpp22_gop_init(port);
	                mvpp2_port_mii_set(port);

	                link_reconfigured = true;
		}

		if ((port->speed != phydev->speed) ||
		    (port->duplex != phydev->duplex)) {
			mvpp2_gmac_set_autoneg(port, phydev);

			port->duplex = phydev->duplex;
			port->speed  = phydev->speed;
		}
	}

	if (phydev->link != port->link || link_reconfigured) {
		port->link = phydev->link;

		if (phydev->link) {
			if (port->phy_interface == PHY_INTERFACE_MODE_RGMII ||
			    port->phy_interface == PHY_INTERFACE_MODE_RGMII_ID ||
			    port->phy_interface == PHY_INTERFACE_MODE_RGMII_RXID ||
			    port->phy_interface == PHY_INTERFACE_MODE_RGMII_TXID ||
			    port->phy_interface == PHY_INTERFACE_MODE_SGMII) {
				val = readl(port->base + MVPP2_GMAC_AUTONEG_CONFIG);
				val |= (MVPP2_GMAC_FORCE_LINK_PASS |
					MVPP2_GMAC_FORCE_LINK_DOWN);
				writel(val, port->base + MVPP2_GMAC_AUTONEG_CONFIG);
			}

			mvpp2_interrupts_enable(port);
			mvpp2_port_enable(port);

			mvpp2_egress_enable(port);
			mvpp2_ingress_enable(port);
			netif_carrier_on(dev);
			netif_tx_wake_all_queues(dev);
		} else {
			port->duplex = -1;
			port->speed = 0;

			netif_tx_stop_all_queues(dev);
			netif_carrier_off(dev);
			mvpp2_ingress_disable(port);
			mvpp2_egress_disable(port);

			mvpp2_port_disable(port);
			mvpp2_interrupts_disable(port);
		}

		phy_print_status(phydev);
	}
}

static void mvpp2_timer_set(struct mvpp2_port_pcpu *port_pcpu)
{
	ktime_t interval;

	if (!port_pcpu->timer_scheduled) {
		port_pcpu->timer_scheduled = true;
		interval = MVPP2_TXDONE_HRTIMER_PERIOD_NS;
		hrtimer_start(&port_pcpu->tx_done_timer, interval,
			      HRTIMER_MODE_REL_PINNED);
	}
}

static void mvpp2_tx_proc_cb(unsigned long data)
{
	struct net_device *dev = (struct net_device *)data;
	struct mvpp2_port *port = netdev_priv(dev);
	struct mvpp2_port_pcpu *port_pcpu = this_cpu_ptr(port->pcpu);
	unsigned int tx_todo, cause;

	if (!netif_running(dev))
		return;
	port_pcpu->timer_scheduled = false;

	/* Process all the Tx queues */
	cause = (1 << port->ntxqs) - 1;
	tx_todo = mvpp2_tx_done(port, cause, smp_processor_id());

	/* Set the timer in case not all the packets were processed */
	if (tx_todo)
		mvpp2_timer_set(port_pcpu);
}

static enum hrtimer_restart mvpp2_hr_timer_cb(struct hrtimer *timer)
{
	struct mvpp2_port_pcpu *port_pcpu = container_of(timer,
							 struct mvpp2_port_pcpu,
							 tx_done_timer);

	tasklet_schedule(&port_pcpu->tx_done_tasklet);

	return HRTIMER_NORESTART;
}

/* Main RX/TX processing routines */

/* Display more error info */
static void mvpp2_rx_error(struct mvpp2_port *port,
			   struct mvpp2_rx_desc *rx_desc)
{
	u32 status = mvpp2_rxdesc_status_get(port, rx_desc);
	size_t sz = mvpp2_rxdesc_size_get(port, rx_desc);

	switch (status & MVPP2_RXD_ERR_CODE_MASK) {
	case MVPP2_RXD_ERR_CRC:
		netdev_err(port->dev, "bad rx status %08x (crc error), size=%zu\n",
			   status, sz);
		break;
	case MVPP2_RXD_ERR_OVERRUN:
		netdev_err(port->dev, "bad rx status %08x (overrun error), size=%zu\n",
			   status, sz);
		break;
	case MVPP2_RXD_ERR_RESOURCE:
		netdev_err(port->dev, "bad rx status %08x (resource error), size=%zu\n",
			   status, sz);
		break;
	}
}

/* Handle RX checksum offload */
static void mvpp2_rx_csum(struct mvpp2_port *port, u32 status,
			  struct sk_buff *skb)
{
	if (((status & MVPP2_RXD_L3_IP4) &&
	     !(status & MVPP2_RXD_IP4_HEADER_ERR)) ||
	    (status & MVPP2_RXD_L3_IP6))
		if (((status & MVPP2_RXD_L4_UDP) ||
		     (status & MVPP2_RXD_L4_TCP)) &&
		     (status & MVPP2_RXD_L4_CSUM_OK)) {
			skb->csum = 0;
			skb->ip_summed = CHECKSUM_UNNECESSARY;
			return;
		}

	skb->ip_summed = CHECKSUM_NONE;
}

/* Reuse skb if possible, or allocate a new skb and add it to BM pool */
static int mvpp2_rx_refill(struct mvpp2_port *port,
			   struct mvpp2_bm_pool *bm_pool, int pool)
{
	dma_addr_t dma_addr;
	phys_addr_t phys_addr;
	void *buf;

	/* No recycle or too many buffers are in use, so allocate a new skb */
	buf = mvpp2_buf_alloc(port, bm_pool, &dma_addr, &phys_addr,
			      GFP_ATOMIC);
	if (!buf)
		return -ENOMEM;

	mvpp2_bm_pool_put(port, pool, dma_addr, phys_addr);

	return 0;
}

/* Handle tx checksum */
static u32 mvpp2_skb_tx_csum(struct mvpp2_port *port, struct sk_buff *skb)
{
	if (skb->ip_summed == CHECKSUM_PARTIAL) {
		int ip_hdr_len = 0;
		u8 l4_proto;

		if (skb->protocol == htons(ETH_P_IP)) {
			struct iphdr *ip4h = ip_hdr(skb);

			/* Calculate IPv4 checksum and L4 checksum */
			ip_hdr_len = ip4h->ihl;
			l4_proto = ip4h->protocol;
		} else if (skb->protocol == htons(ETH_P_IPV6)) {
			struct ipv6hdr *ip6h = ipv6_hdr(skb);

			/* Read l4_protocol from one of IPv6 extra headers */
			if (skb_network_header_len(skb) > 0)
				ip_hdr_len = (skb_network_header_len(skb) >> 2);
			l4_proto = ip6h->nexthdr;
		} else {
			return MVPP2_TXD_L4_CSUM_NOT;
		}

		return mvpp2_txq_desc_csum(skb_network_offset(skb),
				skb->protocol, ip_hdr_len, l4_proto);
	}

	return MVPP2_TXD_L4_CSUM_NOT | MVPP2_TXD_IP_CSUM_DISABLE;
}

/* Main rx processing */
static int mvpp2_rx(struct mvpp2_port *port, struct napi_struct *napi,
		    int rx_todo, struct mvpp2_rx_queue *rxq)
{
	struct net_device *dev = port->dev;
	int rx_received;
	int rx_done = 0;
	u32 rcvd_pkts = 0;
	u32 rcvd_bytes = 0;

	/* Get number of received packets and clamp the to-do */
	rx_received = mvpp2_rxq_received(port, rxq->id);
	if (rx_todo > rx_received)
		rx_todo = rx_received;

	while (rx_done < rx_todo) {
		struct mvpp2_rx_desc *rx_desc = mvpp2_rxq_next_desc_get(rxq);
		struct mvpp2_bm_pool *bm_pool;
		struct sk_buff *skb;
		unsigned int frag_size;
		dma_addr_t dma_addr;
		phys_addr_t phys_addr;
		u32 rx_status;
		int pool, rx_bytes, err;
		void *data;

		rx_done++;
		rx_status = mvpp2_rxdesc_status_get(port, rx_desc);
		rx_bytes = mvpp2_rxdesc_size_get(port, rx_desc);
		rx_bytes -= MVPP2_MH_SIZE;
		dma_addr = mvpp2_rxdesc_dma_addr_get(port, rx_desc);
		phys_addr = mvpp2_rxdesc_cookie_get(port, rx_desc);
		data = (void *)phys_to_virt(phys_addr);

		pool = (rx_status & MVPP2_RXD_BM_POOL_ID_MASK) >>
			MVPP2_RXD_BM_POOL_ID_OFFS;
		bm_pool = &port->priv->bm_pools[pool];

		/* In case of an error, release the requested buffer pointer
		 * to the Buffer Manager. This request process is controlled
		 * by the hardware, and the information about the buffer is
		 * comprised by the RX descriptor.
		 */
		if (rx_status & MVPP2_RXD_ERR_SUMMARY) {
err_drop_frame:
			dev->stats.rx_errors++;
			mvpp2_rx_error(port, rx_desc);
			/* Return the buffer to the pool */
			mvpp2_bm_pool_put(port, pool, dma_addr, phys_addr);
			continue;
		}

		if (bm_pool->frag_size > PAGE_SIZE)
			frag_size = 0;
		else
			frag_size = bm_pool->frag_size;

		skb = build_skb(data, frag_size);
		if (!skb) {
			netdev_warn(port->dev, "skb build failed\n");
			goto err_drop_frame;
		}

		err = mvpp2_rx_refill(port, bm_pool, pool);
		if (err) {
			netdev_err(port->dev, "failed to refill BM pools\n");
			goto err_drop_frame;
		}

		dma_unmap_single(dev->dev.parent, dma_addr,
				 bm_pool->buf_size, DMA_FROM_DEVICE);

		rcvd_pkts++;
		rcvd_bytes += rx_bytes;

		skb_reserve(skb, MVPP2_MH_SIZE + NET_SKB_PAD);
		skb_put(skb, rx_bytes);
		skb->protocol = eth_type_trans(skb, dev);
		mvpp2_rx_csum(port, rx_status, skb);

		napi_gro_receive(napi, skb);
	}

	if (rcvd_pkts) {
		struct mvpp2_pcpu_stats *stats = this_cpu_ptr(port->stats);

		u64_stats_update_begin(&stats->syncp);
		stats->rx_packets += rcvd_pkts;
		stats->rx_bytes   += rcvd_bytes;
		u64_stats_update_end(&stats->syncp);
	}

	/* Update Rx queue management counters */
	wmb();
	mvpp2_rxq_status_update(port, rxq->id, rx_done, rx_done);

	return rx_todo;
}

static inline void
tx_desc_unmap_put(struct mvpp2_port *port, struct mvpp2_tx_queue *txq,
		  struct mvpp2_tx_desc *desc)
{
	struct mvpp2_txq_pcpu *txq_pcpu = this_cpu_ptr(txq->pcpu);

	dma_addr_t buf_dma_addr =
		mvpp2_txdesc_dma_addr_get(port, desc);
	size_t buf_sz =
		mvpp2_txdesc_size_get(port, desc);
	if (!IS_TSO_HEADER(txq_pcpu, buf_dma_addr))
		dma_unmap_single(port->dev->dev.parent, buf_dma_addr,
				 buf_sz, DMA_TO_DEVICE);
	mvpp2_txq_desc_put(txq);
}

/* Handle tx fragmentation processing */
static int mvpp2_tx_frag_process(struct mvpp2_port *port, struct sk_buff *skb,
				 struct mvpp2_tx_queue *aggr_txq,
				 struct mvpp2_tx_queue *txq)
{
	struct mvpp2_txq_pcpu *txq_pcpu = this_cpu_ptr(txq->pcpu);
	struct mvpp2_tx_desc *tx_desc;
	int i;
	dma_addr_t buf_dma_addr;

	for (i = 0; i < skb_shinfo(skb)->nr_frags; i++) {
		skb_frag_t *frag = &skb_shinfo(skb)->frags[i];
		void *addr = page_address(frag->page.p) + frag->page_offset;

		tx_desc = mvpp2_txq_next_desc_get(aggr_txq);
		mvpp2_txdesc_txq_set(port, tx_desc, txq->id);
		mvpp2_txdesc_size_set(port, tx_desc, frag->size);

		buf_dma_addr = dma_map_single(port->dev->dev.parent, addr,
					       frag->size,
					       DMA_TO_DEVICE);
		if (dma_mapping_error(port->dev->dev.parent, buf_dma_addr)) {
			mvpp2_txq_desc_put(txq);
			goto cleanup;
		}

		mvpp2_txdesc_dma_addr_set(port, tx_desc, buf_dma_addr);

		if (i == (skb_shinfo(skb)->nr_frags - 1)) {
			/* Last descriptor */
			mvpp2_txdesc_cmd_set(port, tx_desc,
					     MVPP2_TXD_L_DESC);
			mvpp2_txq_inc_put(port, txq_pcpu, skb, tx_desc);
		} else {
			/* Descriptor in the middle: Not First, Not Last */
			mvpp2_txdesc_cmd_set(port, tx_desc, 0);
			mvpp2_txq_inc_put(port, txq_pcpu, NULL, tx_desc);
		}
	}

	return 0;
cleanup:
	/* Release all descriptors that were used to map fragments of
	 * this packet, as well as the corresponding DMA mappings
	 */
	for (i = i - 1; i >= 0; i--) {
		tx_desc = txq->descs + i;
		tx_desc_unmap_put(port, txq, tx_desc);
	}

	return -ENOMEM;
}

static inline void mvpp2_tso_put_hdr(struct sk_buff *skb,
				     struct net_device *dev,
				     struct mvpp2_tx_queue *txq,
				     struct mvpp2_tx_queue *aggr_txq,
				     struct mvpp2_txq_pcpu *txq_pcpu,
				     int hdr_sz)
{
	struct mvpp2_port *port = netdev_priv(dev);
	struct mvpp2_tx_desc *tx_desc = mvpp2_txq_next_desc_get(aggr_txq);
	dma_addr_t addr;

	mvpp2_txdesc_txq_set(port, tx_desc, txq->id);
	mvpp2_txdesc_size_set(port, tx_desc, hdr_sz);

	addr = txq_pcpu->tso_headers_dma +
	       txq_pcpu->txq_put_index * TSO_HEADER_SIZE;
	mvpp2_txdesc_dma_addr_set(port, tx_desc, addr);

	mvpp2_txdesc_cmd_set(port, tx_desc, mvpp2_skb_tx_csum(port, skb) |
					    MVPP2_TXD_F_DESC |
					    MVPP2_TXD_PADDING_DISABLE);
	mvpp2_txq_inc_put(port, txq_pcpu, NULL, tx_desc);
}

static inline int mvpp2_tso_put_data(struct sk_buff *skb,
				     struct net_device *dev, struct tso_t *tso,
				     struct mvpp2_tx_queue *txq,
				     struct mvpp2_tx_queue *aggr_txq,
				     struct mvpp2_txq_pcpu *txq_pcpu,
				     int sz, bool left, bool last)
{
	struct mvpp2_port *port = netdev_priv(dev);
	struct mvpp2_tx_desc *tx_desc = mvpp2_txq_next_desc_get(aggr_txq);
	dma_addr_t buf_dma_addr;

	mvpp2_txdesc_txq_set(port, tx_desc, txq->id);
	mvpp2_txdesc_size_set(port, tx_desc, sz);

	buf_dma_addr = dma_map_single(dev->dev.parent, tso->data, sz,
				      DMA_TO_DEVICE);
	if (unlikely(dma_mapping_error(dev->dev.parent, buf_dma_addr))) {
		mvpp2_txq_desc_put(txq);
		return -ENOMEM;
	}

	mvpp2_txdesc_dma_addr_set(port, tx_desc, buf_dma_addr);

	if (!left) {
		mvpp2_txdesc_cmd_set(port, tx_desc, MVPP2_TXD_L_DESC);
		if (last) {
			mvpp2_txq_inc_put(port, txq_pcpu, skb, tx_desc);
			return 0;
		}
	} else {
		mvpp2_txdesc_cmd_set(port, tx_desc, 0);
	}

	mvpp2_txq_inc_put(port, txq_pcpu, NULL, tx_desc);
	return 0;
}

static int mvpp2_tx_tso(struct sk_buff *skb, struct net_device *dev,
			struct mvpp2_tx_queue *txq,
			struct mvpp2_tx_queue *aggr_txq,
			struct mvpp2_txq_pcpu *txq_pcpu)
{
	struct mvpp2_port *port = netdev_priv(dev);
	struct tso_t tso;
	int hdr_sz = skb_transport_offset(skb) + tcp_hdrlen(skb);
	int i, len, descs = 0;

	/* Check number of available descriptors */
	if (mvpp2_aggr_desc_num_check(port->priv, aggr_txq,
				      tso_count_descs(skb)) ||
	    mvpp2_txq_reserved_desc_num_proc(port->priv, txq, txq_pcpu,
					     tso_count_descs(skb)))
		return 0;

	tso_start(skb, &tso);
	len = skb->len - hdr_sz;
	while (len > 0) {
		int left = min_t(int, skb_shinfo(skb)->gso_size, len);
		char *hdr = txq_pcpu->tso_headers +
			    txq_pcpu->txq_put_index * TSO_HEADER_SIZE;

		len -= left;
		descs++;

		tso_build_hdr(skb, hdr, &tso, left, len == 0);
		mvpp2_tso_put_hdr(skb, dev, txq, aggr_txq, txq_pcpu, hdr_sz);

		while (left > 0) {
			int sz = min_t(int, tso.size, left);
			left -= sz;
			descs++;

			if (mvpp2_tso_put_data(skb, dev, &tso, txq, aggr_txq,
					       txq_pcpu, sz, left, len == 0))
				goto release;
			tso_build_data(skb, &tso, sz);
		}
	}

	return descs;

release:
	for (i = descs - 1; i >= 0; i--) {
		struct mvpp2_tx_desc *tx_desc = txq->descs + i;
		tx_desc_unmap_put(port, txq, tx_desc);
	}
	return 0;
}

/* Main tx processing */
static int mvpp2_tx(struct sk_buff *skb, struct net_device *dev)
{
	struct mvpp2_port *port = netdev_priv(dev);
	struct mvpp2_tx_queue *txq, *aggr_txq;
	struct mvpp2_txq_pcpu *txq_pcpu;
	struct mvpp2_tx_desc *tx_desc;
	dma_addr_t buf_dma_addr;
	int frags = 0;
	u16 txq_id;
	u32 tx_cmd;

	txq_id = skb_get_queue_mapping(skb);
	txq = port->txqs[txq_id];
	txq_pcpu = this_cpu_ptr(txq->pcpu);
	aggr_txq = &port->priv->aggr_txqs[smp_processor_id()];

	if (skb_is_gso(skb)) {
		frags = mvpp2_tx_tso(skb, dev, txq, aggr_txq, txq_pcpu);
		goto out;
	}
	frags = skb_shinfo(skb)->nr_frags + 1;

	/* Check number of available descriptors */
	if (mvpp2_aggr_desc_num_check(port->priv, aggr_txq, frags) ||
	    mvpp2_txq_reserved_desc_num_proc(port->priv, txq,
					     txq_pcpu, frags)) {
		frags = 0;
		goto out;
	}

	/* Get a descriptor for the first part of the packet */
	tx_desc = mvpp2_txq_next_desc_get(aggr_txq);
	mvpp2_txdesc_txq_set(port, tx_desc, txq->id);
	mvpp2_txdesc_size_set(port, tx_desc, skb_headlen(skb));

	buf_dma_addr = dma_map_single(dev->dev.parent, skb->data,
				      skb_headlen(skb), DMA_TO_DEVICE);
	if (unlikely(dma_mapping_error(dev->dev.parent, buf_dma_addr))) {
		mvpp2_txq_desc_put(txq);
		frags = 0;
		goto out;
	}

	mvpp2_txdesc_dma_addr_set(port, tx_desc, buf_dma_addr);

	tx_cmd = mvpp2_skb_tx_csum(port, skb);

	if (frags == 1) {
		/* First and Last descriptor */
		tx_cmd |= MVPP2_TXD_F_DESC | MVPP2_TXD_L_DESC;
		mvpp2_txdesc_cmd_set(port, tx_desc, tx_cmd);
		mvpp2_txq_inc_put(port, txq_pcpu, skb, tx_desc);
	} else {
		/* First but not Last */
		tx_cmd |= MVPP2_TXD_F_DESC | MVPP2_TXD_PADDING_DISABLE;
		mvpp2_txdesc_cmd_set(port, tx_desc, tx_cmd);
		mvpp2_txq_inc_put(port, txq_pcpu, NULL, tx_desc);

		/* Continue with other skb fragments */
		if (mvpp2_tx_frag_process(port, skb, aggr_txq, txq)) {
			tx_desc_unmap_put(port, txq, tx_desc);
			frags = 0;
		}
	}

out:
	if (frags > 0) {
		struct mvpp2_pcpu_stats *stats = this_cpu_ptr(port->stats);
		struct netdev_queue *nq = netdev_get_tx_queue(dev, txq_id);

		txq_pcpu->reserved_num -= frags;
		txq_pcpu->count += frags;
		aggr_txq->count += frags;

		/* Enable transmit */
		wmb();
		mvpp2_aggr_txq_pend_desc_add(port, frags);

		if (txq_pcpu->count >= txq_pcpu->stop_threshold)
			netif_tx_stop_queue(nq);

		u64_stats_update_begin(&stats->syncp);
		stats->tx_packets++;
		stats->tx_bytes += skb->len;
		u64_stats_update_end(&stats->syncp);
	} else {
		dev->stats.tx_dropped++;
		dev_kfree_skb_any(skb);
	}

	/* Finalize TX processing */
	if (!port->has_tx_irqs && txq_pcpu->count >= txq->done_pkts_coal)
		mvpp2_txq_done(port, txq, txq_pcpu);

	/* Set the timer in case not all frags were processed */
	if (!port->has_tx_irqs && txq_pcpu->count <= frags &&
	    txq_pcpu->count > 0) {
		struct mvpp2_port_pcpu *port_pcpu = this_cpu_ptr(port->pcpu);

		mvpp2_timer_set(port_pcpu);
	}

	return NETDEV_TX_OK;
}

static inline void mvpp2_cause_error(struct net_device *dev, int cause)
{
	if (cause & MVPP2_CAUSE_FCS_ERR_MASK)
		netdev_err(dev, "FCS error\n");
	if (cause & MVPP2_CAUSE_RX_FIFO_OVERRUN_MASK)
		netdev_err(dev, "rx fifo overrun error\n");
	if (cause & MVPP2_CAUSE_TX_FIFO_UNDERRUN_MASK)
		netdev_err(dev, "tx fifo underrun error\n");
}

static int mvpp2_poll(struct napi_struct *napi, int budget)
{
	u32 cause_rx_tx, cause_rx, cause_tx, cause_misc;
	int rx_done = 0;
	struct mvpp2_port *port = netdev_priv(napi->dev);
	struct mvpp2_queue_vector *qv;
	int cpu = smp_processor_id();

	qv = container_of(napi, struct mvpp2_queue_vector, napi);

	/* Rx/Tx cause register
	 *
	 * Bits 0-15: each bit indicates received packets on the Rx queue
	 * (bit 0 is for Rx queue 0).
	 *
	 * Bits 16-23: each bit indicates transmitted packets on the Tx queue
	 * (bit 16 is for Tx queue 0).
	 *
	 * Each CPU has its own Rx/Tx cause register
	 */
	cause_rx_tx = mvpp2_percpu_read(port->priv, qv->sw_thread_id,
					MVPP2_ISR_RX_TX_CAUSE_REG(port->id));

	cause_misc = cause_rx_tx & MVPP2_CAUSE_MISC_SUM_MASK;
	if (cause_misc) {
		mvpp2_cause_error(port->dev, cause_misc);

		/* Clear the cause register */
		mvpp2_write(port->priv, MVPP2_ISR_MISC_CAUSE_REG, 0);
		mvpp2_percpu_write(port->priv, cpu,
				   MVPP2_ISR_RX_TX_CAUSE_REG(port->id),
				   cause_rx_tx & ~MVPP2_CAUSE_MISC_SUM_MASK);
	}

	cause_tx = cause_rx_tx & MVPP2_CAUSE_TXQ_OCCUP_DESC_ALL_MASK;
	if (cause_tx) {
		cause_tx >>= MVPP2_CAUSE_TXQ_OCCUP_DESC_ALL_OFFSET;
		mvpp2_tx_done(port, cause_tx, qv->sw_thread_id);
	}

	/* Process RX packets */
	cause_rx = cause_rx_tx & MVPP2_CAUSE_RXQ_OCCUP_DESC_ALL_MASK;
	cause_rx <<= qv->first_rxq;
	cause_rx |= qv->pending_cause_rx;
	while (cause_rx && budget > 0) {
		int count;
		struct mvpp2_rx_queue *rxq;

		rxq = mvpp2_get_rx_queue(port, cause_rx);
		if (!rxq)
			break;

		count = mvpp2_rx(port, napi, budget, rxq);
		rx_done += count;
		budget -= count;
		if (budget > 0) {
			/* Clear the bit associated to this Rx queue
			 * so that next iteration will continue from
			 * the next Rx queue.
			 */
			cause_rx &= ~(1 << rxq->logic_rxq);
		}
	}

	if (budget > 0) {
		cause_rx = 0;
		napi_complete_done(napi, rx_done);

		mvpp2_qvec_interrupt_enable(qv);
	}
	qv->pending_cause_rx = cause_rx;
	return rx_done;
}

/* Set hw internals when starting port */
static void mvpp2_start_dev(struct mvpp2_port *port)
{
	struct net_device *ndev = port->dev;
	int i;

	if (port->gop_id == 0 &&
	    (port->phy_interface == PHY_INTERFACE_MODE_XAUI ||
	     port->phy_interface == PHY_INTERFACE_MODE_10GKR))
		mvpp2_xlg_max_rx_size_set(port);
	else
		mvpp2_gmac_max_rx_size_set(port);

	mvpp2_txp_max_tx_size_set(port);

	for (i = 0; i < port->nqvecs; i++)
		napi_enable(&port->qvecs[i].napi);

	/* Enable interrupts on all CPUs */
	mvpp2_interrupts_enable(port);

	if (port->priv->hw_version == MVPP22) {
		mvpp22_comphy_init(port);
		mvpp22_gop_init(port);
	}

	mvpp2_port_mii_set(port);
	mvpp2_port_enable(port);
	if (ndev->phydev)
		phy_start(ndev->phydev);
	netif_tx_start_all_queues(port->dev);
}

/* Set hw internals when stopping port */
static void mvpp2_stop_dev(struct mvpp2_port *port)
{
	struct net_device *ndev = port->dev;
	int i;

	/* Stop new packets from arriving to RXQs */
	mvpp2_ingress_disable(port);

	mdelay(10);

	/* Disable interrupts on all CPUs */
	mvpp2_interrupts_disable(port);

	for (i = 0; i < port->nqvecs; i++)
		napi_disable(&port->qvecs[i].napi);

	netif_carrier_off(port->dev);
	netif_tx_stop_all_queues(port->dev);

	mvpp2_egress_disable(port);
	mvpp2_port_disable(port);
	if (ndev->phydev)
		phy_stop(ndev->phydev);
	phy_power_off(port->comphy);
}

static int mvpp2_check_ringparam_valid(struct net_device *dev,
				       struct ethtool_ringparam *ring)
{
	u16 new_rx_pending = ring->rx_pending;
	u16 new_tx_pending = ring->tx_pending;

	if (ring->rx_pending == 0 || ring->tx_pending == 0)
		return -EINVAL;

	if (ring->rx_pending > MVPP2_MAX_RXD)
		new_rx_pending = MVPP2_MAX_RXD;
	else if (!IS_ALIGNED(ring->rx_pending, 16))
		new_rx_pending = ALIGN(ring->rx_pending, 16);

	if (ring->tx_pending > MVPP2_MAX_TXD)
		new_tx_pending = MVPP2_MAX_TXD;
	else if (!IS_ALIGNED(ring->tx_pending, 32))
		new_tx_pending = ALIGN(ring->tx_pending, 32);

	if (ring->rx_pending != new_rx_pending) {
		netdev_info(dev, "illegal Rx ring size value %d, round to %d\n",
			    ring->rx_pending, new_rx_pending);
		ring->rx_pending = new_rx_pending;
	}

	if (ring->tx_pending != new_tx_pending) {
		netdev_info(dev, "illegal Tx ring size value %d, round to %d\n",
			    ring->tx_pending, new_tx_pending);
		ring->tx_pending = new_tx_pending;
	}

	return 0;
}

static void mvpp21_get_mac_address(struct mvpp2_port *port, unsigned char *addr)
{
	u32 mac_addr_l, mac_addr_m, mac_addr_h;

	mac_addr_l = readl(port->base + MVPP2_GMAC_CTRL_1_REG);
	mac_addr_m = readl(port->priv->lms_base + MVPP2_SRC_ADDR_MIDDLE);
	mac_addr_h = readl(port->priv->lms_base + MVPP2_SRC_ADDR_HIGH);
	addr[0] = (mac_addr_h >> 24) & 0xFF;
	addr[1] = (mac_addr_h >> 16) & 0xFF;
	addr[2] = (mac_addr_h >> 8) & 0xFF;
	addr[3] = mac_addr_h & 0xFF;
	addr[4] = mac_addr_m & 0xFF;
	addr[5] = (mac_addr_l >> MVPP2_GMAC_SA_LOW_OFFS) & 0xFF;
}

static int mvpp2_phy_connect(struct mvpp2_port *port)
{
	struct phy_device *phy_dev;

	/* No PHY is attached */
	if (!port->phy_node)
		return 0;

	phy_dev = of_phy_connect(port->dev, port->phy_node, mvpp2_link_event, 0,
				 port->phy_interface);
	if (!phy_dev) {
		netdev_err(port->dev, "cannot connect to phy\n");
		return -ENODEV;
	}
	phy_dev->supported &= PHY_GBIT_FEATURES;
	phy_dev->advertising = phy_dev->supported;

	port->link    = 0;
	port->duplex  = 0;
	port->speed   = 0;

	return 0;
}

static void mvpp2_phy_disconnect(struct mvpp2_port *port)
{
	struct net_device *ndev = port->dev;

	if (!ndev->phydev)
		return;

	phy_disconnect(ndev->phydev);
}

static int mvpp2_irqs_init(struct mvpp2_port *port)
{
	int err, i;

	for (i = 0; i < port->nqvecs; i++) {
		struct mvpp2_queue_vector *qv = port->qvecs + i;

		if (qv->type == MVPP2_QUEUE_VECTOR_PRIVATE)
			irq_set_status_flags(qv->irq, IRQ_NO_BALANCING);

		err = request_irq(qv->irq, mvpp2_isr, 0, port->dev->name, qv);
		if (err)
			goto err;

		if (qv->type == MVPP2_QUEUE_VECTOR_PRIVATE)
			irq_set_affinity_hint(qv->irq,
					      cpumask_of(qv->sw_thread_id));
	}

	return 0;
err:
	for (i = 0; i < port->nqvecs; i++) {
		struct mvpp2_queue_vector *qv = port->qvecs + i;

		irq_set_affinity_hint(qv->irq, NULL);
		free_irq(qv->irq, qv);
	}

	return err;
}

static void mvpp2_irqs_deinit(struct mvpp2_port *port)
{
	int i;

	for (i = 0; i < port->nqvecs; i++) {
		struct mvpp2_queue_vector *qv = port->qvecs + i;

		irq_set_affinity_hint(qv->irq, NULL);
		irq_clear_status_flags(qv->irq, IRQ_NO_BALANCING);
		free_irq(qv->irq, qv);
	}
}

static void mvpp22_init_rss(struct mvpp2_port *port)
{
	struct mvpp2 *priv = port->priv;
	int i;

	/* Set the table width: replace the whole classifier Rx queue number
	 * with the ones configured in RSS table entries.
	 */
	mvpp2_write(priv, MVPP22_RSS_INDEX, MVPP22_RSS_INDEX_TABLE(0));
	mvpp2_write(priv, MVPP22_RSS_WIDTH, 8);

	/* Loop through the classifier Rx Queues and map them to a RSS table.
	 * Map them all to the first table (0) by default.
	 */
	for (i = 0; i < MVPP2_CLS_RX_QUEUES; i++) {
		mvpp2_write(priv, MVPP22_RSS_INDEX, MVPP22_RSS_INDEX_QUEUE(i));
		mvpp2_write(priv, MVPP22_RSS_TABLE,
			    MVPP22_RSS_TABLE_POINTER(0));
	}

	/* Configure the first table to evenly distribute the packets across
	 * real Rx Queues. The table entries map a hash to an port Rx Queue.
	 */
	for (i = 0; i < MVPP22_RSS_TABLE_ENTRIES; i++) {
		u32 sel = MVPP22_RSS_INDEX_TABLE(0) |
			  MVPP22_RSS_INDEX_TABLE_ENTRY(i);
		mvpp2_write(priv, MVPP22_RSS_INDEX, sel);

		mvpp2_write(priv, MVPP22_RSS_TABLE_ENTRY, i % port->nrxqs);
	}

}

static int mvpp2_open(struct net_device *dev)
{
	struct mvpp2_port *port = netdev_priv(dev);
	struct mvpp2 *priv = port->priv;
	unsigned char mac_bcast[ETH_ALEN] = {
			0xff, 0xff, 0xff, 0xff, 0xff, 0xff };
	int err;

	err = mvpp2_prs_mac_da_accept(port->priv, port->id, mac_bcast, true);
	if (err) {
		netdev_err(dev, "mvpp2_prs_mac_da_accept BC failed\n");
		return err;
	}
	err = mvpp2_prs_mac_da_accept(port->priv, port->id,
				      dev->dev_addr, true);
	if (err) {
		netdev_err(dev, "mvpp2_prs_mac_da_accept MC failed\n");
		return err;
	}
	err = mvpp2_prs_tag_mode_set(port->priv, port->id, MVPP2_TAG_TYPE_MH);
	if (err) {
		netdev_err(dev, "mvpp2_prs_tag_mode_set failed\n");
		return err;
	}
	err = mvpp2_prs_def_flow(port);
	if (err) {
		netdev_err(dev, "mvpp2_prs_def_flow failed\n");
		return err;
	}

	/* Allocate the Rx/Tx queues */
	err = mvpp2_setup_rxqs(port);
	if (err) {
		netdev_err(port->dev, "cannot allocate Rx queues\n");
		return err;
	}

	err = mvpp2_setup_txqs(port);
	if (err) {
		netdev_err(port->dev, "cannot allocate Tx queues\n");
		goto err_cleanup_rxqs;
	}

	err = mvpp2_irqs_init(port);
	if (err) {
		netdev_err(port->dev, "cannot init IRQs\n");
		goto err_cleanup_txqs;
	}

	if (priv->hw_version == MVPP22 && !port->phy_node && port->link_irq) {
		err = request_irq(port->link_irq, mvpp2_link_status_isr, 0,
				  dev->name, port);
		if (err) {
			netdev_err(port->dev, "cannot request link IRQ %d\n",
				   port->link_irq);
			goto err_free_irq;
		}

		mvpp22_gop_setup_irq(port);
	}

	/* In default link is down */
	netif_carrier_off(port->dev);

	err = mvpp2_phy_connect(port);
	if (err < 0)
		goto err_free_link_irq;

	/* Unmask interrupts on all CPUs */
	on_each_cpu(mvpp2_interrupts_unmask, port, 1);
	mvpp2_shared_interrupt_mask_unmask(port, false);

	mvpp2_start_dev(port);

	if (priv->hw_version == MVPP22)
		mvpp22_init_rss(port);

	/* Start hardware statistics gathering */
	queue_delayed_work(priv->stats_queue, &port->stats_work,
			   MVPP2_MIB_COUNTERS_STATS_DELAY);

	return 0;

err_free_link_irq:
	if (priv->hw_version == MVPP22 && !port->phy_node && port->link_irq)
		free_irq(port->link_irq, port);
err_free_irq:
	mvpp2_irqs_deinit(port);
err_cleanup_txqs:
	mvpp2_cleanup_txqs(port);
err_cleanup_rxqs:
	mvpp2_cleanup_rxqs(port);
	return err;
}

static int mvpp2_stop(struct net_device *dev)
{
	struct mvpp2_port *port = netdev_priv(dev);
	struct mvpp2_port_pcpu *port_pcpu;
	struct mvpp2 *priv = port->priv;
	int cpu;

	mvpp2_stop_dev(port);
	mvpp2_phy_disconnect(port);

	/* Mask interrupts on all CPUs */
	on_each_cpu(mvpp2_interrupts_mask, port, 1);
	mvpp2_shared_interrupt_mask_unmask(port, true);

	if (priv->hw_version == MVPP22 && !port->phy_node && port->link_irq)
		free_irq(port->link_irq, port);

	mvpp2_irqs_deinit(port);
	if (!port->has_tx_irqs) {
		for_each_present_cpu(cpu) {
			port_pcpu = per_cpu_ptr(port->pcpu, cpu);

			hrtimer_cancel(&port_pcpu->tx_done_timer);
			port_pcpu->timer_scheduled = false;
			tasklet_kill(&port_pcpu->tx_done_tasklet);
		}
	}
	mvpp2_cleanup_rxqs(port);
	mvpp2_cleanup_txqs(port);

	cancel_delayed_work_sync(&port->stats_work);

	return 0;
}

static void mvpp2_set_rx_mode(struct net_device *dev)
{
	struct mvpp2_port *port = netdev_priv(dev);
	struct mvpp2 *priv = port->priv;
	struct netdev_hw_addr *ha;
	int id = port->id;
	bool allmulti = dev->flags & IFF_ALLMULTI;

	mvpp2_prs_mac_promisc_set(priv, id, dev->flags & IFF_PROMISC);
	mvpp2_prs_mac_multi_set(priv, id, MVPP2_PE_MAC_MC_ALL, allmulti);
	mvpp2_prs_mac_multi_set(priv, id, MVPP2_PE_MAC_MC_IP6, allmulti);

	/* Remove all port->id's mcast enries */
	mvpp2_prs_mcast_del_all(priv, id);

	if (allmulti && !netdev_mc_empty(dev)) {
		netdev_for_each_mc_addr(ha, dev)
			mvpp2_prs_mac_da_accept(priv, id, ha->addr, true);
	}
}

static int mvpp2_set_mac_address(struct net_device *dev, void *p)
{
	struct mvpp2_port *port = netdev_priv(dev);
	const struct sockaddr *addr = p;
	int err;

	if (!is_valid_ether_addr(addr->sa_data)) {
		err = -EADDRNOTAVAIL;
		goto log_error;
	}

	if (!netif_running(dev)) {
		err = mvpp2_prs_update_mac_da(dev, addr->sa_data);
		if (!err)
			return 0;
		/* Reconfigure parser to accept the original MAC address */
		err = mvpp2_prs_update_mac_da(dev, dev->dev_addr);
		if (err)
			goto log_error;
	}

	mvpp2_stop_dev(port);

	err = mvpp2_prs_update_mac_da(dev, addr->sa_data);
	if (!err)
		goto out_start;

	/* Reconfigure parser accept the original MAC address */
	err = mvpp2_prs_update_mac_da(dev, dev->dev_addr);
	if (err)
		goto log_error;
out_start:
	mvpp2_start_dev(port);
	mvpp2_egress_enable(port);
	mvpp2_ingress_enable(port);
	return 0;
log_error:
	netdev_err(dev, "failed to change MAC address\n");
	return err;
}

static int mvpp2_change_mtu(struct net_device *dev, int mtu)
{
	struct mvpp2_port *port = netdev_priv(dev);
	int err;

	if (!IS_ALIGNED(MVPP2_RX_PKT_SIZE(mtu), 8)) {
		netdev_info(dev, "illegal MTU value %d, round to %d\n", mtu,
			    ALIGN(MVPP2_RX_PKT_SIZE(mtu), 8));
		mtu = ALIGN(MVPP2_RX_PKT_SIZE(mtu), 8);
	}

	if (!netif_running(dev)) {
		err = mvpp2_bm_update_mtu(dev, mtu);
		if (!err) {
			port->pkt_size =  MVPP2_RX_PKT_SIZE(mtu);
			return 0;
		}

		/* Reconfigure BM to the original MTU */
		err = mvpp2_bm_update_mtu(dev, dev->mtu);
		if (err)
			goto log_error;
	}

	mvpp2_stop_dev(port);

	err = mvpp2_bm_update_mtu(dev, mtu);
	if (!err) {
		port->pkt_size =  MVPP2_RX_PKT_SIZE(mtu);
		goto out_start;
	}

	/* Reconfigure BM to the original MTU */
	err = mvpp2_bm_update_mtu(dev, dev->mtu);
	if (err)
		goto log_error;

out_start:
	mvpp2_start_dev(port);
	mvpp2_egress_enable(port);
	mvpp2_ingress_enable(port);

	return 0;
log_error:
	netdev_err(dev, "failed to change MTU\n");
	return err;
}

static void
mvpp2_get_stats64(struct net_device *dev, struct rtnl_link_stats64 *stats)
{
	struct mvpp2_port *port = netdev_priv(dev);
	unsigned int start;
	int cpu;

	for_each_possible_cpu(cpu) {
		struct mvpp2_pcpu_stats *cpu_stats;
		u64 rx_packets;
		u64 rx_bytes;
		u64 tx_packets;
		u64 tx_bytes;

		cpu_stats = per_cpu_ptr(port->stats, cpu);
		do {
			start = u64_stats_fetch_begin_irq(&cpu_stats->syncp);
			rx_packets = cpu_stats->rx_packets;
			rx_bytes   = cpu_stats->rx_bytes;
			tx_packets = cpu_stats->tx_packets;
			tx_bytes   = cpu_stats->tx_bytes;
		} while (u64_stats_fetch_retry_irq(&cpu_stats->syncp, start));

		stats->rx_packets += rx_packets;
		stats->rx_bytes   += rx_bytes;
		stats->tx_packets += tx_packets;
		stats->tx_bytes   += tx_bytes;
	}

	stats->rx_errors	= dev->stats.rx_errors;
	stats->rx_dropped	= dev->stats.rx_dropped;
	stats->tx_dropped	= dev->stats.tx_dropped;
}

static int mvpp2_ioctl(struct net_device *dev, struct ifreq *ifr, int cmd)
{
	int ret;

	if (!dev->phydev)
		return -ENOTSUPP;

	ret = phy_mii_ioctl(dev->phydev, ifr, cmd);
	if (!ret)
		mvpp2_link_event(dev);

	return ret;
}

/* Ethtool methods */

/* Set interrupt coalescing for ethtools */
static int mvpp2_ethtool_set_coalesce(struct net_device *dev,
				      struct ethtool_coalesce *c)
{
	struct mvpp2_port *port = netdev_priv(dev);
	int queue;

	for (queue = 0; queue < port->nrxqs; queue++) {
		struct mvpp2_rx_queue *rxq = port->rxqs[queue];

		rxq->time_coal = c->rx_coalesce_usecs;
		rxq->pkts_coal = c->rx_max_coalesced_frames;
		mvpp2_rx_pkts_coal_set(port, rxq);
		mvpp2_rx_time_coal_set(port, rxq);
	}

	if (port->has_tx_irqs) {
		port->tx_time_coal = c->tx_coalesce_usecs;
		mvpp2_tx_time_coal_set(port);
	}

	for (queue = 0; queue < port->ntxqs; queue++) {
		struct mvpp2_tx_queue *txq = port->txqs[queue];

		txq->done_pkts_coal = c->tx_max_coalesced_frames;

		if (port->has_tx_irqs)
			mvpp2_tx_pkts_coal_set(port, txq);
	}

	return 0;
}

/* get coalescing for ethtools */
static int mvpp2_ethtool_get_coalesce(struct net_device *dev,
				      struct ethtool_coalesce *c)
{
	struct mvpp2_port *port = netdev_priv(dev);

	c->rx_coalesce_usecs        = port->rxqs[0]->time_coal;
	c->rx_max_coalesced_frames  = port->rxqs[0]->pkts_coal;
	c->tx_max_coalesced_frames =  port->txqs[0]->done_pkts_coal;
	return 0;
}

static void mvpp2_ethtool_get_drvinfo(struct net_device *dev,
				      struct ethtool_drvinfo *drvinfo)
{
	strlcpy(drvinfo->driver, MVPP2_DRIVER_NAME,
		sizeof(drvinfo->driver));
	strlcpy(drvinfo->version, MVPP2_DRIVER_VERSION,
		sizeof(drvinfo->version));
	strlcpy(drvinfo->bus_info, dev_name(&dev->dev),
		sizeof(drvinfo->bus_info));
}

static void mvpp2_ethtool_get_ringparam(struct net_device *dev,
					struct ethtool_ringparam *ring)
{
	struct mvpp2_port *port = netdev_priv(dev);

	ring->rx_max_pending = MVPP2_MAX_RXD;
	ring->tx_max_pending = MVPP2_MAX_TXD;
	ring->rx_pending = port->rx_ring_size;
	ring->tx_pending = port->tx_ring_size;
}

static int mvpp2_ethtool_set_ringparam(struct net_device *dev,
				       struct ethtool_ringparam *ring)
{
	struct mvpp2_port *port = netdev_priv(dev);
	u16 prev_rx_ring_size = port->rx_ring_size;
	u16 prev_tx_ring_size = port->tx_ring_size;
	int err;

	err = mvpp2_check_ringparam_valid(dev, ring);
	if (err)
		return err;

	if (!netif_running(dev)) {
		port->rx_ring_size = ring->rx_pending;
		port->tx_ring_size = ring->tx_pending;
		return 0;
	}

	/* The interface is running, so we have to force a
	 * reallocation of the queues
	 */
	mvpp2_stop_dev(port);
	mvpp2_cleanup_rxqs(port);
	mvpp2_cleanup_txqs(port);

	port->rx_ring_size = ring->rx_pending;
	port->tx_ring_size = ring->tx_pending;

	err = mvpp2_setup_rxqs(port);
	if (err) {
		/* Reallocate Rx queues with the original ring size */
		port->rx_ring_size = prev_rx_ring_size;
		ring->rx_pending = prev_rx_ring_size;
		err = mvpp2_setup_rxqs(port);
		if (err)
			goto err_out;
	}
	err = mvpp2_setup_txqs(port);
	if (err) {
		/* Reallocate Tx queues with the original ring size */
		port->tx_ring_size = prev_tx_ring_size;
		ring->tx_pending = prev_tx_ring_size;
		err = mvpp2_setup_txqs(port);
		if (err)
			goto err_clean_rxqs;
	}

	mvpp2_start_dev(port);
	mvpp2_egress_enable(port);
	mvpp2_ingress_enable(port);

	return 0;

err_clean_rxqs:
	mvpp2_cleanup_rxqs(port);
err_out:
	netdev_err(dev, "failed to change ring parameters");
	return err;
}

/* Device ops */

static const struct net_device_ops mvpp2_netdev_ops = {
	.ndo_open		= mvpp2_open,
	.ndo_stop		= mvpp2_stop,
	.ndo_start_xmit		= mvpp2_tx,
	.ndo_set_rx_mode	= mvpp2_set_rx_mode,
	.ndo_set_mac_address	= mvpp2_set_mac_address,
	.ndo_change_mtu		= mvpp2_change_mtu,
	.ndo_get_stats64	= mvpp2_get_stats64,
	.ndo_do_ioctl		= mvpp2_ioctl,
};

static const struct ethtool_ops mvpp2_eth_tool_ops = {
	.nway_reset	= phy_ethtool_nway_reset,
	.get_link	= ethtool_op_get_link,
	.set_coalesce	= mvpp2_ethtool_set_coalesce,
	.get_coalesce	= mvpp2_ethtool_get_coalesce,
	.get_drvinfo	= mvpp2_ethtool_get_drvinfo,
	.get_ringparam	= mvpp2_ethtool_get_ringparam,
	.set_ringparam	= mvpp2_ethtool_set_ringparam,
	.get_strings	= mvpp2_ethtool_get_strings,
	.get_ethtool_stats = mvpp2_ethtool_get_stats,
	.get_sset_count	= mvpp2_ethtool_get_sset_count,
	.get_link_ksettings = phy_ethtool_get_link_ksettings,
	.set_link_ksettings = phy_ethtool_set_link_ksettings,
};

/* Used for PPv2.1, or PPv2.2 with the old Device Tree binding that
 * had a single IRQ defined per-port.
 */
static int mvpp2_simple_queue_vectors_init(struct mvpp2_port *port,
					   struct device_node *port_node)
{
	struct mvpp2_queue_vector *v = &port->qvecs[0];

	v->first_rxq = 0;
	v->nrxqs = port->nrxqs;
	v->type = MVPP2_QUEUE_VECTOR_SHARED;
	v->sw_thread_id = 0;
	v->sw_thread_mask = *cpumask_bits(cpu_online_mask);
	v->port = port;
	v->irq = irq_of_parse_and_map(port_node, 0);
	if (v->irq <= 0)
		return -EINVAL;
	netif_napi_add(port->dev, &v->napi, mvpp2_poll,
		       NAPI_POLL_WEIGHT);

	port->nqvecs = 1;

	return 0;
}

static int mvpp2_multi_queue_vectors_init(struct mvpp2_port *port,
					  struct device_node *port_node)
{
	struct mvpp2_queue_vector *v;
	int i, ret;

	port->nqvecs = num_possible_cpus();
	if (queue_mode == MVPP2_QDIST_SINGLE_MODE)
		port->nqvecs += 1;

	for (i = 0; i < port->nqvecs; i++) {
		char irqname[16];

		v = port->qvecs + i;

		v->port = port;
		v->type = MVPP2_QUEUE_VECTOR_PRIVATE;
		v->sw_thread_id = i;
		v->sw_thread_mask = BIT(i);

		snprintf(irqname, sizeof(irqname), "tx-cpu%d", i);

		if (queue_mode == MVPP2_QDIST_MULTI_MODE) {
			v->first_rxq = i * MVPP2_DEFAULT_RXQ;
			v->nrxqs = MVPP2_DEFAULT_RXQ;
		} else if (queue_mode == MVPP2_QDIST_SINGLE_MODE &&
			   i == (port->nqvecs - 1)) {
			v->first_rxq = 0;
			v->nrxqs = port->nrxqs;
			v->type = MVPP2_QUEUE_VECTOR_SHARED;
			strncpy(irqname, "rx-shared", sizeof(irqname));
		}

		v->irq = of_irq_get_byname(port_node, irqname);
		if (v->irq <= 0) {
			ret = -EINVAL;
			goto err;
		}

		netif_napi_add(port->dev, &v->napi, mvpp2_poll,
			       NAPI_POLL_WEIGHT);
	}

	return 0;

err:
	for (i = 0; i < port->nqvecs; i++)
		irq_dispose_mapping(port->qvecs[i].irq);
	return ret;
}

static int mvpp2_queue_vectors_init(struct mvpp2_port *port,
				    struct device_node *port_node)
{
	if (port->has_tx_irqs)
		return mvpp2_multi_queue_vectors_init(port, port_node);
	else
		return mvpp2_simple_queue_vectors_init(port, port_node);
}

static void mvpp2_queue_vectors_deinit(struct mvpp2_port *port)
{
	int i;

	for (i = 0; i < port->nqvecs; i++)
		irq_dispose_mapping(port->qvecs[i].irq);
}

/* Configure Rx queue group interrupt for this port */
static void mvpp2_rx_irqs_setup(struct mvpp2_port *port)
{
	struct mvpp2 *priv = port->priv;
	u32 val;
	int i;

	if (priv->hw_version == MVPP21) {
		mvpp2_write(priv, MVPP21_ISR_RXQ_GROUP_REG(port->id),
			    port->nrxqs);
		return;
	}

	/* Handle the more complicated PPv2.2 case */
	for (i = 0; i < port->nqvecs; i++) {
		struct mvpp2_queue_vector *qv = port->qvecs + i;

		if (!qv->nrxqs)
			continue;

		val = qv->sw_thread_id;
		val |= port->id << MVPP22_ISR_RXQ_GROUP_INDEX_GROUP_OFFSET;
		mvpp2_write(priv, MVPP22_ISR_RXQ_GROUP_INDEX_REG, val);

		val = qv->first_rxq;
		val |= qv->nrxqs << MVPP22_ISR_RXQ_SUB_GROUP_SIZE_OFFSET;
		mvpp2_write(priv, MVPP22_ISR_RXQ_SUB_GROUP_CONFIG_REG, val);
	}
}

/* Initialize port HW */
static int mvpp2_port_init(struct mvpp2_port *port)
{
	struct device *dev = port->dev->dev.parent;
	struct mvpp2 *priv = port->priv;
	struct mvpp2_txq_pcpu *txq_pcpu;
	int queue, cpu, err;

	/* Checks for hardware constraints */
	if (port->first_rxq + port->nrxqs >
	    MVPP2_MAX_PORTS * priv->max_port_rxqs)
		return -EINVAL;

	if (port->nrxqs % 4 || (port->nrxqs > priv->max_port_rxqs) ||
	    (port->ntxqs > MVPP2_MAX_TXQ))
		return -EINVAL;

	/* Disable port */
	mvpp2_egress_disable(port);
	mvpp2_port_disable(port);

	port->tx_time_coal = MVPP2_TXDONE_COAL_USEC;

	port->txqs = devm_kcalloc(dev, port->ntxqs, sizeof(*port->txqs),
				  GFP_KERNEL);
	if (!port->txqs)
		return -ENOMEM;

	/* Associate physical Tx queues to this port and initialize.
	 * The mapping is predefined.
	 */
	for (queue = 0; queue < port->ntxqs; queue++) {
		int queue_phy_id = mvpp2_txq_phys(port->id, queue);
		struct mvpp2_tx_queue *txq;

		txq = devm_kzalloc(dev, sizeof(*txq), GFP_KERNEL);
		if (!txq) {
			err = -ENOMEM;
			goto err_free_percpu;
		}

		txq->pcpu = alloc_percpu(struct mvpp2_txq_pcpu);
		if (!txq->pcpu) {
			err = -ENOMEM;
			goto err_free_percpu;
		}

		txq->id = queue_phy_id;
		txq->log_id = queue;
		txq->done_pkts_coal = MVPP2_TXDONE_COAL_PKTS_THRESH;
		for_each_present_cpu(cpu) {
			txq_pcpu = per_cpu_ptr(txq->pcpu, cpu);
			txq_pcpu->cpu = cpu;
		}

		port->txqs[queue] = txq;
	}

	port->rxqs = devm_kcalloc(dev, port->nrxqs, sizeof(*port->rxqs),
				  GFP_KERNEL);
	if (!port->rxqs) {
		err = -ENOMEM;
		goto err_free_percpu;
	}

	/* Allocate and initialize Rx queue for this port */
	for (queue = 0; queue < port->nrxqs; queue++) {
		struct mvpp2_rx_queue *rxq;

		/* Map physical Rx queue to port's logical Rx queue */
		rxq = devm_kzalloc(dev, sizeof(*rxq), GFP_KERNEL);
		if (!rxq) {
			err = -ENOMEM;
			goto err_free_percpu;
		}
		/* Map this Rx queue to a physical queue */
		rxq->id = port->first_rxq + queue;
		rxq->port = port->id;
		rxq->logic_rxq = queue;

		port->rxqs[queue] = rxq;
	}

	mvpp2_rx_irqs_setup(port);

	/* Create Rx descriptor rings */
	for (queue = 0; queue < port->nrxqs; queue++) {
		struct mvpp2_rx_queue *rxq = port->rxqs[queue];

		rxq->size = port->rx_ring_size;
		rxq->pkts_coal = MVPP2_RX_COAL_PKTS;
		rxq->time_coal = MVPP2_RX_COAL_USEC;
	}

	mvpp2_ingress_disable(port);

	/* Port default configuration */
	mvpp2_defaults_set(port);

	/* Port's classifier configuration */
	mvpp2_cls_oversize_rxq_set(port);
	mvpp2_cls_port_config(port);

	/* Provide an initial Rx packet size */
	port->pkt_size = MVPP2_RX_PKT_SIZE(port->dev->mtu);

	/* Initialize pools for swf */
	err = mvpp2_swf_bm_pool_init(port);
	if (err)
		goto err_free_percpu;

	return 0;

err_free_percpu:
	for (queue = 0; queue < port->ntxqs; queue++) {
		if (!port->txqs[queue])
			continue;
		free_percpu(port->txqs[queue]->pcpu);
	}
	return err;
}

/* Checks if the port DT description has the TX interrupts
 * described. On PPv2.1, there are no such interrupts. On PPv2.2,
 * there are available, but we need to keep support for old DTs.
 */
static bool mvpp2_port_has_tx_irqs(struct mvpp2 *priv,
				   struct device_node *port_node)
{
	char *irqs[5] = { "rx-shared", "tx-cpu0", "tx-cpu1",
			  "tx-cpu2", "tx-cpu3" };
	int ret, i;

	if (priv->hw_version == MVPP21)
		return false;

	for (i = 0; i < 5; i++) {
		ret = of_property_match_string(port_node, "interrupt-names",
					       irqs[i]);
		if (ret < 0)
			return false;
	}

	return true;
}

static void mvpp2_port_copy_mac_addr(struct net_device *dev, struct mvpp2 *priv,
				     struct device_node *port_node,
				     char **mac_from)
{
	struct mvpp2_port *port = netdev_priv(dev);
	char hw_mac_addr[ETH_ALEN] = {0};
	const char *dt_mac_addr;

	dt_mac_addr = of_get_mac_address(port_node);
	if (dt_mac_addr && is_valid_ether_addr(dt_mac_addr)) {
		*mac_from = "device tree";
		ether_addr_copy(dev->dev_addr, dt_mac_addr);
		return;
	}

	if (priv->hw_version == MVPP21) {
		mvpp21_get_mac_address(port, hw_mac_addr);
		if (is_valid_ether_addr(hw_mac_addr)) {
			*mac_from = "hardware";
			ether_addr_copy(dev->dev_addr, hw_mac_addr);
			return;
		}
	}

	*mac_from = "random";
	eth_hw_addr_random(dev);
}

/* Ports initialization */
static int mvpp2_port_probe(struct platform_device *pdev,
			    struct device_node *port_node,
			    struct mvpp2 *priv, int index)
{
	struct device_node *phy_node;
	struct phy *comphy;
	struct mvpp2_port *port;
	struct mvpp2_port_pcpu *port_pcpu;
	struct net_device *dev;
	struct resource *res;
	char *mac_from = "";
	unsigned int ntxqs, nrxqs;
	bool has_tx_irqs;
	u32 id;
	int features;
	int phy_mode;
	int err, i, cpu;

	has_tx_irqs = mvpp2_port_has_tx_irqs(priv, port_node);

	if (!has_tx_irqs)
		queue_mode = MVPP2_QDIST_SINGLE_MODE;

	ntxqs = MVPP2_MAX_TXQ;
	if (priv->hw_version == MVPP22 && queue_mode == MVPP2_QDIST_MULTI_MODE)
		nrxqs = MVPP2_DEFAULT_RXQ * num_possible_cpus();
	else
		nrxqs = MVPP2_DEFAULT_RXQ;

	dev = alloc_etherdev_mqs(sizeof(*port), ntxqs, nrxqs);
	if (!dev)
		return -ENOMEM;

	phy_node = of_parse_phandle(port_node, "phy", 0);
	phy_mode = of_get_phy_mode(port_node);
	if (phy_mode < 0) {
		dev_err(&pdev->dev, "incorrect phy mode\n");
		err = phy_mode;
		goto err_free_netdev;
	}

	comphy = devm_of_phy_get(&pdev->dev, port_node, NULL);
	if (IS_ERR(comphy)) {
		if (PTR_ERR(comphy) == -EPROBE_DEFER) {
			err = -EPROBE_DEFER;
			goto err_free_netdev;
		}
		comphy = NULL;
	}

	if (of_property_read_u32(port_node, "port-id", &id)) {
		err = -EINVAL;
		dev_err(&pdev->dev, "missing port-id value\n");
		goto err_free_netdev;
	}

	dev->tx_queue_len = MVPP2_MAX_TXD;
	dev->watchdog_timeo = 5 * HZ;
	dev->netdev_ops = &mvpp2_netdev_ops;
	dev->ethtool_ops = &mvpp2_eth_tool_ops;

	port = netdev_priv(dev);
	port->dev = dev;
	port->ntxqs = ntxqs;
	port->nrxqs = nrxqs;
	port->priv = priv;
	port->has_tx_irqs = has_tx_irqs;

	err = mvpp2_queue_vectors_init(port, port_node);
	if (err)
		goto err_free_netdev;

	port->link_irq = of_irq_get_byname(port_node, "link");
	if (port->link_irq == -EPROBE_DEFER) {
		err = -EPROBE_DEFER;
		goto err_deinit_qvecs;
	}
	if (port->link_irq <= 0)
		/* the link irq is optional */
		port->link_irq = 0;

	if (of_property_read_bool(port_node, "marvell,loopback"))
		port->flags |= MVPP2_F_LOOPBACK;

	port->id = id;
	if (priv->hw_version == MVPP21)
		port->first_rxq = port->id * port->nrxqs;
	else
		port->first_rxq = port->id * priv->max_port_rxqs;

	port->phy_node = phy_node;
	port->phy_interface = phy_mode;
	port->comphy = comphy;

	if (priv->hw_version == MVPP21) {
		res = platform_get_resource(pdev, IORESOURCE_MEM, 2 + id);
		port->base = devm_ioremap_resource(&pdev->dev, res);
		if (IS_ERR(port->base)) {
			err = PTR_ERR(port->base);
			goto err_free_irq;
		}

		port->stats_base = port->priv->lms_base +
				   MVPP21_MIB_COUNTERS_OFFSET +
				   port->gop_id * MVPP21_MIB_COUNTERS_PORT_SZ;
	} else {
		if (of_property_read_u32(port_node, "gop-port-id",
					 &port->gop_id)) {
			err = -EINVAL;
			dev_err(&pdev->dev, "missing gop-port-id value\n");
			goto err_deinit_qvecs;
		}

		port->base = priv->iface_base + MVPP22_GMAC_BASE(port->gop_id);
		port->stats_base = port->priv->iface_base +
				   MVPP22_MIB_COUNTERS_OFFSET +
				   port->gop_id * MVPP22_MIB_COUNTERS_PORT_SZ;
	}

	/* Alloc per-cpu and ethtool stats */
	port->stats = netdev_alloc_pcpu_stats(struct mvpp2_pcpu_stats);
	if (!port->stats) {
		err = -ENOMEM;
		goto err_free_irq;
	}

	port->ethtool_stats = devm_kcalloc(&pdev->dev,
					   ARRAY_SIZE(mvpp2_ethtool_regs),
					   sizeof(u64), GFP_KERNEL);
	if (!port->ethtool_stats) {
		err = -ENOMEM;
		goto err_free_stats;
	}

	mutex_init(&port->gather_stats_lock);
	INIT_DELAYED_WORK(&port->stats_work, mvpp2_gather_hw_statistics);

	mvpp2_port_copy_mac_addr(dev, priv, port_node, &mac_from);

	port->tx_ring_size = MVPP2_MAX_TXD;
	port->rx_ring_size = MVPP2_MAX_RXD;
	SET_NETDEV_DEV(dev, &pdev->dev);

	err = mvpp2_port_init(port);
	if (err < 0) {
		dev_err(&pdev->dev, "failed to init port %d\n", id);
		goto err_free_stats;
	}

	mvpp2_port_periodic_xon_disable(port);

	if (priv->hw_version == MVPP21)
		mvpp2_port_fc_adv_enable(port);

	mvpp2_port_reset(port);

	port->pcpu = alloc_percpu(struct mvpp2_port_pcpu);
	if (!port->pcpu) {
		err = -ENOMEM;
		goto err_free_txq_pcpu;
	}

	if (!port->has_tx_irqs) {
		for_each_present_cpu(cpu) {
			port_pcpu = per_cpu_ptr(port->pcpu, cpu);

			hrtimer_init(&port_pcpu->tx_done_timer, CLOCK_MONOTONIC,
				     HRTIMER_MODE_REL_PINNED);
			port_pcpu->tx_done_timer.function = mvpp2_hr_timer_cb;
			port_pcpu->timer_scheduled = false;

			tasklet_init(&port_pcpu->tx_done_tasklet,
				     mvpp2_tx_proc_cb,
				     (unsigned long)dev);
		}
	}

	features = NETIF_F_SG | NETIF_F_IP_CSUM | NETIF_F_TSO;
	dev->features = features | NETIF_F_RXCSUM;
	dev->hw_features |= features | NETIF_F_RXCSUM | NETIF_F_GRO;
	dev->vlan_features |= features;
	dev->gso_max_segs = MVPP2_MAX_TSO_SEGS;

	/* MTU range: 68 - 9676 */
	dev->min_mtu = ETH_MIN_MTU;
	/* 9676 == 9700 - 20 and rounding to 8 */
	dev->max_mtu = 9676;

	err = register_netdev(dev);
	if (err < 0) {
		dev_err(&pdev->dev, "failed to register netdev\n");
		goto err_free_port_pcpu;
	}
	netdev_info(dev, "Using %s mac address %pM\n", mac_from, dev->dev_addr);

	priv->port_list[index] = port;
	return 0;

err_free_port_pcpu:
	free_percpu(port->pcpu);
err_free_txq_pcpu:
	for (i = 0; i < port->ntxqs; i++)
		free_percpu(port->txqs[i]->pcpu);
err_free_stats:
	free_percpu(port->stats);
err_free_irq:
	if (port->link_irq)
		irq_dispose_mapping(port->link_irq);
err_deinit_qvecs:
	mvpp2_queue_vectors_deinit(port);
err_free_netdev:
	of_node_put(phy_node);
	free_netdev(dev);
	return err;
}

/* Ports removal routine */
static void mvpp2_port_remove(struct mvpp2_port *port)
{
	int i;

	unregister_netdev(port->dev);
	of_node_put(port->phy_node);
	free_percpu(port->pcpu);
	free_percpu(port->stats);
	for (i = 0; i < port->ntxqs; i++)
		free_percpu(port->txqs[i]->pcpu);
	mvpp2_queue_vectors_deinit(port);
	if (port->link_irq)
		irq_dispose_mapping(port->link_irq);
	free_netdev(port->dev);
}

/* Initialize decoding windows */
static void mvpp2_conf_mbus_windows(const struct mbus_dram_target_info *dram,
				    struct mvpp2 *priv)
{
	u32 win_enable;
	int i;

	for (i = 0; i < 6; i++) {
		mvpp2_write(priv, MVPP2_WIN_BASE(i), 0);
		mvpp2_write(priv, MVPP2_WIN_SIZE(i), 0);

		if (i < 4)
			mvpp2_write(priv, MVPP2_WIN_REMAP(i), 0);
	}

	win_enable = 0;

	for (i = 0; i < dram->num_cs; i++) {
		const struct mbus_dram_window *cs = dram->cs + i;

		mvpp2_write(priv, MVPP2_WIN_BASE(i),
			    (cs->base & 0xffff0000) | (cs->mbus_attr << 8) |
			    dram->mbus_dram_target_id);

		mvpp2_write(priv, MVPP2_WIN_SIZE(i),
			    (cs->size - 1) & 0xffff0000);

		win_enable |= (1 << i);
	}

	mvpp2_write(priv, MVPP2_BASE_ADDR_ENABLE, win_enable);
}

/* Initialize Rx FIFO's */
static void mvpp2_rx_fifo_init(struct mvpp2 *priv)
{
	int port;

	for (port = 0; port < MVPP2_MAX_PORTS; port++) {
		mvpp2_write(priv, MVPP2_RX_DATA_FIFO_SIZE_REG(port),
			    MVPP2_RX_FIFO_PORT_DATA_SIZE_4KB);
		mvpp2_write(priv, MVPP2_RX_ATTR_FIFO_SIZE_REG(port),
			    MVPP2_RX_FIFO_PORT_ATTR_SIZE_4KB);
	}

	mvpp2_write(priv, MVPP2_RX_MIN_PKT_SIZE_REG,
		    MVPP2_RX_FIFO_PORT_MIN_PKT);
	mvpp2_write(priv, MVPP2_RX_FIFO_INIT_REG, 0x1);
}

static void mvpp22_rx_fifo_init(struct mvpp2 *priv)
{
	int port;

	/* The FIFO size parameters are set depending on the maximum speed a
	 * given port can handle:
	 * - Port 0: 10Gbps
	 * - Port 1: 2.5Gbps
	 * - Ports 2 and 3: 1Gbps
	 */

	mvpp2_write(priv, MVPP2_RX_DATA_FIFO_SIZE_REG(0),
		    MVPP2_RX_FIFO_PORT_DATA_SIZE_32KB);
	mvpp2_write(priv, MVPP2_RX_ATTR_FIFO_SIZE_REG(0),
		    MVPP2_RX_FIFO_PORT_ATTR_SIZE_32KB);

	mvpp2_write(priv, MVPP2_RX_DATA_FIFO_SIZE_REG(1),
		    MVPP2_RX_FIFO_PORT_DATA_SIZE_8KB);
	mvpp2_write(priv, MVPP2_RX_ATTR_FIFO_SIZE_REG(1),
		    MVPP2_RX_FIFO_PORT_ATTR_SIZE_8KB);

	for (port = 2; port < MVPP2_MAX_PORTS; port++) {
		mvpp2_write(priv, MVPP2_RX_DATA_FIFO_SIZE_REG(port),
			    MVPP2_RX_FIFO_PORT_DATA_SIZE_4KB);
		mvpp2_write(priv, MVPP2_RX_ATTR_FIFO_SIZE_REG(port),
			    MVPP2_RX_FIFO_PORT_ATTR_SIZE_4KB);
	}

	mvpp2_write(priv, MVPP2_RX_MIN_PKT_SIZE_REG,
		    MVPP2_RX_FIFO_PORT_MIN_PKT);
	mvpp2_write(priv, MVPP2_RX_FIFO_INIT_REG, 0x1);
}

/* Initialize Tx FIFO's */
static void mvpp22_tx_fifo_init(struct mvpp2 *priv)
{
	int port;

	for (port = 0; port < MVPP2_MAX_PORTS; port++)
		mvpp2_write(priv, MVPP22_TX_FIFO_SIZE_REG(port),
			    MVPP22_TX_FIFO_DATA_SIZE_3KB);
}

static void mvpp2_axi_init(struct mvpp2 *priv)
{
	u32 val, rdval, wrval;

	mvpp2_write(priv, MVPP22_BM_ADDR_HIGH_RLS_REG, 0x0);

	/* AXI Bridge Configuration */

	rdval = MVPP22_AXI_CODE_CACHE_RD_CACHE
		<< MVPP22_AXI_ATTR_CACHE_OFFS;
	rdval |= MVPP22_AXI_CODE_DOMAIN_OUTER_DOM
		<< MVPP22_AXI_ATTR_DOMAIN_OFFS;

	wrval = MVPP22_AXI_CODE_CACHE_WR_CACHE
		<< MVPP22_AXI_ATTR_CACHE_OFFS;
	wrval |= MVPP22_AXI_CODE_DOMAIN_OUTER_DOM
		<< MVPP22_AXI_ATTR_DOMAIN_OFFS;

	/* BM */
	mvpp2_write(priv, MVPP22_AXI_BM_WR_ATTR_REG, wrval);
	mvpp2_write(priv, MVPP22_AXI_BM_RD_ATTR_REG, rdval);

	/* Descriptors */
	mvpp2_write(priv, MVPP22_AXI_AGGRQ_DESCR_RD_ATTR_REG, rdval);
	mvpp2_write(priv, MVPP22_AXI_TXQ_DESCR_WR_ATTR_REG, wrval);
	mvpp2_write(priv, MVPP22_AXI_TXQ_DESCR_RD_ATTR_REG, rdval);
	mvpp2_write(priv, MVPP22_AXI_RXQ_DESCR_WR_ATTR_REG, wrval);

	/* Buffer Data */
	mvpp2_write(priv, MVPP22_AXI_TX_DATA_RD_ATTR_REG, rdval);
	mvpp2_write(priv, MVPP22_AXI_RX_DATA_WR_ATTR_REG, wrval);

	val = MVPP22_AXI_CODE_CACHE_NON_CACHE
		<< MVPP22_AXI_CODE_CACHE_OFFS;
	val |= MVPP22_AXI_CODE_DOMAIN_SYSTEM
		<< MVPP22_AXI_CODE_DOMAIN_OFFS;
	mvpp2_write(priv, MVPP22_AXI_RD_NORMAL_CODE_REG, val);
	mvpp2_write(priv, MVPP22_AXI_WR_NORMAL_CODE_REG, val);

	val = MVPP22_AXI_CODE_CACHE_RD_CACHE
		<< MVPP22_AXI_CODE_CACHE_OFFS;
	val |= MVPP22_AXI_CODE_DOMAIN_OUTER_DOM
		<< MVPP22_AXI_CODE_DOMAIN_OFFS;

	mvpp2_write(priv, MVPP22_AXI_RD_SNOOP_CODE_REG, val);

	val = MVPP22_AXI_CODE_CACHE_WR_CACHE
		<< MVPP22_AXI_CODE_CACHE_OFFS;
	val |= MVPP22_AXI_CODE_DOMAIN_OUTER_DOM
		<< MVPP22_AXI_CODE_DOMAIN_OFFS;

	mvpp2_write(priv, MVPP22_AXI_WR_SNOOP_CODE_REG, val);
}

/* Initialize network controller common part HW */
static int mvpp2_init(struct platform_device *pdev, struct mvpp2 *priv)
{
	const struct mbus_dram_target_info *dram_target_info;
	int err, i;
	u32 val;

	/* MBUS windows configuration */
	dram_target_info = mv_mbus_dram_info();
	if (dram_target_info)
		mvpp2_conf_mbus_windows(dram_target_info, priv);

	if (priv->hw_version == MVPP22)
		mvpp2_axi_init(priv);

	/* Disable HW PHY polling */
	if (priv->hw_version == MVPP21) {
		val = readl(priv->lms_base + MVPP2_PHY_AN_CFG0_REG);
		val |= MVPP2_PHY_AN_STOP_SMI0_MASK;
		writel(val, priv->lms_base + MVPP2_PHY_AN_CFG0_REG);
	} else {
		val = readl(priv->iface_base + MVPP22_SMI_MISC_CFG_REG);
		val &= ~MVPP22_SMI_POLLING_EN;
		writel(val, priv->iface_base + MVPP22_SMI_MISC_CFG_REG);
	}

	/* Allocate and initialize aggregated TXQs */
	priv->aggr_txqs = devm_kcalloc(&pdev->dev, num_present_cpus(),
				       sizeof(*priv->aggr_txqs),
				       GFP_KERNEL);
	if (!priv->aggr_txqs)
		return -ENOMEM;

	for_each_present_cpu(i) {
		priv->aggr_txqs[i].id = i;
		priv->aggr_txqs[i].size = MVPP2_AGGR_TXQ_SIZE;
		err = mvpp2_aggr_txq_init(pdev, &priv->aggr_txqs[i], i, priv);
		if (err < 0)
			return err;
	}

	/* Fifo Init */
	if (priv->hw_version == MVPP21) {
		mvpp2_rx_fifo_init(priv);
	} else {
		mvpp22_rx_fifo_init(priv);
		mvpp22_tx_fifo_init(priv);
	}

	if (priv->hw_version == MVPP21)
		writel(MVPP2_EXT_GLOBAL_CTRL_DEFAULT,
		       priv->lms_base + MVPP2_MNG_EXTENDED_GLOBAL_CTRL_REG);

	/* Allow cache snoop when transmiting packets */
	mvpp2_write(priv, MVPP2_TX_SNOOP_REG, 0x1);

	/* Buffer Manager initialization */
	err = mvpp2_bm_init(pdev, priv);
	if (err < 0)
		return err;

	/* Parser default initialization */
	err = mvpp2_prs_default_init(pdev, priv);
	if (err < 0)
		return err;

	/* Classifier default initialization */
	mvpp2_cls_init(priv);

	return 0;
}

static int mvpp2_probe(struct platform_device *pdev)
{
	struct device_node *dn = pdev->dev.of_node;
	struct device_node *port_node;
	struct mvpp2 *priv;
	struct resource *res;
	void __iomem *base;
	int i;
	int err;

	priv = devm_kzalloc(&pdev->dev, sizeof(*priv), GFP_KERNEL);
	if (!priv)
		return -ENOMEM;

	priv->hw_version =
		(unsigned long)of_device_get_match_data(&pdev->dev);

	res = platform_get_resource(pdev, IORESOURCE_MEM, 0);
	base = devm_ioremap_resource(&pdev->dev, res);
	if (IS_ERR(base))
		return PTR_ERR(base);

	if (priv->hw_version == MVPP21) {
		res = platform_get_resource(pdev, IORESOURCE_MEM, 1);
		priv->lms_base = devm_ioremap_resource(&pdev->dev, res);
		if (IS_ERR(priv->lms_base))
			return PTR_ERR(priv->lms_base);
	} else {
		res = platform_get_resource(pdev, IORESOURCE_MEM, 1);
		priv->iface_base = devm_ioremap_resource(&pdev->dev, res);
		if (IS_ERR(priv->iface_base))
			return PTR_ERR(priv->iface_base);

		priv->sysctrl_base =
			syscon_regmap_lookup_by_phandle(pdev->dev.of_node,
							"marvell,system-controller");
		if (IS_ERR(priv->sysctrl_base))
			/* The system controller regmap is optional for dt
			 * compatibility reasons. When not provided, the
			 * configuration of the GoP relies on the
			 * firmware/bootloader.
			 */
			priv->sysctrl_base = NULL;
	}

	for (i = 0; i < MVPP2_MAX_THREADS; i++) {
		u32 addr_space_sz;

		addr_space_sz = (priv->hw_version == MVPP21 ?
				 MVPP21_ADDR_SPACE_SZ : MVPP22_ADDR_SPACE_SZ);
		priv->swth_base[i] = base + i * addr_space_sz;
	}

	if (priv->hw_version == MVPP21)
		priv->max_port_rxqs = 8;
	else
		priv->max_port_rxqs = 32;

	priv->pp_clk = devm_clk_get(&pdev->dev, "pp_clk");
	if (IS_ERR(priv->pp_clk))
		return PTR_ERR(priv->pp_clk);
	err = clk_prepare_enable(priv->pp_clk);
	if (err < 0)
		return err;

	priv->gop_clk = devm_clk_get(&pdev->dev, "gop_clk");
	if (IS_ERR(priv->gop_clk)) {
		err = PTR_ERR(priv->gop_clk);
		goto err_pp_clk;
	}
	err = clk_prepare_enable(priv->gop_clk);
	if (err < 0)
		goto err_pp_clk;

	if (priv->hw_version == MVPP22) {
		priv->mg_clk = devm_clk_get(&pdev->dev, "mg_clk");
		if (IS_ERR(priv->mg_clk)) {
			err = PTR_ERR(priv->mg_clk);
			goto err_gop_clk;
		}

		err = clk_prepare_enable(priv->mg_clk);
		if (err < 0)
			goto err_gop_clk;

		priv->axi_clk = devm_clk_get(&pdev->dev, "axi_clk");
		if (IS_ERR(priv->axi_clk)) {
			err = PTR_ERR(priv->axi_clk);
			if (err == -EPROBE_DEFER)
				goto err_gop_clk;
			priv->axi_clk = NULL;
		} else {
			err = clk_prepare_enable(priv->axi_clk);
			if (err < 0)
				goto err_gop_clk;
		}
	}

	/* Get system's tclk rate */
	priv->tclk = clk_get_rate(priv->pp_clk);

	if (priv->hw_version == MVPP22) {
		err = dma_set_mask(&pdev->dev, DMA_BIT_MASK(40));
		if (err)
			goto err_mg_clk;
		/* Sadly, the BM pools all share the same register to
		 * store the high 32 bits of their address. So they
		 * must all have the same high 32 bits, which forces
		 * us to restrict coherent memory to DMA_BIT_MASK(32).
		 */
		err = dma_set_coherent_mask(&pdev->dev, DMA_BIT_MASK(32));
		if (err)
			goto err_mg_clk;
	}

	/* Initialize network controller */
	err = mvpp2_init(pdev, priv);
	if (err < 0) {
		dev_err(&pdev->dev, "failed to initialize controller\n");
		goto err_mg_clk;
	}

	priv->port_count = of_get_available_child_count(dn);
	if (priv->port_count == 0) {
		dev_err(&pdev->dev, "no ports enabled\n");
		err = -ENODEV;
		goto err_mg_clk;
	}

	priv->port_list = devm_kcalloc(&pdev->dev, priv->port_count,
				       sizeof(*priv->port_list),
				       GFP_KERNEL);
	if (!priv->port_list) {
		err = -ENOMEM;
		goto err_mg_clk;
	}

	/* Initialize ports */
	i = 0;
	for_each_available_child_of_node(dn, port_node) {
		err = mvpp2_port_probe(pdev, port_node, priv, i);
		if (err < 0)
			goto err_mg_clk;
		i++;
<<<<<<< HEAD
=======
	}

	/* Statistics must be gathered regularly because some of them (like
	 * packets counters) are 32-bit registers and could overflow quite
	 * quickly. For instance, a 10Gb link used at full bandwidth with the
	 * smallest packets (64B) will overflow a 32-bit counter in less than
	 * 30 seconds. Then, use a workqueue to fill 64-bit counters.
	 */
	snprintf(priv->queue_name, sizeof(priv->queue_name),
		 "stats-wq-%s%s", netdev_name(priv->port_list[0]->dev),
		 priv->port_count > 1 ? "+" : "");
	priv->stats_queue = create_singlethread_workqueue(priv->queue_name);
	if (!priv->stats_queue) {
		err = -ENOMEM;
		goto err_mg_clk;
>>>>>>> 0c86a6bd
	}

	platform_set_drvdata(pdev, priv);
	return 0;

err_mg_clk:
	clk_disable_unprepare(priv->axi_clk);
	if (priv->hw_version == MVPP22)
		clk_disable_unprepare(priv->mg_clk);
err_gop_clk:
	clk_disable_unprepare(priv->gop_clk);
err_pp_clk:
	clk_disable_unprepare(priv->pp_clk);
	return err;
}

static int mvpp2_remove(struct platform_device *pdev)
{
	struct mvpp2 *priv = platform_get_drvdata(pdev);
	struct device_node *dn = pdev->dev.of_node;
	struct device_node *port_node;
	int i = 0;

	flush_workqueue(priv->stats_queue);
	destroy_workqueue(priv->stats_queue);

	for_each_available_child_of_node(dn, port_node) {
		if (priv->port_list[i]) {
			mutex_destroy(&priv->port_list[i]->gather_stats_lock);
			mvpp2_port_remove(priv->port_list[i]);
		}
		i++;
	}

	for (i = 0; i < MVPP2_BM_POOLS_NUM; i++) {
		struct mvpp2_bm_pool *bm_pool = &priv->bm_pools[i];

		mvpp2_bm_pool_destroy(pdev, priv, bm_pool);
	}

	for_each_present_cpu(i) {
		struct mvpp2_tx_queue *aggr_txq = &priv->aggr_txqs[i];

		dma_free_coherent(&pdev->dev,
				  MVPP2_AGGR_TXQ_SIZE * MVPP2_DESC_ALIGNED_SIZE,
				  aggr_txq->descs,
				  aggr_txq->descs_dma);
	}

	clk_disable_unprepare(priv->axi_clk);
	clk_disable_unprepare(priv->mg_clk);
	clk_disable_unprepare(priv->pp_clk);
	clk_disable_unprepare(priv->gop_clk);

	return 0;
}

static const struct of_device_id mvpp2_match[] = {
	{
		.compatible = "marvell,armada-375-pp2",
		.data = (void *)MVPP21,
	},
	{
		.compatible = "marvell,armada-7k-pp22",
		.data = (void *)MVPP22,
	},
	{ }
};
MODULE_DEVICE_TABLE(of, mvpp2_match);

static struct platform_driver mvpp2_driver = {
	.probe = mvpp2_probe,
	.remove = mvpp2_remove,
	.driver = {
		.name = MVPP2_DRIVER_NAME,
		.of_match_table = mvpp2_match,
	},
};

module_platform_driver(mvpp2_driver);

MODULE_DESCRIPTION("Marvell PPv2 Ethernet Driver - www.marvell.com");
MODULE_AUTHOR("Marcin Wojtas <mw@semihalf.com>");
MODULE_LICENSE("GPL v2");<|MERGE_RESOLUTION|>--- conflicted
+++ resolved
@@ -8347,8 +8347,6 @@
 		if (err < 0)
 			goto err_mg_clk;
 		i++;
-<<<<<<< HEAD
-=======
 	}
 
 	/* Statistics must be gathered regularly because some of them (like
@@ -8364,7 +8362,6 @@
 	if (!priv->stats_queue) {
 		err = -ENOMEM;
 		goto err_mg_clk;
->>>>>>> 0c86a6bd
 	}
 
 	platform_set_drvdata(pdev, priv);
