--- conflicted
+++ resolved
@@ -441,19 +441,6 @@
 
 static void sh_eth_tsu_write(struct sh_eth_private *mdp, u32 data,
 			     int enum_index)
-<<<<<<< HEAD
-{
-	iowrite32(data, mdp->tsu_addr + mdp->reg_offset[enum_index]);
-}
-
-static u32 sh_eth_tsu_read(struct sh_eth_private *mdp, int enum_index)
-{
-	return ioread32(mdp->tsu_addr + mdp->reg_offset[enum_index]);
-}
-
-static bool sh_eth_is_gether(struct sh_eth_private *mdp)
-=======
->>>>>>> 49a695ba
 {
 	iowrite32(data, mdp->tsu_addr + mdp->reg_offset[enum_index]);
 }
