--- conflicted
+++ resolved
@@ -221,13 +221,8 @@
 	return err;
 }
 
-<<<<<<< HEAD
-int aq_ethtool_get_coalesce(struct net_device *ndev,
-			    struct ethtool_coalesce *coal)
-=======
 static int aq_ethtool_get_coalesce(struct net_device *ndev,
 				   struct ethtool_coalesce *coal)
->>>>>>> 0c86a6bd
 {
 	struct aq_nic_s *aq_nic = netdev_priv(ndev);
 	struct aq_nic_cfg_s *cfg = aq_nic_get_cfg(aq_nic);
@@ -247,13 +242,8 @@
 	return 0;
 }
 
-<<<<<<< HEAD
-int aq_ethtool_set_coalesce(struct net_device *ndev,
-			    struct ethtool_coalesce *coal)
-=======
 static int aq_ethtool_set_coalesce(struct net_device *ndev,
 				   struct ethtool_coalesce *coal)
->>>>>>> 0c86a6bd
 {
 	struct aq_nic_s *aq_nic = netdev_priv(ndev);
 	struct aq_nic_cfg_s *cfg = aq_nic_get_cfg(aq_nic);
