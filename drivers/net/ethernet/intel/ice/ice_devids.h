--- conflicted
+++ resolved
@@ -6,18 +6,10 @@
 
 /* Device IDs */
 /* Intel(R) Ethernet Controller E810-C for backplane */
-<<<<<<< HEAD
-#define ICE_DEV_ID_C810_BACKPLANE	0x1591
-/* Intel(R) Ethernet Controller E810-C for QSFP */
-#define ICE_DEV_ID_C810_QSFP		0x1592
-/* Intel(R) Ethernet Controller E810-C for SFP */
-#define ICE_DEV_ID_C810_SFP		0x1593
-=======
 #define ICE_DEV_ID_E810C_BACKPLANE	0x1591
 /* Intel(R) Ethernet Controller E810-C for QSFP */
 #define ICE_DEV_ID_E810C_QSFP		0x1592
 /* Intel(R) Ethernet Controller E810-C for SFP */
 #define ICE_DEV_ID_E810C_SFP		0x1593
->>>>>>> 9f51ae62
 
 #endif /* _ICE_DEVIDS_H_ */