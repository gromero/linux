--- conflicted
+++ resolved
@@ -39,14 +39,6 @@
 
 	if (drm_pipe->du_complete)
 		drm_pipe->du_complete(drm_pipe->du_private, completed);
-}
-
-static void vsp1_du_pipeline_frame_end(struct vsp1_pipeline *pipe)
-{
-	struct vsp1_drm *drm = to_vsp1_drm(pipe);
-
-	if (drm->du_complete)
-		drm->du_complete(drm->du_private);
 }
 
 /* -----------------------------------------------------------------------------
@@ -135,7 +127,6 @@
 
 		drm_pipe->du_complete = NULL;
 		pipe->num_inputs = 0;
-		vsp1->drm->du_complete = NULL;
 
 		vsp1_dlm_reset(pipe->output->dlm);
 		vsp1_device_put(vsp1);
@@ -244,13 +235,8 @@
 	 * Register a callback to allow us to notify the DRM driver of frame
 	 * completion events.
 	 */
-<<<<<<< HEAD
-	vsp1->drm->du_complete = cfg->callback;
-	vsp1->drm->du_private = cfg->callback_data;
-=======
 	drm_pipe->du_complete = cfg->callback;
 	drm_pipe->du_private = cfg->callback_data;
->>>>>>> bb176f67
 
 	ret = media_pipeline_start(&pipe->output->entity.subdev.entity,
 					  &pipe->pipe);
@@ -597,36 +583,6 @@
 EXPORT_SYMBOL_GPL(vsp1_du_atomic_flush);
 
 int vsp1_du_map_sg(struct device *dev, struct sg_table *sgt)
-<<<<<<< HEAD
-{
-	struct vsp1_device *vsp1 = dev_get_drvdata(dev);
-
-	/*
-	 * As all the buffers allocated by the DU driver are coherent, we can
-	 * skip cache sync. This will need to be revisited when support for
-	 * non-coherent buffers will be added to the DU driver.
-	 */
-	return dma_map_sg_attrs(vsp1->bus_master, sgt->sgl, sgt->nents,
-				DMA_TO_DEVICE, DMA_ATTR_SKIP_CPU_SYNC);
-}
-EXPORT_SYMBOL_GPL(vsp1_du_map_sg);
-
-void vsp1_du_unmap_sg(struct device *dev, struct sg_table *sgt)
-{
-	struct vsp1_device *vsp1 = dev_get_drvdata(dev);
-
-	dma_unmap_sg_attrs(vsp1->bus_master, sgt->sgl, sgt->nents,
-			   DMA_TO_DEVICE, DMA_ATTR_SKIP_CPU_SYNC);
-}
-EXPORT_SYMBOL_GPL(vsp1_du_unmap_sg);
-
-/* -----------------------------------------------------------------------------
- * Initialization
- */
-
-int vsp1_drm_create_links(struct vsp1_device *vsp1)
-=======
->>>>>>> bb176f67
 {
 	struct vsp1_device *vsp1 = dev_get_drvdata(dev);
 
@@ -695,19 +651,6 @@
 		INIT_LIST_HEAD(&input->entity.list_pipe);
 	}
 
-<<<<<<< HEAD
-	list_add_tail(&vsp1->bru->entity.list_pipe, &pipe->entities);
-	list_add_tail(&vsp1->wpf[0]->entity.list_pipe, &pipe->entities);
-	list_add_tail(&vsp1->lif->entity.list_pipe, &pipe->entities);
-
-	pipe->bru = &vsp1->bru->entity;
-	pipe->lif = &vsp1->lif->entity;
-	pipe->output = vsp1->wpf[0];
-	pipe->output->pipe = pipe;
-	pipe->frame_end = vsp1_du_pipeline_frame_end;
-
-=======
->>>>>>> bb176f67
 	return 0;
 }
 
