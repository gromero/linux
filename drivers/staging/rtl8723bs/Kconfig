# SPDX-License-Identifier: GPL-2.0
config RTL8723BS
	tristate "Realtek RTL8723BS SDIO Wireless LAN NIC driver"
	depends on WLAN && MMC && CFG80211
	depends on m
	select CFG80211_WEXT
<<<<<<< HEAD
=======
	select CRYPTO
>>>>>>> df0cc57e
	select CRYPTO_LIB_ARC4
	help
	This option enables support for RTL8723BS SDIO drivers, such as
	the wifi found on the 1st gen Intel Compute Stick, the CHIP
	and many other Intel Atom and ARM based devices.
	If built as a module, it will be called r8723bs.<|MERGE_RESOLUTION|>--- conflicted
+++ resolved
@@ -4,10 +4,7 @@
 	depends on WLAN && MMC && CFG80211
 	depends on m
 	select CFG80211_WEXT
-<<<<<<< HEAD
-=======
 	select CRYPTO
->>>>>>> df0cc57e
 	select CRYPTO_LIB_ARC4
 	help
 	This option enables support for RTL8723BS SDIO drivers, such as
