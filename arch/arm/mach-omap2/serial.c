/*
 * arch/arm/mach-omap2/serial.c
 *
 * OMAP2 serial support.
 *
 * Copyright (C) 2005-2008 Nokia Corporation
 * Author: Paul Mundt <paul.mundt@nokia.com>
 *
 * Major rework for PM support by Kevin Hilman
 *
 * Based off of arch/arm/mach-omap/omap1/serial.c
 *
 * Copyright (C) 2009 Texas Instruments
 * Added OMAP4 support - Santosh Shilimkar <santosh.shilimkar@ti.com
 *
 * This file is subject to the terms and conditions of the GNU General Public
 * License. See the file "COPYING" in the main directory of this archive
 * for more details.
 */
#include <linux/kernel.h>
#include <linux/init.h>
#include <linux/serial_8250.h>
#include <linux/serial_reg.h>
#include <linux/clk.h>
#include <linux/io.h>

#include <plat/common.h>
#include <plat/board.h>
#include <plat/clock.h>
#include <plat/control.h>

#include "prm.h"
#include "pm.h"
#include "prm-regbits-34xx.h"

#define UART_OMAP_NO_EMPTY_FIFO_READ_IP_REV	0x52
#define UART_OMAP_WER		0x17	/* Wake-up enable register */

#define DEFAULT_TIMEOUT (5 * HZ)

struct omap_uart_state {
	int num;
	int can_sleep;
	struct timer_list timer;
	u32 timeout;

	void __iomem *wk_st;
	void __iomem *wk_en;
	u32 wk_mask;
	u32 padconf;

	struct clk *ick;
	struct clk *fck;
	int clocked;

	struct plat_serial8250_port *p;
	struct list_head node;
	struct platform_device pdev;

#if defined(CONFIG_ARCH_OMAP3) && defined(CONFIG_PM)
	int context_valid;

	/* Registers to be saved/restored for OFF-mode */
	u16 dll;
	u16 dlh;
	u16 ier;
	u16 sysc;
	u16 scr;
	u16 wer;
#endif
};

static LIST_HEAD(uart_list);

static struct plat_serial8250_port serial_platform_data0[] = {
	{
		.mapbase	= OMAP_UART1_BASE,
		.irq		= 72,
		.flags		= UPF_BOOT_AUTOCONF,
		.iotype		= UPIO_MEM,
		.regshift	= 2,
		.uartclk	= OMAP24XX_BASE_BAUD * 16,
	}, {
		.flags		= 0
	}
};

static struct plat_serial8250_port serial_platform_data1[] = {
	{
		.mapbase	= OMAP_UART2_BASE,
		.irq		= 73,
		.flags		= UPF_BOOT_AUTOCONF,
		.iotype		= UPIO_MEM,
		.regshift	= 2,
		.uartclk	= OMAP24XX_BASE_BAUD * 16,
	}, {
		.flags		= 0
	}
};

static struct plat_serial8250_port serial_platform_data2[] = {
	{
		.mapbase	= OMAP_UART3_BASE,
		.irq		= 74,
		.flags		= UPF_BOOT_AUTOCONF,
		.iotype		= UPIO_MEM,
		.regshift	= 2,
		.uartclk	= OMAP24XX_BASE_BAUD * 16,
	}, {
		.flags		= 0
	}
};

#ifdef CONFIG_ARCH_OMAP4
static struct plat_serial8250_port serial_platform_data3[] = {
	{
		.mapbase	= OMAP_UART4_BASE,
		.irq		= 70,
		.flags		= UPF_BOOT_AUTOCONF,
		.iotype		= UPIO_MEM,
		.regshift	= 2,
		.uartclk	= OMAP24XX_BASE_BAUD * 16,
	}, {
		.flags		= 0
	}
};
#endif
static inline unsigned int serial_read_reg(struct plat_serial8250_port *up,
					   int offset)
{
	offset <<= up->regshift;
	return (unsigned int)__raw_readb(up->membase + offset);
}

static inline void serial_write_reg(struct plat_serial8250_port *p, int offset,
				    int value)
{
	offset <<= p->regshift;
	__raw_writeb(value, p->membase + offset);
}

/*
 * Internal UARTs need to be initialized for the 8250 autoconfig to work
 * properly. Note that the TX watermark initialization may not be needed
 * once the 8250.c watermark handling code is merged.
 */
static inline void __init omap_uart_reset(struct omap_uart_state *uart)
{
	struct plat_serial8250_port *p = uart->p;

	serial_write_reg(p, UART_OMAP_MDR1, 0x07);
	serial_write_reg(p, UART_OMAP_SCR, 0x08);
	serial_write_reg(p, UART_OMAP_MDR1, 0x00);
	serial_write_reg(p, UART_OMAP_SYSC, (0x02 << 3) | (1 << 2) | (1 << 0));
}

#if defined(CONFIG_PM) && defined(CONFIG_ARCH_OMAP3)

static void omap_uart_save_context(struct omap_uart_state *uart)
{
	u16 lcr = 0;
	struct plat_serial8250_port *p = uart->p;

	if (!enable_off_mode)
		return;

	lcr = serial_read_reg(p, UART_LCR);
	serial_write_reg(p, UART_LCR, 0xBF);
	uart->dll = serial_read_reg(p, UART_DLL);
	uart->dlh = serial_read_reg(p, UART_DLM);
	serial_write_reg(p, UART_LCR, lcr);
	uart->ier = serial_read_reg(p, UART_IER);
	uart->sysc = serial_read_reg(p, UART_OMAP_SYSC);
	uart->scr = serial_read_reg(p, UART_OMAP_SCR);
	uart->wer = serial_read_reg(p, UART_OMAP_WER);

	uart->context_valid = 1;
}

static void omap_uart_restore_context(struct omap_uart_state *uart)
{
	u16 efr = 0;
	struct plat_serial8250_port *p = uart->p;

	if (!enable_off_mode)
		return;

	if (!uart->context_valid)
		return;

	uart->context_valid = 0;

	serial_write_reg(p, UART_OMAP_MDR1, 0x7);
	serial_write_reg(p, UART_LCR, 0xBF); /* Config B mode */
	efr = serial_read_reg(p, UART_EFR);
	serial_write_reg(p, UART_EFR, UART_EFR_ECB);
	serial_write_reg(p, UART_LCR, 0x0); /* Operational mode */
	serial_write_reg(p, UART_IER, 0x0);
	serial_write_reg(p, UART_LCR, 0xBF); /* Config B mode */
	serial_write_reg(p, UART_DLL, uart->dll);
	serial_write_reg(p, UART_DLM, uart->dlh);
	serial_write_reg(p, UART_LCR, 0x0); /* Operational mode */
	serial_write_reg(p, UART_IER, uart->ier);
	serial_write_reg(p, UART_FCR, 0xA1);
	serial_write_reg(p, UART_LCR, 0xBF); /* Config B mode */
	serial_write_reg(p, UART_EFR, efr);
	serial_write_reg(p, UART_LCR, UART_LCR_WLEN8);
	serial_write_reg(p, UART_OMAP_SCR, uart->scr);
	serial_write_reg(p, UART_OMAP_WER, uart->wer);
	serial_write_reg(p, UART_OMAP_SYSC, uart->sysc);
	serial_write_reg(p, UART_OMAP_MDR1, 0x00); /* UART 16x mode */
}
#else
static inline void omap_uart_save_context(struct omap_uart_state *uart) {}
static inline void omap_uart_restore_context(struct omap_uart_state *uart) {}
#endif /* CONFIG_PM && CONFIG_ARCH_OMAP3 */

static inline void omap_uart_enable_clocks(struct omap_uart_state *uart)
{
	if (uart->clocked)
		return;

	clk_enable(uart->ick);
	clk_enable(uart->fck);
	uart->clocked = 1;
	omap_uart_restore_context(uart);
}

#ifdef CONFIG_PM

static inline void omap_uart_disable_clocks(struct omap_uart_state *uart)
{
	if (!uart->clocked)
		return;

	omap_uart_save_context(uart);
	uart->clocked = 0;
	clk_disable(uart->ick);
	clk_disable(uart->fck);
}

static void omap_uart_enable_wakeup(struct omap_uart_state *uart)
{
	/* Set wake-enable bit */
	if (uart->wk_en && uart->wk_mask) {
		u32 v = __raw_readl(uart->wk_en);
		v |= uart->wk_mask;
		__raw_writel(v, uart->wk_en);
	}

	/* Ensure IOPAD wake-enables are set */
	if (cpu_is_omap34xx() && uart->padconf) {
		u16 v = omap_ctrl_readw(uart->padconf);
		v |= OMAP3_PADCONF_WAKEUPENABLE0;
		omap_ctrl_writew(v, uart->padconf);
	}
}

static void omap_uart_disable_wakeup(struct omap_uart_state *uart)
{
	/* Clear wake-enable bit */
	if (uart->wk_en && uart->wk_mask) {
		u32 v = __raw_readl(uart->wk_en);
		v &= ~uart->wk_mask;
		__raw_writel(v, uart->wk_en);
	}

	/* Ensure IOPAD wake-enables are cleared */
	if (cpu_is_omap34xx() && uart->padconf) {
		u16 v = omap_ctrl_readw(uart->padconf);
		v &= ~OMAP3_PADCONF_WAKEUPENABLE0;
		omap_ctrl_writew(v, uart->padconf);
	}
}

static void omap_uart_smart_idle_enable(struct omap_uart_state *uart,
					  int enable)
{
	struct plat_serial8250_port *p = uart->p;
	u16 sysc;

	sysc = serial_read_reg(p, UART_OMAP_SYSC) & 0x7;
	if (enable)
		sysc |= 0x2 << 3;
	else
		sysc |= 0x1 << 3;

	serial_write_reg(p, UART_OMAP_SYSC, sysc);
}

static void omap_uart_block_sleep(struct omap_uart_state *uart)
{
	omap_uart_enable_clocks(uart);

	omap_uart_smart_idle_enable(uart, 0);
	uart->can_sleep = 0;
	if (uart->timeout)
		mod_timer(&uart->timer, jiffies + uart->timeout);
	else
		del_timer(&uart->timer);
}

static void omap_uart_allow_sleep(struct omap_uart_state *uart)
{
	if (device_may_wakeup(&uart->pdev.dev))
		omap_uart_enable_wakeup(uart);
	else
		omap_uart_disable_wakeup(uart);

	if (!uart->clocked)
		return;

	omap_uart_smart_idle_enable(uart, 1);
	uart->can_sleep = 1;
	del_timer(&uart->timer);
}

static void omap_uart_idle_timer(unsigned long data)
{
	struct omap_uart_state *uart = (struct omap_uart_state *)data;

	omap_uart_allow_sleep(uart);
}

void omap_uart_prepare_idle(int num)
{
	struct omap_uart_state *uart;

	list_for_each_entry(uart, &uart_list, node) {
		if (num == uart->num && uart->can_sleep) {
			omap_uart_disable_clocks(uart);
			return;
		}
	}
}

void omap_uart_resume_idle(int num)
{
	struct omap_uart_state *uart;

	list_for_each_entry(uart, &uart_list, node) {
		if (num == uart->num) {
			omap_uart_enable_clocks(uart);

			/* Check for IO pad wakeup */
			if (cpu_is_omap34xx() && uart->padconf) {
				u16 p = omap_ctrl_readw(uart->padconf);

				if (p & OMAP3_PADCONF_WAKEUPEVENT0)
					omap_uart_block_sleep(uart);
			}

			/* Check for normal UART wakeup */
			if (__raw_readl(uart->wk_st) & uart->wk_mask)
				omap_uart_block_sleep(uart);
			return;
		}
	}
}

void omap_uart_prepare_suspend(void)
{
	struct omap_uart_state *uart;

	list_for_each_entry(uart, &uart_list, node) {
		omap_uart_allow_sleep(uart);
	}
}

int omap_uart_can_sleep(void)
{
	struct omap_uart_state *uart;
	int can_sleep = 1;

	list_for_each_entry(uart, &uart_list, node) {
		if (!uart->clocked)
			continue;

		if (!uart->can_sleep) {
			can_sleep = 0;
			continue;
		}

		/* This UART can now safely sleep. */
		omap_uart_allow_sleep(uart);
	}

	return can_sleep;
}

/**
 * omap_uart_interrupt()
 *
 * This handler is used only to detect that *any* UART interrupt has
 * occurred.  It does _nothing_ to handle the interrupt.  Rather,
 * any UART interrupt will trigger the inactivity timer so the
 * UART will not idle or sleep for its timeout period.
 *
 **/
static irqreturn_t omap_uart_interrupt(int irq, void *dev_id)
{
	struct omap_uart_state *uart = dev_id;

	omap_uart_block_sleep(uart);

	return IRQ_NONE;
}

static void omap_uart_idle_init(struct omap_uart_state *uart)
{
	struct plat_serial8250_port *p = uart->p;
	int ret;

	uart->can_sleep = 0;
	uart->timeout = DEFAULT_TIMEOUT;
	setup_timer(&uart->timer, omap_uart_idle_timer,
		    (unsigned long) uart);
	mod_timer(&uart->timer, jiffies + uart->timeout);
	omap_uart_smart_idle_enable(uart, 0);

	if (cpu_is_omap34xx()) {
		u32 mod = (uart->num == 2) ? OMAP3430_PER_MOD : CORE_MOD;
		u32 wk_mask = 0;
		u32 padconf = 0;

		uart->wk_en = OMAP34XX_PRM_REGADDR(mod, PM_WKEN1);
		uart->wk_st = OMAP34XX_PRM_REGADDR(mod, PM_WKST1);
		switch (uart->num) {
		case 0:
			wk_mask = OMAP3430_ST_UART1_MASK;
			padconf = 0x182;
			break;
		case 1:
			wk_mask = OMAP3430_ST_UART2_MASK;
			padconf = 0x17a;
			break;
		case 2:
			wk_mask = OMAP3430_ST_UART3_MASK;
			padconf = 0x19e;
			break;
		}
		uart->wk_mask = wk_mask;
		uart->padconf = padconf;
	} else if (cpu_is_omap24xx()) {
		u32 wk_mask = 0;

		if (cpu_is_omap2430()) {
			uart->wk_en = OMAP2430_PRM_REGADDR(CORE_MOD, PM_WKEN1);
			uart->wk_st = OMAP2430_PRM_REGADDR(CORE_MOD, PM_WKST1);
		} else if (cpu_is_omap2420()) {
			uart->wk_en = OMAP2420_PRM_REGADDR(CORE_MOD, PM_WKEN1);
			uart->wk_st = OMAP2420_PRM_REGADDR(CORE_MOD, PM_WKST1);
		}
		switch (uart->num) {
		case 0:
			wk_mask = OMAP24XX_ST_UART1_MASK;
			break;
		case 1:
			wk_mask = OMAP24XX_ST_UART2_MASK;
			break;
		case 2:
			wk_mask = OMAP24XX_ST_UART3_MASK;
			break;
		}
		uart->wk_mask = wk_mask;
	} else {
		uart->wk_en = 0;
		uart->wk_st = 0;
		uart->wk_mask = 0;
		uart->padconf = 0;
	}

	p->irqflags |= IRQF_SHARED;
	ret = request_irq(p->irq, omap_uart_interrupt, IRQF_SHARED,
			  "serial idle", (void *)uart);
	WARN_ON(ret);
}

void omap_uart_enable_irqs(int enable)
{
	int ret;
	struct omap_uart_state *uart;

	list_for_each_entry(uart, &uart_list, node) {
		if (enable)
			ret = request_irq(uart->p->irq, omap_uart_interrupt,
				IRQF_SHARED, "serial idle", (void *)uart);
		else
			free_irq(uart->p->irq, (void *)uart);
	}
}

static ssize_t sleep_timeout_show(struct device *dev,
				  struct device_attribute *attr,
				  char *buf)
{
	struct platform_device *pdev = container_of(dev,
					struct platform_device, dev);
	struct omap_uart_state *uart = container_of(pdev,
					struct omap_uart_state, pdev);

	return sprintf(buf, "%u\n", uart->timeout / HZ);
}

static ssize_t sleep_timeout_store(struct device *dev,
				   struct device_attribute *attr,
				   const char *buf, size_t n)
{
	struct platform_device *pdev = container_of(dev,
					struct platform_device, dev);
	struct omap_uart_state *uart = container_of(pdev,
					struct omap_uart_state, pdev);
	unsigned int value;

	if (sscanf(buf, "%u", &value) != 1) {
		printk(KERN_ERR "sleep_timeout_store: Invalid value\n");
		return -EINVAL;
	}

	uart->timeout = value * HZ;
	if (uart->timeout)
		mod_timer(&uart->timer, jiffies + uart->timeout);
	else
		/* A zero value means disable timeout feature */
		omap_uart_block_sleep(uart);

	return n;
}

DEVICE_ATTR(sleep_timeout, 0644, sleep_timeout_show, sleep_timeout_store);
#define DEV_CREATE_FILE(dev, attr) WARN_ON(device_create_file(dev, attr))
#else
static inline void omap_uart_idle_init(struct omap_uart_state *uart) {}
#define DEV_CREATE_FILE(dev, attr)
#endif /* CONFIG_PM */

static struct omap_uart_state omap_uart[] = {
	{
		.pdev = {
			.name			= "serial8250",
			.id			= PLAT8250_DEV_PLATFORM,
			.dev			= {
				.platform_data	= serial_platform_data0,
			},
		},
	}, {
		.pdev = {
			.name			= "serial8250",
			.id			= PLAT8250_DEV_PLATFORM1,
			.dev			= {
				.platform_data	= serial_platform_data1,
			},
		},
	}, {
		.pdev = {
			.name			= "serial8250",
			.id			= PLAT8250_DEV_PLATFORM2,
			.dev			= {
				.platform_data	= serial_platform_data2,
			},
		},
	},
#ifdef CONFIG_ARCH_OMAP4
	{
		.pdev = {
			.name			= "serial8250",
			.id			= 3,
			.dev			= {
				.platform_data	= serial_platform_data3,
			},
		},
	},
#endif
};

/*
 * Override the default 8250 read handler: mem_serial_in()
 * Empty RX fifo read causes an abort on omap3630 and omap4
 * This function makes sure that an empty rx fifo is not read on these silicons
 * (OMAP1/2/3430 are not affected)
 */
static unsigned int serial_in_override(struct uart_port *up, int offset)
{
	if (UART_RX == offset) {
		unsigned int lsr;
		lsr = serial_read_reg(omap_uart[up->line].p, UART_LSR);
		if (!(lsr & UART_LSR_DR))
			return -EPERM;
	}
	return serial_read_reg(omap_uart[up->line].p, offset);
}

void __init omap_serial_early_init(void)
{
	int i;
	char name[16];

	/*
	 * Make sure the serial ports are muxed on at this point.
	 * You have to mux them off in device drivers later on
	 * if not needed.
	 */

	for (i = 0; i < ARRAY_SIZE(omap_uart); i++) {
		struct omap_uart_state *uart = &omap_uart[i];
		struct platform_device *pdev = &uart->pdev;
		struct device *dev = &pdev->dev;
		struct plat_serial8250_port *p = dev->platform_data;

		/*
		 * Module 4KB + L4 interconnect 4KB
		 * Static mapping, never released
		 */
		p->membase = ioremap(p->mapbase, SZ_8K);
		if (!p->membase) {
			printk(KERN_ERR "ioremap failed for uart%i\n", i + 1);
			continue;
		}

		sprintf(name, "uart%d_ick", i+1);
		uart->ick = clk_get(NULL, name);
		if (IS_ERR(uart->ick)) {
			printk(KERN_ERR "Could not get uart%d_ick\n", i+1);
			uart->ick = NULL;
		}

		sprintf(name, "uart%d_fck", i+1);
		uart->fck = clk_get(NULL, name);
		if (IS_ERR(uart->fck)) {
			printk(KERN_ERR "Could not get uart%d_fck\n", i+1);
			uart->fck = NULL;
		}

		/* FIXME: Remove this once the clkdev is ready */
		if (!cpu_is_omap44xx()) {
			if (!uart->ick || !uart->fck)
				continue;
		}

		uart->num = i;
		p->private_data = uart;
		uart->p = p;
		list_add_tail(&uart->node, &uart_list);

		if (cpu_is_omap44xx())
			p->irq += 32;

		omap_uart_enable_clocks(uart);
	}
}

/**
 * omap_serial_init_port() - initialize single serial port
 * @port: serial port number (0-3)
 *
 * This function initialies serial driver for given @port only.
 * Platforms can call this function instead of omap_serial_init()
 * if they don't plan to use all available UARTs as serial ports.
 *
 * Don't mix calls to omap_serial_init_port() and omap_serial_init(),
 * use only one of the two.
 */
void __init omap_serial_init_port(int port)
{
	struct omap_uart_state *uart;
	struct platform_device *pdev;
	struct device *dev;

<<<<<<< HEAD
	for (i = 0; i < ARRAY_SIZE(omap_uart); i++) {
		struct omap_uart_state *uart = &omap_uart[i];
		struct platform_device *pdev = &uart->pdev;
		struct device *dev = &pdev->dev;
=======
	BUG_ON(port < 0);
	BUG_ON(port >= ARRAY_SIZE(omap_uart));
>>>>>>> 2fbe74b9

	uart = &omap_uart[port];
	pdev = &uart->pdev;
	dev = &pdev->dev;

	omap_uart_reset(uart);
	omap_uart_idle_init(uart);

	if (WARN_ON(platform_device_register(pdev)))
		return;

	if ((cpu_is_omap34xx() && uart->padconf) ||
	    (uart->wk_en && uart->wk_mask)) {
		device_init_wakeup(dev, true);
		DEV_CREATE_FILE(dev, &dev_attr_sleep_timeout);
	}

		/* omap44xx: Never read empty UART fifo
		 * omap3xxx: Never read empty UART fifo on UARTs
		 * with IP rev >=0x52
		 */
		if (cpu_is_omap44xx())
			uart->p->serial_in = serial_in_override;
		else if ((serial_read_reg(uart->p, UART_OMAP_MVER) & 0xFF)
				>= UART_OMAP_NO_EMPTY_FIFO_READ_IP_REV)
			uart->p->serial_in = serial_in_override;
}

/**
 * omap_serial_init() - intialize all supported serial ports
 *
 * Initializes all available UARTs as serial ports. Platforms
 * can call this function when they want to have default behaviour
 * for serial ports (e.g initialize them all as serial ports).
 */
void __init omap_serial_init(void)
{
	int i;

	for (i = 0; i < ARRAY_SIZE(omap_uart); i++)
		omap_serial_init_port(i);
}<|MERGE_RESOLUTION|>--- conflicted
+++ resolved
@@ -666,15 +666,8 @@
 	struct platform_device *pdev;
 	struct device *dev;
 
-<<<<<<< HEAD
-	for (i = 0; i < ARRAY_SIZE(omap_uart); i++) {
-		struct omap_uart_state *uart = &omap_uart[i];
-		struct platform_device *pdev = &uart->pdev;
-		struct device *dev = &pdev->dev;
-=======
 	BUG_ON(port < 0);
 	BUG_ON(port >= ARRAY_SIZE(omap_uart));
->>>>>>> 2fbe74b9
 
 	uart = &omap_uart[port];
 	pdev = &uart->pdev;
