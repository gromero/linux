/*
 * Copyright (c) 2016 ARM Ltd.
 *
 * This file is dual-licensed: you can use it either under the terms
 * of the GPL or the X11 license, at your option. Note that this dual
 * licensing only applies to this file, and not this project as a
 * whole.
 *
 *  a) This library is free software; you can redistribute it and/or
 *     modify it under the terms of the GNU General Public License as
 *     published by the Free Software Foundation; either version 2 of the
 *     License, or (at your option) any later version.
 *
 *     This library is distributed in the hope that it will be useful,
 *     but WITHOUT ANY WARRANTY; without even the implied warranty of
 *     MERCHANTABILITY or FITNESS FOR A PARTICULAR PURPOSE.  See the
 *     GNU General Public License for more details.
 *
 * Or, alternatively,
 *
 *  b) Permission is hereby granted, free of charge, to any person
 *     obtaining a copy of this software and associated documentation
 *     files (the "Software"), to deal in the Software without
 *     restriction, including without limitation the rights to use,
 *     copy, modify, merge, publish, distribute, sublicense, and/or
 *     sell copies of the Software, and to permit persons to whom the
 *     Software is furnished to do so, subject to the following
 *     conditions:
 *
 *     The above copyright notice and this permission notice shall be
 *     included in all copies or substantial portions of the Software.
 *
 *     THE SOFTWARE IS PROVIDED "AS IS", WITHOUT WARRANTY OF ANY KIND,
 *     EXPRESS OR IMPLIED, INCLUDING BUT NOT LIMITED TO THE WARRANTIES
 *     OF MERCHANTABILITY, FITNESS FOR A PARTICULAR PURPOSE AND
 *     NONINFRINGEMENT. IN NO EVENT SHALL THE AUTHORS OR COPYRIGHT
 *     HOLDERS BE LIABLE FOR ANY CLAIM, DAMAGES OR OTHER LIABILITY,
 *     WHETHER IN AN ACTION OF CONTRACT, TORT OR OTHERWISE, ARISING
 *     FROM, OUT OF OR IN CONNECTION WITH THE SOFTWARE OR THE USE OR
 *     OTHER DEALINGS IN THE SOFTWARE.
 */

/dts-v1/;

#include "sun50i-a64.dtsi"

#include <dt-bindings/gpio/gpio.h>

/ {
	model = "BananaPi-M64";
	compatible = "sinovoip,bananapi-m64", "allwinner,sun50i-a64";

	aliases {
		serial0 = &uart0;
		serial1 = &uart1;
	};

	chosen {
		stdout-path = "serial0:115200n8";
	};

	wifi_pwrseq: wifi_pwrseq {
		compatible = "mmc-pwrseq-simple";
		reset-gpios = <&r_pio 0 2 GPIO_ACTIVE_LOW>; /* PL2 */
	};
};

<<<<<<< HEAD
=======
&ehci1 {
	status = "okay";
};

>>>>>>> a2bc8dea
&i2c1 {
	pinctrl-names = "default";
	pinctrl-0 = <&i2c1_pins>;
	status = "okay";
};

&i2c1_pins {
	bias-pull-up;
};

&mmc0 {
	pinctrl-names = "default";
	pinctrl-0 = <&mmc0_pins>;
	vmmc-supply = <&reg_dcdc1>;
	cd-gpios = <&pio 5 6 GPIO_ACTIVE_HIGH>;
	cd-inverted;
	disable-wp;
	bus-width = <4>;
	status = "okay";
};

&mmc1 {
	pinctrl-names = "default";
	pinctrl-0 = <&mmc1_pins>;
	vmmc-supply = <&reg_dldo2>;
	vqmmc-supply = <&reg_dldo4>;
	mmc-pwrseq = <&wifi_pwrseq>;
	bus-width = <4>;
	non-removable;
	status = "okay";

	brcmf: wifi@1 {
		reg = <1>;
		compatible = "brcm,bcm4329-fmac";
		interrupt-parent = <&r_pio>;
		interrupts = <0 3 IRQ_TYPE_LEVEL_LOW>; /* PL3 */
		interrupt-names = "host-wake";
	};
};

&mmc2 {
	pinctrl-names = "default";
	pinctrl-0 = <&mmc2_pins>;
	vmmc-supply = <&reg_dcdc1>;
	bus-width = <8>;
	non-removable;
	cap-mmc-hw-reset;
	status = "okay";
};

&ohci1 {
	status = "okay";
};

&r_rsb {
	status = "okay";

	axp803: pmic@3a3 {
		compatible = "x-powers,axp803";
		reg = <0x3a3>;
		interrupt-parent = <&r_intc>;
		interrupts = <0 IRQ_TYPE_LEVEL_LOW>;
	};
};

#include "axp803.dtsi"

&reg_aldo2 {
	regulator-always-on;
	regulator-min-microvolt = <1800000>;
	regulator-max-microvolt = <3300000>;
	regulator-name = "vcc-pl";
};

&reg_aldo3 {
	regulator-always-on;
	regulator-min-microvolt = <3000000>;
	regulator-max-microvolt = <3000000>;
	regulator-name = "vcc-pll-avcc";
};

&reg_dc1sw {
	regulator-name = "vcc-phy";
};

&reg_dcdc1 {
	regulator-always-on;
	regulator-min-microvolt = <3300000>;
	regulator-max-microvolt = <3300000>;
	regulator-name = "vcc-3v3";
};

&reg_dcdc2 {
	regulator-always-on;
	regulator-min-microvolt = <1040000>;
	regulator-max-microvolt = <1300000>;
	regulator-name = "vdd-cpux";
};

/* DCDC3 is polyphased with DCDC2 */

&reg_dcdc5 {
	regulator-always-on;
	regulator-min-microvolt = <1500000>;
	regulator-max-microvolt = <1500000>;
	regulator-name = "vcc-dram";
};

&reg_dcdc6 {
	regulator-always-on;
	regulator-min-microvolt = <1100000>;
	regulator-max-microvolt = <1100000>;
	regulator-name = "vdd-sys";
};

&reg_dldo1 {
	regulator-min-microvolt = <3300000>;
	regulator-max-microvolt = <3300000>;
	regulator-name = "vcc-hdmi-dsi";
};

&reg_dldo2 {
	regulator-min-microvolt = <3300000>;
	regulator-max-microvolt = <3300000>;
	regulator-name = "vcc-wifi";
};

&reg_dldo4 {
	regulator-min-microvolt = <1800000>;
	regulator-max-microvolt = <3300000>;
	regulator-name = "vcc-wifi-io";
};

&reg_eldo1 {
	regulator-min-microvolt = <1800000>;
	regulator-max-microvolt = <1800000>;
	regulator-name = "cpvdd";
};

&reg_fldo1 {
	regulator-min-microvolt = <1200000>;
	regulator-max-microvolt = <1200000>;
	regulator-name = "vcc-1v2-hsic";
};

/*
 * The A64 chip cannot work without this regulator off, although
 * it seems to be only driving the AR100 core.
 * Maybe we don't still know well about CPUs domain.
 */
&reg_fldo2 {
	regulator-always-on;
	regulator-min-microvolt = <1100000>;
	regulator-max-microvolt = <1100000>;
	regulator-name = "vdd-cpus";
};

&reg_rtc_ldo {
	regulator-name = "vcc-rtc";
};

&uart0 {
	pinctrl-names = "default";
	pinctrl-0 = <&uart0_pins_a>;
	status = "okay";
};

&uart1 {
	pinctrl-names = "default";
	pinctrl-0 = <&uart1_pins>, <&uart1_rts_cts_pins>;
	status = "okay";
};

&usbphy {
	status = "okay";
};<|MERGE_RESOLUTION|>--- conflicted
+++ resolved
@@ -65,13 +65,10 @@
 	};
 };
 
-<<<<<<< HEAD
-=======
 &ehci1 {
 	status = "okay";
 };
 
->>>>>>> a2bc8dea
 &i2c1 {
 	pinctrl-names = "default";
 	pinctrl-0 = <&i2c1_pins>;
