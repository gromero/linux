--- conflicted
+++ resolved
@@ -48,12 +48,8 @@
 	efi_virtmap_unload();						\
 })
 
-<<<<<<< HEAD
-extern spinlock_t efi_rt_lock;
+extern raw_spinlock_t efi_rt_lock;
 extern u64 *efi_rt_stack_top;
-=======
-extern raw_spinlock_t efi_rt_lock;
->>>>>>> e1d44715
 efi_status_t __efi_rt_asm_wrapper(void *, const char *, ...);
 
 /*
