--- conflicted
+++ resolved
@@ -1026,17 +1026,10 @@
 
 	local_bh_disable();
 
-<<<<<<< HEAD
-	if (system_supports_sve() && test_thread_flag(TIF_SVE)) {
-		current->thread.fpsimd_state = *state;
-		fpsimd_to_sve(current);
-	}
-=======
 	current->thread.fpsimd_state = *state;
 	if (system_supports_sve() && test_thread_flag(TIF_SVE))
 		fpsimd_to_sve(current);
 
->>>>>>> ae64f9bd
 	task_fpsimd_load();
 
 	if (test_and_clear_thread_flag(TIF_FOREIGN_FPSTATE)) {
