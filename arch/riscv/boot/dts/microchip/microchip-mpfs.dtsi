// SPDX-License-Identifier: (GPL-2.0 OR MIT)
/* Copyright (c) 2020 Microchip Technology Inc */

/dts-v1/;

/ {
	#address-cells = <2>;
	#size-cells = <2>;
	model = "Microchip PolarFire SoC";
	compatible = "microchip,mpfs";
<<<<<<< HEAD

	chosen {
	};
=======
>>>>>>> 754e0b0e

	cpus {
		#address-cells = <1>;
		#size-cells = <0>;

		cpu@0 {
			clock-frequency = <0>;
			compatible = "sifive,e51", "sifive,rocket0", "riscv";
			device_type = "cpu";
			i-cache-block-size = <64>;
			i-cache-sets = <128>;
			i-cache-size = <16384>;
			reg = <0>;
			riscv,isa = "rv64imac";
			status = "disabled";

			cpu0_intc: interrupt-controller {
				#interrupt-cells = <1>;
				compatible = "riscv,cpu-intc";
				interrupt-controller;
			};
		};

		cpu@1 {
			clock-frequency = <0>;
			compatible = "sifive,u54-mc", "sifive,rocket0", "riscv";
			d-cache-block-size = <64>;
			d-cache-sets = <64>;
			d-cache-size = <32768>;
			d-tlb-sets = <1>;
			d-tlb-size = <32>;
			device_type = "cpu";
			i-cache-block-size = <64>;
			i-cache-sets = <64>;
			i-cache-size = <32768>;
			i-tlb-sets = <1>;
			i-tlb-size = <32>;
			mmu-type = "riscv,sv39";
			reg = <1>;
			riscv,isa = "rv64imafdc";
			tlb-split;
			status = "okay";

			cpu1_intc: interrupt-controller {
				#interrupt-cells = <1>;
				compatible = "riscv,cpu-intc";
				interrupt-controller;
			};
		};

		cpu@2 {
			clock-frequency = <0>;
			compatible = "sifive,u54-mc", "sifive,rocket0", "riscv";
			d-cache-block-size = <64>;
			d-cache-sets = <64>;
			d-cache-size = <32768>;
			d-tlb-sets = <1>;
			d-tlb-size = <32>;
			device_type = "cpu";
			i-cache-block-size = <64>;
			i-cache-sets = <64>;
			i-cache-size = <32768>;
			i-tlb-sets = <1>;
			i-tlb-size = <32>;
			mmu-type = "riscv,sv39";
			reg = <2>;
			riscv,isa = "rv64imafdc";
			tlb-split;
			status = "okay";

			cpu2_intc: interrupt-controller {
				#interrupt-cells = <1>;
				compatible = "riscv,cpu-intc";
				interrupt-controller;
			};
		};

		cpu@3 {
			clock-frequency = <0>;
			compatible = "sifive,u54-mc", "sifive,rocket0", "riscv";
			d-cache-block-size = <64>;
			d-cache-sets = <64>;
			d-cache-size = <32768>;
			d-tlb-sets = <1>;
			d-tlb-size = <32>;
			device_type = "cpu";
			i-cache-block-size = <64>;
			i-cache-sets = <64>;
			i-cache-size = <32768>;
			i-tlb-sets = <1>;
			i-tlb-size = <32>;
			mmu-type = "riscv,sv39";
			reg = <3>;
			riscv,isa = "rv64imafdc";
			tlb-split;
			status = "okay";

			cpu3_intc: interrupt-controller {
				#interrupt-cells = <1>;
				compatible = "riscv,cpu-intc";
				interrupt-controller;
			};
		};

		cpu@4 {
			clock-frequency = <0>;
			compatible = "sifive,u54-mc", "sifive,rocket0", "riscv";
			d-cache-block-size = <64>;
			d-cache-sets = <64>;
			d-cache-size = <32768>;
			d-tlb-sets = <1>;
			d-tlb-size = <32>;
			device_type = "cpu";
			i-cache-block-size = <64>;
			i-cache-sets = <64>;
			i-cache-size = <32768>;
			i-tlb-sets = <1>;
			i-tlb-size = <32>;
			mmu-type = "riscv,sv39";
			reg = <4>;
			riscv,isa = "rv64imafdc";
			tlb-split;
			status = "okay";
			cpu4_intc: interrupt-controller {
				#interrupt-cells = <1>;
				compatible = "riscv,cpu-intc";
				interrupt-controller;
			};
		};
	};

	refclk: msspllclk {
		compatible = "fixed-clock";
		#clock-cells = <0>;
	};

	soc {
		#address-cells = <2>;
		#size-cells = <2>;
		compatible = "simple-bus";
		ranges;

		cache-controller@2010000 {
			compatible = "sifive,fu540-c000-ccache", "cache";
			cache-block-size = <64>;
			cache-level = <2>;
			cache-sets = <1024>;
			cache-size = <2097152>;
			cache-unified;
			interrupt-parent = <&plic>;
			interrupts = <1>, <2>, <3>;
			reg = <0x0 0x2010000 0x0 0x1000>;
		};

		clint@2000000 {
			compatible = "sifive,fu540-c000-clint", "sifive,clint0";
			reg = <0x0 0x2000000 0x0 0xC000>;
			interrupts-extended = <&cpu0_intc 3>, <&cpu0_intc 7>,
					      <&cpu1_intc 3>, <&cpu1_intc 7>,
					      <&cpu2_intc 3>, <&cpu2_intc 7>,
					      <&cpu3_intc 3>, <&cpu3_intc 7>,
					      <&cpu4_intc 3>, <&cpu4_intc 7>;
		};

		plic: interrupt-controller@c000000 {
<<<<<<< HEAD
			#interrupt-cells = <1>;
=======
>>>>>>> 754e0b0e
			compatible = "sifive,fu540-c000-plic", "sifive,plic-1.0.0";
			reg = <0x0 0xc000000 0x0 0x4000000>;
			#address-cells = <0>;
			#interrupt-cells = <1>;
			interrupt-controller;
			interrupts-extended = <&cpu0_intc 11>,
					      <&cpu1_intc 11>, <&cpu1_intc 9>,
					      <&cpu2_intc 11>, <&cpu2_intc 9>,
					      <&cpu3_intc 11>, <&cpu3_intc 9>,
					      <&cpu4_intc 11>, <&cpu4_intc 9>;
			riscv,ndev = <186>;
		};

		dma@3000000 {
			compatible = "sifive,fu540-c000-pdma";
			reg = <0x0 0x3000000 0x0 0x8000>;
			interrupt-parent = <&plic>;
			interrupts = <23>, <24>, <25>, <26>, <27>, <28>, <29>,
				     <30>;
			#dma-cells = <1>;
		};

		clkcfg: clkcfg@20002000 {
			compatible = "microchip,mpfs-clkcfg";
			reg = <0x0 0x20002000 0x0 0x1000>;
			clocks = <&refclk>;
			#clock-cells = <1>;
		};

		serial0: serial@20000000 {
			compatible = "ns16550a";
			reg = <0x0 0x20000000 0x0 0x400>;
			reg-io-width = <4>;
			reg-shift = <2>;
			interrupt-parent = <&plic>;
			interrupts = <90>;
			current-speed = <115200>;
			clocks = <&clkcfg 8>;
			status = "disabled";
		};

		serial1: serial@20100000 {
			compatible = "ns16550a";
			reg = <0x0 0x20100000 0x0 0x400>;
			reg-io-width = <4>;
			reg-shift = <2>;
			interrupt-parent = <&plic>;
			interrupts = <91>;
			current-speed = <115200>;
			clocks = <&clkcfg 9>;
			status = "disabled";
		};

		serial2: serial@20102000 {
			compatible = "ns16550a";
			reg = <0x0 0x20102000 0x0 0x400>;
			reg-io-width = <4>;
			reg-shift = <2>;
			interrupt-parent = <&plic>;
			interrupts = <92>;
			current-speed = <115200>;
			clocks = <&clkcfg 10>;
			status = "disabled";
		};

		serial3: serial@20104000 {
			compatible = "ns16550a";
			reg = <0x0 0x20104000 0x0 0x400>;
			reg-io-width = <4>;
			reg-shift = <2>;
			interrupt-parent = <&plic>;
			interrupts = <93>;
			current-speed = <115200>;
			clocks = <&clkcfg 11>;
			status = "disabled";
		};

		/* Common node entry for emmc/sd */
		mmc: mmc@20008000 {
			compatible = "microchip,mpfs-sd4hc", "cdns,sd4hc";
			reg = <0x0 0x20008000 0x0 0x1000>;
			interrupt-parent = <&plic>;
<<<<<<< HEAD
			interrupts = <88 89>;
=======
			interrupts = <88>, <89>;
>>>>>>> 754e0b0e
			clocks = <&clkcfg 6>;
			max-frequency = <200000000>;
			status = "disabled";
		};

		emac0: ethernet@20110000 {
			compatible = "cdns,macb";
			reg = <0x0 0x20110000 0x0 0x2000>;
			interrupt-parent = <&plic>;
			interrupts = <64>, <65>, <66>, <67>;
			local-mac-address = [00 00 00 00 00 00];
			clocks = <&clkcfg 4>, <&clkcfg 2>;
			clock-names = "pclk", "hclk";
			status = "disabled";
			#address-cells = <1>;
			#size-cells = <0>;
		};

		emac1: ethernet@20112000 {
			compatible = "cdns,macb";
			reg = <0x0 0x20112000 0x0 0x2000>;
			interrupt-parent = <&plic>;
			interrupts = <70>, <71>, <72>, <73>;
			local-mac-address = [00 00 00 00 00 00];
			clocks = <&clkcfg 5>, <&clkcfg 2>;
			status = "disabled";
			clock-names = "pclk", "hclk";
			#address-cells = <1>;
			#size-cells = <0>;
		};

	};
};<|MERGE_RESOLUTION|>--- conflicted
+++ resolved
@@ -8,12 +8,6 @@
 	#size-cells = <2>;
 	model = "Microchip PolarFire SoC";
 	compatible = "microchip,mpfs";
-<<<<<<< HEAD
-
-	chosen {
-	};
-=======
->>>>>>> 754e0b0e
 
 	cpus {
 		#address-cells = <1>;
@@ -179,10 +173,6 @@
 		};
 
 		plic: interrupt-controller@c000000 {
-<<<<<<< HEAD
-			#interrupt-cells = <1>;
-=======
->>>>>>> 754e0b0e
 			compatible = "sifive,fu540-c000-plic", "sifive,plic-1.0.0";
 			reg = <0x0 0xc000000 0x0 0x4000000>;
 			#address-cells = <0>;
@@ -265,11 +255,7 @@
 			compatible = "microchip,mpfs-sd4hc", "cdns,sd4hc";
 			reg = <0x0 0x20008000 0x0 0x1000>;
 			interrupt-parent = <&plic>;
-<<<<<<< HEAD
-			interrupts = <88 89>;
-=======
 			interrupts = <88>, <89>;
->>>>>>> 754e0b0e
 			clocks = <&clkcfg 6>;
 			max-frequency = <200000000>;
 			status = "disabled";
