/*
 *  Copyright (C) 1991, 1992  Linus Torvalds
 *  Copyright (C) 2000, 2001, 2002 Andi Kleen, SuSE Labs
 *
 *  Pentium III FXSR, SSE support
 *	Gareth Hughes <gareth@valinux.com>, May 2000
 */

/*
 * Handle hardware traps and faults.
 */

#define pr_fmt(fmt) KBUILD_MODNAME ": " fmt

#include <linux/context_tracking.h>
#include <linux/interrupt.h>
#include <linux/kallsyms.h>
#include <linux/spinlock.h>
#include <linux/kprobes.h>
#include <linux/uaccess.h>
#include <linux/kdebug.h>
#include <linux/kgdb.h>
#include <linux/kernel.h>
#include <linux/export.h>
#include <linux/ptrace.h>
#include <linux/uprobes.h>
#include <linux/string.h>
#include <linux/delay.h>
#include <linux/errno.h>
#include <linux/kexec.h>
#include <linux/sched.h>
#include <linux/sched/task_stack.h>
#include <linux/timer.h>
#include <linux/init.h>
#include <linux/bug.h>
#include <linux/nmi.h>
#include <linux/mm.h>
#include <linux/smp.h>
#include <linux/io.h>

#if defined(CONFIG_EDAC)
#include <linux/edac.h>
#endif

#include <asm/stacktrace.h>
#include <asm/processor.h>
#include <asm/debugreg.h>
#include <linux/atomic.h>
#include <asm/text-patching.h>
#include <asm/ftrace.h>
#include <asm/traps.h>
#include <asm/desc.h>
#include <asm/fpu/internal.h>
#include <asm/mce.h>
#include <asm/fixmap.h>
#include <asm/mach_traps.h>
#include <asm/alternative.h>
#include <asm/fpu/xstate.h>
#include <asm/trace/mpx.h>
#include <asm/mpx.h>
#include <asm/vm86.h>
#include <asm/umip.h>

#ifdef CONFIG_X86_64
#include <asm/x86_init.h>
#include <asm/pgalloc.h>
#include <asm/proto.h>
#else
#include <asm/processor-flags.h>
#include <asm/setup.h>
#include <asm/proto.h>
#endif

DECLARE_BITMAP(system_vectors, NR_VECTORS);

static inline void cond_local_irq_enable(struct pt_regs *regs)
{
	if (regs->flags & X86_EFLAGS_IF)
		local_irq_enable();
}

static inline void cond_local_irq_disable(struct pt_regs *regs)
{
	if (regs->flags & X86_EFLAGS_IF)
		local_irq_disable();
}

/*
 * In IST context, we explicitly disable preemption.  This serves two
 * purposes: it makes it much less likely that we would accidentally
 * schedule in IST context and it will force a warning if we somehow
 * manage to schedule by accident.
 */
void ist_enter(struct pt_regs *regs)
{
	if (user_mode(regs)) {
		RCU_LOCKDEP_WARN(!rcu_is_watching(), "entry code didn't wake RCU");
	} else {
		/*
		 * We might have interrupted pretty much anything.  In
		 * fact, if we're a machine check, we can even interrupt
		 * NMI processing.  We don't want in_nmi() to return true,
		 * but we need to notify RCU.
		 */
		rcu_nmi_enter();
	}

	preempt_disable();

	/* This code is a bit fragile.  Test it. */
	RCU_LOCKDEP_WARN(!rcu_is_watching(), "ist_enter didn't work");
}

void ist_exit(struct pt_regs *regs)
{
	preempt_enable_no_resched();

	if (!user_mode(regs))
		rcu_nmi_exit();
}

/**
 * ist_begin_non_atomic() - begin a non-atomic section in an IST exception
 * @regs:	regs passed to the IST exception handler
 *
 * IST exception handlers normally cannot schedule.  As a special
 * exception, if the exception interrupted userspace code (i.e.
 * user_mode(regs) would return true) and the exception was not
 * a double fault, it can be safe to schedule.  ist_begin_non_atomic()
 * begins a non-atomic section within an ist_enter()/ist_exit() region.
 * Callers are responsible for enabling interrupts themselves inside
 * the non-atomic section, and callers must call ist_end_non_atomic()
 * before ist_exit().
 */
void ist_begin_non_atomic(struct pt_regs *regs)
{
	BUG_ON(!user_mode(regs));

	/*
	 * Sanity check: we need to be on the normal thread stack.  This
	 * will catch asm bugs and any attempt to use ist_preempt_enable
	 * from double_fault.
	 */
<<<<<<< HEAD
	BUG_ON((unsigned long)(current_top_of_stack() -
			       current_stack_pointer) >= THREAD_SIZE);
=======
	BUG_ON(!on_thread_stack());
>>>>>>> 0c86a6bd

	preempt_enable_no_resched();
}

/**
 * ist_end_non_atomic() - begin a non-atomic section in an IST exception
 *
 * Ends a non-atomic section started with ist_begin_non_atomic().
 */
void ist_end_non_atomic(void)
{
	preempt_disable();
}

int is_valid_bugaddr(unsigned long addr)
{
	unsigned short ud;

	if (addr < TASK_SIZE_MAX)
		return 0;

	if (probe_kernel_address((unsigned short *)addr, ud))
		return 0;

	return ud == INSN_UD0 || ud == INSN_UD2;
}

int fixup_bug(struct pt_regs *regs, int trapnr)
{
	if (trapnr != X86_TRAP_UD)
		return 0;

	switch (report_bug(regs->ip, regs)) {
	case BUG_TRAP_TYPE_NONE:
	case BUG_TRAP_TYPE_BUG:
		break;

	case BUG_TRAP_TYPE_WARN:
		regs->ip += LEN_UD0;
		return 1;
	}

	return 0;
}

static nokprobe_inline int
do_trap_no_signal(struct task_struct *tsk, int trapnr, char *str,
		  struct pt_regs *regs,	long error_code)
{
	if (v8086_mode(regs)) {
		/*
		 * Traps 0, 1, 3, 4, and 5 should be forwarded to vm86.
		 * On nmi (interrupt 2), do_trap should not be called.
		 */
		if (trapnr < X86_TRAP_UD) {
			if (!handle_vm86_trap((struct kernel_vm86_regs *) regs,
						error_code, trapnr))
				return 0;
		}
		return -1;
	}

	if (!user_mode(regs)) {
		if (fixup_exception(regs, trapnr))
			return 0;

		tsk->thread.error_code = error_code;
		tsk->thread.trap_nr = trapnr;
		die(str, regs, error_code);
	}

	return -1;
}

static siginfo_t *fill_trap_info(struct pt_regs *regs, int signr, int trapnr,
				siginfo_t *info)
{
	unsigned long siaddr;
	int sicode;

	switch (trapnr) {
	default:
		return SEND_SIG_PRIV;

	case X86_TRAP_DE:
		sicode = FPE_INTDIV;
		siaddr = uprobe_get_trap_addr(regs);
		break;
	case X86_TRAP_UD:
		sicode = ILL_ILLOPN;
		siaddr = uprobe_get_trap_addr(regs);
		break;
	case X86_TRAP_AC:
		sicode = BUS_ADRALN;
		siaddr = 0;
		break;
	}

	info->si_signo = signr;
	info->si_errno = 0;
	info->si_code = sicode;
	info->si_addr = (void __user *)siaddr;
	return info;
}

static void
do_trap(int trapnr, int signr, char *str, struct pt_regs *regs,
	long error_code, siginfo_t *info)
{
	struct task_struct *tsk = current;


	if (!do_trap_no_signal(tsk, trapnr, str, regs, error_code))
		return;
	/*
	 * We want error_code and trap_nr set for userspace faults and
	 * kernelspace faults which result in die(), but not
	 * kernelspace faults which are fixed up.  die() gives the
	 * process no chance to handle the signal and notice the
	 * kernel fault information, so that won't result in polluting
	 * the information about previously queued, but not yet
	 * delivered, faults.  See also do_general_protection below.
	 */
	tsk->thread.error_code = error_code;
	tsk->thread.trap_nr = trapnr;

	if (show_unhandled_signals && unhandled_signal(tsk, signr) &&
	    printk_ratelimit()) {
		pr_info("%s[%d] trap %s ip:%lx sp:%lx error:%lx",
			tsk->comm, tsk->pid, str,
			regs->ip, regs->sp, error_code);
		print_vma_addr(KERN_CONT " in ", regs->ip);
		pr_cont("\n");
	}

	force_sig_info(signr, info ?: SEND_SIG_PRIV, tsk);
}
NOKPROBE_SYMBOL(do_trap);

static void do_error_trap(struct pt_regs *regs, long error_code, char *str,
			  unsigned long trapnr, int signr)
{
	siginfo_t info;

	RCU_LOCKDEP_WARN(!rcu_is_watching(), "entry code didn't wake RCU");

	/*
	 * WARN*()s end up here; fix them up before we call the
	 * notifier chain.
	 */
	if (!user_mode(regs) && fixup_bug(regs, trapnr))
		return;

	if (notify_die(DIE_TRAP, str, regs, error_code, trapnr, signr) !=
			NOTIFY_STOP) {
		cond_local_irq_enable(regs);
		do_trap(trapnr, signr, str, regs, error_code,
			fill_trap_info(regs, signr, trapnr, &info));
	}
}

#define DO_ERROR(trapnr, signr, str, name)				\
dotraplinkage void do_##name(struct pt_regs *regs, long error_code)	\
{									\
	do_error_trap(regs, error_code, str, trapnr, signr);		\
}

DO_ERROR(X86_TRAP_DE,     SIGFPE,  "divide error",		divide_error)
DO_ERROR(X86_TRAP_OF,     SIGSEGV, "overflow",			overflow)
DO_ERROR(X86_TRAP_UD,     SIGILL,  "invalid opcode",		invalid_op)
DO_ERROR(X86_TRAP_OLD_MF, SIGFPE,  "coprocessor segment overrun",coprocessor_segment_overrun)
DO_ERROR(X86_TRAP_TS,     SIGSEGV, "invalid TSS",		invalid_TSS)
DO_ERROR(X86_TRAP_NP,     SIGBUS,  "segment not present",	segment_not_present)
DO_ERROR(X86_TRAP_SS,     SIGBUS,  "stack segment",		stack_segment)
DO_ERROR(X86_TRAP_AC,     SIGBUS,  "alignment check",		alignment_check)

#ifdef CONFIG_VMAP_STACK
__visible void __noreturn handle_stack_overflow(const char *message,
						struct pt_regs *regs,
						unsigned long fault_address)
{
	printk(KERN_EMERG "BUG: stack guard page was hit at %p (stack is %p..%p)\n",
		 (void *)fault_address, current->stack,
		 (char *)current->stack + THREAD_SIZE - 1);
	die(message, regs, 0);

	/* Be absolutely certain we don't return. */
	panic(message);
}
#endif

#ifdef CONFIG_X86_64
/* Runs on IST stack */
dotraplinkage void do_double_fault(struct pt_regs *regs, long error_code)
{
	static const char str[] = "double fault";
	struct task_struct *tsk = current;
#ifdef CONFIG_VMAP_STACK
	unsigned long cr2;
#endif

#ifdef CONFIG_X86_ESPFIX64
	extern unsigned char native_irq_return_iret[];

	/*
	 * If IRET takes a non-IST fault on the espfix64 stack, then we
	 * end up promoting it to a doublefault.  In that case, modify
	 * the stack to make it look like we just entered the #GP
	 * handler from user space, similar to bad_iret.
	 *
	 * No need for ist_enter here because we don't use RCU.
	 */
	if (((long)regs->sp >> PGDIR_SHIFT) == ESPFIX_PGD_ENTRY &&
		regs->cs == __KERNEL_CS &&
		regs->ip == (unsigned long)native_irq_return_iret)
	{
		struct pt_regs *normal_regs = task_pt_regs(current);

		/* Fake a #GP(0) from userspace. */
		memmove(&normal_regs->ip, (void *)regs->sp, 5*8);
		normal_regs->orig_ax = 0;  /* Missing (lost) #GP error code */
		regs->ip = (unsigned long)general_protection;
		regs->sp = (unsigned long)&normal_regs->orig_ax;

		return;
	}
#endif

	ist_enter(regs);
	notify_die(DIE_TRAP, str, regs, error_code, X86_TRAP_DF, SIGSEGV);

	tsk->thread.error_code = error_code;
	tsk->thread.trap_nr = X86_TRAP_DF;

#ifdef CONFIG_VMAP_STACK
	/*
	 * If we overflow the stack into a guard page, the CPU will fail
	 * to deliver #PF and will send #DF instead.  Similarly, if we
	 * take any non-IST exception while too close to the bottom of
	 * the stack, the processor will get a page fault while
	 * delivering the exception and will generate a double fault.
	 *
	 * According to the SDM (footnote in 6.15 under "Interrupt 14 -
	 * Page-Fault Exception (#PF):
	 *
	 *   Processors update CR2 whenever a page fault is detected. If a
	 *   second page fault occurs while an earlier page fault is being
	 *   deliv- ered, the faulting linear address of the second fault will
	 *   overwrite the contents of CR2 (replacing the previous
	 *   address). These updates to CR2 occur even if the page fault
	 *   results in a double fault or occurs during the delivery of a
	 *   double fault.
	 *
	 * The logic below has a small possibility of incorrectly diagnosing
	 * some errors as stack overflows.  For example, if the IDT or GDT
	 * gets corrupted such that #GP delivery fails due to a bad descriptor
	 * causing #GP and we hit this condition while CR2 coincidentally
	 * points to the stack guard page, we'll think we overflowed the
	 * stack.  Given that we're going to panic one way or another
	 * if this happens, this isn't necessarily worth fixing.
	 *
	 * If necessary, we could improve the test by only diagnosing
	 * a stack overflow if the saved RSP points within 47 bytes of
	 * the bottom of the stack: if RSP == tsk_stack + 48 and we
	 * take an exception, the stack is already aligned and there
	 * will be enough room SS, RSP, RFLAGS, CS, RIP, and a
	 * possible error code, so a stack overflow would *not* double
	 * fault.  With any less space left, exception delivery could
	 * fail, and, as a practical matter, we've overflowed the
	 * stack even if the actual trigger for the double fault was
	 * something else.
	 */
	cr2 = read_cr2();
	if ((unsigned long)task_stack_page(tsk) - 1 - cr2 < PAGE_SIZE)
		handle_stack_overflow("kernel stack overflow (double-fault)", regs, cr2);
#endif

#ifdef CONFIG_DOUBLEFAULT
	df_debug(regs, error_code);
#endif
	/*
	 * This is always a kernel trap and never fixable (and thus must
	 * never return).
	 */
	for (;;)
		die(str, regs, error_code);
}
#endif

dotraplinkage void do_bounds(struct pt_regs *regs, long error_code)
{
	const struct mpx_bndcsr *bndcsr;
	siginfo_t *info;

	RCU_LOCKDEP_WARN(!rcu_is_watching(), "entry code didn't wake RCU");
	if (notify_die(DIE_TRAP, "bounds", regs, error_code,
			X86_TRAP_BR, SIGSEGV) == NOTIFY_STOP)
		return;
	cond_local_irq_enable(regs);

	if (!user_mode(regs))
		die("bounds", regs, error_code);

	if (!cpu_feature_enabled(X86_FEATURE_MPX)) {
		/* The exception is not from Intel MPX */
		goto exit_trap;
	}

	/*
	 * We need to look at BNDSTATUS to resolve this exception.
	 * A NULL here might mean that it is in its 'init state',
	 * which is all zeros which indicates MPX was not
	 * responsible for the exception.
	 */
	bndcsr = get_xsave_field_ptr(XFEATURE_MASK_BNDCSR);
	if (!bndcsr)
		goto exit_trap;

	trace_bounds_exception_mpx(bndcsr);
	/*
	 * The error code field of the BNDSTATUS register communicates status
	 * information of a bound range exception #BR or operation involving
	 * bound directory.
	 */
	switch (bndcsr->bndstatus & MPX_BNDSTA_ERROR_CODE) {
	case 2:	/* Bound directory has invalid entry. */
		if (mpx_handle_bd_fault())
			goto exit_trap;
		break; /* Success, it was handled */
	case 1: /* Bound violation. */
		info = mpx_generate_siginfo(regs);
		if (IS_ERR(info)) {
			/*
			 * We failed to decode the MPX instruction.  Act as if
			 * the exception was not caused by MPX.
			 */
			goto exit_trap;
		}
		/*
		 * Success, we decoded the instruction and retrieved
		 * an 'info' containing the address being accessed
		 * which caused the exception.  This information
		 * allows and application to possibly handle the
		 * #BR exception itself.
		 */
		do_trap(X86_TRAP_BR, SIGSEGV, "bounds", regs, error_code, info);
		kfree(info);
		break;
	case 0: /* No exception caused by Intel MPX operations. */
		goto exit_trap;
	default:
		die("bounds", regs, error_code);
	}

	return;

exit_trap:
	/*
	 * This path out is for all the cases where we could not
	 * handle the exception in some way (like allocating a
	 * table or telling userspace about it.  We will also end
	 * up here if the kernel has MPX turned off at compile
	 * time..
	 */
	do_trap(X86_TRAP_BR, SIGSEGV, "bounds", regs, error_code, NULL);
}

dotraplinkage void
do_general_protection(struct pt_regs *regs, long error_code)
{
	struct task_struct *tsk;

	RCU_LOCKDEP_WARN(!rcu_is_watching(), "entry code didn't wake RCU");
	cond_local_irq_enable(regs);

	if (static_cpu_has(X86_FEATURE_UMIP)) {
		if (user_mode(regs) && fixup_umip_exception(regs))
			return;
	}

	if (v8086_mode(regs)) {
		local_irq_enable();
		handle_vm86_fault((struct kernel_vm86_regs *) regs, error_code);
		return;
	}

	tsk = current;
	if (!user_mode(regs)) {
		if (fixup_exception(regs, X86_TRAP_GP))
			return;

		tsk->thread.error_code = error_code;
		tsk->thread.trap_nr = X86_TRAP_GP;
		if (notify_die(DIE_GPF, "general protection fault", regs, error_code,
			       X86_TRAP_GP, SIGSEGV) != NOTIFY_STOP)
			die("general protection fault", regs, error_code);
		return;
	}

	tsk->thread.error_code = error_code;
	tsk->thread.trap_nr = X86_TRAP_GP;

	if (show_unhandled_signals && unhandled_signal(tsk, SIGSEGV) &&
			printk_ratelimit()) {
		pr_info("%s[%d] general protection ip:%lx sp:%lx error:%lx",
			tsk->comm, task_pid_nr(tsk),
			regs->ip, regs->sp, error_code);
		print_vma_addr(KERN_CONT " in ", regs->ip);
		pr_cont("\n");
	}

	force_sig_info(SIGSEGV, SEND_SIG_PRIV, tsk);
}
NOKPROBE_SYMBOL(do_general_protection);

/* May run on IST stack. */
dotraplinkage void notrace do_int3(struct pt_regs *regs, long error_code)
{
#ifdef CONFIG_DYNAMIC_FTRACE
	/*
	 * ftrace must be first, everything else may cause a recursive crash.
	 * See note by declaration of modifying_ftrace_code in ftrace.c
	 */
	if (unlikely(atomic_read(&modifying_ftrace_code)) &&
	    ftrace_int3_handler(regs))
		return;
#endif
	if (poke_int3_handler(regs))
		return;

	ist_enter(regs);
	RCU_LOCKDEP_WARN(!rcu_is_watching(), "entry code didn't wake RCU");
#ifdef CONFIG_KGDB_LOW_LEVEL_TRAP
	if (kgdb_ll_trap(DIE_INT3, "int3", regs, error_code, X86_TRAP_BP,
				SIGTRAP) == NOTIFY_STOP)
		goto exit;
#endif /* CONFIG_KGDB_LOW_LEVEL_TRAP */

#ifdef CONFIG_KPROBES
	if (kprobe_int3_handler(regs))
		goto exit;
#endif

	if (notify_die(DIE_INT3, "int3", regs, error_code, X86_TRAP_BP,
			SIGTRAP) == NOTIFY_STOP)
		goto exit;

	/*
	 * Let others (NMI) know that the debug stack is in use
	 * as we may switch to the interrupt stack.
	 */
	debug_stack_usage_inc();
	cond_local_irq_enable(regs);
	do_trap(X86_TRAP_BP, SIGTRAP, "int3", regs, error_code, NULL);
	cond_local_irq_disable(regs);
	debug_stack_usage_dec();
exit:
	ist_exit(regs);
}
NOKPROBE_SYMBOL(do_int3);

#ifdef CONFIG_X86_64
/*
 * Help handler running on IST stack to switch off the IST stack if the
 * interrupted code was in user mode. The actual stack switch is done in
 * entry_64.S
 */
asmlinkage __visible notrace struct pt_regs *sync_regs(struct pt_regs *eregs)
{
	struct pt_regs *regs = task_pt_regs(current);
	*regs = *eregs;
	return regs;
}
NOKPROBE_SYMBOL(sync_regs);

struct bad_iret_stack {
	void *error_entry_ret;
	struct pt_regs regs;
};

asmlinkage __visible notrace
struct bad_iret_stack *fixup_bad_iret(struct bad_iret_stack *s)
{
	/*
	 * This is called from entry_64.S early in handling a fault
	 * caused by a bad iret to user mode.  To handle the fault
	 * correctly, we want move our stack frame to task_pt_regs
	 * and we want to pretend that the exception came from the
	 * iret target.
	 */
	struct bad_iret_stack *new_stack =
		container_of(task_pt_regs(current),
			     struct bad_iret_stack, regs);

	/* Copy the IRET target to the new stack. */
	memmove(&new_stack->regs.ip, (void *)s->regs.sp, 5*8);

	/* Copy the remainder of the stack from the current stack. */
	memmove(new_stack, s, offsetof(struct bad_iret_stack, regs.ip));

	BUG_ON(!user_mode(&new_stack->regs));
	return new_stack;
}
NOKPROBE_SYMBOL(fixup_bad_iret);
#endif

static bool is_sysenter_singlestep(struct pt_regs *regs)
{
	/*
	 * We don't try for precision here.  If we're anywhere in the region of
	 * code that can be single-stepped in the SYSENTER entry path, then
	 * assume that this is a useless single-step trap due to SYSENTER
	 * being invoked with TF set.  (We don't know in advance exactly
	 * which instructions will be hit because BTF could plausibly
	 * be set.)
	 */
#ifdef CONFIG_X86_32
	return (regs->ip - (unsigned long)__begin_SYSENTER_singlestep_region) <
		(unsigned long)__end_SYSENTER_singlestep_region -
		(unsigned long)__begin_SYSENTER_singlestep_region;
#elif defined(CONFIG_IA32_EMULATION)
	return (regs->ip - (unsigned long)entry_SYSENTER_compat) <
		(unsigned long)__end_entry_SYSENTER_compat -
		(unsigned long)entry_SYSENTER_compat;
#else
	return false;
#endif
}

/*
 * Our handling of the processor debug registers is non-trivial.
 * We do not clear them on entry and exit from the kernel. Therefore
 * it is possible to get a watchpoint trap here from inside the kernel.
 * However, the code in ./ptrace.c has ensured that the user can
 * only set watchpoints on userspace addresses. Therefore the in-kernel
 * watchpoint trap can only occur in code which is reading/writing
 * from user space. Such code must not hold kernel locks (since it
 * can equally take a page fault), therefore it is safe to call
 * force_sig_info even though that claims and releases locks.
 *
 * Code in ./signal.c ensures that the debug control register
 * is restored before we deliver any signal, and therefore that
 * user code runs with the correct debug control register even though
 * we clear it here.
 *
 * Being careful here means that we don't have to be as careful in a
 * lot of more complicated places (task switching can be a bit lazy
 * about restoring all the debug state, and ptrace doesn't have to
 * find every occurrence of the TF bit that could be saved away even
 * by user code)
 *
 * May run on IST stack.
 */
dotraplinkage void do_debug(struct pt_regs *regs, long error_code)
{
	struct task_struct *tsk = current;
	int user_icebp = 0;
	unsigned long dr6;
	int si_code;

	ist_enter(regs);

	get_debugreg(dr6, 6);
	/*
	 * The Intel SDM says:
	 *
	 *   Certain debug exceptions may clear bits 0-3. The remaining
	 *   contents of the DR6 register are never cleared by the
	 *   processor. To avoid confusion in identifying debug
	 *   exceptions, debug handlers should clear the register before
	 *   returning to the interrupted task.
	 *
	 * Keep it simple: clear DR6 immediately.
	 */
	set_debugreg(0, 6);

	/* Filter out all the reserved bits which are preset to 1 */
	dr6 &= ~DR6_RESERVED;

	/*
	 * The SDM says "The processor clears the BTF flag when it
	 * generates a debug exception."  Clear TIF_BLOCKSTEP to keep
	 * TIF_BLOCKSTEP in sync with the hardware BTF flag.
	 */
	clear_tsk_thread_flag(tsk, TIF_BLOCKSTEP);

	if (unlikely(!user_mode(regs) && (dr6 & DR_STEP) &&
		     is_sysenter_singlestep(regs))) {
		dr6 &= ~DR_STEP;
		if (!dr6)
			goto exit;
		/*
		 * else we might have gotten a single-step trap and hit a
		 * watchpoint at the same time, in which case we should fall
		 * through and handle the watchpoint.
		 */
	}

	/*
	 * If dr6 has no reason to give us about the origin of this trap,
	 * then it's very likely the result of an icebp/int01 trap.
	 * User wants a sigtrap for that.
	 */
	if (!dr6 && user_mode(regs))
		user_icebp = 1;

	/* Store the virtualized DR6 value */
	tsk->thread.debugreg6 = dr6;

#ifdef CONFIG_KPROBES
	if (kprobe_debug_handler(regs))
		goto exit;
#endif

	if (notify_die(DIE_DEBUG, "debug", regs, (long)&dr6, error_code,
							SIGTRAP) == NOTIFY_STOP)
		goto exit;

	/*
	 * Let others (NMI) know that the debug stack is in use
	 * as we may switch to the interrupt stack.
	 */
	debug_stack_usage_inc();

	/* It's safe to allow irq's after DR6 has been saved */
	cond_local_irq_enable(regs);

	if (v8086_mode(regs)) {
		handle_vm86_trap((struct kernel_vm86_regs *) regs, error_code,
					X86_TRAP_DB);
		cond_local_irq_disable(regs);
		debug_stack_usage_dec();
		goto exit;
	}

	if (WARN_ON_ONCE((dr6 & DR_STEP) && !user_mode(regs))) {
		/*
		 * Historical junk that used to handle SYSENTER single-stepping.
		 * This should be unreachable now.  If we survive for a while
		 * without anyone hitting this warning, we'll turn this into
		 * an oops.
		 */
		tsk->thread.debugreg6 &= ~DR_STEP;
		set_tsk_thread_flag(tsk, TIF_SINGLESTEP);
		regs->flags &= ~X86_EFLAGS_TF;
	}
	si_code = get_si_code(tsk->thread.debugreg6);
	if (tsk->thread.debugreg6 & (DR_STEP | DR_TRAP_BITS) || user_icebp)
		send_sigtrap(tsk, regs, error_code, si_code);
	cond_local_irq_disable(regs);
	debug_stack_usage_dec();

exit:
#if defined(CONFIG_X86_32)
	/*
	 * This is the most likely code path that involves non-trivial use
	 * of the SYSENTER stack.  Check that we haven't overrun it.
	 */
	WARN(this_cpu_read(cpu_tss.SYSENTER_stack_canary) != STACK_END_MAGIC,
	     "Overran or corrupted SYSENTER stack\n");
#endif
	ist_exit(regs);
}
NOKPROBE_SYMBOL(do_debug);

/*
 * Note that we play around with the 'TS' bit in an attempt to get
 * the correct behaviour even in the presence of the asynchronous
 * IRQ13 behaviour
 */
static void math_error(struct pt_regs *regs, int error_code, int trapnr)
{
	struct task_struct *task = current;
	struct fpu *fpu = &task->thread.fpu;
	siginfo_t info;
	char *str = (trapnr == X86_TRAP_MF) ? "fpu exception" :
						"simd exception";

	if (notify_die(DIE_TRAP, str, regs, error_code, trapnr, SIGFPE) == NOTIFY_STOP)
		return;
	cond_local_irq_enable(regs);

	if (!user_mode(regs)) {
		if (!fixup_exception(regs, trapnr)) {
			task->thread.error_code = error_code;
			task->thread.trap_nr = trapnr;
			die(str, regs, error_code);
		}
		return;
	}

	/*
	 * Save the info for the exception handler and clear the error.
	 */
	fpu__save(fpu);

	task->thread.trap_nr	= trapnr;
	task->thread.error_code = error_code;
	info.si_signo		= SIGFPE;
	info.si_errno		= 0;
	info.si_addr		= (void __user *)uprobe_get_trap_addr(regs);

	info.si_code = fpu__exception_code(fpu, trapnr);

	/* Retry when we get spurious exceptions: */
	if (!info.si_code)
		return;

	force_sig_info(SIGFPE, &info, task);
}

dotraplinkage void do_coprocessor_error(struct pt_regs *regs, long error_code)
{
	RCU_LOCKDEP_WARN(!rcu_is_watching(), "entry code didn't wake RCU");
	math_error(regs, error_code, X86_TRAP_MF);
}

dotraplinkage void
do_simd_coprocessor_error(struct pt_regs *regs, long error_code)
{
	RCU_LOCKDEP_WARN(!rcu_is_watching(), "entry code didn't wake RCU");
	math_error(regs, error_code, X86_TRAP_XF);
}

dotraplinkage void
do_spurious_interrupt_bug(struct pt_regs *regs, long error_code)
{
	cond_local_irq_enable(regs);
}

dotraplinkage void
do_device_not_available(struct pt_regs *regs, long error_code)
{
	unsigned long cr0;

	RCU_LOCKDEP_WARN(!rcu_is_watching(), "entry code didn't wake RCU");

#ifdef CONFIG_MATH_EMULATION
	if (!boot_cpu_has(X86_FEATURE_FPU) && (read_cr0() & X86_CR0_EM)) {
		struct math_emu_info info = { };

		cond_local_irq_enable(regs);

		info.regs = regs;
		math_emulate(&info);
		return;
	}
#endif

	/* This should not happen. */
	cr0 = read_cr0();
	if (WARN(cr0 & X86_CR0_TS, "CR0.TS was set")) {
		/* Try to fix it up and carry on. */
		write_cr0(cr0 & ~X86_CR0_TS);
	} else {
		/*
		 * Something terrible happened, and we're better off trying
		 * to kill the task than getting stuck in a never-ending
		 * loop of #NM faults.
		 */
		die("unexpected #NM exception", regs, error_code);
	}
}
NOKPROBE_SYMBOL(do_device_not_available);

#ifdef CONFIG_X86_32
dotraplinkage void do_iret_error(struct pt_regs *regs, long error_code)
{
	siginfo_t info;

	RCU_LOCKDEP_WARN(!rcu_is_watching(), "entry code didn't wake RCU");
	local_irq_enable();

	info.si_signo = SIGILL;
	info.si_errno = 0;
	info.si_code = ILL_BADSTK;
	info.si_addr = NULL;
	if (notify_die(DIE_TRAP, "iret exception", regs, error_code,
			X86_TRAP_IRET, SIGILL) != NOTIFY_STOP) {
		do_trap(X86_TRAP_IRET, SIGILL, "iret exception", regs, error_code,
			&info);
	}
}
#endif

void __init trap_init(void)
{
	idt_setup_traps();

	/*
	 * Set the IDT descriptor to a fixed read-only location, so that the
	 * "sidt" instruction will not leak the location of the kernel, and
	 * to defend the IDT against arbitrary memory write vulnerabilities.
	 * It will be reloaded in cpu_init() */
	__set_fixmap(FIX_RO_IDT, __pa_symbol(idt_table), PAGE_KERNEL_RO);
	idt_descr.address = fix_to_virt(FIX_RO_IDT);

	/*
	 * Should be a barrier for any external CPU state:
	 */
	cpu_init();

	idt_setup_ist_traps();

	x86_init.irqs.trap_init();

	idt_setup_debugidt_traps();
}<|MERGE_RESOLUTION|>--- conflicted
+++ resolved
@@ -141,12 +141,7 @@
 	 * will catch asm bugs and any attempt to use ist_preempt_enable
 	 * from double_fault.
 	 */
-<<<<<<< HEAD
-	BUG_ON((unsigned long)(current_top_of_stack() -
-			       current_stack_pointer) >= THREAD_SIZE);
-=======
 	BUG_ON(!on_thread_stack());
->>>>>>> 0c86a6bd
 
 	preempt_enable_no_resched();
 }
