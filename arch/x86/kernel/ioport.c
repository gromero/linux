// SPDX-License-Identifier: GPL-2.0
/*
 * This contains the io-permission bitmap code - written by obz, with changes
 * by Linus. 32/64 bits code unification by Miguel Botón.
 */

#include <linux/sched.h>
#include <linux/sched/task_stack.h>
#include <linux/kernel.h>
#include <linux/capability.h>
#include <linux/errno.h>
#include <linux/types.h>
#include <linux/ioport.h>
#include <linux/smp.h>
#include <linux/stddef.h>
#include <linux/slab.h>
#include <linux/thread_info.h>
#include <linux/syscalls.h>
#include <linux/bitmap.h>
#include <asm/syscalls.h>
#include <asm/desc.h>

/*
 * this changes the io permissions bitmap in the current task.
 */
<<<<<<< HEAD
SYSCALL_DEFINE3(ioperm, unsigned long, from, unsigned long, num, int, turn_on)
=======
long ksys_ioperm(unsigned long from, unsigned long num, int turn_on)
>>>>>>> 49a695ba
{
	struct thread_struct *t = &current->thread;
	struct tss_struct *tss;
	unsigned int i, max_long, bytes, bytes_updated;

	if ((from + num <= from) || (from + num > IO_BITMAP_BITS))
		return -EINVAL;
	if (turn_on && !capable(CAP_SYS_RAWIO))
		return -EPERM;

	/*
	 * If it's the first ioperm() call in this thread's lifetime, set the
	 * IO bitmap up. ioperm() is much less timing critical than clone(),
	 * this is why we delay this operation until now:
	 */
	if (!t->io_bitmap_ptr) {
		unsigned long *bitmap = kmalloc(IO_BITMAP_BYTES, GFP_KERNEL);

		if (!bitmap)
			return -ENOMEM;

		memset(bitmap, 0xff, IO_BITMAP_BYTES);
		t->io_bitmap_ptr = bitmap;
		set_thread_flag(TIF_IO_BITMAP);

		/*
		 * Now that we have an IO bitmap, we need our TSS limit to be
		 * correct.  It's fine if we are preempted after doing this:
		 * with TIF_IO_BITMAP set, context switches will keep our TSS
		 * limit correct.
		 */
		preempt_disable();
		refresh_tss_limit();
		preempt_enable();
	}

	/*
	 * do it in the per-thread copy and in the TSS ...
	 *
	 * Disable preemption via get_cpu() - we must not switch away
	 * because the ->io_bitmap_max value must match the bitmap
	 * contents:
	 */
	tss = &per_cpu(cpu_tss_rw, get_cpu());

	if (turn_on)
		bitmap_clear(t->io_bitmap_ptr, from, num);
	else
		bitmap_set(t->io_bitmap_ptr, from, num);

	/*
	 * Search for a (possibly new) maximum. This is simple and stupid,
	 * to keep it obviously correct:
	 */
	max_long = 0;
	for (i = 0; i < IO_BITMAP_LONGS; i++)
		if (t->io_bitmap_ptr[i] != ~0UL)
			max_long = i;

	bytes = (max_long + 1) * sizeof(unsigned long);
	bytes_updated = max(bytes, t->io_bitmap_max);

	t->io_bitmap_max = bytes;

	/* Update the TSS: */
	memcpy(tss->io_bitmap, t->io_bitmap_ptr, bytes_updated);

	put_cpu();

	return 0;
}

SYSCALL_DEFINE3(ioperm, unsigned long, from, unsigned long, num, int, turn_on)
{
	return ksys_ioperm(from, num, turn_on);
}

/*
 * sys_iopl has to be used when you want to access the IO ports
 * beyond the 0x3ff range: to get the full 65536 ports bitmapped
 * you'd need 8kB of bitmaps/process, which is a bit excessive.
 *
 * Here we just change the flags value on the stack: we allow
 * only the super-user to do it. This depends on the stack-layout
 * on system-call entry - see also fork() and the signal handling
 * code.
 */
SYSCALL_DEFINE1(iopl, unsigned int, level)
{
	struct pt_regs *regs = current_pt_regs();
	struct thread_struct *t = &current->thread;

	/*
	 * Careful: the IOPL bits in regs->flags are undefined under Xen PV
	 * and changing them has no effect.
	 */
	unsigned int old = t->iopl >> X86_EFLAGS_IOPL_BIT;

	if (level > 3)
		return -EINVAL;
	/* Trying to gain more privileges? */
	if (level > old) {
		if (!capable(CAP_SYS_RAWIO))
			return -EPERM;
	}
	regs->flags = (regs->flags & ~X86_EFLAGS_IOPL) |
		(level << X86_EFLAGS_IOPL_BIT);
	t->iopl = level << X86_EFLAGS_IOPL_BIT;
	set_iopl_mask(t->iopl);

	return 0;
}<|MERGE_RESOLUTION|>--- conflicted
+++ resolved
@@ -23,11 +23,7 @@
 /*
  * this changes the io permissions bitmap in the current task.
  */
-<<<<<<< HEAD
-SYSCALL_DEFINE3(ioperm, unsigned long, from, unsigned long, num, int, turn_on)
-=======
 long ksys_ioperm(unsigned long from, unsigned long num, int turn_on)
->>>>>>> 49a695ba
 {
 	struct thread_struct *t = &current->thread;
 	struct tss_struct *tss;
