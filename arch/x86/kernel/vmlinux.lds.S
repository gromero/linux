/* SPDX-License-Identifier: GPL-2.0 */
/*
 * ld script for the x86 kernel
 *
 * Historic 32-bit version written by Martin Mares <mj@atrey.karlin.mff.cuni.cz>
 *
 * Modernisation, unification and other changes and fixes:
 *   Copyright (C) 2007-2009  Sam Ravnborg <sam@ravnborg.org>
 *
 *
 * Don't define absolute symbols until and unless you know that symbol
 * value is should remain constant even if kernel image is relocated
 * at run time. Absolute symbols are not relocated. If symbol value should
 * change if kernel is relocated, make the symbol section relative and
 * put it inside the section definition.
 */

#ifdef CONFIG_X86_32
#define LOAD_OFFSET __PAGE_OFFSET
#else
#define LOAD_OFFSET __START_KERNEL_map
#endif

#include <asm-generic/vmlinux.lds.h>
#include <asm/asm-offsets.h>
#include <asm/thread_info.h>
#include <asm/page_types.h>
#include <asm/orc_lookup.h>
#include <asm/cache.h>
#include <asm/boot.h>

#undef i386     /* in case the preprocessor is a 32bit one */

OUTPUT_FORMAT(CONFIG_OUTPUT_FORMAT, CONFIG_OUTPUT_FORMAT, CONFIG_OUTPUT_FORMAT)

#ifdef CONFIG_X86_32
OUTPUT_ARCH(i386)
ENTRY(phys_startup_32)
jiffies = jiffies_64;
#else
OUTPUT_ARCH(i386:x86-64)
ENTRY(phys_startup_64)
jiffies_64 = jiffies;
#endif

#if defined(CONFIG_X86_64)
/*
 * On 64-bit, align RODATA to 2MB so we retain large page mappings for
 * boundaries spanning kernel text, rodata and data sections.
 *
 * However, kernel identity mappings will have different RWX permissions
 * to the pages mapping to text and to the pages padding (which are freed) the
 * text section. Hence kernel identity mappings will be broken to smaller
 * pages. For 64-bit, kernel text and kernel identity mappings are different,
 * so we can enable protection checks as well as retain 2MB large page
 * mappings for kernel text.
 */
#define X64_ALIGN_RODATA_BEGIN	. = ALIGN(HPAGE_SIZE);

#define X64_ALIGN_RODATA_END					\
		. = ALIGN(HPAGE_SIZE);				\
		__end_rodata_hpage_align = .;

#define ALIGN_ENTRY_TEXT_BEGIN	. = ALIGN(PMD_SIZE);
#define ALIGN_ENTRY_TEXT_END	. = ALIGN(PMD_SIZE);

#else

#define X64_ALIGN_RODATA_BEGIN
#define X64_ALIGN_RODATA_END

#define ALIGN_ENTRY_TEXT_BEGIN
#define ALIGN_ENTRY_TEXT_END

#endif

PHDRS {
	text PT_LOAD FLAGS(5);          /* R_E */
	data PT_LOAD FLAGS(6);          /* RW_ */
#ifdef CONFIG_X86_64
#ifdef CONFIG_SMP
	percpu PT_LOAD FLAGS(6);        /* RW_ */
#endif
	init PT_LOAD FLAGS(7);          /* RWE */
#endif
	note PT_NOTE FLAGS(0);          /* ___ */
}

SECTIONS
{
#ifdef CONFIG_X86_32
	. = LOAD_OFFSET + LOAD_PHYSICAL_ADDR;
	phys_startup_32 = ABSOLUTE(startup_32 - LOAD_OFFSET);
#else
	. = __START_KERNEL;
	phys_startup_64 = ABSOLUTE(startup_64 - LOAD_OFFSET);
#endif

	/* Text and read-only data */
	.text :  AT(ADDR(.text) - LOAD_OFFSET) {
		_text = .;
		_stext = .;
		/* bootstrapping code */
		HEAD_TEXT
		. = ALIGN(8);
		TEXT_TEXT
		SCHED_TEXT
		CPUIDLE_TEXT
		LOCK_TEXT
		KPROBES_TEXT
		ALIGN_ENTRY_TEXT_BEGIN
		ENTRY_TEXT
		IRQENTRY_TEXT
		ALIGN_ENTRY_TEXT_END
		SOFTIRQENTRY_TEXT
		*(.fixup)
		*(.gnu.warning)

#ifdef CONFIG_X86_64
		. = ALIGN(PAGE_SIZE);
		_entry_trampoline = .;
		*(.entry_trampoline)
		. = ALIGN(PAGE_SIZE);
		ASSERT(. - _entry_trampoline == PAGE_SIZE, "entry trampoline is too big");
#endif

<<<<<<< HEAD
=======
#ifdef CONFIG_RETPOLINE
		__indirect_thunk_start = .;
		*(.text.__x86.indirect_thunk)
		__indirect_thunk_end = .;
#endif

>>>>>>> 0d665e7b
		/* End of text section */
		_etext = .;
	} :text = 0x9090

	NOTES :text :note

	EXCEPTION_TABLE(16) :text = 0x9090

	/* .text should occupy whole number of pages */
	. = ALIGN(PAGE_SIZE);
	X64_ALIGN_RODATA_BEGIN
	RO_DATA(PAGE_SIZE)
	X64_ALIGN_RODATA_END

	/* Data */
	.data : AT(ADDR(.data) - LOAD_OFFSET) {
		/* Start of data section */
		_sdata = .;

		/* init_task */
		INIT_TASK_DATA(THREAD_SIZE)

#ifdef CONFIG_X86_32
		/* 32 bit has nosave before _edata */
		NOSAVE_DATA
#endif

		PAGE_ALIGNED_DATA(PAGE_SIZE)

		CACHELINE_ALIGNED_DATA(L1_CACHE_BYTES)

		DATA_DATA
		CONSTRUCTORS

		/* rarely changed data like cpu maps */
		READ_MOSTLY_DATA(INTERNODE_CACHE_BYTES)

		/* End of data section */
		_edata = .;
	} :data

	BUG_TABLE

	ORC_UNWIND_TABLE

	. = ALIGN(PAGE_SIZE);
	__vvar_page = .;

	.vvar : AT(ADDR(.vvar) - LOAD_OFFSET) {
		/* work around gold bug 13023 */
		__vvar_beginning_hack = .;

		/* Place all vvars at the offsets in asm/vvar.h. */
#define EMIT_VVAR(name, offset) 			\
		. = __vvar_beginning_hack + offset;	\
		*(.vvar_ ## name)
#define __VVAR_KERNEL_LDS
#include <asm/vvar.h>
#undef __VVAR_KERNEL_LDS
#undef EMIT_VVAR

		/*
		 * Pad the rest of the page with zeros.  Otherwise the loader
		 * can leave garbage here.
		 */
		. = __vvar_beginning_hack + PAGE_SIZE;
	} :data

       . = ALIGN(__vvar_page + PAGE_SIZE, PAGE_SIZE);

	/* Init code and data - will be freed after init */
	. = ALIGN(PAGE_SIZE);
	.init.begin : AT(ADDR(.init.begin) - LOAD_OFFSET) {
		__init_begin = .; /* paired with __init_end */
	}

#if defined(CONFIG_X86_64) && defined(CONFIG_SMP)
	/*
	 * percpu offsets are zero-based on SMP.  PERCPU_VADDR() changes the
	 * output PHDR, so the next output section - .init.text - should
	 * start another segment - init.
	 */
	PERCPU_VADDR(INTERNODE_CACHE_BYTES, 0, :percpu)
	ASSERT(SIZEOF(.data..percpu) < CONFIG_PHYSICAL_START,
	       "per-CPU data too large - increase CONFIG_PHYSICAL_START")
#endif

	INIT_TEXT_SECTION(PAGE_SIZE)
#ifdef CONFIG_X86_64
	:init
#endif

	/*
	 * Section for code used exclusively before alternatives are run. All
	 * references to such code must be patched out by alternatives, normally
	 * by using X86_FEATURE_ALWAYS CPU feature bit.
	 *
	 * See static_cpu_has() for an example.
	 */
	.altinstr_aux : AT(ADDR(.altinstr_aux) - LOAD_OFFSET) {
		*(.altinstr_aux)
	}

	INIT_DATA_SECTION(16)

	.x86_cpu_dev.init : AT(ADDR(.x86_cpu_dev.init) - LOAD_OFFSET) {
		__x86_cpu_dev_start = .;
		*(.x86_cpu_dev.init)
		__x86_cpu_dev_end = .;
	}

#ifdef CONFIG_X86_INTEL_MID
	.x86_intel_mid_dev.init : AT(ADDR(.x86_intel_mid_dev.init) - \
								LOAD_OFFSET) {
		__x86_intel_mid_dev_start = .;
		*(.x86_intel_mid_dev.init)
		__x86_intel_mid_dev_end = .;
	}
#endif

	/*
	 * start address and size of operations which during runtime
	 * can be patched with virtualization friendly instructions or
	 * baremetal native ones. Think page table operations.
	 * Details in paravirt_types.h
	 */
	. = ALIGN(8);
	.parainstructions : AT(ADDR(.parainstructions) - LOAD_OFFSET) {
		__parainstructions = .;
		*(.parainstructions)
		__parainstructions_end = .;
	}

	/*
	 * struct alt_inst entries. From the header (alternative.h):
	 * "Alternative instructions for different CPU types or capabilities"
	 * Think locking instructions on spinlocks.
	 */
	. = ALIGN(8);
	.altinstructions : AT(ADDR(.altinstructions) - LOAD_OFFSET) {
		__alt_instructions = .;
		*(.altinstructions)
		__alt_instructions_end = .;
	}

	/*
	 * And here are the replacement instructions. The linker sticks
	 * them as binary blobs. The .altinstructions has enough data to
	 * get the address and the length of them to patch the kernel safely.
	 */
	.altinstr_replacement : AT(ADDR(.altinstr_replacement) - LOAD_OFFSET) {
		*(.altinstr_replacement)
	}

	/*
	 * struct iommu_table_entry entries are injected in this section.
	 * It is an array of IOMMUs which during run time gets sorted depending
	 * on its dependency order. After rootfs_initcall is complete
	 * this section can be safely removed.
	 */
	.iommu_table : AT(ADDR(.iommu_table) - LOAD_OFFSET) {
		__iommu_table = .;
		*(.iommu_table)
		__iommu_table_end = .;
	}

	. = ALIGN(8);
	.apicdrivers : AT(ADDR(.apicdrivers) - LOAD_OFFSET) {
		__apicdrivers = .;
		*(.apicdrivers);
		__apicdrivers_end = .;
	}

	. = ALIGN(8);
	/*
	 * .exit.text is discard at runtime, not link time, to deal with
	 *  references from .altinstructions and .eh_frame
	 */
	.exit.text : AT(ADDR(.exit.text) - LOAD_OFFSET) {
		EXIT_TEXT
	}

	.exit.data : AT(ADDR(.exit.data) - LOAD_OFFSET) {
		EXIT_DATA
	}

#if !defined(CONFIG_X86_64) || !defined(CONFIG_SMP)
	PERCPU_SECTION(INTERNODE_CACHE_BYTES)
#endif

	. = ALIGN(PAGE_SIZE);

	/* freed after init ends here */
	.init.end : AT(ADDR(.init.end) - LOAD_OFFSET) {
		__init_end = .;
	}

	/*
	 * smp_locks might be freed after init
	 * start/end must be page aligned
	 */
	. = ALIGN(PAGE_SIZE);
	.smp_locks : AT(ADDR(.smp_locks) - LOAD_OFFSET) {
		__smp_locks = .;
		*(.smp_locks)
		. = ALIGN(PAGE_SIZE);
		__smp_locks_end = .;
	}

#ifdef CONFIG_X86_64
	.data_nosave : AT(ADDR(.data_nosave) - LOAD_OFFSET) {
		NOSAVE_DATA
	}
#endif

	/* BSS */
	. = ALIGN(PAGE_SIZE);
	.bss : AT(ADDR(.bss) - LOAD_OFFSET) {
		__bss_start = .;
		*(.bss..page_aligned)
		*(.bss)
		. = ALIGN(PAGE_SIZE);
		__bss_stop = .;
	}

	. = ALIGN(PAGE_SIZE);
	.brk : AT(ADDR(.brk) - LOAD_OFFSET) {
		__brk_base = .;
		. += 64 * 1024;		/* 64k alignment slop space */
		*(.brk_reservation)	/* areas brk users have reserved */
		__brk_limit = .;
	}

	. = ALIGN(PAGE_SIZE);		/* keep VO_INIT_SIZE page aligned */
	_end = .;

        STABS_DEBUG
        DWARF_DEBUG

	/* Sections to be discarded */
	DISCARDS
	/DISCARD/ : {
		*(.eh_frame)
	}
}


#ifdef CONFIG_X86_32
/*
 * The ASSERT() sink to . is intentional, for binutils 2.14 compatibility:
 */
. = ASSERT((_end - LOAD_OFFSET <= KERNEL_IMAGE_SIZE),
	   "kernel image bigger than KERNEL_IMAGE_SIZE");
#else
/*
 * Per-cpu symbols which need to be offset from __per_cpu_load
 * for the boot processor.
 */
#define INIT_PER_CPU(x) init_per_cpu__##x = x + __per_cpu_load
INIT_PER_CPU(gdt_page);
INIT_PER_CPU(irq_stack_union);

/*
 * Build-time check on the image size:
 */
. = ASSERT((_end - _text <= KERNEL_IMAGE_SIZE),
	   "kernel image bigger than KERNEL_IMAGE_SIZE");

#ifdef CONFIG_SMP
. = ASSERT((irq_stack_union == 0),
           "irq_stack_union is not at start of per-cpu area");
#endif

#endif /* CONFIG_X86_32 */

#ifdef CONFIG_KEXEC_CORE
#include <asm/kexec.h>

. = ASSERT(kexec_control_code_size <= KEXEC_CONTROL_CODE_MAX_SIZE,
           "kexec control code size is too big");
#endif
<|MERGE_RESOLUTION|>--- conflicted
+++ resolved
@@ -124,15 +124,12 @@
 		ASSERT(. - _entry_trampoline == PAGE_SIZE, "entry trampoline is too big");
 #endif
 
-<<<<<<< HEAD
-=======
 #ifdef CONFIG_RETPOLINE
 		__indirect_thunk_start = .;
 		*(.text.__x86.indirect_thunk)
 		__indirect_thunk_end = .;
 #endif
 
->>>>>>> 0d665e7b
 		/* End of text section */
 		_etext = .;
 	} :text = 0x9090
