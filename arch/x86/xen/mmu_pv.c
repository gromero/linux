/*
 * Xen mmu operations
 *
 * This file contains the various mmu fetch and update operations.
 * The most important job they must perform is the mapping between the
 * domain's pfn and the overall machine mfns.
 *
 * Xen allows guests to directly update the pagetable, in a controlled
 * fashion.  In other words, the guest modifies the same pagetable
 * that the CPU actually uses, which eliminates the overhead of having
 * a separate shadow pagetable.
 *
 * In order to allow this, it falls on the guest domain to map its
 * notion of a "physical" pfn - which is just a domain-local linear
 * address - into a real "machine address" which the CPU's MMU can
 * use.
 *
 * A pgd_t/pmd_t/pte_t will typically contain an mfn, and so can be
 * inserted directly into the pagetable.  When creating a new
 * pte/pmd/pgd, it converts the passed pfn into an mfn.  Conversely,
 * when reading the content back with __(pgd|pmd|pte)_val, it converts
 * the mfn back into a pfn.
 *
 * The other constraint is that all pages which make up a pagetable
 * must be mapped read-only in the guest.  This prevents uncontrolled
 * guest updates to the pagetable.  Xen strictly enforces this, and
 * will disallow any pagetable update which will end up mapping a
 * pagetable page RW, and will disallow using any writable page as a
 * pagetable.
 *
 * Naively, when loading %cr3 with the base of a new pagetable, Xen
 * would need to validate the whole pagetable before going on.
 * Naturally, this is quite slow.  The solution is to "pin" a
 * pagetable, which enforces all the constraints on the pagetable even
 * when it is not actively in use.  This menas that Xen can be assured
 * that it is still valid when you do load it into %cr3, and doesn't
 * need to revalidate it.
 *
 * Jeremy Fitzhardinge <jeremy@xensource.com>, XenSource Inc, 2007
 */
#include <linux/sched/mm.h>
#include <linux/highmem.h>
#include <linux/debugfs.h>
#include <linux/bug.h>
#include <linux/vmalloc.h>
#include <linux/export.h>
#include <linux/init.h>
#include <linux/gfp.h>
#include <linux/memblock.h>
#include <linux/seq_file.h>
#include <linux/crash_dump.h>
#ifdef CONFIG_KEXEC_CORE
#include <linux/kexec.h>
#endif

#include <trace/events/xen.h>

#include <asm/pgtable.h>
#include <asm/tlbflush.h>
#include <asm/fixmap.h>
#include <asm/mmu_context.h>
#include <asm/setup.h>
#include <asm/paravirt.h>
#include <asm/e820/api.h>
#include <asm/linkage.h>
#include <asm/page.h>
#include <asm/init.h>
#include <asm/pat.h>
#include <asm/smp.h>

#include <asm/xen/hypercall.h>
#include <asm/xen/hypervisor.h>

#include <xen/xen.h>
#include <xen/page.h>
#include <xen/interface/xen.h>
#include <xen/interface/hvm/hvm_op.h>
#include <xen/interface/version.h>
#include <xen/interface/memory.h>
#include <xen/hvc-console.h>

#include "multicalls.h"
#include "mmu.h"
#include "debugfs.h"

#ifdef CONFIG_X86_32
/*
 * Identity map, in addition to plain kernel map.  This needs to be
 * large enough to allocate page table pages to allocate the rest.
 * Each page can map 2MB.
 */
#define LEVEL1_IDENT_ENTRIES	(PTRS_PER_PTE * 4)
static RESERVE_BRK_ARRAY(pte_t, level1_ident_pgt, LEVEL1_IDENT_ENTRIES);
#endif
#ifdef CONFIG_X86_64
/* l3 pud for userspace vsyscall mapping */
static pud_t level3_user_vsyscall[PTRS_PER_PUD] __page_aligned_bss;
#endif /* CONFIG_X86_64 */

/*
 * Note about cr3 (pagetable base) values:
 *
 * xen_cr3 contains the current logical cr3 value; it contains the
 * last set cr3.  This may not be the current effective cr3, because
 * its update may be being lazily deferred.  However, a vcpu looking
 * at its own cr3 can use this value knowing that it everything will
 * be self-consistent.
 *
 * xen_current_cr3 contains the actual vcpu cr3; it is set once the
 * hypercall to set the vcpu cr3 is complete (so it may be a little
 * out of date, but it will never be set early).  If one vcpu is
 * looking at another vcpu's cr3 value, it should use this variable.
 */
DEFINE_PER_CPU(unsigned long, xen_cr3);	 /* cr3 stored as physaddr */
DEFINE_PER_CPU(unsigned long, xen_current_cr3);	 /* actual vcpu cr3 */

static phys_addr_t xen_pt_base, xen_pt_size __initdata;

/*
 * Just beyond the highest usermode address.  STACK_TOP_MAX has a
 * redzone above it, so round it up to a PGD boundary.
 */
#define USER_LIMIT	((STACK_TOP_MAX + PGDIR_SIZE - 1) & PGDIR_MASK)

void make_lowmem_page_readonly(void *vaddr)
{
	pte_t *pte, ptev;
	unsigned long address = (unsigned long)vaddr;
	unsigned int level;

	pte = lookup_address(address, &level);
	if (pte == NULL)
		return;		/* vaddr missing */

	ptev = pte_wrprotect(*pte);

	if (HYPERVISOR_update_va_mapping(address, ptev, 0))
		BUG();
}

void make_lowmem_page_readwrite(void *vaddr)
{
	pte_t *pte, ptev;
	unsigned long address = (unsigned long)vaddr;
	unsigned int level;

	pte = lookup_address(address, &level);
	if (pte == NULL)
		return;		/* vaddr missing */

	ptev = pte_mkwrite(*pte);

	if (HYPERVISOR_update_va_mapping(address, ptev, 0))
		BUG();
}


static bool xen_page_pinned(void *ptr)
{
	struct page *page = virt_to_page(ptr);

	return PagePinned(page);
}

static void xen_extend_mmu_update(const struct mmu_update *update)
{
	struct multicall_space mcs;
	struct mmu_update *u;

	mcs = xen_mc_extend_args(__HYPERVISOR_mmu_update, sizeof(*u));

	if (mcs.mc != NULL) {
		mcs.mc->args[1]++;
	} else {
		mcs = __xen_mc_entry(sizeof(*u));
		MULTI_mmu_update(mcs.mc, mcs.args, 1, NULL, DOMID_SELF);
	}

	u = mcs.args;
	*u = *update;
}

static void xen_extend_mmuext_op(const struct mmuext_op *op)
{
	struct multicall_space mcs;
	struct mmuext_op *u;

	mcs = xen_mc_extend_args(__HYPERVISOR_mmuext_op, sizeof(*u));

	if (mcs.mc != NULL) {
		mcs.mc->args[1]++;
	} else {
		mcs = __xen_mc_entry(sizeof(*u));
		MULTI_mmuext_op(mcs.mc, mcs.args, 1, NULL, DOMID_SELF);
	}

	u = mcs.args;
	*u = *op;
}

static void xen_set_pmd_hyper(pmd_t *ptr, pmd_t val)
{
	struct mmu_update u;

	preempt_disable();

	xen_mc_batch();

	/* ptr may be ioremapped for 64-bit pagetable setup */
	u.ptr = arbitrary_virt_to_machine(ptr).maddr;
	u.val = pmd_val_ma(val);
	xen_extend_mmu_update(&u);

	xen_mc_issue(PARAVIRT_LAZY_MMU);

	preempt_enable();
}

static void xen_set_pmd(pmd_t *ptr, pmd_t val)
{
	trace_xen_mmu_set_pmd(ptr, val);

	/* If page is not pinned, we can just update the entry
	   directly */
	if (!xen_page_pinned(ptr)) {
		*ptr = val;
		return;
	}

	xen_set_pmd_hyper(ptr, val);
}

/*
 * Associate a virtual page frame with a given physical page frame
 * and protection flags for that frame.
 */
void set_pte_mfn(unsigned long vaddr, unsigned long mfn, pgprot_t flags)
{
	set_pte_vaddr(vaddr, mfn_pte(mfn, flags));
}

static bool xen_batched_set_pte(pte_t *ptep, pte_t pteval)
{
	struct mmu_update u;

	if (paravirt_get_lazy_mode() != PARAVIRT_LAZY_MMU)
		return false;

	xen_mc_batch();

	u.ptr = virt_to_machine(ptep).maddr | MMU_NORMAL_PT_UPDATE;
	u.val = pte_val_ma(pteval);
	xen_extend_mmu_update(&u);

	xen_mc_issue(PARAVIRT_LAZY_MMU);

	return true;
}

static inline void __xen_set_pte(pte_t *ptep, pte_t pteval)
{
	if (!xen_batched_set_pte(ptep, pteval)) {
		/*
		 * Could call native_set_pte() here and trap and
		 * emulate the PTE write but with 32-bit guests this
		 * needs two traps (one for each of the two 32-bit
		 * words in the PTE) so do one hypercall directly
		 * instead.
		 */
		struct mmu_update u;

		u.ptr = virt_to_machine(ptep).maddr | MMU_NORMAL_PT_UPDATE;
		u.val = pte_val_ma(pteval);
		HYPERVISOR_mmu_update(&u, 1, NULL, DOMID_SELF);
	}
}

static void xen_set_pte(pte_t *ptep, pte_t pteval)
{
	trace_xen_mmu_set_pte(ptep, pteval);
	__xen_set_pte(ptep, pteval);
}

static void xen_set_pte_at(struct mm_struct *mm, unsigned long addr,
		    pte_t *ptep, pte_t pteval)
{
	trace_xen_mmu_set_pte_at(mm, addr, ptep, pteval);
	__xen_set_pte(ptep, pteval);
}

pte_t xen_ptep_modify_prot_start(struct mm_struct *mm,
				 unsigned long addr, pte_t *ptep)
{
	/* Just return the pte as-is.  We preserve the bits on commit */
	trace_xen_mmu_ptep_modify_prot_start(mm, addr, ptep, *ptep);
	return *ptep;
}

void xen_ptep_modify_prot_commit(struct mm_struct *mm, unsigned long addr,
				 pte_t *ptep, pte_t pte)
{
	struct mmu_update u;

	trace_xen_mmu_ptep_modify_prot_commit(mm, addr, ptep, pte);
	xen_mc_batch();

	u.ptr = virt_to_machine(ptep).maddr | MMU_PT_UPDATE_PRESERVE_AD;
	u.val = pte_val_ma(pte);
	xen_extend_mmu_update(&u);

	xen_mc_issue(PARAVIRT_LAZY_MMU);
}

/* Assume pteval_t is equivalent to all the other *val_t types. */
static pteval_t pte_mfn_to_pfn(pteval_t val)
{
	if (val & _PAGE_PRESENT) {
		unsigned long mfn = (val & XEN_PTE_MFN_MASK) >> PAGE_SHIFT;
		unsigned long pfn = mfn_to_pfn(mfn);

		pteval_t flags = val & PTE_FLAGS_MASK;
		if (unlikely(pfn == ~0))
			val = flags & ~_PAGE_PRESENT;
		else
			val = ((pteval_t)pfn << PAGE_SHIFT) | flags;
	}

	return val;
}

static pteval_t pte_pfn_to_mfn(pteval_t val)
{
	if (val & _PAGE_PRESENT) {
		unsigned long pfn = (val & PTE_PFN_MASK) >> PAGE_SHIFT;
		pteval_t flags = val & PTE_FLAGS_MASK;
		unsigned long mfn;

		mfn = __pfn_to_mfn(pfn);

		/*
		 * If there's no mfn for the pfn, then just create an
		 * empty non-present pte.  Unfortunately this loses
		 * information about the original pfn, so
		 * pte_mfn_to_pfn is asymmetric.
		 */
		if (unlikely(mfn == INVALID_P2M_ENTRY)) {
			mfn = 0;
			flags = 0;
		} else
			mfn &= ~(FOREIGN_FRAME_BIT | IDENTITY_FRAME_BIT);
		val = ((pteval_t)mfn << PAGE_SHIFT) | flags;
	}

	return val;
}

__visible pteval_t xen_pte_val(pte_t pte)
{
	pteval_t pteval = pte.pte;

	return pte_mfn_to_pfn(pteval);
}
PV_CALLEE_SAVE_REGS_THUNK(xen_pte_val);

__visible pgdval_t xen_pgd_val(pgd_t pgd)
{
	return pte_mfn_to_pfn(pgd.pgd);
}
PV_CALLEE_SAVE_REGS_THUNK(xen_pgd_val);

__visible pte_t xen_make_pte(pteval_t pte)
{
	pte = pte_pfn_to_mfn(pte);

	return native_make_pte(pte);
}
PV_CALLEE_SAVE_REGS_THUNK(xen_make_pte);

__visible pgd_t xen_make_pgd(pgdval_t pgd)
{
	pgd = pte_pfn_to_mfn(pgd);
	return native_make_pgd(pgd);
}
PV_CALLEE_SAVE_REGS_THUNK(xen_make_pgd);

__visible pmdval_t xen_pmd_val(pmd_t pmd)
{
	return pte_mfn_to_pfn(pmd.pmd);
}
PV_CALLEE_SAVE_REGS_THUNK(xen_pmd_val);

static void xen_set_pud_hyper(pud_t *ptr, pud_t val)
{
	struct mmu_update u;

	preempt_disable();

	xen_mc_batch();

	/* ptr may be ioremapped for 64-bit pagetable setup */
	u.ptr = arbitrary_virt_to_machine(ptr).maddr;
	u.val = pud_val_ma(val);
	xen_extend_mmu_update(&u);

	xen_mc_issue(PARAVIRT_LAZY_MMU);

	preempt_enable();
}

static void xen_set_pud(pud_t *ptr, pud_t val)
{
	trace_xen_mmu_set_pud(ptr, val);

	/* If page is not pinned, we can just update the entry
	   directly */
	if (!xen_page_pinned(ptr)) {
		*ptr = val;
		return;
	}

	xen_set_pud_hyper(ptr, val);
}

#ifdef CONFIG_X86_PAE
static void xen_set_pte_atomic(pte_t *ptep, pte_t pte)
{
	trace_xen_mmu_set_pte_atomic(ptep, pte);
	set_64bit((u64 *)ptep, native_pte_val(pte));
}

static void xen_pte_clear(struct mm_struct *mm, unsigned long addr, pte_t *ptep)
{
	trace_xen_mmu_pte_clear(mm, addr, ptep);
	if (!xen_batched_set_pte(ptep, native_make_pte(0)))
		native_pte_clear(mm, addr, ptep);
}

static void xen_pmd_clear(pmd_t *pmdp)
{
	trace_xen_mmu_pmd_clear(pmdp);
	set_pmd(pmdp, __pmd(0));
}
#endif	/* CONFIG_X86_PAE */

__visible pmd_t xen_make_pmd(pmdval_t pmd)
{
	pmd = pte_pfn_to_mfn(pmd);
	return native_make_pmd(pmd);
}
PV_CALLEE_SAVE_REGS_THUNK(xen_make_pmd);

#ifdef CONFIG_X86_64
__visible pudval_t xen_pud_val(pud_t pud)
{
	return pte_mfn_to_pfn(pud.pud);
}
PV_CALLEE_SAVE_REGS_THUNK(xen_pud_val);

__visible pud_t xen_make_pud(pudval_t pud)
{
	pud = pte_pfn_to_mfn(pud);

	return native_make_pud(pud);
}
PV_CALLEE_SAVE_REGS_THUNK(xen_make_pud);

static pgd_t *xen_get_user_pgd(pgd_t *pgd)
{
	pgd_t *pgd_page = (pgd_t *)(((unsigned long)pgd) & PAGE_MASK);
	unsigned offset = pgd - pgd_page;
	pgd_t *user_ptr = NULL;

	if (offset < pgd_index(USER_LIMIT)) {
		struct page *page = virt_to_page(pgd_page);
		user_ptr = (pgd_t *)page->private;
		if (user_ptr)
			user_ptr += offset;
	}

	return user_ptr;
}

static void __xen_set_p4d_hyper(p4d_t *ptr, p4d_t val)
{
	struct mmu_update u;

	u.ptr = virt_to_machine(ptr).maddr;
	u.val = p4d_val_ma(val);
	xen_extend_mmu_update(&u);
}

/*
 * Raw hypercall-based set_p4d, intended for in early boot before
 * there's a page structure.  This implies:
 *  1. The only existing pagetable is the kernel's
 *  2. It is always pinned
 *  3. It has no user pagetable attached to it
 */
static void __init xen_set_p4d_hyper(p4d_t *ptr, p4d_t val)
{
	preempt_disable();

	xen_mc_batch();

	__xen_set_p4d_hyper(ptr, val);

	xen_mc_issue(PARAVIRT_LAZY_MMU);

	preempt_enable();
}

static void xen_set_p4d(p4d_t *ptr, p4d_t val)
{
	pgd_t *user_ptr = xen_get_user_pgd((pgd_t *)ptr);
	pgd_t pgd_val;

	trace_xen_mmu_set_p4d(ptr, (p4d_t *)user_ptr, val);

	/* If page is not pinned, we can just update the entry
	   directly */
	if (!xen_page_pinned(ptr)) {
		*ptr = val;
		if (user_ptr) {
			WARN_ON(xen_page_pinned(user_ptr));
			pgd_val.pgd = p4d_val_ma(val);
			*user_ptr = pgd_val;
		}
		return;
	}

	/* If it's pinned, then we can at least batch the kernel and
	   user updates together. */
	xen_mc_batch();

	__xen_set_p4d_hyper(ptr, val);
	if (user_ptr)
		__xen_set_p4d_hyper((p4d_t *)user_ptr, val);

	xen_mc_issue(PARAVIRT_LAZY_MMU);
}
#endif	/* CONFIG_X86_64 */

static int xen_pmd_walk(struct mm_struct *mm, pmd_t *pmd,
		int (*func)(struct mm_struct *mm, struct page *, enum pt_level),
		bool last, unsigned long limit)
{
	int i, nr, flush = 0;

	nr = last ? pmd_index(limit) + 1 : PTRS_PER_PMD;
	for (i = 0; i < nr; i++) {
		if (!pmd_none(pmd[i]))
			flush |= (*func)(mm, pmd_page(pmd[i]), PT_PTE);
	}
	return flush;
}

static int xen_pud_walk(struct mm_struct *mm, pud_t *pud,
		int (*func)(struct mm_struct *mm, struct page *, enum pt_level),
		bool last, unsigned long limit)
{
	int i, nr, flush = 0;

	nr = last ? pud_index(limit) + 1 : PTRS_PER_PUD;
	for (i = 0; i < nr; i++) {
		pmd_t *pmd;

		if (pud_none(pud[i]))
			continue;

		pmd = pmd_offset(&pud[i], 0);
		if (PTRS_PER_PMD > 1)
			flush |= (*func)(mm, virt_to_page(pmd), PT_PMD);
		flush |= xen_pmd_walk(mm, pmd, func,
				last && i == nr - 1, limit);
	}
	return flush;
}

static int xen_p4d_walk(struct mm_struct *mm, p4d_t *p4d,
		int (*func)(struct mm_struct *mm, struct page *, enum pt_level),
		bool last, unsigned long limit)
{
	int flush = 0;
	pud_t *pud;


	if (p4d_none(*p4d))
		return flush;

	pud = pud_offset(p4d, 0);
	if (PTRS_PER_PUD > 1)
		flush |= (*func)(mm, virt_to_page(pud), PT_PUD);
	flush |= xen_pud_walk(mm, pud, func, last, limit);
	return flush;
}

/*
 * (Yet another) pagetable walker.  This one is intended for pinning a
 * pagetable.  This means that it walks a pagetable and calls the
 * callback function on each page it finds making up the page table,
 * at every level.  It walks the entire pagetable, but it only bothers
 * pinning pte pages which are below limit.  In the normal case this
 * will be STACK_TOP_MAX, but at boot we need to pin up to
 * FIXADDR_TOP.
 *
 * For 32-bit the important bit is that we don't pin beyond there,
 * because then we start getting into Xen's ptes.
 *
 * For 64-bit, we must skip the Xen hole in the middle of the address
 * space, just after the big x86-64 virtual hole.
 */
static int __xen_pgd_walk(struct mm_struct *mm, pgd_t *pgd,
			  int (*func)(struct mm_struct *mm, struct page *,
				      enum pt_level),
			  unsigned long limit)
{
	int i, nr, flush = 0;
	unsigned hole_low, hole_high;

	/* The limit is the last byte to be touched */
	limit--;
	BUG_ON(limit >= FIXADDR_TOP);

	/*
	 * 64-bit has a great big hole in the middle of the address
	 * space, which contains the Xen mappings.  On 32-bit these
	 * will end up making a zero-sized hole and so is a no-op.
	 */
	hole_low = pgd_index(USER_LIMIT);
	hole_high = pgd_index(PAGE_OFFSET);

	nr = pgd_index(limit) + 1;
	for (i = 0; i < nr; i++) {
		p4d_t *p4d;

		if (i >= hole_low && i < hole_high)
			continue;

		if (pgd_none(pgd[i]))
			continue;

		p4d = p4d_offset(&pgd[i], 0);
		flush |= xen_p4d_walk(mm, p4d, func, i == nr - 1, limit);
	}

	/* Do the top level last, so that the callbacks can use it as
	   a cue to do final things like tlb flushes. */
	flush |= (*func)(mm, virt_to_page(pgd), PT_PGD);

	return flush;
}

static int xen_pgd_walk(struct mm_struct *mm,
			int (*func)(struct mm_struct *mm, struct page *,
				    enum pt_level),
			unsigned long limit)
{
	return __xen_pgd_walk(mm, mm->pgd, func, limit);
}

/* If we're using split pte locks, then take the page's lock and
   return a pointer to it.  Otherwise return NULL. */
static spinlock_t *xen_pte_lock(struct page *page, struct mm_struct *mm)
{
	spinlock_t *ptl = NULL;

#if USE_SPLIT_PTE_PTLOCKS
	ptl = ptlock_ptr(page);
	spin_lock_nest_lock(ptl, &mm->page_table_lock);
#endif

	return ptl;
}

static void xen_pte_unlock(void *v)
{
	spinlock_t *ptl = v;
	spin_unlock(ptl);
}

static void xen_do_pin(unsigned level, unsigned long pfn)
{
	struct mmuext_op op;

	op.cmd = level;
	op.arg1.mfn = pfn_to_mfn(pfn);

	xen_extend_mmuext_op(&op);
}

static int xen_pin_page(struct mm_struct *mm, struct page *page,
			enum pt_level level)
{
	unsigned pgfl = TestSetPagePinned(page);
	int flush;

	if (pgfl)
		flush = 0;		/* already pinned */
	else if (PageHighMem(page))
		/* kmaps need flushing if we found an unpinned
		   highpage */
		flush = 1;
	else {
		void *pt = lowmem_page_address(page);
		unsigned long pfn = page_to_pfn(page);
		struct multicall_space mcs = __xen_mc_entry(0);
		spinlock_t *ptl;

		flush = 0;

		/*
		 * We need to hold the pagetable lock between the time
		 * we make the pagetable RO and when we actually pin
		 * it.  If we don't, then other users may come in and
		 * attempt to update the pagetable by writing it,
		 * which will fail because the memory is RO but not
		 * pinned, so Xen won't do the trap'n'emulate.
		 *
		 * If we're using split pte locks, we can't hold the
		 * entire pagetable's worth of locks during the
		 * traverse, because we may wrap the preempt count (8
		 * bits).  The solution is to mark RO and pin each PTE
		 * page while holding the lock.  This means the number
		 * of locks we end up holding is never more than a
		 * batch size (~32 entries, at present).
		 *
		 * If we're not using split pte locks, we needn't pin
		 * the PTE pages independently, because we're
		 * protected by the overall pagetable lock.
		 */
		ptl = NULL;
		if (level == PT_PTE)
			ptl = xen_pte_lock(page, mm);

		MULTI_update_va_mapping(mcs.mc, (unsigned long)pt,
					pfn_pte(pfn, PAGE_KERNEL_RO),
					level == PT_PGD ? UVMF_TLB_FLUSH : 0);

		if (ptl) {
			xen_do_pin(MMUEXT_PIN_L1_TABLE, pfn);

			/* Queue a deferred unlock for when this batch
			   is completed. */
			xen_mc_callback(xen_pte_unlock, ptl);
		}
	}

	return flush;
}

/* This is called just after a mm has been created, but it has not
   been used yet.  We need to make sure that its pagetable is all
   read-only, and can be pinned. */
static void __xen_pgd_pin(struct mm_struct *mm, pgd_t *pgd)
{
	trace_xen_mmu_pgd_pin(mm, pgd);

	xen_mc_batch();

	if (__xen_pgd_walk(mm, pgd, xen_pin_page, USER_LIMIT)) {
		/* re-enable interrupts for flushing */
		xen_mc_issue(0);

		kmap_flush_unused();

		xen_mc_batch();
	}

#ifdef CONFIG_X86_64
	{
		pgd_t *user_pgd = xen_get_user_pgd(pgd);

		xen_do_pin(MMUEXT_PIN_L4_TABLE, PFN_DOWN(__pa(pgd)));

		if (user_pgd) {
			xen_pin_page(mm, virt_to_page(user_pgd), PT_PGD);
			xen_do_pin(MMUEXT_PIN_L4_TABLE,
				   PFN_DOWN(__pa(user_pgd)));
		}
	}
#else /* CONFIG_X86_32 */
#ifdef CONFIG_X86_PAE
	/* Need to make sure unshared kernel PMD is pinnable */
	xen_pin_page(mm, pgd_page(pgd[pgd_index(TASK_SIZE)]),
		     PT_PMD);
#endif
	xen_do_pin(MMUEXT_PIN_L3_TABLE, PFN_DOWN(__pa(pgd)));
#endif /* CONFIG_X86_64 */
	xen_mc_issue(0);
}

static void xen_pgd_pin(struct mm_struct *mm)
{
	__xen_pgd_pin(mm, mm->pgd);
}

/*
 * On save, we need to pin all pagetables to make sure they get their
 * mfns turned into pfns.  Search the list for any unpinned pgds and pin
 * them (unpinned pgds are not currently in use, probably because the
 * process is under construction or destruction).
 *
 * Expected to be called in stop_machine() ("equivalent to taking
 * every spinlock in the system"), so the locking doesn't really
 * matter all that much.
 */
void xen_mm_pin_all(void)
{
	struct page *page;

	spin_lock(&pgd_lock);

	list_for_each_entry(page, &pgd_list, lru) {
		if (!PagePinned(page)) {
			__xen_pgd_pin(&init_mm, (pgd_t *)page_address(page));
			SetPageSavePinned(page);
		}
	}

	spin_unlock(&pgd_lock);
}

/*
 * The init_mm pagetable is really pinned as soon as its created, but
 * that's before we have page structures to store the bits.  So do all
 * the book-keeping now.
 */
static int __init xen_mark_pinned(struct mm_struct *mm, struct page *page,
				  enum pt_level level)
{
	SetPagePinned(page);
	return 0;
}

static void __init xen_mark_init_mm_pinned(void)
{
	xen_pgd_walk(&init_mm, xen_mark_pinned, FIXADDR_TOP);
}

static int xen_unpin_page(struct mm_struct *mm, struct page *page,
			  enum pt_level level)
{
	unsigned pgfl = TestClearPagePinned(page);

	if (pgfl && !PageHighMem(page)) {
		void *pt = lowmem_page_address(page);
		unsigned long pfn = page_to_pfn(page);
		spinlock_t *ptl = NULL;
		struct multicall_space mcs;

		/*
		 * Do the converse to pin_page.  If we're using split
		 * pte locks, we must be holding the lock for while
		 * the pte page is unpinned but still RO to prevent
		 * concurrent updates from seeing it in this
		 * partially-pinned state.
		 */
		if (level == PT_PTE) {
			ptl = xen_pte_lock(page, mm);

			if (ptl)
				xen_do_pin(MMUEXT_UNPIN_TABLE, pfn);
		}

		mcs = __xen_mc_entry(0);

		MULTI_update_va_mapping(mcs.mc, (unsigned long)pt,
					pfn_pte(pfn, PAGE_KERNEL),
					level == PT_PGD ? UVMF_TLB_FLUSH : 0);

		if (ptl) {
			/* unlock when batch completed */
			xen_mc_callback(xen_pte_unlock, ptl);
		}
	}

	return 0;		/* never need to flush on unpin */
}

/* Release a pagetables pages back as normal RW */
static void __xen_pgd_unpin(struct mm_struct *mm, pgd_t *pgd)
{
	trace_xen_mmu_pgd_unpin(mm, pgd);

	xen_mc_batch();

	xen_do_pin(MMUEXT_UNPIN_TABLE, PFN_DOWN(__pa(pgd)));

#ifdef CONFIG_X86_64
	{
		pgd_t *user_pgd = xen_get_user_pgd(pgd);

		if (user_pgd) {
			xen_do_pin(MMUEXT_UNPIN_TABLE,
				   PFN_DOWN(__pa(user_pgd)));
			xen_unpin_page(mm, virt_to_page(user_pgd), PT_PGD);
		}
	}
#endif

#ifdef CONFIG_X86_PAE
	/* Need to make sure unshared kernel PMD is unpinned */
	xen_unpin_page(mm, pgd_page(pgd[pgd_index(TASK_SIZE)]),
		       PT_PMD);
#endif

	__xen_pgd_walk(mm, pgd, xen_unpin_page, USER_LIMIT);

	xen_mc_issue(0);
}

static void xen_pgd_unpin(struct mm_struct *mm)
{
	__xen_pgd_unpin(mm, mm->pgd);
}

/*
 * On resume, undo any pinning done at save, so that the rest of the
 * kernel doesn't see any unexpected pinned pagetables.
 */
void xen_mm_unpin_all(void)
{
	struct page *page;

	spin_lock(&pgd_lock);

	list_for_each_entry(page, &pgd_list, lru) {
		if (PageSavePinned(page)) {
			BUG_ON(!PagePinned(page));
			__xen_pgd_unpin(&init_mm, (pgd_t *)page_address(page));
			ClearPageSavePinned(page);
		}
	}

	spin_unlock(&pgd_lock);
}

static void xen_activate_mm(struct mm_struct *prev, struct mm_struct *next)
{
	spin_lock(&next->page_table_lock);
	xen_pgd_pin(next);
	spin_unlock(&next->page_table_lock);
}

static void xen_dup_mmap(struct mm_struct *oldmm, struct mm_struct *mm)
{
	spin_lock(&mm->page_table_lock);
	xen_pgd_pin(mm);
	spin_unlock(&mm->page_table_lock);
}

static void drop_mm_ref_this_cpu(void *info)
{
	struct mm_struct *mm = info;

	if (this_cpu_read(cpu_tlbstate.loaded_mm) == mm)
		leave_mm(smp_processor_id());

	/*
	 * If this cpu still has a stale cr3 reference, then make sure
	 * it has been flushed.
	 */
	if (this_cpu_read(xen_current_cr3) == __pa(mm->pgd))
		xen_mc_flush();
}

#ifdef CONFIG_SMP
/*
 * Another cpu may still have their %cr3 pointing at the pagetable, so
 * we need to repoint it somewhere else before we can unpin it.
 */
static void xen_drop_mm_ref(struct mm_struct *mm)
{
	cpumask_var_t mask;
	unsigned cpu;

	drop_mm_ref_this_cpu(mm);

	/* Get the "official" set of cpus referring to our pagetable. */
	if (!alloc_cpumask_var(&mask, GFP_ATOMIC)) {
		for_each_online_cpu(cpu) {
			if (per_cpu(xen_current_cr3, cpu) != __pa(mm->pgd))
				continue;
			smp_call_function_single(cpu, drop_mm_ref_this_cpu, mm, 1);
		}
		return;
	}

	/*
	 * It's possible that a vcpu may have a stale reference to our
	 * cr3, because its in lazy mode, and it hasn't yet flushed
	 * its set of pending hypercalls yet.  In this case, we can
	 * look at its actual current cr3 value, and force it to flush
	 * if needed.
	 */
	cpumask_clear(mask);
	for_each_online_cpu(cpu) {
		if (per_cpu(xen_current_cr3, cpu) == __pa(mm->pgd))
			cpumask_set_cpu(cpu, mask);
	}

	smp_call_function_many(mask, drop_mm_ref_this_cpu, mm, 1);
	free_cpumask_var(mask);
}
#else
static void xen_drop_mm_ref(struct mm_struct *mm)
{
	drop_mm_ref_this_cpu(mm);
}
#endif

/*
 * While a process runs, Xen pins its pagetables, which means that the
 * hypervisor forces it to be read-only, and it controls all updates
 * to it.  This means that all pagetable updates have to go via the
 * hypervisor, which is moderately expensive.
 *
 * Since we're pulling the pagetable down, we switch to use init_mm,
 * unpin old process pagetable and mark it all read-write, which
 * allows further operations on it to be simple memory accesses.
 *
 * The only subtle point is that another CPU may be still using the
 * pagetable because of lazy tlb flushing.  This means we need need to
 * switch all CPUs off this pagetable before we can unpin it.
 */
static void xen_exit_mmap(struct mm_struct *mm)
{
	get_cpu();		/* make sure we don't move around */
	xen_drop_mm_ref(mm);
	put_cpu();

	spin_lock(&mm->page_table_lock);

	/* pgd may not be pinned in the error exit path of execve */
	if (xen_page_pinned(mm->pgd))
		xen_pgd_unpin(mm);

	spin_unlock(&mm->page_table_lock);
}

static void xen_post_allocator_init(void);

static void __init pin_pagetable_pfn(unsigned cmd, unsigned long pfn)
{
	struct mmuext_op op;

	op.cmd = cmd;
	op.arg1.mfn = pfn_to_mfn(pfn);
	if (HYPERVISOR_mmuext_op(&op, 1, NULL, DOMID_SELF))
		BUG();
}

#ifdef CONFIG_X86_64
static void __init xen_cleanhighmap(unsigned long vaddr,
				    unsigned long vaddr_end)
{
	unsigned long kernel_end = roundup((unsigned long)_brk_end, PMD_SIZE) - 1;
	pmd_t *pmd = level2_kernel_pgt + pmd_index(vaddr);

	/* NOTE: The loop is more greedy than the cleanup_highmap variant.
	 * We include the PMD passed in on _both_ boundaries. */
	for (; vaddr <= vaddr_end && (pmd < (level2_kernel_pgt + PTRS_PER_PMD));
			pmd++, vaddr += PMD_SIZE) {
		if (pmd_none(*pmd))
			continue;
		if (vaddr < (unsigned long) _text || vaddr > kernel_end)
			set_pmd(pmd, __pmd(0));
	}
	/* In case we did something silly, we should crash in this function
	 * instead of somewhere later and be confusing. */
	xen_mc_flush();
}

/*
 * Make a page range writeable and free it.
 */
static void __init xen_free_ro_pages(unsigned long paddr, unsigned long size)
{
	void *vaddr = __va(paddr);
	void *vaddr_end = vaddr + size;

	for (; vaddr < vaddr_end; vaddr += PAGE_SIZE)
		make_lowmem_page_readwrite(vaddr);

	memblock_free(paddr, size);
}

static void __init xen_cleanmfnmap_free_pgtbl(void *pgtbl, bool unpin)
{
	unsigned long pa = __pa(pgtbl) & PHYSICAL_PAGE_MASK;

	if (unpin)
		pin_pagetable_pfn(MMUEXT_UNPIN_TABLE, PFN_DOWN(pa));
	ClearPagePinned(virt_to_page(__va(pa)));
	xen_free_ro_pages(pa, PAGE_SIZE);
}

static void __init xen_cleanmfnmap_pmd(pmd_t *pmd, bool unpin)
{
	unsigned long pa;
	pte_t *pte_tbl;
	int i;

	if (pmd_large(*pmd)) {
		pa = pmd_val(*pmd) & PHYSICAL_PAGE_MASK;
		xen_free_ro_pages(pa, PMD_SIZE);
		return;
	}

	pte_tbl = pte_offset_kernel(pmd, 0);
	for (i = 0; i < PTRS_PER_PTE; i++) {
		if (pte_none(pte_tbl[i]))
			continue;
		pa = pte_pfn(pte_tbl[i]) << PAGE_SHIFT;
		xen_free_ro_pages(pa, PAGE_SIZE);
	}
	set_pmd(pmd, __pmd(0));
	xen_cleanmfnmap_free_pgtbl(pte_tbl, unpin);
}

static void __init xen_cleanmfnmap_pud(pud_t *pud, bool unpin)
{
	unsigned long pa;
	pmd_t *pmd_tbl;
	int i;

	if (pud_large(*pud)) {
		pa = pud_val(*pud) & PHYSICAL_PAGE_MASK;
		xen_free_ro_pages(pa, PUD_SIZE);
		return;
	}

	pmd_tbl = pmd_offset(pud, 0);
	for (i = 0; i < PTRS_PER_PMD; i++) {
		if (pmd_none(pmd_tbl[i]))
			continue;
		xen_cleanmfnmap_pmd(pmd_tbl + i, unpin);
	}
	set_pud(pud, __pud(0));
	xen_cleanmfnmap_free_pgtbl(pmd_tbl, unpin);
}

static void __init xen_cleanmfnmap_p4d(p4d_t *p4d, bool unpin)
{
	unsigned long pa;
	pud_t *pud_tbl;
	int i;

	if (p4d_large(*p4d)) {
		pa = p4d_val(*p4d) & PHYSICAL_PAGE_MASK;
		xen_free_ro_pages(pa, P4D_SIZE);
		return;
	}

	pud_tbl = pud_offset(p4d, 0);
	for (i = 0; i < PTRS_PER_PUD; i++) {
		if (pud_none(pud_tbl[i]))
			continue;
		xen_cleanmfnmap_pud(pud_tbl + i, unpin);
	}
	set_p4d(p4d, __p4d(0));
	xen_cleanmfnmap_free_pgtbl(pud_tbl, unpin);
}

/*
 * Since it is well isolated we can (and since it is perhaps large we should)
 * also free the page tables mapping the initial P->M table.
 */
static void __init xen_cleanmfnmap(unsigned long vaddr)
{
	pgd_t *pgd;
	p4d_t *p4d;
	bool unpin;

	unpin = (vaddr == 2 * PGDIR_SIZE);
	vaddr &= PMD_MASK;
	pgd = pgd_offset_k(vaddr);
	p4d = p4d_offset(pgd, 0);
	if (!p4d_none(*p4d))
		xen_cleanmfnmap_p4d(p4d, unpin);
}

static void __init xen_pagetable_p2m_free(void)
{
	unsigned long size;
	unsigned long addr;

	size = PAGE_ALIGN(xen_start_info->nr_pages * sizeof(unsigned long));

	/* No memory or already called. */
	if ((unsigned long)xen_p2m_addr == xen_start_info->mfn_list)
		return;

	/* using __ka address and sticking INVALID_P2M_ENTRY! */
	memset((void *)xen_start_info->mfn_list, 0xff, size);

	addr = xen_start_info->mfn_list;
	/*
	 * We could be in __ka space.
	 * We roundup to the PMD, which means that if anybody at this stage is
	 * using the __ka address of xen_start_info or
	 * xen_start_info->shared_info they are in going to crash. Fortunatly
	 * we have already revectored in xen_setup_kernel_pagetable and in
	 * xen_setup_shared_info.
	 */
	size = roundup(size, PMD_SIZE);

	if (addr >= __START_KERNEL_map) {
		xen_cleanhighmap(addr, addr + size);
		size = PAGE_ALIGN(xen_start_info->nr_pages *
				  sizeof(unsigned long));
		memblock_free(__pa(addr), size);
	} else {
		xen_cleanmfnmap(addr);
	}
}

static void __init xen_pagetable_cleanhighmap(void)
{
	unsigned long size;
	unsigned long addr;

	/* At this stage, cleanup_highmap has already cleaned __ka space
	 * from _brk_limit way up to the max_pfn_mapped (which is the end of
	 * the ramdisk). We continue on, erasing PMD entries that point to page
	 * tables - do note that they are accessible at this stage via __va.
	 * As Xen is aligning the memory end to a 4MB boundary, for good
	 * measure we also round up to PMD_SIZE * 2 - which means that if
	 * anybody is using __ka address to the initial boot-stack - and try
	 * to use it - they are going to crash. The xen_start_info has been
	 * taken care of already in xen_setup_kernel_pagetable. */
	addr = xen_start_info->pt_base;
	size = xen_start_info->nr_pt_frames * PAGE_SIZE;

	xen_cleanhighmap(addr, roundup(addr + size, PMD_SIZE * 2));
	xen_start_info->pt_base = (unsigned long)__va(__pa(xen_start_info->pt_base));
}
#endif

static void __init xen_pagetable_p2m_setup(void)
{
	xen_vmalloc_p2m_tree();

#ifdef CONFIG_X86_64
	xen_pagetable_p2m_free();

	xen_pagetable_cleanhighmap();
#endif
	/* And revector! Bye bye old array */
	xen_start_info->mfn_list = (unsigned long)xen_p2m_addr;
}

static void __init xen_pagetable_init(void)
{
	paging_init();
	xen_post_allocator_init();

	xen_pagetable_p2m_setup();

	/* Allocate and initialize top and mid mfn levels for p2m structure */
	xen_build_mfn_list_list();

	/* Remap memory freed due to conflicts with E820 map */
	xen_remap_memory();

	xen_setup_shared_info();
}
static void xen_write_cr2(unsigned long cr2)
{
	this_cpu_read(xen_vcpu)->arch.cr2 = cr2;
}

static unsigned long xen_read_cr2(void)
{
	return this_cpu_read(xen_vcpu)->arch.cr2;
}

unsigned long xen_read_cr2_direct(void)
{
	return this_cpu_read(xen_vcpu_info.arch.cr2);
}

static void xen_flush_tlb(void)
{
	struct mmuext_op *op;
	struct multicall_space mcs;

	trace_xen_mmu_flush_tlb(0);

	preempt_disable();

	mcs = xen_mc_entry(sizeof(*op));

	op = mcs.args;
	op->cmd = MMUEXT_TLB_FLUSH_LOCAL;
	MULTI_mmuext_op(mcs.mc, op, 1, NULL, DOMID_SELF);

	xen_mc_issue(PARAVIRT_LAZY_MMU);

	preempt_enable();
}

static void xen_flush_tlb_single(unsigned long addr)
{
	struct mmuext_op *op;
	struct multicall_space mcs;

	trace_xen_mmu_flush_tlb_single(addr);

	preempt_disable();

	mcs = xen_mc_entry(sizeof(*op));
	op = mcs.args;
	op->cmd = MMUEXT_INVLPG_LOCAL;
	op->arg1.linear_addr = addr & PAGE_MASK;
	MULTI_mmuext_op(mcs.mc, op, 1, NULL, DOMID_SELF);

	xen_mc_issue(PARAVIRT_LAZY_MMU);

	preempt_enable();
}

static void xen_flush_tlb_others(const struct cpumask *cpus,
				 const struct flush_tlb_info *info)
{
	struct {
		struct mmuext_op op;
#ifdef CONFIG_SMP
		DECLARE_BITMAP(mask, num_processors);
#else
		DECLARE_BITMAP(mask, NR_CPUS);
#endif
	} *args;
	struct multicall_space mcs;

	trace_xen_mmu_flush_tlb_others(cpus, info->mm, info->start, info->end);

	if (cpumask_empty(cpus))
		return;		/* nothing to do */

	mcs = xen_mc_entry(sizeof(*args));
	args = mcs.args;
	args->op.arg2.vcpumask = to_cpumask(args->mask);

	/* Remove us, and any offline CPUS. */
	cpumask_and(to_cpumask(args->mask), cpus, cpu_online_mask);
	cpumask_clear_cpu(smp_processor_id(), to_cpumask(args->mask));

	args->op.cmd = MMUEXT_TLB_FLUSH_MULTI;
	if (info->end != TLB_FLUSH_ALL &&
	    (info->end - info->start) <= PAGE_SIZE) {
		args->op.cmd = MMUEXT_INVLPG_MULTI;
		args->op.arg1.linear_addr = info->start;
	}

	MULTI_mmuext_op(mcs.mc, &args->op, 1, NULL, DOMID_SELF);

	xen_mc_issue(PARAVIRT_LAZY_MMU);
}

static unsigned long xen_read_cr3(void)
{
	return this_cpu_read(xen_cr3);
}

static void set_current_cr3(void *v)
{
	this_cpu_write(xen_current_cr3, (unsigned long)v);
}

static void __xen_write_cr3(bool kernel, unsigned long cr3)
{
	struct mmuext_op op;
	unsigned long mfn;

	trace_xen_mmu_write_cr3(kernel, cr3);

	if (cr3)
		mfn = pfn_to_mfn(PFN_DOWN(cr3));
	else
		mfn = 0;

	WARN_ON(mfn == 0 && kernel);

	op.cmd = kernel ? MMUEXT_NEW_BASEPTR : MMUEXT_NEW_USER_BASEPTR;
	op.arg1.mfn = mfn;

	xen_extend_mmuext_op(&op);

	if (kernel) {
		this_cpu_write(xen_cr3, cr3);

		/* Update xen_current_cr3 once the batch has actually
		   been submitted. */
		xen_mc_callback(set_current_cr3, (void *)cr3);
	}
}
static void xen_write_cr3(unsigned long cr3)
{
	BUG_ON(preemptible());

	xen_mc_batch();  /* disables interrupts */

	/* Update while interrupts are disabled, so its atomic with
	   respect to ipis */
	this_cpu_write(xen_cr3, cr3);

	__xen_write_cr3(true, cr3);

#ifdef CONFIG_X86_64
	{
		pgd_t *user_pgd = xen_get_user_pgd(__va(cr3));
		if (user_pgd)
			__xen_write_cr3(false, __pa(user_pgd));
		else
			__xen_write_cr3(false, 0);
	}
#endif

	xen_mc_issue(PARAVIRT_LAZY_CPU);  /* interrupts restored */
}

#ifdef CONFIG_X86_64
/*
 * At the start of the day - when Xen launches a guest, it has already
 * built pagetables for the guest. We diligently look over them
 * in xen_setup_kernel_pagetable and graft as appropriate them in the
 * init_top_pgt and its friends. Then when we are happy we load
 * the new init_top_pgt - and continue on.
 *
 * The generic code starts (start_kernel) and 'init_mem_mapping' sets
 * up the rest of the pagetables. When it has completed it loads the cr3.
 * N.B. that baremetal would start at 'start_kernel' (and the early
 * #PF handler would create bootstrap pagetables) - so we are running
 * with the same assumptions as what to do when write_cr3 is executed
 * at this point.
 *
 * Since there are no user-page tables at all, we have two variants
 * of xen_write_cr3 - the early bootup (this one), and the late one
 * (xen_write_cr3). The reason we have to do that is that in 64-bit
 * the Linux kernel and user-space are both in ring 3 while the
 * hypervisor is in ring 0.
 */
static void __init xen_write_cr3_init(unsigned long cr3)
{
	BUG_ON(preemptible());

	xen_mc_batch();  /* disables interrupts */

	/* Update while interrupts are disabled, so its atomic with
	   respect to ipis */
	this_cpu_write(xen_cr3, cr3);

	__xen_write_cr3(true, cr3);

	xen_mc_issue(PARAVIRT_LAZY_CPU);  /* interrupts restored */
}
#endif

static int xen_pgd_alloc(struct mm_struct *mm)
{
	pgd_t *pgd = mm->pgd;
	int ret = 0;

	BUG_ON(PagePinned(virt_to_page(pgd)));

#ifdef CONFIG_X86_64
	{
		struct page *page = virt_to_page(pgd);
		pgd_t *user_pgd;

		BUG_ON(page->private != 0);

		ret = -ENOMEM;

		user_pgd = (pgd_t *)__get_free_page(GFP_KERNEL | __GFP_ZERO);
		page->private = (unsigned long)user_pgd;

		if (user_pgd != NULL) {
#ifdef CONFIG_X86_VSYSCALL_EMULATION
			user_pgd[pgd_index(VSYSCALL_ADDR)] =
				__pgd(__pa(level3_user_vsyscall) | _PAGE_TABLE);
#endif
			ret = 0;
		}

		BUG_ON(PagePinned(virt_to_page(xen_get_user_pgd(pgd))));
	}
#endif
	return ret;
}

static void xen_pgd_free(struct mm_struct *mm, pgd_t *pgd)
{
#ifdef CONFIG_X86_64
	pgd_t *user_pgd = xen_get_user_pgd(pgd);

	if (user_pgd)
		free_page((unsigned long)user_pgd);
#endif
}

/*
 * Init-time set_pte while constructing initial pagetables, which
 * doesn't allow RO page table pages to be remapped RW.
 *
 * If there is no MFN for this PFN then this page is initially
 * ballooned out so clear the PTE (as in decrease_reservation() in
 * drivers/xen/balloon.c).
 *
 * Many of these PTE updates are done on unpinned and writable pages
 * and doing a hypercall for these is unnecessary and expensive.  At
 * this point it is not possible to tell if a page is pinned or not,
 * so always write the PTE directly and rely on Xen trapping and
 * emulating any updates as necessary.
 */
__visible pte_t xen_make_pte_init(pteval_t pte)
{
#ifdef CONFIG_X86_64
	unsigned long pfn;

	/*
	 * Pages belonging to the initial p2m list mapped outside the default
	 * address range must be mapped read-only. This region contains the
	 * page tables for mapping the p2m list, too, and page tables MUST be
	 * mapped read-only.
	 */
	pfn = (pte & PTE_PFN_MASK) >> PAGE_SHIFT;
	if (xen_start_info->mfn_list < __START_KERNEL_map &&
	    pfn >= xen_start_info->first_p2m_pfn &&
	    pfn < xen_start_info->first_p2m_pfn + xen_start_info->nr_p2m_frames)
		pte &= ~_PAGE_RW;
#endif
	pte = pte_pfn_to_mfn(pte);
	return native_make_pte(pte);
}
PV_CALLEE_SAVE_REGS_THUNK(xen_make_pte_init);

static void __init xen_set_pte_init(pte_t *ptep, pte_t pte)
{
#ifdef CONFIG_X86_32
	/* If there's an existing pte, then don't allow _PAGE_RW to be set */
	if (pte_mfn(pte) != INVALID_P2M_ENTRY
	    && pte_val_ma(*ptep) & _PAGE_PRESENT)
		pte = __pte_ma(((pte_val_ma(*ptep) & _PAGE_RW) | ~_PAGE_RW) &
			       pte_val_ma(pte));
#endif
	native_set_pte(ptep, pte);
}

/* Early in boot, while setting up the initial pagetable, assume
   everything is pinned. */
static void __init xen_alloc_pte_init(struct mm_struct *mm, unsigned long pfn)
{
#ifdef CONFIG_FLATMEM
	BUG_ON(mem_map);	/* should only be used early */
#endif
	make_lowmem_page_readonly(__va(PFN_PHYS(pfn)));
	pin_pagetable_pfn(MMUEXT_PIN_L1_TABLE, pfn);
}

/* Used for pmd and pud */
static void __init xen_alloc_pmd_init(struct mm_struct *mm, unsigned long pfn)
{
#ifdef CONFIG_FLATMEM
	BUG_ON(mem_map);	/* should only be used early */
#endif
	make_lowmem_page_readonly(__va(PFN_PHYS(pfn)));
}

/* Early release_pte assumes that all pts are pinned, since there's
   only init_mm and anything attached to that is pinned. */
static void __init xen_release_pte_init(unsigned long pfn)
{
	pin_pagetable_pfn(MMUEXT_UNPIN_TABLE, pfn);
	make_lowmem_page_readwrite(__va(PFN_PHYS(pfn)));
}

static void __init xen_release_pmd_init(unsigned long pfn)
{
	make_lowmem_page_readwrite(__va(PFN_PHYS(pfn)));
}

static inline void __pin_pagetable_pfn(unsigned cmd, unsigned long pfn)
{
	struct multicall_space mcs;
	struct mmuext_op *op;

	mcs = __xen_mc_entry(sizeof(*op));
	op = mcs.args;
	op->cmd = cmd;
	op->arg1.mfn = pfn_to_mfn(pfn);

	MULTI_mmuext_op(mcs.mc, mcs.args, 1, NULL, DOMID_SELF);
}

static inline void __set_pfn_prot(unsigned long pfn, pgprot_t prot)
{
	struct multicall_space mcs;
	unsigned long addr = (unsigned long)__va(pfn << PAGE_SHIFT);

	mcs = __xen_mc_entry(0);
	MULTI_update_va_mapping(mcs.mc, (unsigned long)addr,
				pfn_pte(pfn, prot), 0);
}

/* This needs to make sure the new pte page is pinned iff its being
   attached to a pinned pagetable. */
static inline void xen_alloc_ptpage(struct mm_struct *mm, unsigned long pfn,
				    unsigned level)
{
	bool pinned = PagePinned(virt_to_page(mm->pgd));

	trace_xen_mmu_alloc_ptpage(mm, pfn, level, pinned);

	if (pinned) {
		struct page *page = pfn_to_page(pfn);

		SetPagePinned(page);

		if (!PageHighMem(page)) {
			xen_mc_batch();

			__set_pfn_prot(pfn, PAGE_KERNEL_RO);

			if (level == PT_PTE && USE_SPLIT_PTE_PTLOCKS)
				__pin_pagetable_pfn(MMUEXT_PIN_L1_TABLE, pfn);

			xen_mc_issue(PARAVIRT_LAZY_MMU);
		} else {
			/* make sure there are no stray mappings of
			   this page */
			kmap_flush_unused();
		}
	}
}

static void xen_alloc_pte(struct mm_struct *mm, unsigned long pfn)
{
	xen_alloc_ptpage(mm, pfn, PT_PTE);
}

static void xen_alloc_pmd(struct mm_struct *mm, unsigned long pfn)
{
	xen_alloc_ptpage(mm, pfn, PT_PMD);
}

/* This should never happen until we're OK to use struct page */
static inline void xen_release_ptpage(unsigned long pfn, unsigned level)
{
	struct page *page = pfn_to_page(pfn);
	bool pinned = PagePinned(page);

	trace_xen_mmu_release_ptpage(pfn, level, pinned);

	if (pinned) {
		if (!PageHighMem(page)) {
			xen_mc_batch();

			if (level == PT_PTE && USE_SPLIT_PTE_PTLOCKS)
				__pin_pagetable_pfn(MMUEXT_UNPIN_TABLE, pfn);

			__set_pfn_prot(pfn, PAGE_KERNEL);

			xen_mc_issue(PARAVIRT_LAZY_MMU);
		}
		ClearPagePinned(page);
	}
}

static void xen_release_pte(unsigned long pfn)
{
	xen_release_ptpage(pfn, PT_PTE);
}

static void xen_release_pmd(unsigned long pfn)
{
	xen_release_ptpage(pfn, PT_PMD);
}

#ifdef CONFIG_X86_64
static void xen_alloc_pud(struct mm_struct *mm, unsigned long pfn)
{
	xen_alloc_ptpage(mm, pfn, PT_PUD);
}

static void xen_release_pud(unsigned long pfn)
{
	xen_release_ptpage(pfn, PT_PUD);
}
#endif

void __init xen_reserve_top(void)
{
#ifdef CONFIG_X86_32
	unsigned long top = HYPERVISOR_VIRT_START;
	struct xen_platform_parameters pp;

	if (HYPERVISOR_xen_version(XENVER_platform_parameters, &pp) == 0)
		top = pp.virt_start;

	reserve_top_address(-top);
#endif	/* CONFIG_X86_32 */
}

/*
 * Like __va(), but returns address in the kernel mapping (which is
 * all we have until the physical memory mapping has been set up.
 */
static void * __init __ka(phys_addr_t paddr)
{
#ifdef CONFIG_X86_64
	return (void *)(paddr + __START_KERNEL_map);
#else
	return __va(paddr);
#endif
}

/* Convert a machine address to physical address */
static unsigned long __init m2p(phys_addr_t maddr)
{
	phys_addr_t paddr;

	maddr &= XEN_PTE_MFN_MASK;
	paddr = mfn_to_pfn(maddr >> PAGE_SHIFT) << PAGE_SHIFT;

	return paddr;
}

/* Convert a machine address to kernel virtual */
static void * __init m2v(phys_addr_t maddr)
{
	return __ka(m2p(maddr));
}

/* Set the page permissions on an identity-mapped pages */
static void __init set_page_prot_flags(void *addr, pgprot_t prot,
				       unsigned long flags)
{
	unsigned long pfn = __pa(addr) >> PAGE_SHIFT;
	pte_t pte = pfn_pte(pfn, prot);

	if (HYPERVISOR_update_va_mapping((unsigned long)addr, pte, flags))
		BUG();
}
static void __init set_page_prot(void *addr, pgprot_t prot)
{
	return set_page_prot_flags(addr, prot, UVMF_NONE);
}
#ifdef CONFIG_X86_32
static void __init xen_map_identity_early(pmd_t *pmd, unsigned long max_pfn)
{
	unsigned pmdidx, pteidx;
	unsigned ident_pte;
	unsigned long pfn;

	level1_ident_pgt = extend_brk(sizeof(pte_t) * LEVEL1_IDENT_ENTRIES,
				      PAGE_SIZE);

	ident_pte = 0;
	pfn = 0;
	for (pmdidx = 0; pmdidx < PTRS_PER_PMD && pfn < max_pfn; pmdidx++) {
		pte_t *pte_page;

		/* Reuse or allocate a page of ptes */
		if (pmd_present(pmd[pmdidx]))
			pte_page = m2v(pmd[pmdidx].pmd);
		else {
			/* Check for free pte pages */
			if (ident_pte == LEVEL1_IDENT_ENTRIES)
				break;

			pte_page = &level1_ident_pgt[ident_pte];
			ident_pte += PTRS_PER_PTE;

			pmd[pmdidx] = __pmd(__pa(pte_page) | _PAGE_TABLE);
		}

		/* Install mappings */
		for (pteidx = 0; pteidx < PTRS_PER_PTE; pteidx++, pfn++) {
			pte_t pte;

			if (pfn > max_pfn_mapped)
				max_pfn_mapped = pfn;

			if (!pte_none(pte_page[pteidx]))
				continue;

			pte = pfn_pte(pfn, PAGE_KERNEL_EXEC);
			pte_page[pteidx] = pte;
		}
	}

	for (pteidx = 0; pteidx < ident_pte; pteidx += PTRS_PER_PTE)
		set_page_prot(&level1_ident_pgt[pteidx], PAGE_KERNEL_RO);

	set_page_prot(pmd, PAGE_KERNEL_RO);
}
#endif
void __init xen_setup_machphys_mapping(void)
{
	struct xen_machphys_mapping mapping;

	if (HYPERVISOR_memory_op(XENMEM_machphys_mapping, &mapping) == 0) {
		machine_to_phys_mapping = (unsigned long *)mapping.v_start;
		machine_to_phys_nr = mapping.max_mfn + 1;
	} else {
		machine_to_phys_nr = MACH2PHYS_NR_ENTRIES;
	}
#ifdef CONFIG_X86_32
	WARN_ON((machine_to_phys_mapping + (machine_to_phys_nr - 1))
		< machine_to_phys_mapping);
#endif
}

#ifdef CONFIG_X86_64
static void __init convert_pfn_mfn(void *v)
{
	pte_t *pte = v;
	int i;

	/* All levels are converted the same way, so just treat them
	   as ptes. */
	for (i = 0; i < PTRS_PER_PTE; i++)
		pte[i] = xen_make_pte(pte[i].pte);
}
static void __init check_pt_base(unsigned long *pt_base, unsigned long *pt_end,
				 unsigned long addr)
{
	if (*pt_base == PFN_DOWN(__pa(addr))) {
		set_page_prot_flags((void *)addr, PAGE_KERNEL, UVMF_INVLPG);
		clear_page((void *)addr);
		(*pt_base)++;
	}
	if (*pt_end == PFN_DOWN(__pa(addr))) {
		set_page_prot_flags((void *)addr, PAGE_KERNEL, UVMF_INVLPG);
		clear_page((void *)addr);
		(*pt_end)--;
	}
}
/*
 * Set up the initial kernel pagetable.
 *
 * We can construct this by grafting the Xen provided pagetable into
 * head_64.S's preconstructed pagetables.  We copy the Xen L2's into
 * level2_ident_pgt, and level2_kernel_pgt.  This means that only the
 * kernel has a physical mapping to start with - but that's enough to
 * get __va working.  We need to fill in the rest of the physical
 * mapping once some sort of allocator has been set up.
 */
void __init xen_setup_kernel_pagetable(pgd_t *pgd, unsigned long max_pfn)
{
	pud_t *l3;
	pmd_t *l2;
	unsigned long addr[3];
	unsigned long pt_base, pt_end;
	unsigned i;

	/* max_pfn_mapped is the last pfn mapped in the initial memory
	 * mappings. Considering that on Xen after the kernel mappings we
	 * have the mappings of some pages that don't exist in pfn space, we
	 * set max_pfn_mapped to the last real pfn mapped. */
	if (xen_start_info->mfn_list < __START_KERNEL_map)
		max_pfn_mapped = xen_start_info->first_p2m_pfn;
	else
		max_pfn_mapped = PFN_DOWN(__pa(xen_start_info->mfn_list));

	pt_base = PFN_DOWN(__pa(xen_start_info->pt_base));
	pt_end = pt_base + xen_start_info->nr_pt_frames;

	/* Zap identity mapping */
	init_top_pgt[0] = __pgd(0);

	/* Pre-constructed entries are in pfn, so convert to mfn */
	/* L4[272] -> level3_ident_pgt  */
	/* L4[511] -> level3_kernel_pgt */
	convert_pfn_mfn(init_top_pgt);

	/* L3_i[0] -> level2_ident_pgt */
	convert_pfn_mfn(level3_ident_pgt);
	/* L3_k[510] -> level2_kernel_pgt */
	/* L3_k[511] -> level2_fixmap_pgt */
	convert_pfn_mfn(level3_kernel_pgt);

	/* L3_k[511][506] -> level1_fixmap_pgt */
	convert_pfn_mfn(level2_fixmap_pgt);

	/* We get [511][511] and have Xen's version of level2_kernel_pgt */
	l3 = m2v(pgd[pgd_index(__START_KERNEL_map)].pgd);
	l2 = m2v(l3[pud_index(__START_KERNEL_map)].pud);

	addr[0] = (unsigned long)pgd;
	addr[1] = (unsigned long)l3;
	addr[2] = (unsigned long)l2;
	/* Graft it onto L4[272][0]. Note that we creating an aliasing problem:
	 * Both L4[272][0] and L4[511][510] have entries that point to the same
	 * L2 (PMD) tables. Meaning that if you modify it in __va space
	 * it will be also modified in the __ka space! (But if you just
	 * modify the PMD table to point to other PTE's or none, then you
	 * are OK - which is what cleanup_highmap does) */
	copy_page(level2_ident_pgt, l2);
	/* Graft it onto L4[511][510] */
	copy_page(level2_kernel_pgt, l2);

	/*
	 * Zap execute permission from the ident map. Due to the sharing of
	 * L1 entries we need to do this in the L2.
	 */
	if (__supported_pte_mask & _PAGE_NX) {
		for (i = 0; i < PTRS_PER_PMD; ++i) {
			if (pmd_none(level2_ident_pgt[i]))
				continue;
			level2_ident_pgt[i] = pmd_set_flags(level2_ident_pgt[i], _PAGE_NX);
		}
	}

	/* Copy the initial P->M table mappings if necessary. */
	i = pgd_index(xen_start_info->mfn_list);
	if (i && i < pgd_index(__START_KERNEL_map))
		init_top_pgt[i] = ((pgd_t *)xen_start_info->pt_base)[i];

	/* Make pagetable pieces RO */
	set_page_prot(init_top_pgt, PAGE_KERNEL_RO);
	set_page_prot(level3_ident_pgt, PAGE_KERNEL_RO);
	set_page_prot(level3_kernel_pgt, PAGE_KERNEL_RO);
	set_page_prot(level3_user_vsyscall, PAGE_KERNEL_RO);
	set_page_prot(level2_ident_pgt, PAGE_KERNEL_RO);
	set_page_prot(level2_kernel_pgt, PAGE_KERNEL_RO);
	set_page_prot(level2_fixmap_pgt, PAGE_KERNEL_RO);
	set_page_prot(level1_fixmap_pgt, PAGE_KERNEL_RO);

	/* Pin down new L4 */
	pin_pagetable_pfn(MMUEXT_PIN_L4_TABLE,
			  PFN_DOWN(__pa_symbol(init_top_pgt)));

	/* Unpin Xen-provided one */
	pin_pagetable_pfn(MMUEXT_UNPIN_TABLE, PFN_DOWN(__pa(pgd)));

	/*
	 * At this stage there can be no user pgd, and no page structure to
	 * attach it to, so make sure we just set kernel pgd.
	 */
	xen_mc_batch();
	__xen_write_cr3(true, __pa(init_top_pgt));
	xen_mc_issue(PARAVIRT_LAZY_CPU);

	/* We can't that easily rip out L3 and L2, as the Xen pagetables are
	 * set out this way: [L4], [L1], [L2], [L3], [L1], [L1] ...  for
	 * the initial domain. For guests using the toolstack, they are in:
	 * [L4], [L3], [L2], [L1], [L1], order .. So for dom0 we can only
	 * rip out the [L4] (pgd), but for guests we shave off three pages.
	 */
	for (i = 0; i < ARRAY_SIZE(addr); i++)
		check_pt_base(&pt_base, &pt_end, addr[i]);

	/* Our (by three pages) smaller Xen pagetable that we are using */
	xen_pt_base = PFN_PHYS(pt_base);
	xen_pt_size = (pt_end - pt_base) * PAGE_SIZE;
	memblock_reserve(xen_pt_base, xen_pt_size);

	/* Revector the xen_start_info */
	xen_start_info = (struct start_info *)__va(__pa(xen_start_info));
}

/*
 * Read a value from a physical address.
 */
static unsigned long __init xen_read_phys_ulong(phys_addr_t addr)
{
	unsigned long *vaddr;
	unsigned long val;

	vaddr = early_memremap_ro(addr, sizeof(val));
	val = *vaddr;
	early_memunmap(vaddr, sizeof(val));
	return val;
}

/*
 * Translate a virtual address to a physical one without relying on mapped
 * page tables. Don't rely on big pages being aligned in (guest) physical
 * space!
 */
static phys_addr_t __init xen_early_virt_to_phys(unsigned long vaddr)
{
	phys_addr_t pa;
	pgd_t pgd;
	pud_t pud;
	pmd_t pmd;
	pte_t pte;

	pa = read_cr3_pa();
	pgd = native_make_pgd(xen_read_phys_ulong(pa + pgd_index(vaddr) *
						       sizeof(pgd)));
	if (!pgd_present(pgd))
		return 0;

	pa = pgd_val(pgd) & PTE_PFN_MASK;
	pud = native_make_pud(xen_read_phys_ulong(pa + pud_index(vaddr) *
						       sizeof(pud)));
	if (!pud_present(pud))
		return 0;
	pa = pud_val(pud) & PTE_PFN_MASK;
	if (pud_large(pud))
		return pa + (vaddr & ~PUD_MASK);

	pmd = native_make_pmd(xen_read_phys_ulong(pa + pmd_index(vaddr) *
						       sizeof(pmd)));
	if (!pmd_present(pmd))
		return 0;
	pa = pmd_val(pmd) & PTE_PFN_MASK;
	if (pmd_large(pmd))
		return pa + (vaddr & ~PMD_MASK);

	pte = native_make_pte(xen_read_phys_ulong(pa + pte_index(vaddr) *
						       sizeof(pte)));
	if (!pte_present(pte))
		return 0;
	pa = pte_pfn(pte) << PAGE_SHIFT;

	return pa | (vaddr & ~PAGE_MASK);
}

/*
 * Find a new area for the hypervisor supplied p2m list and relocate the p2m to
 * this area.
 */
void __init xen_relocate_p2m(void)
{
	phys_addr_t size, new_area, pt_phys, pmd_phys, pud_phys;
	unsigned long p2m_pfn, p2m_pfn_end, n_frames, pfn, pfn_end;
	int n_pte, n_pt, n_pmd, n_pud, idx_pte, idx_pt, idx_pmd, idx_pud;
	pte_t *pt;
	pmd_t *pmd;
	pud_t *pud;
	pgd_t *pgd;
	unsigned long *new_p2m;
	int save_pud;

	size = PAGE_ALIGN(xen_start_info->nr_pages * sizeof(unsigned long));
	n_pte = roundup(size, PAGE_SIZE) >> PAGE_SHIFT;
	n_pt = roundup(size, PMD_SIZE) >> PMD_SHIFT;
	n_pmd = roundup(size, PUD_SIZE) >> PUD_SHIFT;
	n_pud = roundup(size, P4D_SIZE) >> P4D_SHIFT;
	n_frames = n_pte + n_pt + n_pmd + n_pud;

	new_area = xen_find_free_area(PFN_PHYS(n_frames));
	if (!new_area) {
		xen_raw_console_write("Can't find new memory area for p2m needed due to E820 map conflict\n");
		BUG();
	}

	/*
	 * Setup the page tables for addressing the new p2m list.
	 * We have asked the hypervisor to map the p2m list at the user address
	 * PUD_SIZE. It may have done so, or it may have used a kernel space
	 * address depending on the Xen version.
	 * To avoid any possible virtual address collision, just use
	 * 2 * PUD_SIZE for the new area.
	 */
	pud_phys = new_area;
	pmd_phys = pud_phys + PFN_PHYS(n_pud);
	pt_phys = pmd_phys + PFN_PHYS(n_pmd);
	p2m_pfn = PFN_DOWN(pt_phys) + n_pt;

	pgd = __va(read_cr3_pa());
	new_p2m = (unsigned long *)(2 * PGDIR_SIZE);
	save_pud = n_pud;
	for (idx_pud = 0; idx_pud < n_pud; idx_pud++) {
		pud = early_memremap(pud_phys, PAGE_SIZE);
		clear_page(pud);
		for (idx_pmd = 0; idx_pmd < min(n_pmd, PTRS_PER_PUD);
				idx_pmd++) {
			pmd = early_memremap(pmd_phys, PAGE_SIZE);
			clear_page(pmd);
			for (idx_pt = 0; idx_pt < min(n_pt, PTRS_PER_PMD);
					idx_pt++) {
				pt = early_memremap(pt_phys, PAGE_SIZE);
				clear_page(pt);
				for (idx_pte = 0;
						idx_pte < min(n_pte, PTRS_PER_PTE);
						idx_pte++) {
					set_pte(pt + idx_pte,
							pfn_pte(p2m_pfn, PAGE_KERNEL));
					p2m_pfn++;
				}
				n_pte -= PTRS_PER_PTE;
				early_memunmap(pt, PAGE_SIZE);
				make_lowmem_page_readonly(__va(pt_phys));
				pin_pagetable_pfn(MMUEXT_PIN_L1_TABLE,
						PFN_DOWN(pt_phys));
				set_pmd(pmd + idx_pt,
						__pmd(_PAGE_TABLE | pt_phys));
				pt_phys += PAGE_SIZE;
			}
			n_pt -= PTRS_PER_PMD;
			early_memunmap(pmd, PAGE_SIZE);
			make_lowmem_page_readonly(__va(pmd_phys));
			pin_pagetable_pfn(MMUEXT_PIN_L2_TABLE,
					PFN_DOWN(pmd_phys));
			set_pud(pud + idx_pmd, __pud(_PAGE_TABLE | pmd_phys));
			pmd_phys += PAGE_SIZE;
		}
		n_pmd -= PTRS_PER_PUD;
		early_memunmap(pud, PAGE_SIZE);
		make_lowmem_page_readonly(__va(pud_phys));
		pin_pagetable_pfn(MMUEXT_PIN_L3_TABLE, PFN_DOWN(pud_phys));
		set_pgd(pgd + 2 + idx_pud, __pgd(_PAGE_TABLE | pud_phys));
		pud_phys += PAGE_SIZE;
	}

	/* Now copy the old p2m info to the new area. */
	memcpy(new_p2m, xen_p2m_addr, size);
	xen_p2m_addr = new_p2m;

	/* Release the old p2m list and set new list info. */
	p2m_pfn = PFN_DOWN(xen_early_virt_to_phys(xen_start_info->mfn_list));
	BUG_ON(!p2m_pfn);
	p2m_pfn_end = p2m_pfn + PFN_DOWN(size);

	if (xen_start_info->mfn_list < __START_KERNEL_map) {
		pfn = xen_start_info->first_p2m_pfn;
		pfn_end = xen_start_info->first_p2m_pfn +
			  xen_start_info->nr_p2m_frames;
		set_pgd(pgd + 1, __pgd(0));
	} else {
		pfn = p2m_pfn;
		pfn_end = p2m_pfn_end;
	}

	memblock_free(PFN_PHYS(pfn), PAGE_SIZE * (pfn_end - pfn));
	while (pfn < pfn_end) {
		if (pfn == p2m_pfn) {
			pfn = p2m_pfn_end;
			continue;
		}
		make_lowmem_page_readwrite(__va(PFN_PHYS(pfn)));
		pfn++;
	}

	xen_start_info->mfn_list = (unsigned long)xen_p2m_addr;
	xen_start_info->first_p2m_pfn =  PFN_DOWN(new_area);
	xen_start_info->nr_p2m_frames = n_frames;
}

#else	/* !CONFIG_X86_64 */
static RESERVE_BRK_ARRAY(pmd_t, initial_kernel_pmd, PTRS_PER_PMD);
static RESERVE_BRK_ARRAY(pmd_t, swapper_kernel_pmd, PTRS_PER_PMD);

static void __init xen_write_cr3_init(unsigned long cr3)
{
	unsigned long pfn = PFN_DOWN(__pa(swapper_pg_dir));

	BUG_ON(read_cr3_pa() != __pa(initial_page_table));
	BUG_ON(cr3 != __pa(swapper_pg_dir));

	/*
	 * We are switching to swapper_pg_dir for the first time (from
	 * initial_page_table) and therefore need to mark that page
	 * read-only and then pin it.
	 *
	 * Xen disallows sharing of kernel PMDs for PAE
	 * guests. Therefore we must copy the kernel PMD from
	 * initial_page_table into a new kernel PMD to be used in
	 * swapper_pg_dir.
	 */
	swapper_kernel_pmd =
		extend_brk(sizeof(pmd_t) * PTRS_PER_PMD, PAGE_SIZE);
	copy_page(swapper_kernel_pmd, initial_kernel_pmd);
	swapper_pg_dir[KERNEL_PGD_BOUNDARY] =
		__pgd(__pa(swapper_kernel_pmd) | _PAGE_PRESENT);
	set_page_prot(swapper_kernel_pmd, PAGE_KERNEL_RO);

	set_page_prot(swapper_pg_dir, PAGE_KERNEL_RO);
	xen_write_cr3(cr3);
	pin_pagetable_pfn(MMUEXT_PIN_L3_TABLE, pfn);

	pin_pagetable_pfn(MMUEXT_UNPIN_TABLE,
			  PFN_DOWN(__pa(initial_page_table)));
	set_page_prot(initial_page_table, PAGE_KERNEL);
	set_page_prot(initial_kernel_pmd, PAGE_KERNEL);

	pv_mmu_ops.write_cr3 = &xen_write_cr3;
}

/*
 * For 32 bit domains xen_start_info->pt_base is the pgd address which might be
 * not the first page table in the page table pool.
 * Iterate through the initial page tables to find the real page table base.
 */
static phys_addr_t __init xen_find_pt_base(pmd_t *pmd)
{
	phys_addr_t pt_base, paddr;
	unsigned pmdidx;

	pt_base = min(__pa(xen_start_info->pt_base), __pa(pmd));

	for (pmdidx = 0; pmdidx < PTRS_PER_PMD; pmdidx++)
		if (pmd_present(pmd[pmdidx]) && !pmd_large(pmd[pmdidx])) {
			paddr = m2p(pmd[pmdidx].pmd);
			pt_base = min(pt_base, paddr);
		}

	return pt_base;
}

void __init xen_setup_kernel_pagetable(pgd_t *pgd, unsigned long max_pfn)
{
	pmd_t *kernel_pmd;

	kernel_pmd = m2v(pgd[KERNEL_PGD_BOUNDARY].pgd);

	xen_pt_base = xen_find_pt_base(kernel_pmd);
	xen_pt_size = xen_start_info->nr_pt_frames * PAGE_SIZE;

	initial_kernel_pmd =
		extend_brk(sizeof(pmd_t) * PTRS_PER_PMD, PAGE_SIZE);

	max_pfn_mapped = PFN_DOWN(xen_pt_base + xen_pt_size + 512 * 1024);

	copy_page(initial_kernel_pmd, kernel_pmd);

	xen_map_identity_early(initial_kernel_pmd, max_pfn);

	copy_page(initial_page_table, pgd);
	initial_page_table[KERNEL_PGD_BOUNDARY] =
		__pgd(__pa(initial_kernel_pmd) | _PAGE_PRESENT);

	set_page_prot(initial_kernel_pmd, PAGE_KERNEL_RO);
	set_page_prot(initial_page_table, PAGE_KERNEL_RO);
	set_page_prot(empty_zero_page, PAGE_KERNEL_RO);

	pin_pagetable_pfn(MMUEXT_UNPIN_TABLE, PFN_DOWN(__pa(pgd)));

	pin_pagetable_pfn(MMUEXT_PIN_L3_TABLE,
			  PFN_DOWN(__pa(initial_page_table)));
	xen_write_cr3(__pa(initial_page_table));

	memblock_reserve(xen_pt_base, xen_pt_size);
}
#endif	/* CONFIG_X86_64 */

void __init xen_reserve_special_pages(void)
{
	phys_addr_t paddr;

	memblock_reserve(__pa(xen_start_info), PAGE_SIZE);
	if (xen_start_info->store_mfn) {
		paddr = PFN_PHYS(mfn_to_pfn(xen_start_info->store_mfn));
		memblock_reserve(paddr, PAGE_SIZE);
	}
	if (!xen_initial_domain()) {
		paddr = PFN_PHYS(mfn_to_pfn(xen_start_info->console.domU.mfn));
		memblock_reserve(paddr, PAGE_SIZE);
	}
}

void __init xen_pt_check_e820(void)
{
	if (xen_is_e820_reserved(xen_pt_base, xen_pt_size)) {
		xen_raw_console_write("Xen hypervisor allocated page table memory conflicts with E820 map\n");
		BUG();
	}
}

static unsigned char dummy_mapping[PAGE_SIZE] __page_aligned_bss;

static void xen_set_fixmap(unsigned idx, phys_addr_t phys, pgprot_t prot)
{
	pte_t pte;

	phys >>= PAGE_SHIFT;

	switch (idx) {
	case FIX_BTMAP_END ... FIX_BTMAP_BEGIN:
#ifdef CONFIG_X86_32
	case FIX_WP_TEST:
# ifdef CONFIG_HIGHMEM
	case FIX_KMAP_BEGIN ... FIX_KMAP_END:
# endif
#elif defined(CONFIG_X86_VSYSCALL_EMULATION)
	case VSYSCALL_PAGE:
#endif
	case FIX_TEXT_POKE0:
	case FIX_TEXT_POKE1:
<<<<<<< HEAD
	case FIX_CPU_ENTRY_AREA_TOP ... FIX_CPU_ENTRY_AREA_BOTTOM:
=======
>>>>>>> 30a7acd5
		/* All local page mappings */
		pte = pfn_pte(phys, prot);
		break;

#ifdef CONFIG_X86_LOCAL_APIC
	case FIX_APIC_BASE:	/* maps dummy local APIC */
		pte = pfn_pte(PFN_DOWN(__pa(dummy_mapping)), PAGE_KERNEL);
		break;
#endif

#ifdef CONFIG_X86_IO_APIC
	case FIX_IO_APIC_BASE_0 ... FIX_IO_APIC_BASE_END:
		/*
		 * We just don't map the IO APIC - all access is via
		 * hypercalls.  Keep the address in the pte for reference.
		 */
		pte = pfn_pte(PFN_DOWN(__pa(dummy_mapping)), PAGE_KERNEL);
		break;
#endif

	case FIX_PARAVIRT_BOOTMAP:
		/* This is an MFN, but it isn't an IO mapping from the
		   IO domain */
		pte = mfn_pte(phys, prot);
		break;

	default:
		/* By default, set_fixmap is used for hardware mappings */
		pte = mfn_pte(phys, prot);
		break;
	}

	__native_set_fixmap(idx, pte);

#ifdef CONFIG_X86_VSYSCALL_EMULATION
	/* Replicate changes to map the vsyscall page into the user
	   pagetable vsyscall mapping. */
	if (idx == VSYSCALL_PAGE) {
		unsigned long vaddr = __fix_to_virt(idx);
		set_pte_vaddr_pud(level3_user_vsyscall, vaddr, pte);
	}
#endif
}

static void __init xen_post_allocator_init(void)
{
	pv_mmu_ops.set_pte = xen_set_pte;
	pv_mmu_ops.set_pmd = xen_set_pmd;
	pv_mmu_ops.set_pud = xen_set_pud;
#ifdef CONFIG_X86_64
	pv_mmu_ops.set_p4d = xen_set_p4d;
#endif

	/* This will work as long as patching hasn't happened yet
	   (which it hasn't) */
	pv_mmu_ops.alloc_pte = xen_alloc_pte;
	pv_mmu_ops.alloc_pmd = xen_alloc_pmd;
	pv_mmu_ops.release_pte = xen_release_pte;
	pv_mmu_ops.release_pmd = xen_release_pmd;
#ifdef CONFIG_X86_64
	pv_mmu_ops.alloc_pud = xen_alloc_pud;
	pv_mmu_ops.release_pud = xen_release_pud;
#endif
	pv_mmu_ops.make_pte = PV_CALLEE_SAVE(xen_make_pte);

#ifdef CONFIG_X86_64
	pv_mmu_ops.write_cr3 = &xen_write_cr3;
	SetPagePinned(virt_to_page(level3_user_vsyscall));
#endif
	xen_mark_init_mm_pinned();
}

static void xen_leave_lazy_mmu(void)
{
	preempt_disable();
	xen_mc_flush();
	paravirt_leave_lazy_mmu();
	preempt_enable();
}

static const struct pv_mmu_ops xen_mmu_ops __initconst = {
	.read_cr2 = xen_read_cr2,
	.write_cr2 = xen_write_cr2,

	.read_cr3 = xen_read_cr3,
	.write_cr3 = xen_write_cr3_init,

	.flush_tlb_user = xen_flush_tlb,
	.flush_tlb_kernel = xen_flush_tlb,
	.flush_tlb_single = xen_flush_tlb_single,
	.flush_tlb_others = xen_flush_tlb_others,

	.pgd_alloc = xen_pgd_alloc,
	.pgd_free = xen_pgd_free,

	.alloc_pte = xen_alloc_pte_init,
	.release_pte = xen_release_pte_init,
	.alloc_pmd = xen_alloc_pmd_init,
	.release_pmd = xen_release_pmd_init,

	.set_pte = xen_set_pte_init,
	.set_pte_at = xen_set_pte_at,
	.set_pmd = xen_set_pmd_hyper,

	.ptep_modify_prot_start = __ptep_modify_prot_start,
	.ptep_modify_prot_commit = __ptep_modify_prot_commit,

	.pte_val = PV_CALLEE_SAVE(xen_pte_val),
	.pgd_val = PV_CALLEE_SAVE(xen_pgd_val),

	.make_pte = PV_CALLEE_SAVE(xen_make_pte_init),
	.make_pgd = PV_CALLEE_SAVE(xen_make_pgd),

#ifdef CONFIG_X86_PAE
	.set_pte_atomic = xen_set_pte_atomic,
	.pte_clear = xen_pte_clear,
	.pmd_clear = xen_pmd_clear,
#endif	/* CONFIG_X86_PAE */
	.set_pud = xen_set_pud_hyper,

	.make_pmd = PV_CALLEE_SAVE(xen_make_pmd),
	.pmd_val = PV_CALLEE_SAVE(xen_pmd_val),

#ifdef CONFIG_X86_64
	.pud_val = PV_CALLEE_SAVE(xen_pud_val),
	.make_pud = PV_CALLEE_SAVE(xen_make_pud),
	.set_p4d = xen_set_p4d_hyper,

	.alloc_pud = xen_alloc_pmd_init,
	.release_pud = xen_release_pmd_init,
#endif	/* CONFIG_X86_64 */

	.activate_mm = xen_activate_mm,
	.dup_mmap = xen_dup_mmap,
	.exit_mmap = xen_exit_mmap,

	.lazy_mode = {
		.enter = paravirt_enter_lazy_mmu,
		.leave = xen_leave_lazy_mmu,
		.flush = paravirt_flush_lazy_mmu,
	},

	.set_fixmap = xen_set_fixmap,
};

void __init xen_init_mmu_ops(void)
{
	x86_init.paging.pagetable_init = xen_pagetable_init;

	pv_mmu_ops = xen_mmu_ops;

	memset(dummy_mapping, 0xff, PAGE_SIZE);
}

/* Protected by xen_reservation_lock. */
#define MAX_CONTIG_ORDER 9 /* 2MB */
static unsigned long discontig_frames[1<<MAX_CONTIG_ORDER];

#define VOID_PTE (mfn_pte(0, __pgprot(0)))
static void xen_zap_pfn_range(unsigned long vaddr, unsigned int order,
				unsigned long *in_frames,
				unsigned long *out_frames)
{
	int i;
	struct multicall_space mcs;

	xen_mc_batch();
	for (i = 0; i < (1UL<<order); i++, vaddr += PAGE_SIZE) {
		mcs = __xen_mc_entry(0);

		if (in_frames)
			in_frames[i] = virt_to_mfn(vaddr);

		MULTI_update_va_mapping(mcs.mc, vaddr, VOID_PTE, 0);
		__set_phys_to_machine(virt_to_pfn(vaddr), INVALID_P2M_ENTRY);

		if (out_frames)
			out_frames[i] = virt_to_pfn(vaddr);
	}
	xen_mc_issue(0);
}

/*
 * Update the pfn-to-mfn mappings for a virtual address range, either to
 * point to an array of mfns, or contiguously from a single starting
 * mfn.
 */
static void xen_remap_exchanged_ptes(unsigned long vaddr, int order,
				     unsigned long *mfns,
				     unsigned long first_mfn)
{
	unsigned i, limit;
	unsigned long mfn;

	xen_mc_batch();

	limit = 1u << order;
	for (i = 0; i < limit; i++, vaddr += PAGE_SIZE) {
		struct multicall_space mcs;
		unsigned flags;

		mcs = __xen_mc_entry(0);
		if (mfns)
			mfn = mfns[i];
		else
			mfn = first_mfn + i;

		if (i < (limit - 1))
			flags = 0;
		else {
			if (order == 0)
				flags = UVMF_INVLPG | UVMF_ALL;
			else
				flags = UVMF_TLB_FLUSH | UVMF_ALL;
		}

		MULTI_update_va_mapping(mcs.mc, vaddr,
				mfn_pte(mfn, PAGE_KERNEL), flags);

		set_phys_to_machine(virt_to_pfn(vaddr), mfn);
	}

	xen_mc_issue(0);
}

/*
 * Perform the hypercall to exchange a region of our pfns to point to
 * memory with the required contiguous alignment.  Takes the pfns as
 * input, and populates mfns as output.
 *
 * Returns a success code indicating whether the hypervisor was able to
 * satisfy the request or not.
 */
static int xen_exchange_memory(unsigned long extents_in, unsigned int order_in,
			       unsigned long *pfns_in,
			       unsigned long extents_out,
			       unsigned int order_out,
			       unsigned long *mfns_out,
			       unsigned int address_bits)
{
	long rc;
	int success;

	struct xen_memory_exchange exchange = {
		.in = {
			.nr_extents   = extents_in,
			.extent_order = order_in,
			.extent_start = pfns_in,
			.domid        = DOMID_SELF
		},
		.out = {
			.nr_extents   = extents_out,
			.extent_order = order_out,
			.extent_start = mfns_out,
			.address_bits = address_bits,
			.domid        = DOMID_SELF
		}
	};

	BUG_ON(extents_in << order_in != extents_out << order_out);

	rc = HYPERVISOR_memory_op(XENMEM_exchange, &exchange);
	success = (exchange.nr_exchanged == extents_in);

	BUG_ON(!success && ((exchange.nr_exchanged != 0) || (rc == 0)));
	BUG_ON(success && (rc != 0));

	return success;
}

int xen_create_contiguous_region(phys_addr_t pstart, unsigned int order,
				 unsigned int address_bits,
				 dma_addr_t *dma_handle)
{
	unsigned long *in_frames = discontig_frames, out_frame;
	unsigned long  flags;
	int            success;
	unsigned long vstart = (unsigned long)phys_to_virt(pstart);

	/*
	 * Currently an auto-translated guest will not perform I/O, nor will
	 * it require PAE page directories below 4GB. Therefore any calls to
	 * this function are redundant and can be ignored.
	 */

	if (unlikely(order > MAX_CONTIG_ORDER))
		return -ENOMEM;

	memset((void *) vstart, 0, PAGE_SIZE << order);

	spin_lock_irqsave(&xen_reservation_lock, flags);

	/* 1. Zap current PTEs, remembering MFNs. */
	xen_zap_pfn_range(vstart, order, in_frames, NULL);

	/* 2. Get a new contiguous memory extent. */
	out_frame = virt_to_pfn(vstart);
	success = xen_exchange_memory(1UL << order, 0, in_frames,
				      1, order, &out_frame,
				      address_bits);

	/* 3. Map the new extent in place of old pages. */
	if (success)
		xen_remap_exchanged_ptes(vstart, order, NULL, out_frame);
	else
		xen_remap_exchanged_ptes(vstart, order, in_frames, 0);

	spin_unlock_irqrestore(&xen_reservation_lock, flags);

	*dma_handle = virt_to_machine(vstart).maddr;
	return success ? 0 : -ENOMEM;
}
EXPORT_SYMBOL_GPL(xen_create_contiguous_region);

void xen_destroy_contiguous_region(phys_addr_t pstart, unsigned int order)
{
	unsigned long *out_frames = discontig_frames, in_frame;
	unsigned long  flags;
	int success;
	unsigned long vstart;

	if (unlikely(order > MAX_CONTIG_ORDER))
		return;

	vstart = (unsigned long)phys_to_virt(pstart);
	memset((void *) vstart, 0, PAGE_SIZE << order);

	spin_lock_irqsave(&xen_reservation_lock, flags);

	/* 1. Find start MFN of contiguous extent. */
	in_frame = virt_to_mfn(vstart);

	/* 2. Zap current PTEs. */
	xen_zap_pfn_range(vstart, order, NULL, out_frames);

	/* 3. Do the exchange for non-contiguous MFNs. */
	success = xen_exchange_memory(1, order, &in_frame, 1UL << order,
					0, out_frames, 0);

	/* 4. Map new pages in place of old pages. */
	if (success)
		xen_remap_exchanged_ptes(vstart, order, out_frames, 0);
	else
		xen_remap_exchanged_ptes(vstart, order, NULL, in_frame);

	spin_unlock_irqrestore(&xen_reservation_lock, flags);
}
EXPORT_SYMBOL_GPL(xen_destroy_contiguous_region);

#ifdef CONFIG_KEXEC_CORE
phys_addr_t paddr_vmcoreinfo_note(void)
{
	if (xen_pv_domain())
		return virt_to_machine(vmcoreinfo_note).maddr;
	else
		return __pa(vmcoreinfo_note);
}
#endif /* CONFIG_KEXEC_CORE */<|MERGE_RESOLUTION|>--- conflicted
+++ resolved
@@ -2283,10 +2283,6 @@
 #endif
 	case FIX_TEXT_POKE0:
 	case FIX_TEXT_POKE1:
-<<<<<<< HEAD
-	case FIX_CPU_ENTRY_AREA_TOP ... FIX_CPU_ENTRY_AREA_BOTTOM:
-=======
->>>>>>> 30a7acd5
 		/* All local page mappings */
 		pte = pfn_pte(phys, prot);
 		break;
