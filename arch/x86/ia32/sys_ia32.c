--- conflicted
+++ resolved
@@ -170,15 +170,6 @@
 			       a.offset>>PAGE_SHIFT);
 }
 
-<<<<<<< HEAD
-COMPAT_SYSCALL_DEFINE3(x86_waitpid, compat_pid_t, pid, unsigned int __user *,
-		       stat_addr, int, options)
-{
-	return compat_sys_wait4(pid, stat_addr, options, NULL);
-}
-
-=======
->>>>>>> 49a695ba
 /* warning: next two assume little endian */
 COMPAT_SYSCALL_DEFINE5(x86_pread, unsigned int, fd, char __user *, ubuf,
 		       u32, count, u32, poslo, u32, poshi)
@@ -202,8 +193,6 @@
 COMPAT_SYSCALL_DEFINE6(x86_fadvise64_64, int, fd, __u32, offset_low,
 		       __u32, offset_high, __u32, len_low, __u32, len_high,
 		       int, advice)
-<<<<<<< HEAD
-=======
 {
 	return ksys_fadvise64_64(fd,
 				 (((u64)offset_high)<<32) | offset_low,
@@ -213,58 +202,32 @@
 
 COMPAT_SYSCALL_DEFINE4(x86_readahead, int, fd, unsigned int, off_lo,
 		       unsigned int, off_hi, size_t, count)
->>>>>>> 49a695ba
 {
 	return ksys_readahead(fd, ((u64)off_hi << 32) | off_lo, count);
 }
 
-<<<<<<< HEAD
-COMPAT_SYSCALL_DEFINE4(x86_readahead, int, fd, unsigned int, off_lo,
-		       unsigned int, off_hi, size_t, count)
-=======
 COMPAT_SYSCALL_DEFINE6(x86_sync_file_range, int, fd, unsigned int, off_low,
 		       unsigned int, off_hi, unsigned int, n_low,
 		       unsigned int, n_hi, int, flags)
->>>>>>> 49a695ba
 {
 	return ksys_sync_file_range(fd,
 				    ((u64)off_hi << 32) | off_low,
 				    ((u64)n_hi << 32) | n_low, flags);
 }
 
-<<<<<<< HEAD
-COMPAT_SYSCALL_DEFINE6(x86_sync_file_range, int, fd, unsigned int, off_low,
-		       unsigned int, off_hi, unsigned int, n_low,
-		       unsigned int, n_hi, int, flags)
-=======
 COMPAT_SYSCALL_DEFINE5(x86_fadvise64, int, fd, unsigned int, offset_lo,
 		       unsigned int, offset_hi, size_t, len, int, advice)
->>>>>>> 49a695ba
 {
 	return ksys_fadvise64_64(fd, ((u64)offset_hi << 32) | offset_lo,
 				 len, advice);
 }
 
-<<<<<<< HEAD
-COMPAT_SYSCALL_DEFINE5(x86_fadvise64, int, fd, unsigned int, offset_lo,
-		       unsigned int, offset_hi, size_t, len, int, advice)
-=======
 COMPAT_SYSCALL_DEFINE6(x86_fallocate, int, fd, int, mode,
 		       unsigned int, offset_lo, unsigned int, offset_hi,
 		       unsigned int, len_lo, unsigned int, len_hi)
->>>>>>> 49a695ba
 {
 	return ksys_fallocate(fd, mode, ((u64)offset_hi << 32) | offset_lo,
 			      ((u64)len_hi << 32) | len_lo);
-}
-
-<<<<<<< HEAD
-COMPAT_SYSCALL_DEFINE6(x86_fallocate, int, fd, int, mode,
-		       unsigned int, offset_lo, unsigned int, offset_hi,
-		       unsigned int, len_lo, unsigned int, len_hi)
-{
-	return sys_fallocate(fd, mode, ((u64)offset_hi << 32) | offset_lo,
-			     ((u64)len_hi << 32) | len_lo);
 }
 
 /*
@@ -274,16 +237,6 @@
 		       unsigned long, newsp, int __user *, parent_tidptr,
 		       unsigned long, tls_val, int __user *, child_tidptr)
 {
-	return sys_clone(clone_flags, newsp, parent_tidptr, child_tidptr,
-=======
-/*
- * The 32-bit clone ABI is CONFIG_CLONE_BACKWARDS
- */
-COMPAT_SYSCALL_DEFINE5(x86_clone, unsigned long, clone_flags,
-		       unsigned long, newsp, int __user *, parent_tidptr,
-		       unsigned long, tls_val, int __user *, child_tidptr)
-{
 	return _do_fork(clone_flags, newsp, 0, parent_tidptr, child_tidptr,
->>>>>>> 49a695ba
 			tls_val);
 }