/*
 * L2TPv3 ethernet pseudowire driver
 *
 * Copyright (c) 2008,2009,2010 Katalix Systems Ltd
 *
 *	This program is free software; you can redistribute it and/or
 *	modify it under the terms of the GNU General Public License
 *	as published by the Free Software Foundation; either version
 *	2 of the License, or (at your option) any later version.
 */

#define pr_fmt(fmt) KBUILD_MODNAME ": " fmt

#include <linux/module.h>
#include <linux/skbuff.h>
#include <linux/socket.h>
#include <linux/hash.h>
#include <linux/l2tp.h>
#include <linux/in.h>
#include <linux/etherdevice.h>
#include <linux/spinlock.h>
#include <net/sock.h>
#include <net/ip.h>
#include <net/icmp.h>
#include <net/udp.h>
#include <net/inet_common.h>
#include <net/inet_hashtables.h>
#include <net/tcp_states.h>
#include <net/protocol.h>
#include <net/xfrm.h>
#include <net/net_namespace.h>
#include <net/netns/generic.h>
#include <linux/ip.h>
#include <linux/ipv6.h>
#include <linux/udp.h>

#include "l2tp_core.h"

/* Default device name. May be overridden by name specified by user */
#define L2TP_ETH_DEV_NAME	"l2tpeth%d"

/* via netdev_priv() */
struct l2tp_eth {
	struct l2tp_session	*session;
	atomic_long_t		tx_bytes;
	atomic_long_t		tx_packets;
	atomic_long_t		tx_dropped;
	atomic_long_t		rx_bytes;
	atomic_long_t		rx_packets;
	atomic_long_t		rx_errors;
};

/* via l2tp_session_priv() */
struct l2tp_eth_sess {
	struct net_device __rcu *dev;
};


static int l2tp_eth_dev_init(struct net_device *dev)
{
	eth_hw_addr_random(dev);
	eth_broadcast_addr(dev->broadcast);
	netdev_lockdep_set_classes(dev);

	return 0;
}

static void l2tp_eth_dev_uninit(struct net_device *dev)
{
<<<<<<< HEAD
	dev_put(dev);
=======
	struct l2tp_eth *priv = netdev_priv(dev);
	struct l2tp_eth_sess *spriv;

	spriv = l2tp_session_priv(priv->session);
	RCU_INIT_POINTER(spriv->dev, NULL);
	/* No need for synchronize_net() here. We're called by
	 * unregister_netdev*(), which does the synchronisation for us.
	 */
>>>>>>> 0c86a6bd
}

static int l2tp_eth_dev_xmit(struct sk_buff *skb, struct net_device *dev)
{
	struct l2tp_eth *priv = netdev_priv(dev);
	struct l2tp_session *session = priv->session;
	unsigned int len = skb->len;
	int ret = l2tp_xmit_skb(session, skb, session->hdr_len);

	if (likely(ret == NET_XMIT_SUCCESS)) {
		atomic_long_add(len, &priv->tx_bytes);
		atomic_long_inc(&priv->tx_packets);
	} else {
		atomic_long_inc(&priv->tx_dropped);
	}
	return NETDEV_TX_OK;
}

static void l2tp_eth_get_stats64(struct net_device *dev,
				 struct rtnl_link_stats64 *stats)
{
	struct l2tp_eth *priv = netdev_priv(dev);

	stats->tx_bytes   = (unsigned long) atomic_long_read(&priv->tx_bytes);
	stats->tx_packets = (unsigned long) atomic_long_read(&priv->tx_packets);
	stats->tx_dropped = (unsigned long) atomic_long_read(&priv->tx_dropped);
	stats->rx_bytes   = (unsigned long) atomic_long_read(&priv->rx_bytes);
	stats->rx_packets = (unsigned long) atomic_long_read(&priv->rx_packets);
	stats->rx_errors  = (unsigned long) atomic_long_read(&priv->rx_errors);

}

static const struct net_device_ops l2tp_eth_netdev_ops = {
	.ndo_init		= l2tp_eth_dev_init,
	.ndo_uninit		= l2tp_eth_dev_uninit,
	.ndo_start_xmit		= l2tp_eth_dev_xmit,
	.ndo_get_stats64	= l2tp_eth_get_stats64,
	.ndo_set_mac_address	= eth_mac_addr,
};

static struct device_type l2tpeth_type = {
	.name = "l2tpeth",
};

static void l2tp_eth_dev_setup(struct net_device *dev)
{
	SET_NETDEV_DEVTYPE(dev, &l2tpeth_type);
	ether_setup(dev);
	dev->priv_flags		&= ~IFF_TX_SKB_SHARING;
	dev->features		|= NETIF_F_LLTX;
	dev->netdev_ops		= &l2tp_eth_netdev_ops;
	dev->needs_free_netdev	= true;
}

static void l2tp_eth_dev_recv(struct l2tp_session *session, struct sk_buff *skb, int data_len)
{
	struct l2tp_eth_sess *spriv = l2tp_session_priv(session);
	struct net_device *dev;
	struct l2tp_eth *priv;

	if (session->debug & L2TP_MSG_DATA) {
		unsigned int length;

		length = min(32u, skb->len);
		if (!pskb_may_pull(skb, length))
			goto error;

		pr_debug("%s: eth recv\n", session->name);
		print_hex_dump_bytes("", DUMP_PREFIX_OFFSET, skb->data, length);
	}

	if (!pskb_may_pull(skb, ETH_HLEN))
		goto error;

	secpath_reset(skb);

	/* checksums verified by L2TP */
	skb->ip_summed = CHECKSUM_NONE;

	skb_dst_drop(skb);
	nf_reset(skb);

	rcu_read_lock();
	dev = rcu_dereference(spriv->dev);
	if (!dev)
		goto error_rcu;

	priv = netdev_priv(dev);
	if (dev_forward_skb(dev, skb) == NET_RX_SUCCESS) {
		atomic_long_inc(&priv->rx_packets);
		atomic_long_add(data_len, &priv->rx_bytes);
	} else {
		atomic_long_inc(&priv->rx_errors);
	}
	rcu_read_unlock();

	return;

error_rcu:
	rcu_read_unlock();
error:
	kfree_skb(skb);
}

static void l2tp_eth_delete(struct l2tp_session *session)
{
	struct l2tp_eth_sess *spriv;
	struct net_device *dev;

	if (session) {
		spriv = l2tp_session_priv(session);

		rtnl_lock();
		dev = rtnl_dereference(spriv->dev);
		if (dev) {
			unregister_netdevice(dev);
			rtnl_unlock();
			module_put(THIS_MODULE);
		} else {
			rtnl_unlock();
		}
	}
}

#if IS_ENABLED(CONFIG_L2TP_DEBUGFS)
static void l2tp_eth_show(struct seq_file *m, void *arg)
{
	struct l2tp_session *session = arg;
	struct l2tp_eth_sess *spriv = l2tp_session_priv(session);
	struct net_device *dev;

	rcu_read_lock();
	dev = rcu_dereference(spriv->dev);
	if (!dev) {
		rcu_read_unlock();
		return;
	}
	dev_hold(dev);
	rcu_read_unlock();

	seq_printf(m, "   interface %s\n", dev->name);

	dev_put(dev);
}
#endif

static void l2tp_eth_adjust_mtu(struct l2tp_tunnel *tunnel,
				struct l2tp_session *session,
				struct net_device *dev)
{
	unsigned int overhead = 0;
	struct dst_entry *dst;
	u32 l3_overhead = 0;

	/* if the encap is UDP, account for UDP header size */
	if (tunnel->encap == L2TP_ENCAPTYPE_UDP) {
		overhead += sizeof(struct udphdr);
		dev->needed_headroom += sizeof(struct udphdr);
	}
	if (session->mtu != 0) {
		dev->mtu = session->mtu;
		dev->needed_headroom += session->hdr_len;
		return;
	}
	lock_sock(tunnel->sock);
	l3_overhead = kernel_sock_ip_overhead(tunnel->sock);
	release_sock(tunnel->sock);
	if (l3_overhead == 0) {
		/* L3 Overhead couldn't be identified, this could be
		 * because tunnel->sock was NULL or the socket's
		 * address family was not IPv4 or IPv6,
		 * dev mtu stays at 1500.
		 */
		return;
	}
	/* Adjust MTU, factor overhead - underlay L3, overlay L2 hdr
	 * UDP overhead, if any, was already factored in above.
	 */
	overhead += session->hdr_len + ETH_HLEN + l3_overhead;

	/* If PMTU discovery was enabled, use discovered MTU on L2TP device */
	dst = sk_dst_get(tunnel->sock);
	if (dst) {
		/* dst_mtu will use PMTU if found, else fallback to intf MTU */
		u32 pmtu = dst_mtu(dst);

		if (pmtu != 0)
			dev->mtu = pmtu;
		dst_release(dst);
	}
	session->mtu = dev->mtu - overhead;
	dev->mtu = session->mtu;
	dev->needed_headroom += session->hdr_len;
}

static int l2tp_eth_create(struct net *net, struct l2tp_tunnel *tunnel,
			   u32 session_id, u32 peer_session_id,
			   struct l2tp_session_cfg *cfg)
{
	unsigned char name_assign_type;
	struct net_device *dev;
	char name[IFNAMSIZ];
	struct l2tp_session *session;
	struct l2tp_eth *priv;
	struct l2tp_eth_sess *spriv;
	int rc;

	if (cfg->ifname) {
		strlcpy(name, cfg->ifname, IFNAMSIZ);
		name_assign_type = NET_NAME_USER;
	} else {
		strcpy(name, L2TP_ETH_DEV_NAME);
		name_assign_type = NET_NAME_ENUM;
	}

	session = l2tp_session_create(sizeof(*spriv), tunnel, session_id,
				      peer_session_id, cfg);
	if (IS_ERR(session)) {
		rc = PTR_ERR(session);
		goto err;
	}

	dev = alloc_netdev(sizeof(*priv), name, name_assign_type,
			   l2tp_eth_dev_setup);
	if (!dev) {
		rc = -ENOMEM;
		goto err_sess;
	}

	dev_net_set(dev, net);
	dev->min_mtu = 0;
	dev->max_mtu = ETH_MAX_MTU;
	l2tp_eth_adjust_mtu(tunnel, session, dev);

	priv = netdev_priv(dev);
	priv->session = session;

	session->recv_skb = l2tp_eth_dev_recv;
	session->session_close = l2tp_eth_delete;
#if IS_ENABLED(CONFIG_L2TP_DEBUGFS)
	session->show = l2tp_eth_show;
#endif

	spriv = l2tp_session_priv(session);

	l2tp_session_inc_refcount(session);

	rtnl_lock();

<<<<<<< HEAD
	dev_hold(dev);
=======
	/* Register both device and session while holding the rtnl lock. This
	 * ensures that l2tp_eth_delete() will see that there's a device to
	 * unregister, even if it happened to run before we assign spriv->dev.
	 */
	rc = l2tp_session_register(session, tunnel);
	if (rc < 0) {
		rtnl_unlock();
		goto err_sess_dev;
	}
>>>>>>> 0c86a6bd

	rc = register_netdevice(dev);
	if (rc < 0) {
		rtnl_unlock();
		l2tp_session_delete(session);
		l2tp_session_dec_refcount(session);
		free_netdev(dev);

		return rc;
	}

<<<<<<< HEAD
=======
	strlcpy(session->ifname, dev->name, IFNAMSIZ);
	rcu_assign_pointer(spriv->dev, dev);

	rtnl_unlock();

	l2tp_session_dec_refcount(session);

	__module_get(THIS_MODULE);

	return 0;

err_sess_dev:
	l2tp_session_dec_refcount(session);
	free_netdev(dev);
err_sess:
	kfree(session);
err:
	return rc;
}

>>>>>>> 0c86a6bd

static const struct l2tp_nl_cmd_ops l2tp_eth_nl_cmd_ops = {
	.session_create	= l2tp_eth_create,
	.session_delete	= l2tp_session_delete,
};


static int __init l2tp_eth_init(void)
{
	int err = 0;

	err = l2tp_nl_register_ops(L2TP_PWTYPE_ETH, &l2tp_eth_nl_cmd_ops);
	if (err)
		goto err;

	pr_info("L2TP ethernet pseudowire support (L2TPv3)\n");

	return 0;

err:
	return err;
}

static void __exit l2tp_eth_exit(void)
{
	l2tp_nl_unregister_ops(L2TP_PWTYPE_ETH);
}

module_init(l2tp_eth_init);
module_exit(l2tp_eth_exit);

MODULE_LICENSE("GPL");
MODULE_AUTHOR("James Chapman <jchapman@katalix.com>");
MODULE_DESCRIPTION("L2TP ethernet pseudowire driver");
MODULE_VERSION("1.0");
MODULE_ALIAS_L2TP_PWTYPE(5);<|MERGE_RESOLUTION|>--- conflicted
+++ resolved
@@ -67,9 +67,6 @@
 
 static void l2tp_eth_dev_uninit(struct net_device *dev)
 {
-<<<<<<< HEAD
-	dev_put(dev);
-=======
 	struct l2tp_eth *priv = netdev_priv(dev);
 	struct l2tp_eth_sess *spriv;
 
@@ -78,7 +75,6 @@
 	/* No need for synchronize_net() here. We're called by
 	 * unregister_netdev*(), which does the synchronisation for us.
 	 */
->>>>>>> 0c86a6bd
 }
 
 static int l2tp_eth_dev_xmit(struct sk_buff *skb, struct net_device *dev)
@@ -328,9 +324,6 @@
 
 	rtnl_lock();
 
-<<<<<<< HEAD
-	dev_hold(dev);
-=======
 	/* Register both device and session while holding the rtnl lock. This
 	 * ensures that l2tp_eth_delete() will see that there's a device to
 	 * unregister, even if it happened to run before we assign spriv->dev.
@@ -340,7 +333,6 @@
 		rtnl_unlock();
 		goto err_sess_dev;
 	}
->>>>>>> 0c86a6bd
 
 	rc = register_netdevice(dev);
 	if (rc < 0) {
@@ -352,8 +344,6 @@
 		return rc;
 	}
 
-<<<<<<< HEAD
-=======
 	strlcpy(session->ifname, dev->name, IFNAMSIZ);
 	rcu_assign_pointer(spriv->dev, dev);
 
@@ -374,7 +364,6 @@
 	return rc;
 }
 
->>>>>>> 0c86a6bd
 
 static const struct l2tp_nl_cmd_ops l2tp_eth_nl_cmd_ops = {
 	.session_create	= l2tp_eth_create,
