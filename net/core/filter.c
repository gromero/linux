// SPDX-License-Identifier: GPL-2.0-or-later
/*
 * Linux Socket Filter - Kernel level socket filtering
 *
 * Based on the design of the Berkeley Packet Filter. The new
 * internal format has been designed by PLUMgrid:
 *
 *	Copyright (c) 2011 - 2014 PLUMgrid, http://plumgrid.com
 *
 * Authors:
 *
 *	Jay Schulist <jschlst@samba.org>
 *	Alexei Starovoitov <ast@plumgrid.com>
 *	Daniel Borkmann <dborkman@redhat.com>
 *
 * Andi Kleen - Fix a few bad bugs and races.
 * Kris Katterjohn - Added many additional checks in bpf_check_classic()
 */

#include <linux/atomic.h>
#include <linux/module.h>
#include <linux/types.h>
#include <linux/mm.h>
#include <linux/fcntl.h>
#include <linux/socket.h>
#include <linux/sock_diag.h>
#include <linux/in.h>
#include <linux/inet.h>
#include <linux/netdevice.h>
#include <linux/if_packet.h>
#include <linux/if_arp.h>
#include <linux/gfp.h>
#include <net/inet_common.h>
#include <net/ip.h>
#include <net/protocol.h>
#include <net/netlink.h>
#include <linux/skbuff.h>
#include <linux/skmsg.h>
#include <net/sock.h>
#include <net/flow_dissector.h>
#include <linux/errno.h>
#include <linux/timer.h>
#include <linux/uaccess.h>
#include <asm/unaligned.h>
#include <linux/filter.h>
#include <linux/ratelimit.h>
#include <linux/seccomp.h>
#include <linux/if_vlan.h>
#include <linux/bpf.h>
#include <linux/btf.h>
#include <net/sch_generic.h>
#include <net/cls_cgroup.h>
#include <net/dst_metadata.h>
#include <net/dst.h>
#include <net/sock_reuseport.h>
#include <net/busy_poll.h>
#include <net/tcp.h>
#include <net/xfrm.h>
#include <net/udp.h>
#include <linux/bpf_trace.h>
#include <net/xdp_sock.h>
#include <linux/inetdevice.h>
#include <net/inet_hashtables.h>
#include <net/inet6_hashtables.h>
#include <net/ip_fib.h>
#include <net/nexthop.h>
#include <net/flow.h>
#include <net/arp.h>
#include <net/ipv6.h>
#include <net/net_namespace.h>
#include <linux/seg6_local.h>
#include <net/seg6.h>
#include <net/seg6_local.h>
#include <net/lwtunnel.h>
#include <net/ipv6_stubs.h>
#include <net/bpf_sk_storage.h>
#include <net/transp_v6.h>
#include <linux/btf_ids.h>
#include <net/tls.h>
#include <net/xdp.h>
#include <net/mptcp.h>

static const struct bpf_func_proto *
bpf_sk_base_func_proto(enum bpf_func_id func_id);

int copy_bpf_fprog_from_user(struct sock_fprog *dst, sockptr_t src, int len)
{
	if (in_compat_syscall()) {
		struct compat_sock_fprog f32;

		if (len != sizeof(f32))
			return -EINVAL;
		if (copy_from_sockptr(&f32, src, sizeof(f32)))
			return -EFAULT;
		memset(dst, 0, sizeof(*dst));
		dst->len = f32.len;
		dst->filter = compat_ptr(f32.filter);
	} else {
		if (len != sizeof(*dst))
			return -EINVAL;
		if (copy_from_sockptr(dst, src, sizeof(*dst)))
			return -EFAULT;
	}

	return 0;
}
EXPORT_SYMBOL_GPL(copy_bpf_fprog_from_user);

/**
 *	sk_filter_trim_cap - run a packet through a socket filter
 *	@sk: sock associated with &sk_buff
 *	@skb: buffer to filter
 *	@cap: limit on how short the eBPF program may trim the packet
 *
 * Run the eBPF program and then cut skb->data to correct size returned by
 * the program. If pkt_len is 0 we toss packet. If skb->len is smaller
 * than pkt_len we keep whole skb->data. This is the socket level
 * wrapper to bpf_prog_run. It returns 0 if the packet should
 * be accepted or -EPERM if the packet should be tossed.
 *
 */
int sk_filter_trim_cap(struct sock *sk, struct sk_buff *skb, unsigned int cap)
{
	int err;
	struct sk_filter *filter;

	/*
	 * If the skb was allocated from pfmemalloc reserves, only
	 * allow SOCK_MEMALLOC sockets to use it as this socket is
	 * helping free memory
	 */
	if (skb_pfmemalloc(skb) && !sock_flag(sk, SOCK_MEMALLOC)) {
		NET_INC_STATS(sock_net(sk), LINUX_MIB_PFMEMALLOCDROP);
		return -ENOMEM;
	}
	err = BPF_CGROUP_RUN_PROG_INET_INGRESS(sk, skb);
	if (err)
		return err;

	err = security_sock_rcv_skb(sk, skb);
	if (err)
		return err;

	rcu_read_lock();
	filter = rcu_dereference(sk->sk_filter);
	if (filter) {
		struct sock *save_sk = skb->sk;
		unsigned int pkt_len;

		skb->sk = sk;
		pkt_len = bpf_prog_run_save_cb(filter->prog, skb);
		skb->sk = save_sk;
		err = pkt_len ? pskb_trim(skb, max(cap, pkt_len)) : -EPERM;
	}
	rcu_read_unlock();

	return err;
}
EXPORT_SYMBOL(sk_filter_trim_cap);

BPF_CALL_1(bpf_skb_get_pay_offset, struct sk_buff *, skb)
{
	return skb_get_poff(skb);
}

BPF_CALL_3(bpf_skb_get_nlattr, struct sk_buff *, skb, u32, a, u32, x)
{
	struct nlattr *nla;

	if (skb_is_nonlinear(skb))
		return 0;

	if (skb->len < sizeof(struct nlattr))
		return 0;

	if (a > skb->len - sizeof(struct nlattr))
		return 0;

	nla = nla_find((struct nlattr *) &skb->data[a], skb->len - a, x);
	if (nla)
		return (void *) nla - (void *) skb->data;

	return 0;
}

BPF_CALL_3(bpf_skb_get_nlattr_nest, struct sk_buff *, skb, u32, a, u32, x)
{
	struct nlattr *nla;

	if (skb_is_nonlinear(skb))
		return 0;

	if (skb->len < sizeof(struct nlattr))
		return 0;

	if (a > skb->len - sizeof(struct nlattr))
		return 0;

	nla = (struct nlattr *) &skb->data[a];
	if (nla->nla_len > skb->len - a)
		return 0;

	nla = nla_find_nested(nla, x);
	if (nla)
		return (void *) nla - (void *) skb->data;

	return 0;
}

BPF_CALL_4(bpf_skb_load_helper_8, const struct sk_buff *, skb, const void *,
	   data, int, headlen, int, offset)
{
	u8 tmp, *ptr;
	const int len = sizeof(tmp);

	if (offset >= 0) {
		if (headlen - offset >= len)
			return *(u8 *)(data + offset);
		if (!skb_copy_bits(skb, offset, &tmp, sizeof(tmp)))
			return tmp;
	} else {
		ptr = bpf_internal_load_pointer_neg_helper(skb, offset, len);
		if (likely(ptr))
			return *(u8 *)ptr;
	}

	return -EFAULT;
}

BPF_CALL_2(bpf_skb_load_helper_8_no_cache, const struct sk_buff *, skb,
	   int, offset)
{
	return ____bpf_skb_load_helper_8(skb, skb->data, skb->len - skb->data_len,
					 offset);
}

BPF_CALL_4(bpf_skb_load_helper_16, const struct sk_buff *, skb, const void *,
	   data, int, headlen, int, offset)
{
	__be16 tmp, *ptr;
	const int len = sizeof(tmp);

	if (offset >= 0) {
		if (headlen - offset >= len)
			return get_unaligned_be16(data + offset);
		if (!skb_copy_bits(skb, offset, &tmp, sizeof(tmp)))
			return be16_to_cpu(tmp);
	} else {
		ptr = bpf_internal_load_pointer_neg_helper(skb, offset, len);
		if (likely(ptr))
			return get_unaligned_be16(ptr);
	}

	return -EFAULT;
}

BPF_CALL_2(bpf_skb_load_helper_16_no_cache, const struct sk_buff *, skb,
	   int, offset)
{
	return ____bpf_skb_load_helper_16(skb, skb->data, skb->len - skb->data_len,
					  offset);
}

BPF_CALL_4(bpf_skb_load_helper_32, const struct sk_buff *, skb, const void *,
	   data, int, headlen, int, offset)
{
	__be32 tmp, *ptr;
	const int len = sizeof(tmp);

	if (likely(offset >= 0)) {
		if (headlen - offset >= len)
			return get_unaligned_be32(data + offset);
		if (!skb_copy_bits(skb, offset, &tmp, sizeof(tmp)))
			return be32_to_cpu(tmp);
	} else {
		ptr = bpf_internal_load_pointer_neg_helper(skb, offset, len);
		if (likely(ptr))
			return get_unaligned_be32(ptr);
	}

	return -EFAULT;
}

BPF_CALL_2(bpf_skb_load_helper_32_no_cache, const struct sk_buff *, skb,
	   int, offset)
{
	return ____bpf_skb_load_helper_32(skb, skb->data, skb->len - skb->data_len,
					  offset);
}

static u32 convert_skb_access(int skb_field, int dst_reg, int src_reg,
			      struct bpf_insn *insn_buf)
{
	struct bpf_insn *insn = insn_buf;

	switch (skb_field) {
	case SKF_AD_MARK:
		BUILD_BUG_ON(sizeof_field(struct sk_buff, mark) != 4);

		*insn++ = BPF_LDX_MEM(BPF_W, dst_reg, src_reg,
				      offsetof(struct sk_buff, mark));
		break;

	case SKF_AD_PKTTYPE:
		*insn++ = BPF_LDX_MEM(BPF_B, dst_reg, src_reg, PKT_TYPE_OFFSET);
		*insn++ = BPF_ALU32_IMM(BPF_AND, dst_reg, PKT_TYPE_MAX);
#ifdef __BIG_ENDIAN_BITFIELD
		*insn++ = BPF_ALU32_IMM(BPF_RSH, dst_reg, 5);
#endif
		break;

	case SKF_AD_QUEUE:
		BUILD_BUG_ON(sizeof_field(struct sk_buff, queue_mapping) != 2);

		*insn++ = BPF_LDX_MEM(BPF_H, dst_reg, src_reg,
				      offsetof(struct sk_buff, queue_mapping));
		break;

	case SKF_AD_VLAN_TAG:
		BUILD_BUG_ON(sizeof_field(struct sk_buff, vlan_tci) != 2);

		/* dst_reg = *(u16 *) (src_reg + offsetof(vlan_tci)) */
		*insn++ = BPF_LDX_MEM(BPF_H, dst_reg, src_reg,
				      offsetof(struct sk_buff, vlan_tci));
		break;
	case SKF_AD_VLAN_TAG_PRESENT:
		*insn++ = BPF_LDX_MEM(BPF_B, dst_reg, src_reg, PKT_VLAN_PRESENT_OFFSET);
		if (PKT_VLAN_PRESENT_BIT)
			*insn++ = BPF_ALU32_IMM(BPF_RSH, dst_reg, PKT_VLAN_PRESENT_BIT);
		if (PKT_VLAN_PRESENT_BIT < 7)
			*insn++ = BPF_ALU32_IMM(BPF_AND, dst_reg, 1);
		break;
	}

	return insn - insn_buf;
}

static bool convert_bpf_extensions(struct sock_filter *fp,
				   struct bpf_insn **insnp)
{
	struct bpf_insn *insn = *insnp;
	u32 cnt;

	switch (fp->k) {
	case SKF_AD_OFF + SKF_AD_PROTOCOL:
		BUILD_BUG_ON(sizeof_field(struct sk_buff, protocol) != 2);

		/* A = *(u16 *) (CTX + offsetof(protocol)) */
		*insn++ = BPF_LDX_MEM(BPF_H, BPF_REG_A, BPF_REG_CTX,
				      offsetof(struct sk_buff, protocol));
		/* A = ntohs(A) [emitting a nop or swap16] */
		*insn = BPF_ENDIAN(BPF_FROM_BE, BPF_REG_A, 16);
		break;

	case SKF_AD_OFF + SKF_AD_PKTTYPE:
		cnt = convert_skb_access(SKF_AD_PKTTYPE, BPF_REG_A, BPF_REG_CTX, insn);
		insn += cnt - 1;
		break;

	case SKF_AD_OFF + SKF_AD_IFINDEX:
	case SKF_AD_OFF + SKF_AD_HATYPE:
		BUILD_BUG_ON(sizeof_field(struct net_device, ifindex) != 4);
		BUILD_BUG_ON(sizeof_field(struct net_device, type) != 2);

		*insn++ = BPF_LDX_MEM(BPF_FIELD_SIZEOF(struct sk_buff, dev),
				      BPF_REG_TMP, BPF_REG_CTX,
				      offsetof(struct sk_buff, dev));
		/* if (tmp != 0) goto pc + 1 */
		*insn++ = BPF_JMP_IMM(BPF_JNE, BPF_REG_TMP, 0, 1);
		*insn++ = BPF_EXIT_INSN();
		if (fp->k == SKF_AD_OFF + SKF_AD_IFINDEX)
			*insn = BPF_LDX_MEM(BPF_W, BPF_REG_A, BPF_REG_TMP,
					    offsetof(struct net_device, ifindex));
		else
			*insn = BPF_LDX_MEM(BPF_H, BPF_REG_A, BPF_REG_TMP,
					    offsetof(struct net_device, type));
		break;

	case SKF_AD_OFF + SKF_AD_MARK:
		cnt = convert_skb_access(SKF_AD_MARK, BPF_REG_A, BPF_REG_CTX, insn);
		insn += cnt - 1;
		break;

	case SKF_AD_OFF + SKF_AD_RXHASH:
		BUILD_BUG_ON(sizeof_field(struct sk_buff, hash) != 4);

		*insn = BPF_LDX_MEM(BPF_W, BPF_REG_A, BPF_REG_CTX,
				    offsetof(struct sk_buff, hash));
		break;

	case SKF_AD_OFF + SKF_AD_QUEUE:
		cnt = convert_skb_access(SKF_AD_QUEUE, BPF_REG_A, BPF_REG_CTX, insn);
		insn += cnt - 1;
		break;

	case SKF_AD_OFF + SKF_AD_VLAN_TAG:
		cnt = convert_skb_access(SKF_AD_VLAN_TAG,
					 BPF_REG_A, BPF_REG_CTX, insn);
		insn += cnt - 1;
		break;

	case SKF_AD_OFF + SKF_AD_VLAN_TAG_PRESENT:
		cnt = convert_skb_access(SKF_AD_VLAN_TAG_PRESENT,
					 BPF_REG_A, BPF_REG_CTX, insn);
		insn += cnt - 1;
		break;

	case SKF_AD_OFF + SKF_AD_VLAN_TPID:
		BUILD_BUG_ON(sizeof_field(struct sk_buff, vlan_proto) != 2);

		/* A = *(u16 *) (CTX + offsetof(vlan_proto)) */
		*insn++ = BPF_LDX_MEM(BPF_H, BPF_REG_A, BPF_REG_CTX,
				      offsetof(struct sk_buff, vlan_proto));
		/* A = ntohs(A) [emitting a nop or swap16] */
		*insn = BPF_ENDIAN(BPF_FROM_BE, BPF_REG_A, 16);
		break;

	case SKF_AD_OFF + SKF_AD_PAY_OFFSET:
	case SKF_AD_OFF + SKF_AD_NLATTR:
	case SKF_AD_OFF + SKF_AD_NLATTR_NEST:
	case SKF_AD_OFF + SKF_AD_CPU:
	case SKF_AD_OFF + SKF_AD_RANDOM:
		/* arg1 = CTX */
		*insn++ = BPF_MOV64_REG(BPF_REG_ARG1, BPF_REG_CTX);
		/* arg2 = A */
		*insn++ = BPF_MOV64_REG(BPF_REG_ARG2, BPF_REG_A);
		/* arg3 = X */
		*insn++ = BPF_MOV64_REG(BPF_REG_ARG3, BPF_REG_X);
		/* Emit call(arg1=CTX, arg2=A, arg3=X) */
		switch (fp->k) {
		case SKF_AD_OFF + SKF_AD_PAY_OFFSET:
			*insn = BPF_EMIT_CALL(bpf_skb_get_pay_offset);
			break;
		case SKF_AD_OFF + SKF_AD_NLATTR:
			*insn = BPF_EMIT_CALL(bpf_skb_get_nlattr);
			break;
		case SKF_AD_OFF + SKF_AD_NLATTR_NEST:
			*insn = BPF_EMIT_CALL(bpf_skb_get_nlattr_nest);
			break;
		case SKF_AD_OFF + SKF_AD_CPU:
			*insn = BPF_EMIT_CALL(bpf_get_raw_cpu_id);
			break;
		case SKF_AD_OFF + SKF_AD_RANDOM:
			*insn = BPF_EMIT_CALL(bpf_user_rnd_u32);
			bpf_user_rnd_init_once();
			break;
		}
		break;

	case SKF_AD_OFF + SKF_AD_ALU_XOR_X:
		/* A ^= X */
		*insn = BPF_ALU32_REG(BPF_XOR, BPF_REG_A, BPF_REG_X);
		break;

	default:
		/* This is just a dummy call to avoid letting the compiler
		 * evict __bpf_call_base() as an optimization. Placed here
		 * where no-one bothers.
		 */
		BUG_ON(__bpf_call_base(0, 0, 0, 0, 0) != 0);
		return false;
	}

	*insnp = insn;
	return true;
}

static bool convert_bpf_ld_abs(struct sock_filter *fp, struct bpf_insn **insnp)
{
	const bool unaligned_ok = IS_BUILTIN(CONFIG_HAVE_EFFICIENT_UNALIGNED_ACCESS);
	int size = bpf_size_to_bytes(BPF_SIZE(fp->code));
	bool endian = BPF_SIZE(fp->code) == BPF_H ||
		      BPF_SIZE(fp->code) == BPF_W;
	bool indirect = BPF_MODE(fp->code) == BPF_IND;
	const int ip_align = NET_IP_ALIGN;
	struct bpf_insn *insn = *insnp;
	int offset = fp->k;

	if (!indirect &&
	    ((unaligned_ok && offset >= 0) ||
	     (!unaligned_ok && offset >= 0 &&
	      offset + ip_align >= 0 &&
	      offset + ip_align % size == 0))) {
		bool ldx_off_ok = offset <= S16_MAX;

		*insn++ = BPF_MOV64_REG(BPF_REG_TMP, BPF_REG_H);
		if (offset)
			*insn++ = BPF_ALU64_IMM(BPF_SUB, BPF_REG_TMP, offset);
		*insn++ = BPF_JMP_IMM(BPF_JSLT, BPF_REG_TMP,
				      size, 2 + endian + (!ldx_off_ok * 2));
		if (ldx_off_ok) {
			*insn++ = BPF_LDX_MEM(BPF_SIZE(fp->code), BPF_REG_A,
					      BPF_REG_D, offset);
		} else {
			*insn++ = BPF_MOV64_REG(BPF_REG_TMP, BPF_REG_D);
			*insn++ = BPF_ALU64_IMM(BPF_ADD, BPF_REG_TMP, offset);
			*insn++ = BPF_LDX_MEM(BPF_SIZE(fp->code), BPF_REG_A,
					      BPF_REG_TMP, 0);
		}
		if (endian)
			*insn++ = BPF_ENDIAN(BPF_FROM_BE, BPF_REG_A, size * 8);
		*insn++ = BPF_JMP_A(8);
	}

	*insn++ = BPF_MOV64_REG(BPF_REG_ARG1, BPF_REG_CTX);
	*insn++ = BPF_MOV64_REG(BPF_REG_ARG2, BPF_REG_D);
	*insn++ = BPF_MOV64_REG(BPF_REG_ARG3, BPF_REG_H);
	if (!indirect) {
		*insn++ = BPF_MOV64_IMM(BPF_REG_ARG4, offset);
	} else {
		*insn++ = BPF_MOV64_REG(BPF_REG_ARG4, BPF_REG_X);
		if (fp->k)
			*insn++ = BPF_ALU64_IMM(BPF_ADD, BPF_REG_ARG4, offset);
	}

	switch (BPF_SIZE(fp->code)) {
	case BPF_B:
		*insn++ = BPF_EMIT_CALL(bpf_skb_load_helper_8);
		break;
	case BPF_H:
		*insn++ = BPF_EMIT_CALL(bpf_skb_load_helper_16);
		break;
	case BPF_W:
		*insn++ = BPF_EMIT_CALL(bpf_skb_load_helper_32);
		break;
	default:
		return false;
	}

	*insn++ = BPF_JMP_IMM(BPF_JSGE, BPF_REG_A, 0, 2);
	*insn++ = BPF_ALU32_REG(BPF_XOR, BPF_REG_A, BPF_REG_A);
	*insn   = BPF_EXIT_INSN();

	*insnp = insn;
	return true;
}

/**
 *	bpf_convert_filter - convert filter program
 *	@prog: the user passed filter program
 *	@len: the length of the user passed filter program
 *	@new_prog: allocated 'struct bpf_prog' or NULL
 *	@new_len: pointer to store length of converted program
 *	@seen_ld_abs: bool whether we've seen ld_abs/ind
 *
 * Remap 'sock_filter' style classic BPF (cBPF) instruction set to 'bpf_insn'
 * style extended BPF (eBPF).
 * Conversion workflow:
 *
 * 1) First pass for calculating the new program length:
 *   bpf_convert_filter(old_prog, old_len, NULL, &new_len, &seen_ld_abs)
 *
 * 2) 2nd pass to remap in two passes: 1st pass finds new
 *    jump offsets, 2nd pass remapping:
 *   bpf_convert_filter(old_prog, old_len, new_prog, &new_len, &seen_ld_abs)
 */
static int bpf_convert_filter(struct sock_filter *prog, int len,
			      struct bpf_prog *new_prog, int *new_len,
			      bool *seen_ld_abs)
{
	int new_flen = 0, pass = 0, target, i, stack_off;
	struct bpf_insn *new_insn, *first_insn = NULL;
	struct sock_filter *fp;
	int *addrs = NULL;
	u8 bpf_src;

	BUILD_BUG_ON(BPF_MEMWORDS * sizeof(u32) > MAX_BPF_STACK);
	BUILD_BUG_ON(BPF_REG_FP + 1 != MAX_BPF_REG);

	if (len <= 0 || len > BPF_MAXINSNS)
		return -EINVAL;

	if (new_prog) {
		first_insn = new_prog->insnsi;
		addrs = kcalloc(len, sizeof(*addrs),
				GFP_KERNEL | __GFP_NOWARN);
		if (!addrs)
			return -ENOMEM;
	}

do_pass:
	new_insn = first_insn;
	fp = prog;

	/* Classic BPF related prologue emission. */
	if (new_prog) {
		/* Classic BPF expects A and X to be reset first. These need
		 * to be guaranteed to be the first two instructions.
		 */
		*new_insn++ = BPF_ALU32_REG(BPF_XOR, BPF_REG_A, BPF_REG_A);
		*new_insn++ = BPF_ALU32_REG(BPF_XOR, BPF_REG_X, BPF_REG_X);

		/* All programs must keep CTX in callee saved BPF_REG_CTX.
		 * In eBPF case it's done by the compiler, here we need to
		 * do this ourself. Initial CTX is present in BPF_REG_ARG1.
		 */
		*new_insn++ = BPF_MOV64_REG(BPF_REG_CTX, BPF_REG_ARG1);
		if (*seen_ld_abs) {
			/* For packet access in classic BPF, cache skb->data
			 * in callee-saved BPF R8 and skb->len - skb->data_len
			 * (headlen) in BPF R9. Since classic BPF is read-only
			 * on CTX, we only need to cache it once.
			 */
			*new_insn++ = BPF_LDX_MEM(BPF_FIELD_SIZEOF(struct sk_buff, data),
						  BPF_REG_D, BPF_REG_CTX,
						  offsetof(struct sk_buff, data));
			*new_insn++ = BPF_LDX_MEM(BPF_W, BPF_REG_H, BPF_REG_CTX,
						  offsetof(struct sk_buff, len));
			*new_insn++ = BPF_LDX_MEM(BPF_W, BPF_REG_TMP, BPF_REG_CTX,
						  offsetof(struct sk_buff, data_len));
			*new_insn++ = BPF_ALU32_REG(BPF_SUB, BPF_REG_H, BPF_REG_TMP);
		}
	} else {
		new_insn += 3;
	}

	for (i = 0; i < len; fp++, i++) {
		struct bpf_insn tmp_insns[32] = { };
		struct bpf_insn *insn = tmp_insns;

		if (addrs)
			addrs[i] = new_insn - first_insn;

		switch (fp->code) {
		/* All arithmetic insns and skb loads map as-is. */
		case BPF_ALU | BPF_ADD | BPF_X:
		case BPF_ALU | BPF_ADD | BPF_K:
		case BPF_ALU | BPF_SUB | BPF_X:
		case BPF_ALU | BPF_SUB | BPF_K:
		case BPF_ALU | BPF_AND | BPF_X:
		case BPF_ALU | BPF_AND | BPF_K:
		case BPF_ALU | BPF_OR | BPF_X:
		case BPF_ALU | BPF_OR | BPF_K:
		case BPF_ALU | BPF_LSH | BPF_X:
		case BPF_ALU | BPF_LSH | BPF_K:
		case BPF_ALU | BPF_RSH | BPF_X:
		case BPF_ALU | BPF_RSH | BPF_K:
		case BPF_ALU | BPF_XOR | BPF_X:
		case BPF_ALU | BPF_XOR | BPF_K:
		case BPF_ALU | BPF_MUL | BPF_X:
		case BPF_ALU | BPF_MUL | BPF_K:
		case BPF_ALU | BPF_DIV | BPF_X:
		case BPF_ALU | BPF_DIV | BPF_K:
		case BPF_ALU | BPF_MOD | BPF_X:
		case BPF_ALU | BPF_MOD | BPF_K:
		case BPF_ALU | BPF_NEG:
		case BPF_LD | BPF_ABS | BPF_W:
		case BPF_LD | BPF_ABS | BPF_H:
		case BPF_LD | BPF_ABS | BPF_B:
		case BPF_LD | BPF_IND | BPF_W:
		case BPF_LD | BPF_IND | BPF_H:
		case BPF_LD | BPF_IND | BPF_B:
			/* Check for overloaded BPF extension and
			 * directly convert it if found, otherwise
			 * just move on with mapping.
			 */
			if (BPF_CLASS(fp->code) == BPF_LD &&
			    BPF_MODE(fp->code) == BPF_ABS &&
			    convert_bpf_extensions(fp, &insn))
				break;
			if (BPF_CLASS(fp->code) == BPF_LD &&
			    convert_bpf_ld_abs(fp, &insn)) {
				*seen_ld_abs = true;
				break;
			}

			if (fp->code == (BPF_ALU | BPF_DIV | BPF_X) ||
			    fp->code == (BPF_ALU | BPF_MOD | BPF_X)) {
				*insn++ = BPF_MOV32_REG(BPF_REG_X, BPF_REG_X);
				/* Error with exception code on div/mod by 0.
				 * For cBPF programs, this was always return 0.
				 */
				*insn++ = BPF_JMP_IMM(BPF_JNE, BPF_REG_X, 0, 2);
				*insn++ = BPF_ALU32_REG(BPF_XOR, BPF_REG_A, BPF_REG_A);
				*insn++ = BPF_EXIT_INSN();
			}

			*insn = BPF_RAW_INSN(fp->code, BPF_REG_A, BPF_REG_X, 0, fp->k);
			break;

		/* Jump transformation cannot use BPF block macros
		 * everywhere as offset calculation and target updates
		 * require a bit more work than the rest, i.e. jump
		 * opcodes map as-is, but offsets need adjustment.
		 */

#define BPF_EMIT_JMP							\
	do {								\
		const s32 off_min = S16_MIN, off_max = S16_MAX;		\
		s32 off;						\
									\
		if (target >= len || target < 0)			\
			goto err;					\
		off = addrs ? addrs[target] - addrs[i] - 1 : 0;		\
		/* Adjust pc relative offset for 2nd or 3rd insn. */	\
		off -= insn - tmp_insns;				\
		/* Reject anything not fitting into insn->off. */	\
		if (off < off_min || off > off_max)			\
			goto err;					\
		insn->off = off;					\
	} while (0)

		case BPF_JMP | BPF_JA:
			target = i + fp->k + 1;
			insn->code = fp->code;
			BPF_EMIT_JMP;
			break;

		case BPF_JMP | BPF_JEQ | BPF_K:
		case BPF_JMP | BPF_JEQ | BPF_X:
		case BPF_JMP | BPF_JSET | BPF_K:
		case BPF_JMP | BPF_JSET | BPF_X:
		case BPF_JMP | BPF_JGT | BPF_K:
		case BPF_JMP | BPF_JGT | BPF_X:
		case BPF_JMP | BPF_JGE | BPF_K:
		case BPF_JMP | BPF_JGE | BPF_X:
			if (BPF_SRC(fp->code) == BPF_K && (int) fp->k < 0) {
				/* BPF immediates are signed, zero extend
				 * immediate into tmp register and use it
				 * in compare insn.
				 */
				*insn++ = BPF_MOV32_IMM(BPF_REG_TMP, fp->k);

				insn->dst_reg = BPF_REG_A;
				insn->src_reg = BPF_REG_TMP;
				bpf_src = BPF_X;
			} else {
				insn->dst_reg = BPF_REG_A;
				insn->imm = fp->k;
				bpf_src = BPF_SRC(fp->code);
				insn->src_reg = bpf_src == BPF_X ? BPF_REG_X : 0;
			}

			/* Common case where 'jump_false' is next insn. */
			if (fp->jf == 0) {
				insn->code = BPF_JMP | BPF_OP(fp->code) | bpf_src;
				target = i + fp->jt + 1;
				BPF_EMIT_JMP;
				break;
			}

			/* Convert some jumps when 'jump_true' is next insn. */
			if (fp->jt == 0) {
				switch (BPF_OP(fp->code)) {
				case BPF_JEQ:
					insn->code = BPF_JMP | BPF_JNE | bpf_src;
					break;
				case BPF_JGT:
					insn->code = BPF_JMP | BPF_JLE | bpf_src;
					break;
				case BPF_JGE:
					insn->code = BPF_JMP | BPF_JLT | bpf_src;
					break;
				default:
					goto jmp_rest;
				}

				target = i + fp->jf + 1;
				BPF_EMIT_JMP;
				break;
			}
jmp_rest:
			/* Other jumps are mapped into two insns: Jxx and JA. */
			target = i + fp->jt + 1;
			insn->code = BPF_JMP | BPF_OP(fp->code) | bpf_src;
			BPF_EMIT_JMP;
			insn++;

			insn->code = BPF_JMP | BPF_JA;
			target = i + fp->jf + 1;
			BPF_EMIT_JMP;
			break;

		/* ldxb 4 * ([14] & 0xf) is remaped into 6 insns. */
		case BPF_LDX | BPF_MSH | BPF_B: {
			struct sock_filter tmp = {
				.code	= BPF_LD | BPF_ABS | BPF_B,
				.k	= fp->k,
			};

			*seen_ld_abs = true;

			/* X = A */
			*insn++ = BPF_MOV64_REG(BPF_REG_X, BPF_REG_A);
			/* A = BPF_R0 = *(u8 *) (skb->data + K) */
			convert_bpf_ld_abs(&tmp, &insn);
			insn++;
			/* A &= 0xf */
			*insn++ = BPF_ALU32_IMM(BPF_AND, BPF_REG_A, 0xf);
			/* A <<= 2 */
			*insn++ = BPF_ALU32_IMM(BPF_LSH, BPF_REG_A, 2);
			/* tmp = X */
			*insn++ = BPF_MOV64_REG(BPF_REG_TMP, BPF_REG_X);
			/* X = A */
			*insn++ = BPF_MOV64_REG(BPF_REG_X, BPF_REG_A);
			/* A = tmp */
			*insn = BPF_MOV64_REG(BPF_REG_A, BPF_REG_TMP);
			break;
		}
		/* RET_K is remaped into 2 insns. RET_A case doesn't need an
		 * extra mov as BPF_REG_0 is already mapped into BPF_REG_A.
		 */
		case BPF_RET | BPF_A:
		case BPF_RET | BPF_K:
			if (BPF_RVAL(fp->code) == BPF_K)
				*insn++ = BPF_MOV32_RAW(BPF_K, BPF_REG_0,
							0, fp->k);
			*insn = BPF_EXIT_INSN();
			break;

		/* Store to stack. */
		case BPF_ST:
		case BPF_STX:
			stack_off = fp->k * 4  + 4;
			*insn = BPF_STX_MEM(BPF_W, BPF_REG_FP, BPF_CLASS(fp->code) ==
					    BPF_ST ? BPF_REG_A : BPF_REG_X,
					    -stack_off);
			/* check_load_and_stores() verifies that classic BPF can
			 * load from stack only after write, so tracking
			 * stack_depth for ST|STX insns is enough
			 */
			if (new_prog && new_prog->aux->stack_depth < stack_off)
				new_prog->aux->stack_depth = stack_off;
			break;

		/* Load from stack. */
		case BPF_LD | BPF_MEM:
		case BPF_LDX | BPF_MEM:
			stack_off = fp->k * 4  + 4;
			*insn = BPF_LDX_MEM(BPF_W, BPF_CLASS(fp->code) == BPF_LD  ?
					    BPF_REG_A : BPF_REG_X, BPF_REG_FP,
					    -stack_off);
			break;

		/* A = K or X = K */
		case BPF_LD | BPF_IMM:
		case BPF_LDX | BPF_IMM:
			*insn = BPF_MOV32_IMM(BPF_CLASS(fp->code) == BPF_LD ?
					      BPF_REG_A : BPF_REG_X, fp->k);
			break;

		/* X = A */
		case BPF_MISC | BPF_TAX:
			*insn = BPF_MOV64_REG(BPF_REG_X, BPF_REG_A);
			break;

		/* A = X */
		case BPF_MISC | BPF_TXA:
			*insn = BPF_MOV64_REG(BPF_REG_A, BPF_REG_X);
			break;

		/* A = skb->len or X = skb->len */
		case BPF_LD | BPF_W | BPF_LEN:
		case BPF_LDX | BPF_W | BPF_LEN:
			*insn = BPF_LDX_MEM(BPF_W, BPF_CLASS(fp->code) == BPF_LD ?
					    BPF_REG_A : BPF_REG_X, BPF_REG_CTX,
					    offsetof(struct sk_buff, len));
			break;

		/* Access seccomp_data fields. */
		case BPF_LDX | BPF_ABS | BPF_W:
			/* A = *(u32 *) (ctx + K) */
			*insn = BPF_LDX_MEM(BPF_W, BPF_REG_A, BPF_REG_CTX, fp->k);
			break;

		/* Unknown instruction. */
		default:
			goto err;
		}

		insn++;
		if (new_prog)
			memcpy(new_insn, tmp_insns,
			       sizeof(*insn) * (insn - tmp_insns));
		new_insn += insn - tmp_insns;
	}

	if (!new_prog) {
		/* Only calculating new length. */
		*new_len = new_insn - first_insn;
		if (*seen_ld_abs)
			*new_len += 4; /* Prologue bits. */
		return 0;
	}

	pass++;
	if (new_flen != new_insn - first_insn) {
		new_flen = new_insn - first_insn;
		if (pass > 2)
			goto err;
		goto do_pass;
	}

	kfree(addrs);
	BUG_ON(*new_len != new_flen);
	return 0;
err:
	kfree(addrs);
	return -EINVAL;
}

/* Security:
 *
 * As we dont want to clear mem[] array for each packet going through
 * __bpf_prog_run(), we check that filter loaded by user never try to read
 * a cell if not previously written, and we check all branches to be sure
 * a malicious user doesn't try to abuse us.
 */
static int check_load_and_stores(const struct sock_filter *filter, int flen)
{
	u16 *masks, memvalid = 0; /* One bit per cell, 16 cells */
	int pc, ret = 0;

	BUILD_BUG_ON(BPF_MEMWORDS > 16);

	masks = kmalloc_array(flen, sizeof(*masks), GFP_KERNEL);
	if (!masks)
		return -ENOMEM;

	memset(masks, 0xff, flen * sizeof(*masks));

	for (pc = 0; pc < flen; pc++) {
		memvalid &= masks[pc];

		switch (filter[pc].code) {
		case BPF_ST:
		case BPF_STX:
			memvalid |= (1 << filter[pc].k);
			break;
		case BPF_LD | BPF_MEM:
		case BPF_LDX | BPF_MEM:
			if (!(memvalid & (1 << filter[pc].k))) {
				ret = -EINVAL;
				goto error;
			}
			break;
		case BPF_JMP | BPF_JA:
			/* A jump must set masks on target */
			masks[pc + 1 + filter[pc].k] &= memvalid;
			memvalid = ~0;
			break;
		case BPF_JMP | BPF_JEQ | BPF_K:
		case BPF_JMP | BPF_JEQ | BPF_X:
		case BPF_JMP | BPF_JGE | BPF_K:
		case BPF_JMP | BPF_JGE | BPF_X:
		case BPF_JMP | BPF_JGT | BPF_K:
		case BPF_JMP | BPF_JGT | BPF_X:
		case BPF_JMP | BPF_JSET | BPF_K:
		case BPF_JMP | BPF_JSET | BPF_X:
			/* A jump must set masks on targets */
			masks[pc + 1 + filter[pc].jt] &= memvalid;
			masks[pc + 1 + filter[pc].jf] &= memvalid;
			memvalid = ~0;
			break;
		}
	}
error:
	kfree(masks);
	return ret;
}

static bool chk_code_allowed(u16 code_to_probe)
{
	static const bool codes[] = {
		/* 32 bit ALU operations */
		[BPF_ALU | BPF_ADD | BPF_K] = true,
		[BPF_ALU | BPF_ADD | BPF_X] = true,
		[BPF_ALU | BPF_SUB | BPF_K] = true,
		[BPF_ALU | BPF_SUB | BPF_X] = true,
		[BPF_ALU | BPF_MUL | BPF_K] = true,
		[BPF_ALU | BPF_MUL | BPF_X] = true,
		[BPF_ALU | BPF_DIV | BPF_K] = true,
		[BPF_ALU | BPF_DIV | BPF_X] = true,
		[BPF_ALU | BPF_MOD | BPF_K] = true,
		[BPF_ALU | BPF_MOD | BPF_X] = true,
		[BPF_ALU | BPF_AND | BPF_K] = true,
		[BPF_ALU | BPF_AND | BPF_X] = true,
		[BPF_ALU | BPF_OR | BPF_K] = true,
		[BPF_ALU | BPF_OR | BPF_X] = true,
		[BPF_ALU | BPF_XOR | BPF_K] = true,
		[BPF_ALU | BPF_XOR | BPF_X] = true,
		[BPF_ALU | BPF_LSH | BPF_K] = true,
		[BPF_ALU | BPF_LSH | BPF_X] = true,
		[BPF_ALU | BPF_RSH | BPF_K] = true,
		[BPF_ALU | BPF_RSH | BPF_X] = true,
		[BPF_ALU | BPF_NEG] = true,
		/* Load instructions */
		[BPF_LD | BPF_W | BPF_ABS] = true,
		[BPF_LD | BPF_H | BPF_ABS] = true,
		[BPF_LD | BPF_B | BPF_ABS] = true,
		[BPF_LD | BPF_W | BPF_LEN] = true,
		[BPF_LD | BPF_W | BPF_IND] = true,
		[BPF_LD | BPF_H | BPF_IND] = true,
		[BPF_LD | BPF_B | BPF_IND] = true,
		[BPF_LD | BPF_IMM] = true,
		[BPF_LD | BPF_MEM] = true,
		[BPF_LDX | BPF_W | BPF_LEN] = true,
		[BPF_LDX | BPF_B | BPF_MSH] = true,
		[BPF_LDX | BPF_IMM] = true,
		[BPF_LDX | BPF_MEM] = true,
		/* Store instructions */
		[BPF_ST] = true,
		[BPF_STX] = true,
		/* Misc instructions */
		[BPF_MISC | BPF_TAX] = true,
		[BPF_MISC | BPF_TXA] = true,
		/* Return instructions */
		[BPF_RET | BPF_K] = true,
		[BPF_RET | BPF_A] = true,
		/* Jump instructions */
		[BPF_JMP | BPF_JA] = true,
		[BPF_JMP | BPF_JEQ | BPF_K] = true,
		[BPF_JMP | BPF_JEQ | BPF_X] = true,
		[BPF_JMP | BPF_JGE | BPF_K] = true,
		[BPF_JMP | BPF_JGE | BPF_X] = true,
		[BPF_JMP | BPF_JGT | BPF_K] = true,
		[BPF_JMP | BPF_JGT | BPF_X] = true,
		[BPF_JMP | BPF_JSET | BPF_K] = true,
		[BPF_JMP | BPF_JSET | BPF_X] = true,
	};

	if (code_to_probe >= ARRAY_SIZE(codes))
		return false;

	return codes[code_to_probe];
}

static bool bpf_check_basics_ok(const struct sock_filter *filter,
				unsigned int flen)
{
	if (filter == NULL)
		return false;
	if (flen == 0 || flen > BPF_MAXINSNS)
		return false;

	return true;
}

/**
 *	bpf_check_classic - verify socket filter code
 *	@filter: filter to verify
 *	@flen: length of filter
 *
 * Check the user's filter code. If we let some ugly
 * filter code slip through kaboom! The filter must contain
 * no references or jumps that are out of range, no illegal
 * instructions, and must end with a RET instruction.
 *
 * All jumps are forward as they are not signed.
 *
 * Returns 0 if the rule set is legal or -EINVAL if not.
 */
static int bpf_check_classic(const struct sock_filter *filter,
			     unsigned int flen)
{
	bool anc_found;
	int pc;

	/* Check the filter code now */
	for (pc = 0; pc < flen; pc++) {
		const struct sock_filter *ftest = &filter[pc];

		/* May we actually operate on this code? */
		if (!chk_code_allowed(ftest->code))
			return -EINVAL;

		/* Some instructions need special checks */
		switch (ftest->code) {
		case BPF_ALU | BPF_DIV | BPF_K:
		case BPF_ALU | BPF_MOD | BPF_K:
			/* Check for division by zero */
			if (ftest->k == 0)
				return -EINVAL;
			break;
		case BPF_ALU | BPF_LSH | BPF_K:
		case BPF_ALU | BPF_RSH | BPF_K:
			if (ftest->k >= 32)
				return -EINVAL;
			break;
		case BPF_LD | BPF_MEM:
		case BPF_LDX | BPF_MEM:
		case BPF_ST:
		case BPF_STX:
			/* Check for invalid memory addresses */
			if (ftest->k >= BPF_MEMWORDS)
				return -EINVAL;
			break;
		case BPF_JMP | BPF_JA:
			/* Note, the large ftest->k might cause loops.
			 * Compare this with conditional jumps below,
			 * where offsets are limited. --ANK (981016)
			 */
			if (ftest->k >= (unsigned int)(flen - pc - 1))
				return -EINVAL;
			break;
		case BPF_JMP | BPF_JEQ | BPF_K:
		case BPF_JMP | BPF_JEQ | BPF_X:
		case BPF_JMP | BPF_JGE | BPF_K:
		case BPF_JMP | BPF_JGE | BPF_X:
		case BPF_JMP | BPF_JGT | BPF_K:
		case BPF_JMP | BPF_JGT | BPF_X:
		case BPF_JMP | BPF_JSET | BPF_K:
		case BPF_JMP | BPF_JSET | BPF_X:
			/* Both conditionals must be safe */
			if (pc + ftest->jt + 1 >= flen ||
			    pc + ftest->jf + 1 >= flen)
				return -EINVAL;
			break;
		case BPF_LD | BPF_W | BPF_ABS:
		case BPF_LD | BPF_H | BPF_ABS:
		case BPF_LD | BPF_B | BPF_ABS:
			anc_found = false;
			if (bpf_anc_helper(ftest) & BPF_ANC)
				anc_found = true;
			/* Ancillary operation unknown or unsupported */
			if (anc_found == false && ftest->k >= SKF_AD_OFF)
				return -EINVAL;
		}
	}

	/* Last instruction must be a RET code */
	switch (filter[flen - 1].code) {
	case BPF_RET | BPF_K:
	case BPF_RET | BPF_A:
		return check_load_and_stores(filter, flen);
	}

	return -EINVAL;
}

static int bpf_prog_store_orig_filter(struct bpf_prog *fp,
				      const struct sock_fprog *fprog)
{
	unsigned int fsize = bpf_classic_proglen(fprog);
	struct sock_fprog_kern *fkprog;

	fp->orig_prog = kmalloc(sizeof(*fkprog), GFP_KERNEL);
	if (!fp->orig_prog)
		return -ENOMEM;

	fkprog = fp->orig_prog;
	fkprog->len = fprog->len;

	fkprog->filter = kmemdup(fp->insns, fsize,
				 GFP_KERNEL | __GFP_NOWARN);
	if (!fkprog->filter) {
		kfree(fp->orig_prog);
		return -ENOMEM;
	}

	return 0;
}

static void bpf_release_orig_filter(struct bpf_prog *fp)
{
	struct sock_fprog_kern *fprog = fp->orig_prog;

	if (fprog) {
		kfree(fprog->filter);
		kfree(fprog);
	}
}

static void __bpf_prog_release(struct bpf_prog *prog)
{
	if (prog->type == BPF_PROG_TYPE_SOCKET_FILTER) {
		bpf_prog_put(prog);
	} else {
		bpf_release_orig_filter(prog);
		bpf_prog_free(prog);
	}
}

static void __sk_filter_release(struct sk_filter *fp)
{
	__bpf_prog_release(fp->prog);
	kfree(fp);
}

/**
 * 	sk_filter_release_rcu - Release a socket filter by rcu_head
 *	@rcu: rcu_head that contains the sk_filter to free
 */
static void sk_filter_release_rcu(struct rcu_head *rcu)
{
	struct sk_filter *fp = container_of(rcu, struct sk_filter, rcu);

	__sk_filter_release(fp);
}

/**
 *	sk_filter_release - release a socket filter
 *	@fp: filter to remove
 *
 *	Remove a filter from a socket and release its resources.
 */
static void sk_filter_release(struct sk_filter *fp)
{
	if (refcount_dec_and_test(&fp->refcnt))
		call_rcu(&fp->rcu, sk_filter_release_rcu);
}

void sk_filter_uncharge(struct sock *sk, struct sk_filter *fp)
{
	u32 filter_size = bpf_prog_size(fp->prog->len);

	atomic_sub(filter_size, &sk->sk_omem_alloc);
	sk_filter_release(fp);
}

/* try to charge the socket memory if there is space available
 * return true on success
 */
static bool __sk_filter_charge(struct sock *sk, struct sk_filter *fp)
{
	u32 filter_size = bpf_prog_size(fp->prog->len);
	int optmem_max = READ_ONCE(sysctl_optmem_max);

	/* same check as in sock_kmalloc() */
	if (filter_size <= optmem_max &&
	    atomic_read(&sk->sk_omem_alloc) + filter_size < optmem_max) {
		atomic_add(filter_size, &sk->sk_omem_alloc);
		return true;
	}
	return false;
}

bool sk_filter_charge(struct sock *sk, struct sk_filter *fp)
{
	if (!refcount_inc_not_zero(&fp->refcnt))
		return false;

	if (!__sk_filter_charge(sk, fp)) {
		sk_filter_release(fp);
		return false;
	}
	return true;
}

static struct bpf_prog *bpf_migrate_filter(struct bpf_prog *fp)
{
	struct sock_filter *old_prog;
	struct bpf_prog *old_fp;
	int err, new_len, old_len = fp->len;
	bool seen_ld_abs = false;

	/* We are free to overwrite insns et al right here as it won't be used at
	 * this point in time anymore internally after the migration to the eBPF
	 * instruction representation.
	 */
	BUILD_BUG_ON(sizeof(struct sock_filter) !=
		     sizeof(struct bpf_insn));

	/* Conversion cannot happen on overlapping memory areas,
	 * so we need to keep the user BPF around until the 2nd
	 * pass. At this time, the user BPF is stored in fp->insns.
	 */
	old_prog = kmemdup(fp->insns, old_len * sizeof(struct sock_filter),
			   GFP_KERNEL | __GFP_NOWARN);
	if (!old_prog) {
		err = -ENOMEM;
		goto out_err;
	}

	/* 1st pass: calculate the new program length. */
	err = bpf_convert_filter(old_prog, old_len, NULL, &new_len,
				 &seen_ld_abs);
	if (err)
		goto out_err_free;

	/* Expand fp for appending the new filter representation. */
	old_fp = fp;
	fp = bpf_prog_realloc(old_fp, bpf_prog_size(new_len), 0);
	if (!fp) {
		/* The old_fp is still around in case we couldn't
		 * allocate new memory, so uncharge on that one.
		 */
		fp = old_fp;
		err = -ENOMEM;
		goto out_err_free;
	}

	fp->len = new_len;

	/* 2nd pass: remap sock_filter insns into bpf_insn insns. */
	err = bpf_convert_filter(old_prog, old_len, fp, &new_len,
				 &seen_ld_abs);
	if (err)
		/* 2nd bpf_convert_filter() can fail only if it fails
		 * to allocate memory, remapping must succeed. Note,
		 * that at this time old_fp has already been released
		 * by krealloc().
		 */
		goto out_err_free;

	fp = bpf_prog_select_runtime(fp, &err);
	if (err)
		goto out_err_free;

	kfree(old_prog);
	return fp;

out_err_free:
	kfree(old_prog);
out_err:
	__bpf_prog_release(fp);
	return ERR_PTR(err);
}

static struct bpf_prog *bpf_prepare_filter(struct bpf_prog *fp,
					   bpf_aux_classic_check_t trans)
{
	int err;

	fp->bpf_func = NULL;
	fp->jited = 0;

	err = bpf_check_classic(fp->insns, fp->len);
	if (err) {
		__bpf_prog_release(fp);
		return ERR_PTR(err);
	}

	/* There might be additional checks and transformations
	 * needed on classic filters, f.e. in case of seccomp.
	 */
	if (trans) {
		err = trans(fp->insns, fp->len);
		if (err) {
			__bpf_prog_release(fp);
			return ERR_PTR(err);
		}
	}

	/* Probe if we can JIT compile the filter and if so, do
	 * the compilation of the filter.
	 */
	bpf_jit_compile(fp);

	/* JIT compiler couldn't process this filter, so do the eBPF translation
	 * for the optimized interpreter.
	 */
	if (!fp->jited)
		fp = bpf_migrate_filter(fp);

	return fp;
}

/**
 *	bpf_prog_create - create an unattached filter
 *	@pfp: the unattached filter that is created
 *	@fprog: the filter program
 *
 * Create a filter independent of any socket. We first run some
 * sanity checks on it to make sure it does not explode on us later.
 * If an error occurs or there is insufficient memory for the filter
 * a negative errno code is returned. On success the return is zero.
 */
int bpf_prog_create(struct bpf_prog **pfp, struct sock_fprog_kern *fprog)
{
	unsigned int fsize = bpf_classic_proglen(fprog);
	struct bpf_prog *fp;

	/* Make sure new filter is there and in the right amounts. */
	if (!bpf_check_basics_ok(fprog->filter, fprog->len))
		return -EINVAL;

	fp = bpf_prog_alloc(bpf_prog_size(fprog->len), 0);
	if (!fp)
		return -ENOMEM;

	memcpy(fp->insns, fprog->filter, fsize);

	fp->len = fprog->len;
	/* Since unattached filters are not copied back to user
	 * space through sk_get_filter(), we do not need to hold
	 * a copy here, and can spare us the work.
	 */
	fp->orig_prog = NULL;

	/* bpf_prepare_filter() already takes care of freeing
	 * memory in case something goes wrong.
	 */
	fp = bpf_prepare_filter(fp, NULL);
	if (IS_ERR(fp))
		return PTR_ERR(fp);

	*pfp = fp;
	return 0;
}
EXPORT_SYMBOL_GPL(bpf_prog_create);

/**
 *	bpf_prog_create_from_user - create an unattached filter from user buffer
 *	@pfp: the unattached filter that is created
 *	@fprog: the filter program
 *	@trans: post-classic verifier transformation handler
 *	@save_orig: save classic BPF program
 *
 * This function effectively does the same as bpf_prog_create(), only
 * that it builds up its insns buffer from user space provided buffer.
 * It also allows for passing a bpf_aux_classic_check_t handler.
 */
int bpf_prog_create_from_user(struct bpf_prog **pfp, struct sock_fprog *fprog,
			      bpf_aux_classic_check_t trans, bool save_orig)
{
	unsigned int fsize = bpf_classic_proglen(fprog);
	struct bpf_prog *fp;
	int err;

	/* Make sure new filter is there and in the right amounts. */
	if (!bpf_check_basics_ok(fprog->filter, fprog->len))
		return -EINVAL;

	fp = bpf_prog_alloc(bpf_prog_size(fprog->len), 0);
	if (!fp)
		return -ENOMEM;

	if (copy_from_user(fp->insns, fprog->filter, fsize)) {
		__bpf_prog_free(fp);
		return -EFAULT;
	}

	fp->len = fprog->len;
	fp->orig_prog = NULL;

	if (save_orig) {
		err = bpf_prog_store_orig_filter(fp, fprog);
		if (err) {
			__bpf_prog_free(fp);
			return -ENOMEM;
		}
	}

	/* bpf_prepare_filter() already takes care of freeing
	 * memory in case something goes wrong.
	 */
	fp = bpf_prepare_filter(fp, trans);
	if (IS_ERR(fp))
		return PTR_ERR(fp);

	*pfp = fp;
	return 0;
}
EXPORT_SYMBOL_GPL(bpf_prog_create_from_user);

void bpf_prog_destroy(struct bpf_prog *fp)
{
	__bpf_prog_release(fp);
}
EXPORT_SYMBOL_GPL(bpf_prog_destroy);

static int __sk_attach_prog(struct bpf_prog *prog, struct sock *sk)
{
	struct sk_filter *fp, *old_fp;

	fp = kmalloc(sizeof(*fp), GFP_KERNEL);
	if (!fp)
		return -ENOMEM;

	fp->prog = prog;

	if (!__sk_filter_charge(sk, fp)) {
		kfree(fp);
		return -ENOMEM;
	}
	refcount_set(&fp->refcnt, 1);

	old_fp = rcu_dereference_protected(sk->sk_filter,
					   lockdep_sock_is_held(sk));
	rcu_assign_pointer(sk->sk_filter, fp);

	if (old_fp)
		sk_filter_uncharge(sk, old_fp);

	return 0;
}

static
struct bpf_prog *__get_filter(struct sock_fprog *fprog, struct sock *sk)
{
	unsigned int fsize = bpf_classic_proglen(fprog);
	struct bpf_prog *prog;
	int err;

	if (sock_flag(sk, SOCK_FILTER_LOCKED))
		return ERR_PTR(-EPERM);

	/* Make sure new filter is there and in the right amounts. */
	if (!bpf_check_basics_ok(fprog->filter, fprog->len))
		return ERR_PTR(-EINVAL);

	prog = bpf_prog_alloc(bpf_prog_size(fprog->len), 0);
	if (!prog)
		return ERR_PTR(-ENOMEM);

	if (copy_from_user(prog->insns, fprog->filter, fsize)) {
		__bpf_prog_free(prog);
		return ERR_PTR(-EFAULT);
	}

	prog->len = fprog->len;

	err = bpf_prog_store_orig_filter(prog, fprog);
	if (err) {
		__bpf_prog_free(prog);
		return ERR_PTR(-ENOMEM);
	}

	/* bpf_prepare_filter() already takes care of freeing
	 * memory in case something goes wrong.
	 */
	return bpf_prepare_filter(prog, NULL);
}

/**
 *	sk_attach_filter - attach a socket filter
 *	@fprog: the filter program
 *	@sk: the socket to use
 *
 * Attach the user's filter code. We first run some sanity checks on
 * it to make sure it does not explode on us later. If an error
 * occurs or there is insufficient memory for the filter a negative
 * errno code is returned. On success the return is zero.
 */
int sk_attach_filter(struct sock_fprog *fprog, struct sock *sk)
{
	struct bpf_prog *prog = __get_filter(fprog, sk);
	int err;

	if (IS_ERR(prog))
		return PTR_ERR(prog);

	err = __sk_attach_prog(prog, sk);
	if (err < 0) {
		__bpf_prog_release(prog);
		return err;
	}

	return 0;
}
EXPORT_SYMBOL_GPL(sk_attach_filter);

int sk_reuseport_attach_filter(struct sock_fprog *fprog, struct sock *sk)
{
	struct bpf_prog *prog = __get_filter(fprog, sk);
	int err;

	if (IS_ERR(prog))
		return PTR_ERR(prog);

	if (bpf_prog_size(prog->len) > READ_ONCE(sysctl_optmem_max))
		err = -ENOMEM;
	else
		err = reuseport_attach_prog(sk, prog);

	if (err)
		__bpf_prog_release(prog);

	return err;
}

static struct bpf_prog *__get_bpf(u32 ufd, struct sock *sk)
{
	if (sock_flag(sk, SOCK_FILTER_LOCKED))
		return ERR_PTR(-EPERM);

	return bpf_prog_get_type(ufd, BPF_PROG_TYPE_SOCKET_FILTER);
}

int sk_attach_bpf(u32 ufd, struct sock *sk)
{
	struct bpf_prog *prog = __get_bpf(ufd, sk);
	int err;

	if (IS_ERR(prog))
		return PTR_ERR(prog);

	err = __sk_attach_prog(prog, sk);
	if (err < 0) {
		bpf_prog_put(prog);
		return err;
	}

	return 0;
}

int sk_reuseport_attach_bpf(u32 ufd, struct sock *sk)
{
	struct bpf_prog *prog;
	int err;

	if (sock_flag(sk, SOCK_FILTER_LOCKED))
		return -EPERM;

	prog = bpf_prog_get_type(ufd, BPF_PROG_TYPE_SOCKET_FILTER);
	if (PTR_ERR(prog) == -EINVAL)
		prog = bpf_prog_get_type(ufd, BPF_PROG_TYPE_SK_REUSEPORT);
	if (IS_ERR(prog))
		return PTR_ERR(prog);

	if (prog->type == BPF_PROG_TYPE_SK_REUSEPORT) {
		/* Like other non BPF_PROG_TYPE_SOCKET_FILTER
		 * bpf prog (e.g. sockmap).  It depends on the
		 * limitation imposed by bpf_prog_load().
		 * Hence, sysctl_optmem_max is not checked.
		 */
		if ((sk->sk_type != SOCK_STREAM &&
		     sk->sk_type != SOCK_DGRAM) ||
		    (sk->sk_protocol != IPPROTO_UDP &&
		     sk->sk_protocol != IPPROTO_TCP) ||
		    (sk->sk_family != AF_INET &&
		     sk->sk_family != AF_INET6)) {
			err = -ENOTSUPP;
			goto err_prog_put;
		}
	} else {
		/* BPF_PROG_TYPE_SOCKET_FILTER */
		if (bpf_prog_size(prog->len) > READ_ONCE(sysctl_optmem_max)) {
			err = -ENOMEM;
			goto err_prog_put;
		}
	}

	err = reuseport_attach_prog(sk, prog);
err_prog_put:
	if (err)
		bpf_prog_put(prog);

	return err;
}

void sk_reuseport_prog_free(struct bpf_prog *prog)
{
	if (!prog)
		return;

	if (prog->type == BPF_PROG_TYPE_SK_REUSEPORT)
		bpf_prog_put(prog);
	else
		bpf_prog_destroy(prog);
}

struct bpf_scratchpad {
	union {
		__be32 diff[MAX_BPF_STACK / sizeof(__be32)];
		u8     buff[MAX_BPF_STACK];
	};
};

static DEFINE_PER_CPU(struct bpf_scratchpad, bpf_sp);

static inline int __bpf_try_make_writable(struct sk_buff *skb,
					  unsigned int write_len)
{
	return skb_ensure_writable(skb, write_len);
}

static inline int bpf_try_make_writable(struct sk_buff *skb,
					unsigned int write_len)
{
	int err = __bpf_try_make_writable(skb, write_len);

	bpf_compute_data_pointers(skb);
	return err;
}

static int bpf_try_make_head_writable(struct sk_buff *skb)
{
	return bpf_try_make_writable(skb, skb_headlen(skb));
}

static inline void bpf_push_mac_rcsum(struct sk_buff *skb)
{
	if (skb_at_tc_ingress(skb))
		skb_postpush_rcsum(skb, skb_mac_header(skb), skb->mac_len);
}

static inline void bpf_pull_mac_rcsum(struct sk_buff *skb)
{
	if (skb_at_tc_ingress(skb))
		skb_postpull_rcsum(skb, skb_mac_header(skb), skb->mac_len);
}

BPF_CALL_5(bpf_skb_store_bytes, struct sk_buff *, skb, u32, offset,
	   const void *, from, u32, len, u64, flags)
{
	void *ptr;

	if (unlikely(flags & ~(BPF_F_RECOMPUTE_CSUM | BPF_F_INVALIDATE_HASH)))
		return -EINVAL;
	if (unlikely(offset > INT_MAX))
		return -EFAULT;
	if (unlikely(bpf_try_make_writable(skb, offset + len)))
		return -EFAULT;

	ptr = skb->data + offset;
	if (flags & BPF_F_RECOMPUTE_CSUM)
		__skb_postpull_rcsum(skb, ptr, len, offset);

	memcpy(ptr, from, len);

	if (flags & BPF_F_RECOMPUTE_CSUM)
		__skb_postpush_rcsum(skb, ptr, len, offset);
	if (flags & BPF_F_INVALIDATE_HASH)
		skb_clear_hash(skb);

	return 0;
}

static const struct bpf_func_proto bpf_skb_store_bytes_proto = {
	.func		= bpf_skb_store_bytes,
	.gpl_only	= false,
	.ret_type	= RET_INTEGER,
	.arg1_type	= ARG_PTR_TO_CTX,
	.arg2_type	= ARG_ANYTHING,
	.arg3_type	= ARG_PTR_TO_MEM | MEM_RDONLY,
	.arg4_type	= ARG_CONST_SIZE,
	.arg5_type	= ARG_ANYTHING,
};

BPF_CALL_4(bpf_skb_load_bytes, const struct sk_buff *, skb, u32, offset,
	   void *, to, u32, len)
{
	void *ptr;

	if (unlikely(offset > INT_MAX))
		goto err_clear;

	ptr = skb_header_pointer(skb, offset, len, to);
	if (unlikely(!ptr))
		goto err_clear;
	if (ptr != to)
		memcpy(to, ptr, len);

	return 0;
err_clear:
	memset(to, 0, len);
	return -EFAULT;
}

static const struct bpf_func_proto bpf_skb_load_bytes_proto = {
	.func		= bpf_skb_load_bytes,
	.gpl_only	= false,
	.ret_type	= RET_INTEGER,
	.arg1_type	= ARG_PTR_TO_CTX,
	.arg2_type	= ARG_ANYTHING,
	.arg3_type	= ARG_PTR_TO_UNINIT_MEM,
	.arg4_type	= ARG_CONST_SIZE,
};

BPF_CALL_4(bpf_flow_dissector_load_bytes,
	   const struct bpf_flow_dissector *, ctx, u32, offset,
	   void *, to, u32, len)
{
	void *ptr;

	if (unlikely(offset > 0xffff))
		goto err_clear;

	if (unlikely(!ctx->skb))
		goto err_clear;

	ptr = skb_header_pointer(ctx->skb, offset, len, to);
	if (unlikely(!ptr))
		goto err_clear;
	if (ptr != to)
		memcpy(to, ptr, len);

	return 0;
err_clear:
	memset(to, 0, len);
	return -EFAULT;
}

static const struct bpf_func_proto bpf_flow_dissector_load_bytes_proto = {
	.func		= bpf_flow_dissector_load_bytes,
	.gpl_only	= false,
	.ret_type	= RET_INTEGER,
	.arg1_type	= ARG_PTR_TO_CTX,
	.arg2_type	= ARG_ANYTHING,
	.arg3_type	= ARG_PTR_TO_UNINIT_MEM,
	.arg4_type	= ARG_CONST_SIZE,
};

BPF_CALL_5(bpf_skb_load_bytes_relative, const struct sk_buff *, skb,
	   u32, offset, void *, to, u32, len, u32, start_header)
{
	u8 *end = skb_tail_pointer(skb);
	u8 *start, *ptr;

	if (unlikely(offset > 0xffff))
		goto err_clear;

	switch (start_header) {
	case BPF_HDR_START_MAC:
		if (unlikely(!skb_mac_header_was_set(skb)))
			goto err_clear;
		start = skb_mac_header(skb);
		break;
	case BPF_HDR_START_NET:
		start = skb_network_header(skb);
		break;
	default:
		goto err_clear;
	}

	ptr = start + offset;

	if (likely(ptr + len <= end)) {
		memcpy(to, ptr, len);
		return 0;
	}

err_clear:
	memset(to, 0, len);
	return -EFAULT;
}

static const struct bpf_func_proto bpf_skb_load_bytes_relative_proto = {
	.func		= bpf_skb_load_bytes_relative,
	.gpl_only	= false,
	.ret_type	= RET_INTEGER,
	.arg1_type	= ARG_PTR_TO_CTX,
	.arg2_type	= ARG_ANYTHING,
	.arg3_type	= ARG_PTR_TO_UNINIT_MEM,
	.arg4_type	= ARG_CONST_SIZE,
	.arg5_type	= ARG_ANYTHING,
};

BPF_CALL_2(bpf_skb_pull_data, struct sk_buff *, skb, u32, len)
{
	/* Idea is the following: should the needed direct read/write
	 * test fail during runtime, we can pull in more data and redo
	 * again, since implicitly, we invalidate previous checks here.
	 *
	 * Or, since we know how much we need to make read/writeable,
	 * this can be done once at the program beginning for direct
	 * access case. By this we overcome limitations of only current
	 * headroom being accessible.
	 */
	return bpf_try_make_writable(skb, len ? : skb_headlen(skb));
}

static const struct bpf_func_proto bpf_skb_pull_data_proto = {
	.func		= bpf_skb_pull_data,
	.gpl_only	= false,
	.ret_type	= RET_INTEGER,
	.arg1_type	= ARG_PTR_TO_CTX,
	.arg2_type	= ARG_ANYTHING,
};

BPF_CALL_1(bpf_sk_fullsock, struct sock *, sk)
{
	return sk_fullsock(sk) ? (unsigned long)sk : (unsigned long)NULL;
}

static const struct bpf_func_proto bpf_sk_fullsock_proto = {
	.func		= bpf_sk_fullsock,
	.gpl_only	= false,
	.ret_type	= RET_PTR_TO_SOCKET_OR_NULL,
	.arg1_type	= ARG_PTR_TO_SOCK_COMMON,
};

static inline int sk_skb_try_make_writable(struct sk_buff *skb,
					   unsigned int write_len)
{
	return __bpf_try_make_writable(skb, write_len);
}

BPF_CALL_2(sk_skb_pull_data, struct sk_buff *, skb, u32, len)
{
	/* Idea is the following: should the needed direct read/write
	 * test fail during runtime, we can pull in more data and redo
	 * again, since implicitly, we invalidate previous checks here.
	 *
	 * Or, since we know how much we need to make read/writeable,
	 * this can be done once at the program beginning for direct
	 * access case. By this we overcome limitations of only current
	 * headroom being accessible.
	 */
	return sk_skb_try_make_writable(skb, len ? : skb_headlen(skb));
}

static const struct bpf_func_proto sk_skb_pull_data_proto = {
	.func		= sk_skb_pull_data,
	.gpl_only	= false,
	.ret_type	= RET_INTEGER,
	.arg1_type	= ARG_PTR_TO_CTX,
	.arg2_type	= ARG_ANYTHING,
};

BPF_CALL_5(bpf_l3_csum_replace, struct sk_buff *, skb, u32, offset,
	   u64, from, u64, to, u64, flags)
{
	__sum16 *ptr;

	if (unlikely(flags & ~(BPF_F_HDR_FIELD_MASK)))
		return -EINVAL;
	if (unlikely(offset > 0xffff || offset & 1))
		return -EFAULT;
	if (unlikely(bpf_try_make_writable(skb, offset + sizeof(*ptr))))
		return -EFAULT;

	ptr = (__sum16 *)(skb->data + offset);
	switch (flags & BPF_F_HDR_FIELD_MASK) {
	case 0:
		if (unlikely(from != 0))
			return -EINVAL;

		csum_replace_by_diff(ptr, to);
		break;
	case 2:
		csum_replace2(ptr, from, to);
		break;
	case 4:
		csum_replace4(ptr, from, to);
		break;
	default:
		return -EINVAL;
	}

	return 0;
}

static const struct bpf_func_proto bpf_l3_csum_replace_proto = {
	.func		= bpf_l3_csum_replace,
	.gpl_only	= false,
	.ret_type	= RET_INTEGER,
	.arg1_type	= ARG_PTR_TO_CTX,
	.arg2_type	= ARG_ANYTHING,
	.arg3_type	= ARG_ANYTHING,
	.arg4_type	= ARG_ANYTHING,
	.arg5_type	= ARG_ANYTHING,
};

BPF_CALL_5(bpf_l4_csum_replace, struct sk_buff *, skb, u32, offset,
	   u64, from, u64, to, u64, flags)
{
	bool is_pseudo = flags & BPF_F_PSEUDO_HDR;
	bool is_mmzero = flags & BPF_F_MARK_MANGLED_0;
	bool do_mforce = flags & BPF_F_MARK_ENFORCE;
	__sum16 *ptr;

	if (unlikely(flags & ~(BPF_F_MARK_MANGLED_0 | BPF_F_MARK_ENFORCE |
			       BPF_F_PSEUDO_HDR | BPF_F_HDR_FIELD_MASK)))
		return -EINVAL;
	if (unlikely(offset > 0xffff || offset & 1))
		return -EFAULT;
	if (unlikely(bpf_try_make_writable(skb, offset + sizeof(*ptr))))
		return -EFAULT;

	ptr = (__sum16 *)(skb->data + offset);
	if (is_mmzero && !do_mforce && !*ptr)
		return 0;

	switch (flags & BPF_F_HDR_FIELD_MASK) {
	case 0:
		if (unlikely(from != 0))
			return -EINVAL;

		inet_proto_csum_replace_by_diff(ptr, skb, to, is_pseudo);
		break;
	case 2:
		inet_proto_csum_replace2(ptr, skb, from, to, is_pseudo);
		break;
	case 4:
		inet_proto_csum_replace4(ptr, skb, from, to, is_pseudo);
		break;
	default:
		return -EINVAL;
	}

	if (is_mmzero && !*ptr)
		*ptr = CSUM_MANGLED_0;
	return 0;
}

static const struct bpf_func_proto bpf_l4_csum_replace_proto = {
	.func		= bpf_l4_csum_replace,
	.gpl_only	= false,
	.ret_type	= RET_INTEGER,
	.arg1_type	= ARG_PTR_TO_CTX,
	.arg2_type	= ARG_ANYTHING,
	.arg3_type	= ARG_ANYTHING,
	.arg4_type	= ARG_ANYTHING,
	.arg5_type	= ARG_ANYTHING,
};

BPF_CALL_5(bpf_csum_diff, __be32 *, from, u32, from_size,
	   __be32 *, to, u32, to_size, __wsum, seed)
{
	struct bpf_scratchpad *sp = this_cpu_ptr(&bpf_sp);
	u32 diff_size = from_size + to_size;
	int i, j = 0;

	/* This is quite flexible, some examples:
	 *
	 * from_size == 0, to_size > 0,  seed := csum --> pushing data
	 * from_size > 0,  to_size == 0, seed := csum --> pulling data
	 * from_size > 0,  to_size > 0,  seed := 0    --> diffing data
	 *
	 * Even for diffing, from_size and to_size don't need to be equal.
	 */
	if (unlikely(((from_size | to_size) & (sizeof(__be32) - 1)) ||
		     diff_size > sizeof(sp->diff)))
		return -EINVAL;

	for (i = 0; i < from_size / sizeof(__be32); i++, j++)
		sp->diff[j] = ~from[i];
	for (i = 0; i <   to_size / sizeof(__be32); i++, j++)
		sp->diff[j] = to[i];

	return csum_partial(sp->diff, diff_size, seed);
}

static const struct bpf_func_proto bpf_csum_diff_proto = {
	.func		= bpf_csum_diff,
	.gpl_only	= false,
	.pkt_access	= true,
	.ret_type	= RET_INTEGER,
	.arg1_type	= ARG_PTR_TO_MEM | PTR_MAYBE_NULL | MEM_RDONLY,
	.arg2_type	= ARG_CONST_SIZE_OR_ZERO,
	.arg3_type	= ARG_PTR_TO_MEM | PTR_MAYBE_NULL | MEM_RDONLY,
	.arg4_type	= ARG_CONST_SIZE_OR_ZERO,
	.arg5_type	= ARG_ANYTHING,
};

BPF_CALL_2(bpf_csum_update, struct sk_buff *, skb, __wsum, csum)
{
	/* The interface is to be used in combination with bpf_csum_diff()
	 * for direct packet writes. csum rotation for alignment as well
	 * as emulating csum_sub() can be done from the eBPF program.
	 */
	if (skb->ip_summed == CHECKSUM_COMPLETE)
		return (skb->csum = csum_add(skb->csum, csum));

	return -ENOTSUPP;
}

static const struct bpf_func_proto bpf_csum_update_proto = {
	.func		= bpf_csum_update,
	.gpl_only	= false,
	.ret_type	= RET_INTEGER,
	.arg1_type	= ARG_PTR_TO_CTX,
	.arg2_type	= ARG_ANYTHING,
};

BPF_CALL_2(bpf_csum_level, struct sk_buff *, skb, u64, level)
{
	/* The interface is to be used in combination with bpf_skb_adjust_room()
	 * for encap/decap of packet headers when BPF_F_ADJ_ROOM_NO_CSUM_RESET
	 * is passed as flags, for example.
	 */
	switch (level) {
	case BPF_CSUM_LEVEL_INC:
		__skb_incr_checksum_unnecessary(skb);
		break;
	case BPF_CSUM_LEVEL_DEC:
		__skb_decr_checksum_unnecessary(skb);
		break;
	case BPF_CSUM_LEVEL_RESET:
		__skb_reset_checksum_unnecessary(skb);
		break;
	case BPF_CSUM_LEVEL_QUERY:
		return skb->ip_summed == CHECKSUM_UNNECESSARY ?
		       skb->csum_level : -EACCES;
	default:
		return -EINVAL;
	}

	return 0;
}

static const struct bpf_func_proto bpf_csum_level_proto = {
	.func		= bpf_csum_level,
	.gpl_only	= false,
	.ret_type	= RET_INTEGER,
	.arg1_type	= ARG_PTR_TO_CTX,
	.arg2_type	= ARG_ANYTHING,
};

static inline int __bpf_rx_skb(struct net_device *dev, struct sk_buff *skb)
{
	return dev_forward_skb_nomtu(dev, skb);
}

static inline int __bpf_rx_skb_no_mac(struct net_device *dev,
				      struct sk_buff *skb)
{
	int ret = ____dev_forward_skb(dev, skb, false);

	if (likely(!ret)) {
		skb->dev = dev;
		ret = netif_rx(skb);
	}

	return ret;
}

static inline int __bpf_tx_skb(struct net_device *dev, struct sk_buff *skb)
{
	int ret;

	if (dev_xmit_recursion()) {
		net_crit_ratelimited("bpf: recursion limit reached on datapath, buggy bpf program?\n");
		kfree_skb(skb);
		return -ENETDOWN;
	}

	skb->dev = dev;
	skb_clear_tstamp(skb);

	dev_xmit_recursion_inc();
	ret = dev_queue_xmit(skb);
	dev_xmit_recursion_dec();

	return ret;
}

static int __bpf_redirect_no_mac(struct sk_buff *skb, struct net_device *dev,
				 u32 flags)
{
	unsigned int mlen = skb_network_offset(skb);

	if (mlen) {
		__skb_pull(skb, mlen);

		/* At ingress, the mac header has already been pulled once.
		 * At egress, skb_pospull_rcsum has to be done in case that
		 * the skb is originated from ingress (i.e. a forwarded skb)
		 * to ensure that rcsum starts at net header.
		 */
		if (!skb_at_tc_ingress(skb))
			skb_postpull_rcsum(skb, skb_mac_header(skb), mlen);
	}
	skb_pop_mac_header(skb);
	skb_reset_mac_len(skb);
	return flags & BPF_F_INGRESS ?
	       __bpf_rx_skb_no_mac(dev, skb) : __bpf_tx_skb(dev, skb);
}

static int __bpf_redirect_common(struct sk_buff *skb, struct net_device *dev,
				 u32 flags)
{
	/* Verify that a link layer header is carried */
	if (unlikely(skb->mac_header >= skb->network_header)) {
		kfree_skb(skb);
		return -ERANGE;
	}

	bpf_push_mac_rcsum(skb);
	return flags & BPF_F_INGRESS ?
	       __bpf_rx_skb(dev, skb) : __bpf_tx_skb(dev, skb);
}

static int __bpf_redirect(struct sk_buff *skb, struct net_device *dev,
			  u32 flags)
{
	if (dev_is_mac_header_xmit(dev))
		return __bpf_redirect_common(skb, dev, flags);
	else
		return __bpf_redirect_no_mac(skb, dev, flags);
}

#if IS_ENABLED(CONFIG_IPV6)
static int bpf_out_neigh_v6(struct net *net, struct sk_buff *skb,
			    struct net_device *dev, struct bpf_nh_params *nh)
{
	u32 hh_len = LL_RESERVED_SPACE(dev);
	const struct in6_addr *nexthop;
	struct dst_entry *dst = NULL;
	struct neighbour *neigh;

	if (dev_xmit_recursion()) {
		net_crit_ratelimited("bpf: recursion limit reached on datapath, buggy bpf program?\n");
		goto out_drop;
	}

	skb->dev = dev;
	skb_clear_tstamp(skb);

	if (unlikely(skb_headroom(skb) < hh_len && dev->header_ops)) {
		skb = skb_expand_head(skb, hh_len);
		if (!skb)
			return -ENOMEM;
	}

	rcu_read_lock_bh();
	if (!nh) {
		dst = skb_dst(skb);
		nexthop = rt6_nexthop(container_of(dst, struct rt6_info, dst),
				      &ipv6_hdr(skb)->daddr);
	} else {
		nexthop = &nh->ipv6_nh;
	}
	neigh = ip_neigh_gw6(dev, nexthop);
	if (likely(!IS_ERR(neigh))) {
		int ret;

		sock_confirm_neigh(skb, neigh);
		dev_xmit_recursion_inc();
		ret = neigh_output(neigh, skb, false);
		dev_xmit_recursion_dec();
		rcu_read_unlock_bh();
		return ret;
	}
	rcu_read_unlock_bh();
	if (dst)
		IP6_INC_STATS(net, ip6_dst_idev(dst), IPSTATS_MIB_OUTNOROUTES);
out_drop:
	kfree_skb(skb);
	return -ENETDOWN;
}

static int __bpf_redirect_neigh_v6(struct sk_buff *skb, struct net_device *dev,
				   struct bpf_nh_params *nh)
{
	const struct ipv6hdr *ip6h = ipv6_hdr(skb);
	struct net *net = dev_net(dev);
	int err, ret = NET_XMIT_DROP;

	if (!nh) {
		struct dst_entry *dst;
		struct flowi6 fl6 = {
			.flowi6_flags = FLOWI_FLAG_ANYSRC,
			.flowi6_mark  = skb->mark,
			.flowlabel    = ip6_flowinfo(ip6h),
			.flowi6_oif   = dev->ifindex,
			.flowi6_proto = ip6h->nexthdr,
			.daddr	      = ip6h->daddr,
			.saddr	      = ip6h->saddr,
		};

		dst = ipv6_stub->ipv6_dst_lookup_flow(net, NULL, &fl6, NULL);
		if (IS_ERR(dst))
			goto out_drop;

		skb_dst_set(skb, dst);
	} else if (nh->nh_family != AF_INET6) {
		goto out_drop;
	}

	err = bpf_out_neigh_v6(net, skb, dev, nh);
	if (unlikely(net_xmit_eval(err)))
		dev->stats.tx_errors++;
	else
		ret = NET_XMIT_SUCCESS;
	goto out_xmit;
out_drop:
	dev->stats.tx_errors++;
	kfree_skb(skb);
out_xmit:
	return ret;
}
#else
static int __bpf_redirect_neigh_v6(struct sk_buff *skb, struct net_device *dev,
				   struct bpf_nh_params *nh)
{
	kfree_skb(skb);
	return NET_XMIT_DROP;
}
#endif /* CONFIG_IPV6 */

#if IS_ENABLED(CONFIG_INET)
static int bpf_out_neigh_v4(struct net *net, struct sk_buff *skb,
			    struct net_device *dev, struct bpf_nh_params *nh)
{
	u32 hh_len = LL_RESERVED_SPACE(dev);
	struct neighbour *neigh;
	bool is_v6gw = false;

	if (dev_xmit_recursion()) {
		net_crit_ratelimited("bpf: recursion limit reached on datapath, buggy bpf program?\n");
		goto out_drop;
	}

	skb->dev = dev;
	skb_clear_tstamp(skb);

	if (unlikely(skb_headroom(skb) < hh_len && dev->header_ops)) {
		skb = skb_expand_head(skb, hh_len);
		if (!skb)
			return -ENOMEM;
	}

	rcu_read_lock_bh();
	if (!nh) {
		struct dst_entry *dst = skb_dst(skb);
		struct rtable *rt = container_of(dst, struct rtable, dst);

		neigh = ip_neigh_for_gw(rt, skb, &is_v6gw);
	} else if (nh->nh_family == AF_INET6) {
		neigh = ip_neigh_gw6(dev, &nh->ipv6_nh);
		is_v6gw = true;
	} else if (nh->nh_family == AF_INET) {
		neigh = ip_neigh_gw4(dev, nh->ipv4_nh);
	} else {
		rcu_read_unlock_bh();
		goto out_drop;
	}

	if (likely(!IS_ERR(neigh))) {
		int ret;

		sock_confirm_neigh(skb, neigh);
		dev_xmit_recursion_inc();
		ret = neigh_output(neigh, skb, is_v6gw);
		dev_xmit_recursion_dec();
		rcu_read_unlock_bh();
		return ret;
	}
	rcu_read_unlock_bh();
out_drop:
	kfree_skb(skb);
	return -ENETDOWN;
}

static int __bpf_redirect_neigh_v4(struct sk_buff *skb, struct net_device *dev,
				   struct bpf_nh_params *nh)
{
	const struct iphdr *ip4h = ip_hdr(skb);
	struct net *net = dev_net(dev);
	int err, ret = NET_XMIT_DROP;

	if (!nh) {
		struct flowi4 fl4 = {
			.flowi4_flags = FLOWI_FLAG_ANYSRC,
			.flowi4_mark  = skb->mark,
			.flowi4_tos   = RT_TOS(ip4h->tos),
			.flowi4_oif   = dev->ifindex,
			.flowi4_proto = ip4h->protocol,
			.daddr	      = ip4h->daddr,
			.saddr	      = ip4h->saddr,
		};
		struct rtable *rt;

		rt = ip_route_output_flow(net, &fl4, NULL);
		if (IS_ERR(rt))
			goto out_drop;
		if (rt->rt_type != RTN_UNICAST && rt->rt_type != RTN_LOCAL) {
			ip_rt_put(rt);
			goto out_drop;
		}

		skb_dst_set(skb, &rt->dst);
	}

	err = bpf_out_neigh_v4(net, skb, dev, nh);
	if (unlikely(net_xmit_eval(err)))
		dev->stats.tx_errors++;
	else
		ret = NET_XMIT_SUCCESS;
	goto out_xmit;
out_drop:
	dev->stats.tx_errors++;
	kfree_skb(skb);
out_xmit:
	return ret;
}
#else
static int __bpf_redirect_neigh_v4(struct sk_buff *skb, struct net_device *dev,
				   struct bpf_nh_params *nh)
{
	kfree_skb(skb);
	return NET_XMIT_DROP;
}
#endif /* CONFIG_INET */

static int __bpf_redirect_neigh(struct sk_buff *skb, struct net_device *dev,
				struct bpf_nh_params *nh)
{
	struct ethhdr *ethh = eth_hdr(skb);

	if (unlikely(skb->mac_header >= skb->network_header))
		goto out;
	bpf_push_mac_rcsum(skb);
	if (is_multicast_ether_addr(ethh->h_dest))
		goto out;

	skb_pull(skb, sizeof(*ethh));
	skb_unset_mac_header(skb);
	skb_reset_network_header(skb);

	if (skb->protocol == htons(ETH_P_IP))
		return __bpf_redirect_neigh_v4(skb, dev, nh);
	else if (skb->protocol == htons(ETH_P_IPV6))
		return __bpf_redirect_neigh_v6(skb, dev, nh);
out:
	kfree_skb(skb);
	return -ENOTSUPP;
}

/* Internal, non-exposed redirect flags. */
enum {
	BPF_F_NEIGH	= (1ULL << 1),
	BPF_F_PEER	= (1ULL << 2),
	BPF_F_NEXTHOP	= (1ULL << 3),
#define BPF_F_REDIRECT_INTERNAL	(BPF_F_NEIGH | BPF_F_PEER | BPF_F_NEXTHOP)
};

BPF_CALL_3(bpf_clone_redirect, struct sk_buff *, skb, u32, ifindex, u64, flags)
{
	struct net_device *dev;
	struct sk_buff *clone;
	int ret;

	if (unlikely(flags & (~(BPF_F_INGRESS) | BPF_F_REDIRECT_INTERNAL)))
		return -EINVAL;

	dev = dev_get_by_index_rcu(dev_net(skb->dev), ifindex);
	if (unlikely(!dev))
		return -EINVAL;

	clone = skb_clone(skb, GFP_ATOMIC);
	if (unlikely(!clone))
		return -ENOMEM;

	/* For direct write, we need to keep the invariant that the skbs
	 * we're dealing with need to be uncloned. Should uncloning fail
	 * here, we need to free the just generated clone to unclone once
	 * again.
	 */
	ret = bpf_try_make_head_writable(skb);
	if (unlikely(ret)) {
		kfree_skb(clone);
		return -ENOMEM;
	}

	return __bpf_redirect(clone, dev, flags);
}

static const struct bpf_func_proto bpf_clone_redirect_proto = {
	.func           = bpf_clone_redirect,
	.gpl_only       = false,
	.ret_type       = RET_INTEGER,
	.arg1_type      = ARG_PTR_TO_CTX,
	.arg2_type      = ARG_ANYTHING,
	.arg3_type      = ARG_ANYTHING,
};

DEFINE_PER_CPU(struct bpf_redirect_info, bpf_redirect_info);
EXPORT_PER_CPU_SYMBOL_GPL(bpf_redirect_info);

int skb_do_redirect(struct sk_buff *skb)
{
	struct bpf_redirect_info *ri = this_cpu_ptr(&bpf_redirect_info);
	struct net *net = dev_net(skb->dev);
	struct net_device *dev;
	u32 flags = ri->flags;

	dev = dev_get_by_index_rcu(net, ri->tgt_index);
	ri->tgt_index = 0;
	ri->flags = 0;
	if (unlikely(!dev))
		goto out_drop;
	if (flags & BPF_F_PEER) {
		const struct net_device_ops *ops = dev->netdev_ops;

		if (unlikely(!ops->ndo_get_peer_dev ||
			     !skb_at_tc_ingress(skb)))
			goto out_drop;
		dev = ops->ndo_get_peer_dev(dev);
		if (unlikely(!dev ||
			     !(dev->flags & IFF_UP) ||
			     net_eq(net, dev_net(dev))))
			goto out_drop;
		skb->dev = dev;
		return -EAGAIN;
	}
	return flags & BPF_F_NEIGH ?
	       __bpf_redirect_neigh(skb, dev, flags & BPF_F_NEXTHOP ?
				    &ri->nh : NULL) :
	       __bpf_redirect(skb, dev, flags);
out_drop:
	kfree_skb(skb);
	return -EINVAL;
}

BPF_CALL_2(bpf_redirect, u32, ifindex, u64, flags)
{
	struct bpf_redirect_info *ri = this_cpu_ptr(&bpf_redirect_info);

	if (unlikely(flags & (~(BPF_F_INGRESS) | BPF_F_REDIRECT_INTERNAL)))
		return TC_ACT_SHOT;

	ri->flags = flags;
	ri->tgt_index = ifindex;

	return TC_ACT_REDIRECT;
}

static const struct bpf_func_proto bpf_redirect_proto = {
	.func           = bpf_redirect,
	.gpl_only       = false,
	.ret_type       = RET_INTEGER,
	.arg1_type      = ARG_ANYTHING,
	.arg2_type      = ARG_ANYTHING,
};

BPF_CALL_2(bpf_redirect_peer, u32, ifindex, u64, flags)
{
	struct bpf_redirect_info *ri = this_cpu_ptr(&bpf_redirect_info);

	if (unlikely(flags))
		return TC_ACT_SHOT;

	ri->flags = BPF_F_PEER;
	ri->tgt_index = ifindex;

	return TC_ACT_REDIRECT;
}

static const struct bpf_func_proto bpf_redirect_peer_proto = {
	.func           = bpf_redirect_peer,
	.gpl_only       = false,
	.ret_type       = RET_INTEGER,
	.arg1_type      = ARG_ANYTHING,
	.arg2_type      = ARG_ANYTHING,
};

BPF_CALL_4(bpf_redirect_neigh, u32, ifindex, struct bpf_redir_neigh *, params,
	   int, plen, u64, flags)
{
	struct bpf_redirect_info *ri = this_cpu_ptr(&bpf_redirect_info);

	if (unlikely((plen && plen < sizeof(*params)) || flags))
		return TC_ACT_SHOT;

	ri->flags = BPF_F_NEIGH | (plen ? BPF_F_NEXTHOP : 0);
	ri->tgt_index = ifindex;

	BUILD_BUG_ON(sizeof(struct bpf_redir_neigh) != sizeof(struct bpf_nh_params));
	if (plen)
		memcpy(&ri->nh, params, sizeof(ri->nh));

	return TC_ACT_REDIRECT;
}

static const struct bpf_func_proto bpf_redirect_neigh_proto = {
	.func		= bpf_redirect_neigh,
	.gpl_only	= false,
	.ret_type	= RET_INTEGER,
	.arg1_type	= ARG_ANYTHING,
	.arg2_type      = ARG_PTR_TO_MEM | PTR_MAYBE_NULL | MEM_RDONLY,
	.arg3_type      = ARG_CONST_SIZE_OR_ZERO,
	.arg4_type	= ARG_ANYTHING,
};

BPF_CALL_2(bpf_msg_apply_bytes, struct sk_msg *, msg, u32, bytes)
{
	msg->apply_bytes = bytes;
	return 0;
}

static const struct bpf_func_proto bpf_msg_apply_bytes_proto = {
	.func           = bpf_msg_apply_bytes,
	.gpl_only       = false,
	.ret_type       = RET_INTEGER,
	.arg1_type	= ARG_PTR_TO_CTX,
	.arg2_type      = ARG_ANYTHING,
};

BPF_CALL_2(bpf_msg_cork_bytes, struct sk_msg *, msg, u32, bytes)
{
	msg->cork_bytes = bytes;
	return 0;
}

static const struct bpf_func_proto bpf_msg_cork_bytes_proto = {
	.func           = bpf_msg_cork_bytes,
	.gpl_only       = false,
	.ret_type       = RET_INTEGER,
	.arg1_type	= ARG_PTR_TO_CTX,
	.arg2_type      = ARG_ANYTHING,
};

BPF_CALL_4(bpf_msg_pull_data, struct sk_msg *, msg, u32, start,
	   u32, end, u64, flags)
{
	u32 len = 0, offset = 0, copy = 0, poffset = 0, bytes = end - start;
	u32 first_sge, last_sge, i, shift, bytes_sg_total;
	struct scatterlist *sge;
	u8 *raw, *to, *from;
	struct page *page;

	if (unlikely(flags || end <= start))
		return -EINVAL;

	/* First find the starting scatterlist element */
	i = msg->sg.start;
	do {
		offset += len;
		len = sk_msg_elem(msg, i)->length;
		if (start < offset + len)
			break;
		sk_msg_iter_var_next(i);
	} while (i != msg->sg.end);

	if (unlikely(start >= offset + len))
		return -EINVAL;

	first_sge = i;
	/* The start may point into the sg element so we need to also
	 * account for the headroom.
	 */
	bytes_sg_total = start - offset + bytes;
	if (!test_bit(i, msg->sg.copy) && bytes_sg_total <= len)
		goto out;

	/* At this point we need to linearize multiple scatterlist
	 * elements or a single shared page. Either way we need to
	 * copy into a linear buffer exclusively owned by BPF. Then
	 * place the buffer in the scatterlist and fixup the original
	 * entries by removing the entries now in the linear buffer
	 * and shifting the remaining entries. For now we do not try
	 * to copy partial entries to avoid complexity of running out
	 * of sg_entry slots. The downside is reading a single byte
	 * will copy the entire sg entry.
	 */
	do {
		copy += sk_msg_elem(msg, i)->length;
		sk_msg_iter_var_next(i);
		if (bytes_sg_total <= copy)
			break;
	} while (i != msg->sg.end);
	last_sge = i;

	if (unlikely(bytes_sg_total > copy))
		return -EINVAL;

	page = alloc_pages(__GFP_NOWARN | GFP_ATOMIC | __GFP_COMP,
			   get_order(copy));
	if (unlikely(!page))
		return -ENOMEM;

	raw = page_address(page);
	i = first_sge;
	do {
		sge = sk_msg_elem(msg, i);
		from = sg_virt(sge);
		len = sge->length;
		to = raw + poffset;

		memcpy(to, from, len);
		poffset += len;
		sge->length = 0;
		put_page(sg_page(sge));

		sk_msg_iter_var_next(i);
	} while (i != last_sge);

	sg_set_page(&msg->sg.data[first_sge], page, copy, 0);

	/* To repair sg ring we need to shift entries. If we only
	 * had a single entry though we can just replace it and
	 * be done. Otherwise walk the ring and shift the entries.
	 */
	WARN_ON_ONCE(last_sge == first_sge);
	shift = last_sge > first_sge ?
		last_sge - first_sge - 1 :
		NR_MSG_FRAG_IDS - first_sge + last_sge - 1;
	if (!shift)
		goto out;

	i = first_sge;
	sk_msg_iter_var_next(i);
	do {
		u32 move_from;

		if (i + shift >= NR_MSG_FRAG_IDS)
			move_from = i + shift - NR_MSG_FRAG_IDS;
		else
			move_from = i + shift;
		if (move_from == msg->sg.end)
			break;

		msg->sg.data[i] = msg->sg.data[move_from];
		msg->sg.data[move_from].length = 0;
		msg->sg.data[move_from].page_link = 0;
		msg->sg.data[move_from].offset = 0;
		sk_msg_iter_var_next(i);
	} while (1);

	msg->sg.end = msg->sg.end - shift > msg->sg.end ?
		      msg->sg.end - shift + NR_MSG_FRAG_IDS :
		      msg->sg.end - shift;
out:
	msg->data = sg_virt(&msg->sg.data[first_sge]) + start - offset;
	msg->data_end = msg->data + bytes;
	return 0;
}

static const struct bpf_func_proto bpf_msg_pull_data_proto = {
	.func		= bpf_msg_pull_data,
	.gpl_only	= false,
	.ret_type	= RET_INTEGER,
	.arg1_type	= ARG_PTR_TO_CTX,
	.arg2_type	= ARG_ANYTHING,
	.arg3_type	= ARG_ANYTHING,
	.arg4_type	= ARG_ANYTHING,
};

BPF_CALL_4(bpf_msg_push_data, struct sk_msg *, msg, u32, start,
	   u32, len, u64, flags)
{
	struct scatterlist sge, nsge, nnsge, rsge = {0}, *psge;
	u32 new, i = 0, l = 0, space, copy = 0, offset = 0;
	u8 *raw, *to, *from;
	struct page *page;

	if (unlikely(flags))
		return -EINVAL;

	if (unlikely(len == 0))
		return 0;

	/* First find the starting scatterlist element */
	i = msg->sg.start;
	do {
		offset += l;
		l = sk_msg_elem(msg, i)->length;

		if (start < offset + l)
			break;
		sk_msg_iter_var_next(i);
	} while (i != msg->sg.end);

	if (start >= offset + l)
		return -EINVAL;

	space = MAX_MSG_FRAGS - sk_msg_elem_used(msg);

	/* If no space available will fallback to copy, we need at
	 * least one scatterlist elem available to push data into
	 * when start aligns to the beginning of an element or two
	 * when it falls inside an element. We handle the start equals
	 * offset case because its the common case for inserting a
	 * header.
	 */
	if (!space || (space == 1 && start != offset))
		copy = msg->sg.data[i].length;

	page = alloc_pages(__GFP_NOWARN | GFP_ATOMIC | __GFP_COMP,
			   get_order(copy + len));
	if (unlikely(!page))
		return -ENOMEM;

	if (copy) {
		int front, back;

		raw = page_address(page);

		psge = sk_msg_elem(msg, i);
		front = start - offset;
		back = psge->length - front;
		from = sg_virt(psge);

		if (front)
			memcpy(raw, from, front);

		if (back) {
			from += front;
			to = raw + front + len;

			memcpy(to, from, back);
		}

		put_page(sg_page(psge));
	} else if (start - offset) {
		psge = sk_msg_elem(msg, i);
		rsge = sk_msg_elem_cpy(msg, i);

		psge->length = start - offset;
		rsge.length -= psge->length;
		rsge.offset += start;

		sk_msg_iter_var_next(i);
		sg_unmark_end(psge);
		sg_unmark_end(&rsge);
		sk_msg_iter_next(msg, end);
	}

	/* Slot(s) to place newly allocated data */
	new = i;

	/* Shift one or two slots as needed */
	if (!copy) {
		sge = sk_msg_elem_cpy(msg, i);

		sk_msg_iter_var_next(i);
		sg_unmark_end(&sge);
		sk_msg_iter_next(msg, end);

		nsge = sk_msg_elem_cpy(msg, i);
		if (rsge.length) {
			sk_msg_iter_var_next(i);
			nnsge = sk_msg_elem_cpy(msg, i);
		}

		while (i != msg->sg.end) {
			msg->sg.data[i] = sge;
			sge = nsge;
			sk_msg_iter_var_next(i);
			if (rsge.length) {
				nsge = nnsge;
				nnsge = sk_msg_elem_cpy(msg, i);
			} else {
				nsge = sk_msg_elem_cpy(msg, i);
			}
		}
	}

	/* Place newly allocated data buffer */
	sk_mem_charge(msg->sk, len);
	msg->sg.size += len;
	__clear_bit(new, msg->sg.copy);
	sg_set_page(&msg->sg.data[new], page, len + copy, 0);
	if (rsge.length) {
		get_page(sg_page(&rsge));
		sk_msg_iter_var_next(new);
		msg->sg.data[new] = rsge;
	}

	sk_msg_compute_data_pointers(msg);
	return 0;
}

static const struct bpf_func_proto bpf_msg_push_data_proto = {
	.func		= bpf_msg_push_data,
	.gpl_only	= false,
	.ret_type	= RET_INTEGER,
	.arg1_type	= ARG_PTR_TO_CTX,
	.arg2_type	= ARG_ANYTHING,
	.arg3_type	= ARG_ANYTHING,
	.arg4_type	= ARG_ANYTHING,
};

static void sk_msg_shift_left(struct sk_msg *msg, int i)
{
	int prev;

	do {
		prev = i;
		sk_msg_iter_var_next(i);
		msg->sg.data[prev] = msg->sg.data[i];
	} while (i != msg->sg.end);

	sk_msg_iter_prev(msg, end);
}

static void sk_msg_shift_right(struct sk_msg *msg, int i)
{
	struct scatterlist tmp, sge;

	sk_msg_iter_next(msg, end);
	sge = sk_msg_elem_cpy(msg, i);
	sk_msg_iter_var_next(i);
	tmp = sk_msg_elem_cpy(msg, i);

	while (i != msg->sg.end) {
		msg->sg.data[i] = sge;
		sk_msg_iter_var_next(i);
		sge = tmp;
		tmp = sk_msg_elem_cpy(msg, i);
	}
}

BPF_CALL_4(bpf_msg_pop_data, struct sk_msg *, msg, u32, start,
	   u32, len, u64, flags)
{
	u32 i = 0, l = 0, space, offset = 0;
	u64 last = start + len;
	int pop;

	if (unlikely(flags))
		return -EINVAL;

	/* First find the starting scatterlist element */
	i = msg->sg.start;
	do {
		offset += l;
		l = sk_msg_elem(msg, i)->length;

		if (start < offset + l)
			break;
		sk_msg_iter_var_next(i);
	} while (i != msg->sg.end);

	/* Bounds checks: start and pop must be inside message */
	if (start >= offset + l || last >= msg->sg.size)
		return -EINVAL;

	space = MAX_MSG_FRAGS - sk_msg_elem_used(msg);

	pop = len;
	/* --------------| offset
	 * -| start      |-------- len -------|
	 *
	 *  |----- a ----|-------- pop -------|----- b ----|
	 *  |______________________________________________| length
	 *
	 *
	 * a:   region at front of scatter element to save
	 * b:   region at back of scatter element to save when length > A + pop
	 * pop: region to pop from element, same as input 'pop' here will be
	 *      decremented below per iteration.
	 *
	 * Two top-level cases to handle when start != offset, first B is non
	 * zero and second B is zero corresponding to when a pop includes more
	 * than one element.
	 *
	 * Then if B is non-zero AND there is no space allocate space and
	 * compact A, B regions into page. If there is space shift ring to
	 * the rigth free'ing the next element in ring to place B, leaving
	 * A untouched except to reduce length.
	 */
	if (start != offset) {
		struct scatterlist *nsge, *sge = sk_msg_elem(msg, i);
		int a = start;
		int b = sge->length - pop - a;

		sk_msg_iter_var_next(i);

		if (pop < sge->length - a) {
			if (space) {
				sge->length = a;
				sk_msg_shift_right(msg, i);
				nsge = sk_msg_elem(msg, i);
				get_page(sg_page(sge));
				sg_set_page(nsge,
					    sg_page(sge),
					    b, sge->offset + pop + a);
			} else {
				struct page *page, *orig;
				u8 *to, *from;

				page = alloc_pages(__GFP_NOWARN |
						   __GFP_COMP   | GFP_ATOMIC,
						   get_order(a + b));
				if (unlikely(!page))
					return -ENOMEM;

				sge->length = a;
				orig = sg_page(sge);
				from = sg_virt(sge);
				to = page_address(page);
				memcpy(to, from, a);
				memcpy(to + a, from + a + pop, b);
				sg_set_page(sge, page, a + b, 0);
				put_page(orig);
			}
			pop = 0;
		} else if (pop >= sge->length - a) {
			pop -= (sge->length - a);
			sge->length = a;
		}
	}

	/* From above the current layout _must_ be as follows,
	 *
	 * -| offset
	 * -| start
	 *
	 *  |---- pop ---|---------------- b ------------|
	 *  |____________________________________________| length
	 *
	 * Offset and start of the current msg elem are equal because in the
	 * previous case we handled offset != start and either consumed the
	 * entire element and advanced to the next element OR pop == 0.
	 *
	 * Two cases to handle here are first pop is less than the length
	 * leaving some remainder b above. Simply adjust the element's layout
	 * in this case. Or pop >= length of the element so that b = 0. In this
	 * case advance to next element decrementing pop.
	 */
	while (pop) {
		struct scatterlist *sge = sk_msg_elem(msg, i);

		if (pop < sge->length) {
			sge->length -= pop;
			sge->offset += pop;
			pop = 0;
		} else {
			pop -= sge->length;
			sk_msg_shift_left(msg, i);
		}
		sk_msg_iter_var_next(i);
	}

	sk_mem_uncharge(msg->sk, len - pop);
	msg->sg.size -= (len - pop);
	sk_msg_compute_data_pointers(msg);
	return 0;
}

static const struct bpf_func_proto bpf_msg_pop_data_proto = {
	.func		= bpf_msg_pop_data,
	.gpl_only	= false,
	.ret_type	= RET_INTEGER,
	.arg1_type	= ARG_PTR_TO_CTX,
	.arg2_type	= ARG_ANYTHING,
	.arg3_type	= ARG_ANYTHING,
	.arg4_type	= ARG_ANYTHING,
};

#ifdef CONFIG_CGROUP_NET_CLASSID
BPF_CALL_0(bpf_get_cgroup_classid_curr)
{
	return __task_get_classid(current);
}

const struct bpf_func_proto bpf_get_cgroup_classid_curr_proto = {
	.func		= bpf_get_cgroup_classid_curr,
	.gpl_only	= false,
	.ret_type	= RET_INTEGER,
};

BPF_CALL_1(bpf_skb_cgroup_classid, const struct sk_buff *, skb)
{
	struct sock *sk = skb_to_full_sk(skb);

	if (!sk || !sk_fullsock(sk))
		return 0;

	return sock_cgroup_classid(&sk->sk_cgrp_data);
}

static const struct bpf_func_proto bpf_skb_cgroup_classid_proto = {
	.func		= bpf_skb_cgroup_classid,
	.gpl_only	= false,
	.ret_type	= RET_INTEGER,
	.arg1_type	= ARG_PTR_TO_CTX,
};
#endif

BPF_CALL_1(bpf_get_cgroup_classid, const struct sk_buff *, skb)
{
	return task_get_classid(skb);
}

static const struct bpf_func_proto bpf_get_cgroup_classid_proto = {
	.func           = bpf_get_cgroup_classid,
	.gpl_only       = false,
	.ret_type       = RET_INTEGER,
	.arg1_type      = ARG_PTR_TO_CTX,
};

BPF_CALL_1(bpf_get_route_realm, const struct sk_buff *, skb)
{
	return dst_tclassid(skb);
}

static const struct bpf_func_proto bpf_get_route_realm_proto = {
	.func           = bpf_get_route_realm,
	.gpl_only       = false,
	.ret_type       = RET_INTEGER,
	.arg1_type      = ARG_PTR_TO_CTX,
};

BPF_CALL_1(bpf_get_hash_recalc, struct sk_buff *, skb)
{
	/* If skb_clear_hash() was called due to mangling, we can
	 * trigger SW recalculation here. Later access to hash
	 * can then use the inline skb->hash via context directly
	 * instead of calling this helper again.
	 */
	return skb_get_hash(skb);
}

static const struct bpf_func_proto bpf_get_hash_recalc_proto = {
	.func		= bpf_get_hash_recalc,
	.gpl_only	= false,
	.ret_type	= RET_INTEGER,
	.arg1_type	= ARG_PTR_TO_CTX,
};

BPF_CALL_1(bpf_set_hash_invalid, struct sk_buff *, skb)
{
	/* After all direct packet write, this can be used once for
	 * triggering a lazy recalc on next skb_get_hash() invocation.
	 */
	skb_clear_hash(skb);
	return 0;
}

static const struct bpf_func_proto bpf_set_hash_invalid_proto = {
	.func		= bpf_set_hash_invalid,
	.gpl_only	= false,
	.ret_type	= RET_INTEGER,
	.arg1_type	= ARG_PTR_TO_CTX,
};

BPF_CALL_2(bpf_set_hash, struct sk_buff *, skb, u32, hash)
{
	/* Set user specified hash as L4(+), so that it gets returned
	 * on skb_get_hash() call unless BPF prog later on triggers a
	 * skb_clear_hash().
	 */
	__skb_set_sw_hash(skb, hash, true);
	return 0;
}

static const struct bpf_func_proto bpf_set_hash_proto = {
	.func		= bpf_set_hash,
	.gpl_only	= false,
	.ret_type	= RET_INTEGER,
	.arg1_type	= ARG_PTR_TO_CTX,
	.arg2_type	= ARG_ANYTHING,
};

BPF_CALL_3(bpf_skb_vlan_push, struct sk_buff *, skb, __be16, vlan_proto,
	   u16, vlan_tci)
{
	int ret;

	if (unlikely(vlan_proto != htons(ETH_P_8021Q) &&
		     vlan_proto != htons(ETH_P_8021AD)))
		vlan_proto = htons(ETH_P_8021Q);

	bpf_push_mac_rcsum(skb);
	ret = skb_vlan_push(skb, vlan_proto, vlan_tci);
	bpf_pull_mac_rcsum(skb);

	bpf_compute_data_pointers(skb);
	return ret;
}

static const struct bpf_func_proto bpf_skb_vlan_push_proto = {
	.func           = bpf_skb_vlan_push,
	.gpl_only       = false,
	.ret_type       = RET_INTEGER,
	.arg1_type      = ARG_PTR_TO_CTX,
	.arg2_type      = ARG_ANYTHING,
	.arg3_type      = ARG_ANYTHING,
};

BPF_CALL_1(bpf_skb_vlan_pop, struct sk_buff *, skb)
{
	int ret;

	bpf_push_mac_rcsum(skb);
	ret = skb_vlan_pop(skb);
	bpf_pull_mac_rcsum(skb);

	bpf_compute_data_pointers(skb);
	return ret;
}

static const struct bpf_func_proto bpf_skb_vlan_pop_proto = {
	.func           = bpf_skb_vlan_pop,
	.gpl_only       = false,
	.ret_type       = RET_INTEGER,
	.arg1_type      = ARG_PTR_TO_CTX,
};

static int bpf_skb_generic_push(struct sk_buff *skb, u32 off, u32 len)
{
	/* Caller already did skb_cow() with len as headroom,
	 * so no need to do it here.
	 */
	skb_push(skb, len);
	memmove(skb->data, skb->data + len, off);
	memset(skb->data + off, 0, len);

	/* No skb_postpush_rcsum(skb, skb->data + off, len)
	 * needed here as it does not change the skb->csum
	 * result for checksum complete when summing over
	 * zeroed blocks.
	 */
	return 0;
}

static int bpf_skb_generic_pop(struct sk_buff *skb, u32 off, u32 len)
{
	/* skb_ensure_writable() is not needed here, as we're
	 * already working on an uncloned skb.
	 */
	if (unlikely(!pskb_may_pull(skb, off + len)))
		return -ENOMEM;

	skb_postpull_rcsum(skb, skb->data + off, len);
	memmove(skb->data + len, skb->data, off);
	__skb_pull(skb, len);

	return 0;
}

static int bpf_skb_net_hdr_push(struct sk_buff *skb, u32 off, u32 len)
{
	bool trans_same = skb->transport_header == skb->network_header;
	int ret;

	/* There's no need for __skb_push()/__skb_pull() pair to
	 * get to the start of the mac header as we're guaranteed
	 * to always start from here under eBPF.
	 */
	ret = bpf_skb_generic_push(skb, off, len);
	if (likely(!ret)) {
		skb->mac_header -= len;
		skb->network_header -= len;
		if (trans_same)
			skb->transport_header = skb->network_header;
	}

	return ret;
}

static int bpf_skb_net_hdr_pop(struct sk_buff *skb, u32 off, u32 len)
{
	bool trans_same = skb->transport_header == skb->network_header;
	int ret;

	/* Same here, __skb_push()/__skb_pull() pair not needed. */
	ret = bpf_skb_generic_pop(skb, off, len);
	if (likely(!ret)) {
		skb->mac_header += len;
		skb->network_header += len;
		if (trans_same)
			skb->transport_header = skb->network_header;
	}

	return ret;
}

static int bpf_skb_proto_4_to_6(struct sk_buff *skb)
{
	const u32 len_diff = sizeof(struct ipv6hdr) - sizeof(struct iphdr);
	u32 off = skb_mac_header_len(skb);
	int ret;

	ret = skb_cow(skb, len_diff);
	if (unlikely(ret < 0))
		return ret;

	ret = bpf_skb_net_hdr_push(skb, off, len_diff);
	if (unlikely(ret < 0))
		return ret;

	if (skb_is_gso(skb)) {
		struct skb_shared_info *shinfo = skb_shinfo(skb);

		/* SKB_GSO_TCPV4 needs to be changed into SKB_GSO_TCPV6. */
		if (shinfo->gso_type & SKB_GSO_TCPV4) {
			shinfo->gso_type &= ~SKB_GSO_TCPV4;
			shinfo->gso_type |=  SKB_GSO_TCPV6;
		}
	}

	skb->protocol = htons(ETH_P_IPV6);
	skb_clear_hash(skb);

	return 0;
}

static int bpf_skb_proto_6_to_4(struct sk_buff *skb)
{
	const u32 len_diff = sizeof(struct ipv6hdr) - sizeof(struct iphdr);
	u32 off = skb_mac_header_len(skb);
	int ret;

	ret = skb_unclone(skb, GFP_ATOMIC);
	if (unlikely(ret < 0))
		return ret;

	ret = bpf_skb_net_hdr_pop(skb, off, len_diff);
	if (unlikely(ret < 0))
		return ret;

	if (skb_is_gso(skb)) {
		struct skb_shared_info *shinfo = skb_shinfo(skb);

		/* SKB_GSO_TCPV6 needs to be changed into SKB_GSO_TCPV4. */
		if (shinfo->gso_type & SKB_GSO_TCPV6) {
			shinfo->gso_type &= ~SKB_GSO_TCPV6;
			shinfo->gso_type |=  SKB_GSO_TCPV4;
		}
	}

	skb->protocol = htons(ETH_P_IP);
	skb_clear_hash(skb);

	return 0;
}

static int bpf_skb_proto_xlat(struct sk_buff *skb, __be16 to_proto)
{
	__be16 from_proto = skb->protocol;

	if (from_proto == htons(ETH_P_IP) &&
	      to_proto == htons(ETH_P_IPV6))
		return bpf_skb_proto_4_to_6(skb);

	if (from_proto == htons(ETH_P_IPV6) &&
	      to_proto == htons(ETH_P_IP))
		return bpf_skb_proto_6_to_4(skb);

	return -ENOTSUPP;
}

BPF_CALL_3(bpf_skb_change_proto, struct sk_buff *, skb, __be16, proto,
	   u64, flags)
{
	int ret;

	if (unlikely(flags))
		return -EINVAL;

	/* General idea is that this helper does the basic groundwork
	 * needed for changing the protocol, and eBPF program fills the
	 * rest through bpf_skb_store_bytes(), bpf_lX_csum_replace()
	 * and other helpers, rather than passing a raw buffer here.
	 *
	 * The rationale is to keep this minimal and without a need to
	 * deal with raw packet data. F.e. even if we would pass buffers
	 * here, the program still needs to call the bpf_lX_csum_replace()
	 * helpers anyway. Plus, this way we keep also separation of
	 * concerns, since f.e. bpf_skb_store_bytes() should only take
	 * care of stores.
	 *
	 * Currently, additional options and extension header space are
	 * not supported, but flags register is reserved so we can adapt
	 * that. For offloads, we mark packet as dodgy, so that headers
	 * need to be verified first.
	 */
	ret = bpf_skb_proto_xlat(skb, proto);
	bpf_compute_data_pointers(skb);
	return ret;
}

static const struct bpf_func_proto bpf_skb_change_proto_proto = {
	.func		= bpf_skb_change_proto,
	.gpl_only	= false,
	.ret_type	= RET_INTEGER,
	.arg1_type	= ARG_PTR_TO_CTX,
	.arg2_type	= ARG_ANYTHING,
	.arg3_type	= ARG_ANYTHING,
};

BPF_CALL_2(bpf_skb_change_type, struct sk_buff *, skb, u32, pkt_type)
{
	/* We only allow a restricted subset to be changed for now. */
	if (unlikely(!skb_pkt_type_ok(skb->pkt_type) ||
		     !skb_pkt_type_ok(pkt_type)))
		return -EINVAL;

	skb->pkt_type = pkt_type;
	return 0;
}

static const struct bpf_func_proto bpf_skb_change_type_proto = {
	.func		= bpf_skb_change_type,
	.gpl_only	= false,
	.ret_type	= RET_INTEGER,
	.arg1_type	= ARG_PTR_TO_CTX,
	.arg2_type	= ARG_ANYTHING,
};

static u32 bpf_skb_net_base_len(const struct sk_buff *skb)
{
	switch (skb->protocol) {
	case htons(ETH_P_IP):
		return sizeof(struct iphdr);
	case htons(ETH_P_IPV6):
		return sizeof(struct ipv6hdr);
	default:
		return ~0U;
	}
}

#define BPF_F_ADJ_ROOM_ENCAP_L3_MASK	(BPF_F_ADJ_ROOM_ENCAP_L3_IPV4 | \
					 BPF_F_ADJ_ROOM_ENCAP_L3_IPV6)

#define BPF_F_ADJ_ROOM_MASK		(BPF_F_ADJ_ROOM_FIXED_GSO | \
					 BPF_F_ADJ_ROOM_ENCAP_L3_MASK | \
					 BPF_F_ADJ_ROOM_ENCAP_L4_GRE | \
					 BPF_F_ADJ_ROOM_ENCAP_L4_UDP | \
					 BPF_F_ADJ_ROOM_ENCAP_L2_ETH | \
					 BPF_F_ADJ_ROOM_ENCAP_L2( \
					  BPF_ADJ_ROOM_ENCAP_L2_MASK))

static int bpf_skb_net_grow(struct sk_buff *skb, u32 off, u32 len_diff,
			    u64 flags)
{
	u8 inner_mac_len = flags >> BPF_ADJ_ROOM_ENCAP_L2_SHIFT;
	bool encap = flags & BPF_F_ADJ_ROOM_ENCAP_L3_MASK;
	u16 mac_len = 0, inner_net = 0, inner_trans = 0;
	unsigned int gso_type = SKB_GSO_DODGY;
	int ret;

	if (skb_is_gso(skb) && !skb_is_gso_tcp(skb)) {
		/* udp gso_size delineates datagrams, only allow if fixed */
		if (!(skb_shinfo(skb)->gso_type & SKB_GSO_UDP_L4) ||
		    !(flags & BPF_F_ADJ_ROOM_FIXED_GSO))
			return -ENOTSUPP;
	}

	ret = skb_cow_head(skb, len_diff);
	if (unlikely(ret < 0))
		return ret;

	if (encap) {
		if (skb->protocol != htons(ETH_P_IP) &&
		    skb->protocol != htons(ETH_P_IPV6))
			return -ENOTSUPP;

		if (flags & BPF_F_ADJ_ROOM_ENCAP_L3_IPV4 &&
		    flags & BPF_F_ADJ_ROOM_ENCAP_L3_IPV6)
			return -EINVAL;

		if (flags & BPF_F_ADJ_ROOM_ENCAP_L4_GRE &&
		    flags & BPF_F_ADJ_ROOM_ENCAP_L4_UDP)
			return -EINVAL;

		if (flags & BPF_F_ADJ_ROOM_ENCAP_L2_ETH &&
		    inner_mac_len < ETH_HLEN)
			return -EINVAL;

		if (skb->encapsulation)
			return -EALREADY;

		mac_len = skb->network_header - skb->mac_header;
		inner_net = skb->network_header;
		if (inner_mac_len > len_diff)
			return -EINVAL;
		inner_trans = skb->transport_header;
	}

	ret = bpf_skb_net_hdr_push(skb, off, len_diff);
	if (unlikely(ret < 0))
		return ret;

	if (encap) {
		skb->inner_mac_header = inner_net - inner_mac_len;
		skb->inner_network_header = inner_net;
		skb->inner_transport_header = inner_trans;

		if (flags & BPF_F_ADJ_ROOM_ENCAP_L2_ETH)
			skb_set_inner_protocol(skb, htons(ETH_P_TEB));
		else
			skb_set_inner_protocol(skb, skb->protocol);

		skb->encapsulation = 1;
		skb_set_network_header(skb, mac_len);

		if (flags & BPF_F_ADJ_ROOM_ENCAP_L4_UDP)
			gso_type |= SKB_GSO_UDP_TUNNEL;
		else if (flags & BPF_F_ADJ_ROOM_ENCAP_L4_GRE)
			gso_type |= SKB_GSO_GRE;
		else if (flags & BPF_F_ADJ_ROOM_ENCAP_L3_IPV6)
			gso_type |= SKB_GSO_IPXIP6;
		else if (flags & BPF_F_ADJ_ROOM_ENCAP_L3_IPV4)
			gso_type |= SKB_GSO_IPXIP4;

		if (flags & BPF_F_ADJ_ROOM_ENCAP_L4_GRE ||
		    flags & BPF_F_ADJ_ROOM_ENCAP_L4_UDP) {
			int nh_len = flags & BPF_F_ADJ_ROOM_ENCAP_L3_IPV6 ?
					sizeof(struct ipv6hdr) :
					sizeof(struct iphdr);

			skb_set_transport_header(skb, mac_len + nh_len);
		}

		/* Match skb->protocol to new outer l3 protocol */
		if (skb->protocol == htons(ETH_P_IP) &&
		    flags & BPF_F_ADJ_ROOM_ENCAP_L3_IPV6)
			skb->protocol = htons(ETH_P_IPV6);
		else if (skb->protocol == htons(ETH_P_IPV6) &&
			 flags & BPF_F_ADJ_ROOM_ENCAP_L3_IPV4)
			skb->protocol = htons(ETH_P_IP);
	}

	if (skb_is_gso(skb)) {
		struct skb_shared_info *shinfo = skb_shinfo(skb);

		/* Due to header grow, MSS needs to be downgraded. */
		if (!(flags & BPF_F_ADJ_ROOM_FIXED_GSO))
			skb_decrease_gso_size(shinfo, len_diff);

		/* Header must be checked, and gso_segs recomputed. */
		shinfo->gso_type |= gso_type;
		shinfo->gso_segs = 0;
	}

	return 0;
}

static int bpf_skb_net_shrink(struct sk_buff *skb, u32 off, u32 len_diff,
			      u64 flags)
{
	int ret;

	if (unlikely(flags & ~(BPF_F_ADJ_ROOM_FIXED_GSO |
			       BPF_F_ADJ_ROOM_NO_CSUM_RESET)))
		return -EINVAL;

	if (skb_is_gso(skb) && !skb_is_gso_tcp(skb)) {
		/* udp gso_size delineates datagrams, only allow if fixed */
		if (!(skb_shinfo(skb)->gso_type & SKB_GSO_UDP_L4) ||
		    !(flags & BPF_F_ADJ_ROOM_FIXED_GSO))
			return -ENOTSUPP;
	}

	ret = skb_unclone(skb, GFP_ATOMIC);
	if (unlikely(ret < 0))
		return ret;

	ret = bpf_skb_net_hdr_pop(skb, off, len_diff);
	if (unlikely(ret < 0))
		return ret;

	if (skb_is_gso(skb)) {
		struct skb_shared_info *shinfo = skb_shinfo(skb);

		/* Due to header shrink, MSS can be upgraded. */
		if (!(flags & BPF_F_ADJ_ROOM_FIXED_GSO))
			skb_increase_gso_size(shinfo, len_diff);

		/* Header must be checked, and gso_segs recomputed. */
		shinfo->gso_type |= SKB_GSO_DODGY;
		shinfo->gso_segs = 0;
	}

	return 0;
}

#define BPF_SKB_MAX_LEN SKB_MAX_ALLOC

BPF_CALL_4(sk_skb_adjust_room, struct sk_buff *, skb, s32, len_diff,
	   u32, mode, u64, flags)
{
	u32 len_diff_abs = abs(len_diff);
	bool shrink = len_diff < 0;
	int ret = 0;

	if (unlikely(flags || mode))
		return -EINVAL;
	if (unlikely(len_diff_abs > 0xfffU))
		return -EFAULT;

	if (!shrink) {
		ret = skb_cow(skb, len_diff);
		if (unlikely(ret < 0))
			return ret;
		__skb_push(skb, len_diff_abs);
		memset(skb->data, 0, len_diff_abs);
	} else {
		if (unlikely(!pskb_may_pull(skb, len_diff_abs)))
			return -ENOMEM;
		__skb_pull(skb, len_diff_abs);
	}
	if (tls_sw_has_ctx_rx(skb->sk)) {
		struct strp_msg *rxm = strp_msg(skb);

		rxm->full_len += len_diff;
	}
	return ret;
}

static const struct bpf_func_proto sk_skb_adjust_room_proto = {
	.func		= sk_skb_adjust_room,
	.gpl_only	= false,
	.ret_type	= RET_INTEGER,
	.arg1_type	= ARG_PTR_TO_CTX,
	.arg2_type	= ARG_ANYTHING,
	.arg3_type	= ARG_ANYTHING,
	.arg4_type	= ARG_ANYTHING,
};

BPF_CALL_4(bpf_skb_adjust_room, struct sk_buff *, skb, s32, len_diff,
	   u32, mode, u64, flags)
{
	u32 len_cur, len_diff_abs = abs(len_diff);
	u32 len_min = bpf_skb_net_base_len(skb);
	u32 len_max = BPF_SKB_MAX_LEN;
	__be16 proto = skb->protocol;
	bool shrink = len_diff < 0;
	u32 off;
	int ret;

	if (unlikely(flags & ~(BPF_F_ADJ_ROOM_MASK |
			       BPF_F_ADJ_ROOM_NO_CSUM_RESET)))
		return -EINVAL;
	if (unlikely(len_diff_abs > 0xfffU))
		return -EFAULT;
	if (unlikely(proto != htons(ETH_P_IP) &&
		     proto != htons(ETH_P_IPV6)))
		return -ENOTSUPP;

	off = skb_mac_header_len(skb);
	switch (mode) {
	case BPF_ADJ_ROOM_NET:
		off += bpf_skb_net_base_len(skb);
		break;
	case BPF_ADJ_ROOM_MAC:
		break;
	default:
		return -ENOTSUPP;
	}

	len_cur = skb->len - skb_network_offset(skb);
	if ((shrink && (len_diff_abs >= len_cur ||
			len_cur - len_diff_abs < len_min)) ||
	    (!shrink && (skb->len + len_diff_abs > len_max &&
			 !skb_is_gso(skb))))
		return -ENOTSUPP;

	ret = shrink ? bpf_skb_net_shrink(skb, off, len_diff_abs, flags) :
		       bpf_skb_net_grow(skb, off, len_diff_abs, flags);
	if (!ret && !(flags & BPF_F_ADJ_ROOM_NO_CSUM_RESET))
		__skb_reset_checksum_unnecessary(skb);

	bpf_compute_data_pointers(skb);
	return ret;
}

static const struct bpf_func_proto bpf_skb_adjust_room_proto = {
	.func		= bpf_skb_adjust_room,
	.gpl_only	= false,
	.ret_type	= RET_INTEGER,
	.arg1_type	= ARG_PTR_TO_CTX,
	.arg2_type	= ARG_ANYTHING,
	.arg3_type	= ARG_ANYTHING,
	.arg4_type	= ARG_ANYTHING,
};

static u32 __bpf_skb_min_len(const struct sk_buff *skb)
{
	u32 min_len = skb_network_offset(skb);

	if (skb_transport_header_was_set(skb))
		min_len = skb_transport_offset(skb);
	if (skb->ip_summed == CHECKSUM_PARTIAL)
		min_len = skb_checksum_start_offset(skb) +
			  skb->csum_offset + sizeof(__sum16);
	return min_len;
}

static int bpf_skb_grow_rcsum(struct sk_buff *skb, unsigned int new_len)
{
	unsigned int old_len = skb->len;
	int ret;

	ret = __skb_grow_rcsum(skb, new_len);
	if (!ret)
		memset(skb->data + old_len, 0, new_len - old_len);
	return ret;
}

static int bpf_skb_trim_rcsum(struct sk_buff *skb, unsigned int new_len)
{
	return __skb_trim_rcsum(skb, new_len);
}

static inline int __bpf_skb_change_tail(struct sk_buff *skb, u32 new_len,
					u64 flags)
{
	u32 max_len = BPF_SKB_MAX_LEN;
	u32 min_len = __bpf_skb_min_len(skb);
	int ret;

	if (unlikely(flags || new_len > max_len || new_len < min_len))
		return -EINVAL;
	if (skb->encapsulation)
		return -ENOTSUPP;

	/* The basic idea of this helper is that it's performing the
	 * needed work to either grow or trim an skb, and eBPF program
	 * rewrites the rest via helpers like bpf_skb_store_bytes(),
	 * bpf_lX_csum_replace() and others rather than passing a raw
	 * buffer here. This one is a slow path helper and intended
	 * for replies with control messages.
	 *
	 * Like in bpf_skb_change_proto(), we want to keep this rather
	 * minimal and without protocol specifics so that we are able
	 * to separate concerns as in bpf_skb_store_bytes() should only
	 * be the one responsible for writing buffers.
	 *
	 * It's really expected to be a slow path operation here for
	 * control message replies, so we're implicitly linearizing,
	 * uncloning and drop offloads from the skb by this.
	 */
	ret = __bpf_try_make_writable(skb, skb->len);
	if (!ret) {
		if (new_len > skb->len)
			ret = bpf_skb_grow_rcsum(skb, new_len);
		else if (new_len < skb->len)
			ret = bpf_skb_trim_rcsum(skb, new_len);
		if (!ret && skb_is_gso(skb))
			skb_gso_reset(skb);
	}
	return ret;
}

BPF_CALL_3(bpf_skb_change_tail, struct sk_buff *, skb, u32, new_len,
	   u64, flags)
{
	int ret = __bpf_skb_change_tail(skb, new_len, flags);

	bpf_compute_data_pointers(skb);
	return ret;
}

static const struct bpf_func_proto bpf_skb_change_tail_proto = {
	.func		= bpf_skb_change_tail,
	.gpl_only	= false,
	.ret_type	= RET_INTEGER,
	.arg1_type	= ARG_PTR_TO_CTX,
	.arg2_type	= ARG_ANYTHING,
	.arg3_type	= ARG_ANYTHING,
};

BPF_CALL_3(sk_skb_change_tail, struct sk_buff *, skb, u32, new_len,
	   u64, flags)
{
	return __bpf_skb_change_tail(skb, new_len, flags);
}

static const struct bpf_func_proto sk_skb_change_tail_proto = {
	.func		= sk_skb_change_tail,
	.gpl_only	= false,
	.ret_type	= RET_INTEGER,
	.arg1_type	= ARG_PTR_TO_CTX,
	.arg2_type	= ARG_ANYTHING,
	.arg3_type	= ARG_ANYTHING,
};

static inline int __bpf_skb_change_head(struct sk_buff *skb, u32 head_room,
					u64 flags)
{
	u32 max_len = BPF_SKB_MAX_LEN;
	u32 new_len = skb->len + head_room;
	int ret;

	if (unlikely(flags || (!skb_is_gso(skb) && new_len > max_len) ||
		     new_len < skb->len))
		return -EINVAL;

	ret = skb_cow(skb, head_room);
	if (likely(!ret)) {
		/* Idea for this helper is that we currently only
		 * allow to expand on mac header. This means that
		 * skb->protocol network header, etc, stay as is.
		 * Compared to bpf_skb_change_tail(), we're more
		 * flexible due to not needing to linearize or
		 * reset GSO. Intention for this helper is to be
		 * used by an L3 skb that needs to push mac header
		 * for redirection into L2 device.
		 */
		__skb_push(skb, head_room);
		memset(skb->data, 0, head_room);
		skb_reset_mac_header(skb);
		skb_reset_mac_len(skb);
	}

	return ret;
}

BPF_CALL_3(bpf_skb_change_head, struct sk_buff *, skb, u32, head_room,
	   u64, flags)
{
	int ret = __bpf_skb_change_head(skb, head_room, flags);

	bpf_compute_data_pointers(skb);
	return ret;
}

static const struct bpf_func_proto bpf_skb_change_head_proto = {
	.func		= bpf_skb_change_head,
	.gpl_only	= false,
	.ret_type	= RET_INTEGER,
	.arg1_type	= ARG_PTR_TO_CTX,
	.arg2_type	= ARG_ANYTHING,
	.arg3_type	= ARG_ANYTHING,
};

BPF_CALL_3(sk_skb_change_head, struct sk_buff *, skb, u32, head_room,
	   u64, flags)
{
	return __bpf_skb_change_head(skb, head_room, flags);
}

static const struct bpf_func_proto sk_skb_change_head_proto = {
	.func		= sk_skb_change_head,
	.gpl_only	= false,
	.ret_type	= RET_INTEGER,
	.arg1_type	= ARG_PTR_TO_CTX,
	.arg2_type	= ARG_ANYTHING,
	.arg3_type	= ARG_ANYTHING,
};

BPF_CALL_1(bpf_xdp_get_buff_len, struct  xdp_buff*, xdp)
{
	return xdp_get_buff_len(xdp);
}

static const struct bpf_func_proto bpf_xdp_get_buff_len_proto = {
	.func		= bpf_xdp_get_buff_len,
	.gpl_only	= false,
	.ret_type	= RET_INTEGER,
	.arg1_type	= ARG_PTR_TO_CTX,
};

BTF_ID_LIST_SINGLE(bpf_xdp_get_buff_len_bpf_ids, struct, xdp_buff)

const struct bpf_func_proto bpf_xdp_get_buff_len_trace_proto = {
	.func		= bpf_xdp_get_buff_len,
	.gpl_only	= false,
	.arg1_type	= ARG_PTR_TO_BTF_ID,
	.arg1_btf_id	= &bpf_xdp_get_buff_len_bpf_ids[0],
};

static unsigned long xdp_get_metalen(const struct xdp_buff *xdp)
{
	return xdp_data_meta_unsupported(xdp) ? 0 :
	       xdp->data - xdp->data_meta;
}

BPF_CALL_2(bpf_xdp_adjust_head, struct xdp_buff *, xdp, int, offset)
{
	void *xdp_frame_end = xdp->data_hard_start + sizeof(struct xdp_frame);
	unsigned long metalen = xdp_get_metalen(xdp);
	void *data_start = xdp_frame_end + metalen;
	void *data = xdp->data + offset;

	if (unlikely(data < data_start ||
		     data > xdp->data_end - ETH_HLEN))
		return -EINVAL;

	if (metalen)
		memmove(xdp->data_meta + offset,
			xdp->data_meta, metalen);
	xdp->data_meta += offset;
	xdp->data = data;

	return 0;
}

static const struct bpf_func_proto bpf_xdp_adjust_head_proto = {
	.func		= bpf_xdp_adjust_head,
	.gpl_only	= false,
	.ret_type	= RET_INTEGER,
	.arg1_type	= ARG_PTR_TO_CTX,
	.arg2_type	= ARG_ANYTHING,
};

static void bpf_xdp_copy_buf(struct xdp_buff *xdp, unsigned long off,
			     void *buf, unsigned long len, bool flush)
{
	unsigned long ptr_len, ptr_off = 0;
	skb_frag_t *next_frag, *end_frag;
	struct skb_shared_info *sinfo;
	void *src, *dst;
	u8 *ptr_buf;

	if (likely(xdp->data_end - xdp->data >= off + len)) {
		src = flush ? buf : xdp->data + off;
		dst = flush ? xdp->data + off : buf;
		memcpy(dst, src, len);
		return;
	}

	sinfo = xdp_get_shared_info_from_buff(xdp);
	end_frag = &sinfo->frags[sinfo->nr_frags];
	next_frag = &sinfo->frags[0];

	ptr_len = xdp->data_end - xdp->data;
	ptr_buf = xdp->data;

	while (true) {
		if (off < ptr_off + ptr_len) {
			unsigned long copy_off = off - ptr_off;
			unsigned long copy_len = min(len, ptr_len - copy_off);

			src = flush ? buf : ptr_buf + copy_off;
			dst = flush ? ptr_buf + copy_off : buf;
			memcpy(dst, src, copy_len);

			off += copy_len;
			len -= copy_len;
			buf += copy_len;
		}

		if (!len || next_frag == end_frag)
			break;

		ptr_off += ptr_len;
		ptr_buf = skb_frag_address(next_frag);
		ptr_len = skb_frag_size(next_frag);
		next_frag++;
	}
}

static void *bpf_xdp_pointer(struct xdp_buff *xdp, u32 offset, u32 len)
{
	struct skb_shared_info *sinfo = xdp_get_shared_info_from_buff(xdp);
	u32 size = xdp->data_end - xdp->data;
	void *addr = xdp->data;
	int i;

	if (unlikely(offset > 0xffff || len > 0xffff))
		return ERR_PTR(-EFAULT);

	if (offset + len > xdp_get_buff_len(xdp))
		return ERR_PTR(-EINVAL);

	if (offset < size) /* linear area */
		goto out;

	offset -= size;
	for (i = 0; i < sinfo->nr_frags; i++) { /* paged area */
		u32 frag_size = skb_frag_size(&sinfo->frags[i]);

		if  (offset < frag_size) {
			addr = skb_frag_address(&sinfo->frags[i]);
			size = frag_size;
			break;
		}
		offset -= frag_size;
	}
out:
	return offset + len <= size ? addr + offset : NULL;
}

BPF_CALL_4(bpf_xdp_load_bytes, struct xdp_buff *, xdp, u32, offset,
	   void *, buf, u32, len)
{
	void *ptr;

	ptr = bpf_xdp_pointer(xdp, offset, len);
	if (IS_ERR(ptr))
		return PTR_ERR(ptr);

	if (!ptr)
		bpf_xdp_copy_buf(xdp, offset, buf, len, false);
	else
		memcpy(buf, ptr, len);

	return 0;
}

static const struct bpf_func_proto bpf_xdp_load_bytes_proto = {
	.func		= bpf_xdp_load_bytes,
	.gpl_only	= false,
	.ret_type	= RET_INTEGER,
	.arg1_type	= ARG_PTR_TO_CTX,
	.arg2_type	= ARG_ANYTHING,
	.arg3_type	= ARG_PTR_TO_UNINIT_MEM,
	.arg4_type	= ARG_CONST_SIZE,
};

BPF_CALL_4(bpf_xdp_store_bytes, struct xdp_buff *, xdp, u32, offset,
	   void *, buf, u32, len)
{
	void *ptr;

	ptr = bpf_xdp_pointer(xdp, offset, len);
	if (IS_ERR(ptr))
		return PTR_ERR(ptr);

	if (!ptr)
		bpf_xdp_copy_buf(xdp, offset, buf, len, true);
	else
		memcpy(ptr, buf, len);

	return 0;
}

static const struct bpf_func_proto bpf_xdp_store_bytes_proto = {
	.func		= bpf_xdp_store_bytes,
	.gpl_only	= false,
	.ret_type	= RET_INTEGER,
	.arg1_type	= ARG_PTR_TO_CTX,
	.arg2_type	= ARG_ANYTHING,
	.arg3_type	= ARG_PTR_TO_UNINIT_MEM,
	.arg4_type	= ARG_CONST_SIZE,
};

static int bpf_xdp_frags_increase_tail(struct xdp_buff *xdp, int offset)
{
	struct skb_shared_info *sinfo = xdp_get_shared_info_from_buff(xdp);
	skb_frag_t *frag = &sinfo->frags[sinfo->nr_frags - 1];
	struct xdp_rxq_info *rxq = xdp->rxq;
	unsigned int tailroom;

	if (!rxq->frag_size || rxq->frag_size > xdp->frame_sz)
		return -EOPNOTSUPP;

	tailroom = rxq->frag_size - skb_frag_size(frag) - skb_frag_off(frag);
	if (unlikely(offset > tailroom))
		return -EINVAL;

	memset(skb_frag_address(frag) + skb_frag_size(frag), 0, offset);
	skb_frag_size_add(frag, offset);
	sinfo->xdp_frags_size += offset;

	return 0;
}

static int bpf_xdp_frags_shrink_tail(struct xdp_buff *xdp, int offset)
{
	struct skb_shared_info *sinfo = xdp_get_shared_info_from_buff(xdp);
	int i, n_frags_free = 0, len_free = 0;

	if (unlikely(offset > (int)xdp_get_buff_len(xdp) - ETH_HLEN))
		return -EINVAL;

	for (i = sinfo->nr_frags - 1; i >= 0 && offset > 0; i--) {
		skb_frag_t *frag = &sinfo->frags[i];
		int shrink = min_t(int, offset, skb_frag_size(frag));

		len_free += shrink;
		offset -= shrink;

		if (skb_frag_size(frag) == shrink) {
			struct page *page = skb_frag_page(frag);

			__xdp_return(page_address(page), &xdp->rxq->mem,
				     false, NULL);
			n_frags_free++;
		} else {
			skb_frag_size_sub(frag, shrink);
			break;
		}
	}
	sinfo->nr_frags -= n_frags_free;
	sinfo->xdp_frags_size -= len_free;

	if (unlikely(!sinfo->nr_frags)) {
		xdp_buff_clear_frags_flag(xdp);
		xdp->data_end -= offset;
	}

	return 0;
}

BPF_CALL_2(bpf_xdp_adjust_tail, struct xdp_buff *, xdp, int, offset)
{
	void *data_hard_end = xdp_data_hard_end(xdp); /* use xdp->frame_sz */
	void *data_end = xdp->data_end + offset;

	if (unlikely(xdp_buff_has_frags(xdp))) { /* non-linear xdp buff */
		if (offset < 0)
			return bpf_xdp_frags_shrink_tail(xdp, -offset);

		return bpf_xdp_frags_increase_tail(xdp, offset);
	}

	/* Notice that xdp_data_hard_end have reserved some tailroom */
	if (unlikely(data_end > data_hard_end))
		return -EINVAL;

	/* ALL drivers MUST init xdp->frame_sz, chicken check below */
	if (unlikely(xdp->frame_sz > PAGE_SIZE)) {
		WARN_ONCE(1, "Too BIG xdp->frame_sz = %d\n", xdp->frame_sz);
		return -EINVAL;
	}

	if (unlikely(data_end < xdp->data + ETH_HLEN))
		return -EINVAL;

	/* Clear memory area on grow, can contain uninit kernel memory */
	if (offset > 0)
		memset(xdp->data_end, 0, offset);

	xdp->data_end = data_end;

	return 0;
}

static const struct bpf_func_proto bpf_xdp_adjust_tail_proto = {
	.func		= bpf_xdp_adjust_tail,
	.gpl_only	= false,
	.ret_type	= RET_INTEGER,
	.arg1_type	= ARG_PTR_TO_CTX,
	.arg2_type	= ARG_ANYTHING,
};

BPF_CALL_2(bpf_xdp_adjust_meta, struct xdp_buff *, xdp, int, offset)
{
	void *xdp_frame_end = xdp->data_hard_start + sizeof(struct xdp_frame);
	void *meta = xdp->data_meta + offset;
	unsigned long metalen = xdp->data - meta;

	if (xdp_data_meta_unsupported(xdp))
		return -ENOTSUPP;
	if (unlikely(meta < xdp_frame_end ||
		     meta > xdp->data))
		return -EINVAL;
	if (unlikely(xdp_metalen_invalid(metalen)))
		return -EACCES;

	xdp->data_meta = meta;

	return 0;
}

static const struct bpf_func_proto bpf_xdp_adjust_meta_proto = {
	.func		= bpf_xdp_adjust_meta,
	.gpl_only	= false,
	.ret_type	= RET_INTEGER,
	.arg1_type	= ARG_PTR_TO_CTX,
	.arg2_type	= ARG_ANYTHING,
};

/* XDP_REDIRECT works by a three-step process, implemented in the functions
 * below:
 *
 * 1. The bpf_redirect() and bpf_redirect_map() helpers will lookup the target
 *    of the redirect and store it (along with some other metadata) in a per-CPU
 *    struct bpf_redirect_info.
 *
 * 2. When the program returns the XDP_REDIRECT return code, the driver will
 *    call xdp_do_redirect() which will use the information in struct
 *    bpf_redirect_info to actually enqueue the frame into a map type-specific
 *    bulk queue structure.
 *
 * 3. Before exiting its NAPI poll loop, the driver will call xdp_do_flush(),
 *    which will flush all the different bulk queues, thus completing the
 *    redirect.
 *
 * Pointers to the map entries will be kept around for this whole sequence of
 * steps, protected by RCU. However, there is no top-level rcu_read_lock() in
 * the core code; instead, the RCU protection relies on everything happening
 * inside a single NAPI poll sequence, which means it's between a pair of calls
 * to local_bh_disable()/local_bh_enable().
 *
 * The map entries are marked as __rcu and the map code makes sure to
 * dereference those pointers with rcu_dereference_check() in a way that works
 * for both sections that to hold an rcu_read_lock() and sections that are
 * called from NAPI without a separate rcu_read_lock(). The code below does not
 * use RCU annotations, but relies on those in the map code.
 */
void xdp_do_flush(void)
{
	__dev_flush();
	__cpu_map_flush();
	__xsk_map_flush();
}
EXPORT_SYMBOL_GPL(xdp_do_flush);

void bpf_clear_redirect_map(struct bpf_map *map)
{
	struct bpf_redirect_info *ri;
	int cpu;

	for_each_possible_cpu(cpu) {
		ri = per_cpu_ptr(&bpf_redirect_info, cpu);
		/* Avoid polluting remote cacheline due to writes if
		 * not needed. Once we pass this test, we need the
		 * cmpxchg() to make sure it hasn't been changed in
		 * the meantime by remote CPU.
		 */
		if (unlikely(READ_ONCE(ri->map) == map))
			cmpxchg(&ri->map, map, NULL);
	}
}

DEFINE_STATIC_KEY_FALSE(bpf_master_redirect_enabled_key);
EXPORT_SYMBOL_GPL(bpf_master_redirect_enabled_key);

u32 xdp_master_redirect(struct xdp_buff *xdp)
{
	struct net_device *master, *slave;
	struct bpf_redirect_info *ri = this_cpu_ptr(&bpf_redirect_info);

	master = netdev_master_upper_dev_get_rcu(xdp->rxq->dev);
	slave = master->netdev_ops->ndo_xdp_get_xmit_slave(master, xdp);
	if (slave && slave != xdp->rxq->dev) {
		/* The target device is different from the receiving device, so
		 * redirect it to the new device.
		 * Using XDP_REDIRECT gets the correct behaviour from XDP enabled
		 * drivers to unmap the packet from their rx ring.
		 */
		ri->tgt_index = slave->ifindex;
		ri->map_id = INT_MAX;
		ri->map_type = BPF_MAP_TYPE_UNSPEC;
		return XDP_REDIRECT;
	}
	return XDP_TX;
}
EXPORT_SYMBOL_GPL(xdp_master_redirect);

static inline int __xdp_do_redirect_xsk(struct bpf_redirect_info *ri,
					struct net_device *dev,
					struct xdp_buff *xdp,
					struct bpf_prog *xdp_prog)
{
	enum bpf_map_type map_type = ri->map_type;
	void *fwd = ri->tgt_value;
	u32 map_id = ri->map_id;
	int err;

	ri->map_id = 0; /* Valid map id idr range: [1,INT_MAX[ */
	ri->map_type = BPF_MAP_TYPE_UNSPEC;

	err = __xsk_map_redirect(fwd, xdp);
	if (unlikely(err))
		goto err;

	_trace_xdp_redirect_map(dev, xdp_prog, fwd, map_type, map_id, ri->tgt_index);
	return 0;
err:
	_trace_xdp_redirect_map_err(dev, xdp_prog, fwd, map_type, map_id, ri->tgt_index, err);
	return err;
}

static __always_inline int __xdp_do_redirect_frame(struct bpf_redirect_info *ri,
						   struct net_device *dev,
						   struct xdp_frame *xdpf,
						   struct bpf_prog *xdp_prog)
{
	enum bpf_map_type map_type = ri->map_type;
	void *fwd = ri->tgt_value;
	u32 map_id = ri->map_id;
	struct bpf_map *map;
	int err;

	ri->map_id = 0; /* Valid map id idr range: [1,INT_MAX[ */
	ri->map_type = BPF_MAP_TYPE_UNSPEC;

	if (unlikely(!xdpf)) {
		err = -EOVERFLOW;
		goto err;
	}

	switch (map_type) {
	case BPF_MAP_TYPE_DEVMAP:
		fallthrough;
	case BPF_MAP_TYPE_DEVMAP_HASH:
		map = READ_ONCE(ri->map);
		if (unlikely(map)) {
			WRITE_ONCE(ri->map, NULL);
			err = dev_map_enqueue_multi(xdpf, dev, map,
						    ri->flags & BPF_F_EXCLUDE_INGRESS);
		} else {
			err = dev_map_enqueue(fwd, xdpf, dev);
		}
		break;
	case BPF_MAP_TYPE_CPUMAP:
		err = cpu_map_enqueue(fwd, xdpf, dev);
		break;
	case BPF_MAP_TYPE_UNSPEC:
		if (map_id == INT_MAX) {
			fwd = dev_get_by_index_rcu(dev_net(dev), ri->tgt_index);
			if (unlikely(!fwd)) {
				err = -EINVAL;
				break;
			}
			err = dev_xdp_enqueue(fwd, xdpf, dev);
			break;
		}
		fallthrough;
	default:
		err = -EBADRQC;
	}

	if (unlikely(err))
		goto err;

	_trace_xdp_redirect_map(dev, xdp_prog, fwd, map_type, map_id, ri->tgt_index);
	return 0;
err:
	_trace_xdp_redirect_map_err(dev, xdp_prog, fwd, map_type, map_id, ri->tgt_index, err);
	return err;
}

int xdp_do_redirect(struct net_device *dev, struct xdp_buff *xdp,
		    struct bpf_prog *xdp_prog)
{
	struct bpf_redirect_info *ri = this_cpu_ptr(&bpf_redirect_info);
	enum bpf_map_type map_type = ri->map_type;

	/* XDP_REDIRECT is not fully supported yet for xdp frags since
	 * not all XDP capable drivers can map non-linear xdp_frame in
	 * ndo_xdp_xmit.
	 */
	if (unlikely(xdp_buff_has_frags(xdp) &&
		     map_type != BPF_MAP_TYPE_CPUMAP))
		return -EOPNOTSUPP;

	if (map_type == BPF_MAP_TYPE_XSKMAP)
		return __xdp_do_redirect_xsk(ri, dev, xdp, xdp_prog);

	return __xdp_do_redirect_frame(ri, dev, xdp_convert_buff_to_frame(xdp),
				       xdp_prog);
}
EXPORT_SYMBOL_GPL(xdp_do_redirect);

int xdp_do_redirect_frame(struct net_device *dev, struct xdp_buff *xdp,
			  struct xdp_frame *xdpf, struct bpf_prog *xdp_prog)
{
	struct bpf_redirect_info *ri = this_cpu_ptr(&bpf_redirect_info);
	enum bpf_map_type map_type = ri->map_type;

	if (map_type == BPF_MAP_TYPE_XSKMAP)
		return __xdp_do_redirect_xsk(ri, dev, xdp, xdp_prog);

	return __xdp_do_redirect_frame(ri, dev, xdpf, xdp_prog);
}
EXPORT_SYMBOL_GPL(xdp_do_redirect_frame);

static int xdp_do_generic_redirect_map(struct net_device *dev,
				       struct sk_buff *skb,
				       struct xdp_buff *xdp,
				       struct bpf_prog *xdp_prog,
				       void *fwd,
				       enum bpf_map_type map_type, u32 map_id)
{
	struct bpf_redirect_info *ri = this_cpu_ptr(&bpf_redirect_info);
	struct bpf_map *map;
	int err;

	switch (map_type) {
	case BPF_MAP_TYPE_DEVMAP:
		fallthrough;
	case BPF_MAP_TYPE_DEVMAP_HASH:
		map = READ_ONCE(ri->map);
		if (unlikely(map)) {
			WRITE_ONCE(ri->map, NULL);
			err = dev_map_redirect_multi(dev, skb, xdp_prog, map,
						     ri->flags & BPF_F_EXCLUDE_INGRESS);
		} else {
			err = dev_map_generic_redirect(fwd, skb, xdp_prog);
		}
		if (unlikely(err))
			goto err;
		break;
	case BPF_MAP_TYPE_XSKMAP:
		err = xsk_generic_rcv(fwd, xdp);
		if (err)
			goto err;
		consume_skb(skb);
		break;
	case BPF_MAP_TYPE_CPUMAP:
		err = cpu_map_generic_redirect(fwd, skb);
		if (unlikely(err))
			goto err;
		break;
	default:
		err = -EBADRQC;
		goto err;
	}

	_trace_xdp_redirect_map(dev, xdp_prog, fwd, map_type, map_id, ri->tgt_index);
	return 0;
err:
	_trace_xdp_redirect_map_err(dev, xdp_prog, fwd, map_type, map_id, ri->tgt_index, err);
	return err;
}

int xdp_do_generic_redirect(struct net_device *dev, struct sk_buff *skb,
			    struct xdp_buff *xdp, struct bpf_prog *xdp_prog)
{
	struct bpf_redirect_info *ri = this_cpu_ptr(&bpf_redirect_info);
	enum bpf_map_type map_type = ri->map_type;
	void *fwd = ri->tgt_value;
	u32 map_id = ri->map_id;
	int err;

	ri->map_id = 0; /* Valid map id idr range: [1,INT_MAX[ */
	ri->map_type = BPF_MAP_TYPE_UNSPEC;

	if (map_type == BPF_MAP_TYPE_UNSPEC && map_id == INT_MAX) {
		fwd = dev_get_by_index_rcu(dev_net(dev), ri->tgt_index);
		if (unlikely(!fwd)) {
			err = -EINVAL;
			goto err;
		}

		err = xdp_ok_fwd_dev(fwd, skb->len);
		if (unlikely(err))
			goto err;

		skb->dev = fwd;
		_trace_xdp_redirect(dev, xdp_prog, ri->tgt_index);
		generic_xdp_tx(skb, xdp_prog);
		return 0;
	}

	return xdp_do_generic_redirect_map(dev, skb, xdp, xdp_prog, fwd, map_type, map_id);
err:
	_trace_xdp_redirect_err(dev, xdp_prog, ri->tgt_index, err);
	return err;
}

BPF_CALL_2(bpf_xdp_redirect, u32, ifindex, u64, flags)
{
	struct bpf_redirect_info *ri = this_cpu_ptr(&bpf_redirect_info);

	if (unlikely(flags))
		return XDP_ABORTED;

	/* NB! Map type UNSPEC and map_id == INT_MAX (never generated
	 * by map_idr) is used for ifindex based XDP redirect.
	 */
	ri->tgt_index = ifindex;
	ri->map_id = INT_MAX;
	ri->map_type = BPF_MAP_TYPE_UNSPEC;

	return XDP_REDIRECT;
}

static const struct bpf_func_proto bpf_xdp_redirect_proto = {
	.func           = bpf_xdp_redirect,
	.gpl_only       = false,
	.ret_type       = RET_INTEGER,
	.arg1_type      = ARG_ANYTHING,
	.arg2_type      = ARG_ANYTHING,
};

BPF_CALL_3(bpf_xdp_redirect_map, struct bpf_map *, map, u32, ifindex,
	   u64, flags)
{
	return map->ops->map_redirect(map, ifindex, flags);
}

static const struct bpf_func_proto bpf_xdp_redirect_map_proto = {
	.func           = bpf_xdp_redirect_map,
	.gpl_only       = false,
	.ret_type       = RET_INTEGER,
	.arg1_type      = ARG_CONST_MAP_PTR,
	.arg2_type      = ARG_ANYTHING,
	.arg3_type      = ARG_ANYTHING,
};

static unsigned long bpf_skb_copy(void *dst_buff, const void *skb,
				  unsigned long off, unsigned long len)
{
	void *ptr = skb_header_pointer(skb, off, len, dst_buff);

	if (unlikely(!ptr))
		return len;
	if (ptr != dst_buff)
		memcpy(dst_buff, ptr, len);

	return 0;
}

BPF_CALL_5(bpf_skb_event_output, struct sk_buff *, skb, struct bpf_map *, map,
	   u64, flags, void *, meta, u64, meta_size)
{
	u64 skb_size = (flags & BPF_F_CTXLEN_MASK) >> 32;

	if (unlikely(flags & ~(BPF_F_CTXLEN_MASK | BPF_F_INDEX_MASK)))
		return -EINVAL;
	if (unlikely(!skb || skb_size > skb->len))
		return -EFAULT;

	return bpf_event_output(map, flags, meta, meta_size, skb, skb_size,
				bpf_skb_copy);
}

static const struct bpf_func_proto bpf_skb_event_output_proto = {
	.func		= bpf_skb_event_output,
	.gpl_only	= true,
	.ret_type	= RET_INTEGER,
	.arg1_type	= ARG_PTR_TO_CTX,
	.arg2_type	= ARG_CONST_MAP_PTR,
	.arg3_type	= ARG_ANYTHING,
	.arg4_type	= ARG_PTR_TO_MEM | MEM_RDONLY,
	.arg5_type	= ARG_CONST_SIZE_OR_ZERO,
};

BTF_ID_LIST_SINGLE(bpf_skb_output_btf_ids, struct, sk_buff)

const struct bpf_func_proto bpf_skb_output_proto = {
	.func		= bpf_skb_event_output,
	.gpl_only	= true,
	.ret_type	= RET_INTEGER,
	.arg1_type	= ARG_PTR_TO_BTF_ID,
	.arg1_btf_id	= &bpf_skb_output_btf_ids[0],
	.arg2_type	= ARG_CONST_MAP_PTR,
	.arg3_type	= ARG_ANYTHING,
	.arg4_type	= ARG_PTR_TO_MEM | MEM_RDONLY,
	.arg5_type	= ARG_CONST_SIZE_OR_ZERO,
};

static unsigned short bpf_tunnel_key_af(u64 flags)
{
	return flags & BPF_F_TUNINFO_IPV6 ? AF_INET6 : AF_INET;
}

BPF_CALL_4(bpf_skb_get_tunnel_key, struct sk_buff *, skb, struct bpf_tunnel_key *, to,
	   u32, size, u64, flags)
{
	const struct ip_tunnel_info *info = skb_tunnel_info(skb);
	u8 compat[sizeof(struct bpf_tunnel_key)];
	void *to_orig = to;
	int err;

	if (unlikely(!info || (flags & ~(BPF_F_TUNINFO_IPV6 |
					 BPF_F_TUNINFO_FLAGS)))) {
		err = -EINVAL;
		goto err_clear;
	}
	if (ip_tunnel_info_af(info) != bpf_tunnel_key_af(flags)) {
		err = -EPROTO;
		goto err_clear;
	}
	if (unlikely(size != sizeof(struct bpf_tunnel_key))) {
		err = -EINVAL;
		switch (size) {
		case offsetof(struct bpf_tunnel_key, local_ipv6[0]):
		case offsetof(struct bpf_tunnel_key, tunnel_label):
		case offsetof(struct bpf_tunnel_key, tunnel_ext):
			goto set_compat;
		case offsetof(struct bpf_tunnel_key, remote_ipv6[1]):
			/* Fixup deprecated structure layouts here, so we have
			 * a common path later on.
			 */
			if (ip_tunnel_info_af(info) != AF_INET)
				goto err_clear;
set_compat:
			to = (struct bpf_tunnel_key *)compat;
			break;
		default:
			goto err_clear;
		}
	}

	to->tunnel_id = be64_to_cpu(info->key.tun_id);
	to->tunnel_tos = info->key.tos;
	to->tunnel_ttl = info->key.ttl;
	if (flags & BPF_F_TUNINFO_FLAGS)
		to->tunnel_flags = info->key.tun_flags;
	else
		to->tunnel_ext = 0;

	if (flags & BPF_F_TUNINFO_IPV6) {
		memcpy(to->remote_ipv6, &info->key.u.ipv6.src,
		       sizeof(to->remote_ipv6));
		memcpy(to->local_ipv6, &info->key.u.ipv6.dst,
		       sizeof(to->local_ipv6));
		to->tunnel_label = be32_to_cpu(info->key.label);
	} else {
		to->remote_ipv4 = be32_to_cpu(info->key.u.ipv4.src);
		memset(&to->remote_ipv6[1], 0, sizeof(__u32) * 3);
		to->local_ipv4 = be32_to_cpu(info->key.u.ipv4.dst);
		memset(&to->local_ipv6[1], 0, sizeof(__u32) * 3);
		to->tunnel_label = 0;
	}

	if (unlikely(size != sizeof(struct bpf_tunnel_key)))
		memcpy(to_orig, to, size);

	return 0;
err_clear:
	memset(to_orig, 0, size);
	return err;
}

static const struct bpf_func_proto bpf_skb_get_tunnel_key_proto = {
	.func		= bpf_skb_get_tunnel_key,
	.gpl_only	= false,
	.ret_type	= RET_INTEGER,
	.arg1_type	= ARG_PTR_TO_CTX,
	.arg2_type	= ARG_PTR_TO_UNINIT_MEM,
	.arg3_type	= ARG_CONST_SIZE,
	.arg4_type	= ARG_ANYTHING,
};

BPF_CALL_3(bpf_skb_get_tunnel_opt, struct sk_buff *, skb, u8 *, to, u32, size)
{
	const struct ip_tunnel_info *info = skb_tunnel_info(skb);
	int err;

	if (unlikely(!info ||
		     !(info->key.tun_flags & TUNNEL_OPTIONS_PRESENT))) {
		err = -ENOENT;
		goto err_clear;
	}
	if (unlikely(size < info->options_len)) {
		err = -ENOMEM;
		goto err_clear;
	}

	ip_tunnel_info_opts_get(to, info);
	if (size > info->options_len)
		memset(to + info->options_len, 0, size - info->options_len);

	return info->options_len;
err_clear:
	memset(to, 0, size);
	return err;
}

static const struct bpf_func_proto bpf_skb_get_tunnel_opt_proto = {
	.func		= bpf_skb_get_tunnel_opt,
	.gpl_only	= false,
	.ret_type	= RET_INTEGER,
	.arg1_type	= ARG_PTR_TO_CTX,
	.arg2_type	= ARG_PTR_TO_UNINIT_MEM,
	.arg3_type	= ARG_CONST_SIZE,
};

static struct metadata_dst __percpu *md_dst;

BPF_CALL_4(bpf_skb_set_tunnel_key, struct sk_buff *, skb,
	   const struct bpf_tunnel_key *, from, u32, size, u64, flags)
{
	struct metadata_dst *md = this_cpu_ptr(md_dst);
	u8 compat[sizeof(struct bpf_tunnel_key)];
	struct ip_tunnel_info *info;

	if (unlikely(flags & ~(BPF_F_TUNINFO_IPV6 | BPF_F_ZERO_CSUM_TX |
			       BPF_F_DONT_FRAGMENT | BPF_F_SEQ_NUMBER)))
		return -EINVAL;
	if (unlikely(size != sizeof(struct bpf_tunnel_key))) {
		switch (size) {
		case offsetof(struct bpf_tunnel_key, local_ipv6[0]):
		case offsetof(struct bpf_tunnel_key, tunnel_label):
		case offsetof(struct bpf_tunnel_key, tunnel_ext):
		case offsetof(struct bpf_tunnel_key, remote_ipv6[1]):
			/* Fixup deprecated structure layouts here, so we have
			 * a common path later on.
			 */
			memcpy(compat, from, size);
			memset(compat + size, 0, sizeof(compat) - size);
			from = (const struct bpf_tunnel_key *) compat;
			break;
		default:
			return -EINVAL;
		}
	}
	if (unlikely((!(flags & BPF_F_TUNINFO_IPV6) && from->tunnel_label) ||
		     from->tunnel_ext))
		return -EINVAL;

	skb_dst_drop(skb);
	dst_hold((struct dst_entry *) md);
	skb_dst_set(skb, (struct dst_entry *) md);

	info = &md->u.tun_info;
	memset(info, 0, sizeof(*info));
	info->mode = IP_TUNNEL_INFO_TX;

	info->key.tun_flags = TUNNEL_KEY | TUNNEL_CSUM | TUNNEL_NOCACHE;
	if (flags & BPF_F_DONT_FRAGMENT)
		info->key.tun_flags |= TUNNEL_DONT_FRAGMENT;
	if (flags & BPF_F_ZERO_CSUM_TX)
		info->key.tun_flags &= ~TUNNEL_CSUM;
	if (flags & BPF_F_SEQ_NUMBER)
		info->key.tun_flags |= TUNNEL_SEQ;

	info->key.tun_id = cpu_to_be64(from->tunnel_id);
	info->key.tos = from->tunnel_tos;
	info->key.ttl = from->tunnel_ttl;

	if (flags & BPF_F_TUNINFO_IPV6) {
		info->mode |= IP_TUNNEL_INFO_IPV6;
		memcpy(&info->key.u.ipv6.dst, from->remote_ipv6,
		       sizeof(from->remote_ipv6));
		memcpy(&info->key.u.ipv6.src, from->local_ipv6,
		       sizeof(from->local_ipv6));
		info->key.label = cpu_to_be32(from->tunnel_label) &
				  IPV6_FLOWLABEL_MASK;
	} else {
		info->key.u.ipv4.dst = cpu_to_be32(from->remote_ipv4);
		info->key.u.ipv4.src = cpu_to_be32(from->local_ipv4);
		info->key.flow_flags = FLOWI_FLAG_ANYSRC;
	}

	return 0;
}

static const struct bpf_func_proto bpf_skb_set_tunnel_key_proto = {
	.func		= bpf_skb_set_tunnel_key,
	.gpl_only	= false,
	.ret_type	= RET_INTEGER,
	.arg1_type	= ARG_PTR_TO_CTX,
	.arg2_type	= ARG_PTR_TO_MEM | MEM_RDONLY,
	.arg3_type	= ARG_CONST_SIZE,
	.arg4_type	= ARG_ANYTHING,
};

BPF_CALL_3(bpf_skb_set_tunnel_opt, struct sk_buff *, skb,
	   const u8 *, from, u32, size)
{
	struct ip_tunnel_info *info = skb_tunnel_info(skb);
	const struct metadata_dst *md = this_cpu_ptr(md_dst);

	if (unlikely(info != &md->u.tun_info || (size & (sizeof(u32) - 1))))
		return -EINVAL;
	if (unlikely(size > IP_TUNNEL_OPTS_MAX))
		return -ENOMEM;

	ip_tunnel_info_opts_set(info, from, size, TUNNEL_OPTIONS_PRESENT);

	return 0;
}

static const struct bpf_func_proto bpf_skb_set_tunnel_opt_proto = {
	.func		= bpf_skb_set_tunnel_opt,
	.gpl_only	= false,
	.ret_type	= RET_INTEGER,
	.arg1_type	= ARG_PTR_TO_CTX,
	.arg2_type	= ARG_PTR_TO_MEM | MEM_RDONLY,
	.arg3_type	= ARG_CONST_SIZE,
};

static const struct bpf_func_proto *
bpf_get_skb_set_tunnel_proto(enum bpf_func_id which)
{
	if (!md_dst) {
		struct metadata_dst __percpu *tmp;

		tmp = metadata_dst_alloc_percpu(IP_TUNNEL_OPTS_MAX,
						METADATA_IP_TUNNEL,
						GFP_KERNEL);
		if (!tmp)
			return NULL;
		if (cmpxchg(&md_dst, NULL, tmp))
			metadata_dst_free_percpu(tmp);
	}

	switch (which) {
	case BPF_FUNC_skb_set_tunnel_key:
		return &bpf_skb_set_tunnel_key_proto;
	case BPF_FUNC_skb_set_tunnel_opt:
		return &bpf_skb_set_tunnel_opt_proto;
	default:
		return NULL;
	}
}

BPF_CALL_3(bpf_skb_under_cgroup, struct sk_buff *, skb, struct bpf_map *, map,
	   u32, idx)
{
	struct bpf_array *array = container_of(map, struct bpf_array, map);
	struct cgroup *cgrp;
	struct sock *sk;

	sk = skb_to_full_sk(skb);
	if (!sk || !sk_fullsock(sk))
		return -ENOENT;
	if (unlikely(idx >= array->map.max_entries))
		return -E2BIG;

	cgrp = READ_ONCE(array->ptrs[idx]);
	if (unlikely(!cgrp))
		return -EAGAIN;

	return sk_under_cgroup_hierarchy(sk, cgrp);
}

static const struct bpf_func_proto bpf_skb_under_cgroup_proto = {
	.func		= bpf_skb_under_cgroup,
	.gpl_only	= false,
	.ret_type	= RET_INTEGER,
	.arg1_type	= ARG_PTR_TO_CTX,
	.arg2_type	= ARG_CONST_MAP_PTR,
	.arg3_type	= ARG_ANYTHING,
};

#ifdef CONFIG_SOCK_CGROUP_DATA
static inline u64 __bpf_sk_cgroup_id(struct sock *sk)
{
	struct cgroup *cgrp;

	sk = sk_to_full_sk(sk);
	if (!sk || !sk_fullsock(sk))
		return 0;

	cgrp = sock_cgroup_ptr(&sk->sk_cgrp_data);
	return cgroup_id(cgrp);
}

BPF_CALL_1(bpf_skb_cgroup_id, const struct sk_buff *, skb)
{
	return __bpf_sk_cgroup_id(skb->sk);
}

static const struct bpf_func_proto bpf_skb_cgroup_id_proto = {
	.func           = bpf_skb_cgroup_id,
	.gpl_only       = false,
	.ret_type       = RET_INTEGER,
	.arg1_type      = ARG_PTR_TO_CTX,
};

static inline u64 __bpf_sk_ancestor_cgroup_id(struct sock *sk,
					      int ancestor_level)
{
	struct cgroup *ancestor;
	struct cgroup *cgrp;

	sk = sk_to_full_sk(sk);
	if (!sk || !sk_fullsock(sk))
		return 0;

	cgrp = sock_cgroup_ptr(&sk->sk_cgrp_data);
	ancestor = cgroup_ancestor(cgrp, ancestor_level);
	if (!ancestor)
		return 0;

	return cgroup_id(ancestor);
}

BPF_CALL_2(bpf_skb_ancestor_cgroup_id, const struct sk_buff *, skb, int,
	   ancestor_level)
{
	return __bpf_sk_ancestor_cgroup_id(skb->sk, ancestor_level);
}

static const struct bpf_func_proto bpf_skb_ancestor_cgroup_id_proto = {
	.func           = bpf_skb_ancestor_cgroup_id,
	.gpl_only       = false,
	.ret_type       = RET_INTEGER,
	.arg1_type      = ARG_PTR_TO_CTX,
	.arg2_type      = ARG_ANYTHING,
};

BPF_CALL_1(bpf_sk_cgroup_id, struct sock *, sk)
{
	return __bpf_sk_cgroup_id(sk);
}

static const struct bpf_func_proto bpf_sk_cgroup_id_proto = {
	.func           = bpf_sk_cgroup_id,
	.gpl_only       = false,
	.ret_type       = RET_INTEGER,
	.arg1_type      = ARG_PTR_TO_BTF_ID_SOCK_COMMON,
};

BPF_CALL_2(bpf_sk_ancestor_cgroup_id, struct sock *, sk, int, ancestor_level)
{
	return __bpf_sk_ancestor_cgroup_id(sk, ancestor_level);
}

static const struct bpf_func_proto bpf_sk_ancestor_cgroup_id_proto = {
	.func           = bpf_sk_ancestor_cgroup_id,
	.gpl_only       = false,
	.ret_type       = RET_INTEGER,
	.arg1_type      = ARG_PTR_TO_BTF_ID_SOCK_COMMON,
	.arg2_type      = ARG_ANYTHING,
};
#endif

static unsigned long bpf_xdp_copy(void *dst, const void *ctx,
				  unsigned long off, unsigned long len)
{
	struct xdp_buff *xdp = (struct xdp_buff *)ctx;

	bpf_xdp_copy_buf(xdp, off, dst, len, false);
	return 0;
}

BPF_CALL_5(bpf_xdp_event_output, struct xdp_buff *, xdp, struct bpf_map *, map,
	   u64, flags, void *, meta, u64, meta_size)
{
	u64 xdp_size = (flags & BPF_F_CTXLEN_MASK) >> 32;

	if (unlikely(flags & ~(BPF_F_CTXLEN_MASK | BPF_F_INDEX_MASK)))
		return -EINVAL;

	if (unlikely(!xdp || xdp_size > xdp_get_buff_len(xdp)))
		return -EFAULT;

	return bpf_event_output(map, flags, meta, meta_size, xdp,
				xdp_size, bpf_xdp_copy);
}

static const struct bpf_func_proto bpf_xdp_event_output_proto = {
	.func		= bpf_xdp_event_output,
	.gpl_only	= true,
	.ret_type	= RET_INTEGER,
	.arg1_type	= ARG_PTR_TO_CTX,
	.arg2_type	= ARG_CONST_MAP_PTR,
	.arg3_type	= ARG_ANYTHING,
	.arg4_type	= ARG_PTR_TO_MEM | MEM_RDONLY,
	.arg5_type	= ARG_CONST_SIZE_OR_ZERO,
};

BTF_ID_LIST_SINGLE(bpf_xdp_output_btf_ids, struct, xdp_buff)

const struct bpf_func_proto bpf_xdp_output_proto = {
	.func		= bpf_xdp_event_output,
	.gpl_only	= true,
	.ret_type	= RET_INTEGER,
	.arg1_type	= ARG_PTR_TO_BTF_ID,
	.arg1_btf_id	= &bpf_xdp_output_btf_ids[0],
	.arg2_type	= ARG_CONST_MAP_PTR,
	.arg3_type	= ARG_ANYTHING,
	.arg4_type	= ARG_PTR_TO_MEM | MEM_RDONLY,
	.arg5_type	= ARG_CONST_SIZE_OR_ZERO,
};

BPF_CALL_1(bpf_get_socket_cookie, struct sk_buff *, skb)
{
	return skb->sk ? __sock_gen_cookie(skb->sk) : 0;
}

static const struct bpf_func_proto bpf_get_socket_cookie_proto = {
	.func           = bpf_get_socket_cookie,
	.gpl_only       = false,
	.ret_type       = RET_INTEGER,
	.arg1_type      = ARG_PTR_TO_CTX,
};

BPF_CALL_1(bpf_get_socket_cookie_sock_addr, struct bpf_sock_addr_kern *, ctx)
{
	return __sock_gen_cookie(ctx->sk);
}

static const struct bpf_func_proto bpf_get_socket_cookie_sock_addr_proto = {
	.func		= bpf_get_socket_cookie_sock_addr,
	.gpl_only	= false,
	.ret_type	= RET_INTEGER,
	.arg1_type	= ARG_PTR_TO_CTX,
};

BPF_CALL_1(bpf_get_socket_cookie_sock, struct sock *, ctx)
{
	return __sock_gen_cookie(ctx);
}

static const struct bpf_func_proto bpf_get_socket_cookie_sock_proto = {
	.func		= bpf_get_socket_cookie_sock,
	.gpl_only	= false,
	.ret_type	= RET_INTEGER,
	.arg1_type	= ARG_PTR_TO_CTX,
};

BPF_CALL_1(bpf_get_socket_ptr_cookie, struct sock *, sk)
{
	return sk ? sock_gen_cookie(sk) : 0;
}

const struct bpf_func_proto bpf_get_socket_ptr_cookie_proto = {
	.func		= bpf_get_socket_ptr_cookie,
	.gpl_only	= false,
	.ret_type	= RET_INTEGER,
	.arg1_type	= ARG_PTR_TO_BTF_ID_SOCK_COMMON,
};

BPF_CALL_1(bpf_get_socket_cookie_sock_ops, struct bpf_sock_ops_kern *, ctx)
{
	return __sock_gen_cookie(ctx->sk);
}

static const struct bpf_func_proto bpf_get_socket_cookie_sock_ops_proto = {
	.func		= bpf_get_socket_cookie_sock_ops,
	.gpl_only	= false,
	.ret_type	= RET_INTEGER,
	.arg1_type	= ARG_PTR_TO_CTX,
};

static u64 __bpf_get_netns_cookie(struct sock *sk)
{
	const struct net *net = sk ? sock_net(sk) : &init_net;

	return net->net_cookie;
}

BPF_CALL_1(bpf_get_netns_cookie_sock, struct sock *, ctx)
{
	return __bpf_get_netns_cookie(ctx);
}

static const struct bpf_func_proto bpf_get_netns_cookie_sock_proto = {
	.func		= bpf_get_netns_cookie_sock,
	.gpl_only	= false,
	.ret_type	= RET_INTEGER,
	.arg1_type	= ARG_PTR_TO_CTX_OR_NULL,
};

BPF_CALL_1(bpf_get_netns_cookie_sock_addr, struct bpf_sock_addr_kern *, ctx)
{
	return __bpf_get_netns_cookie(ctx ? ctx->sk : NULL);
}

static const struct bpf_func_proto bpf_get_netns_cookie_sock_addr_proto = {
	.func		= bpf_get_netns_cookie_sock_addr,
	.gpl_only	= false,
	.ret_type	= RET_INTEGER,
	.arg1_type	= ARG_PTR_TO_CTX_OR_NULL,
};

BPF_CALL_1(bpf_get_netns_cookie_sock_ops, struct bpf_sock_ops_kern *, ctx)
{
	return __bpf_get_netns_cookie(ctx ? ctx->sk : NULL);
}

static const struct bpf_func_proto bpf_get_netns_cookie_sock_ops_proto = {
	.func		= bpf_get_netns_cookie_sock_ops,
	.gpl_only	= false,
	.ret_type	= RET_INTEGER,
	.arg1_type	= ARG_PTR_TO_CTX_OR_NULL,
};

BPF_CALL_1(bpf_get_netns_cookie_sk_msg, struct sk_msg *, ctx)
{
	return __bpf_get_netns_cookie(ctx ? ctx->sk : NULL);
}

static const struct bpf_func_proto bpf_get_netns_cookie_sk_msg_proto = {
	.func		= bpf_get_netns_cookie_sk_msg,
	.gpl_only	= false,
	.ret_type	= RET_INTEGER,
	.arg1_type	= ARG_PTR_TO_CTX_OR_NULL,
};

BPF_CALL_1(bpf_get_socket_uid, struct sk_buff *, skb)
{
	struct sock *sk = sk_to_full_sk(skb->sk);
	kuid_t kuid;

	if (!sk || !sk_fullsock(sk))
		return overflowuid;
	kuid = sock_net_uid(sock_net(sk), sk);
	return from_kuid_munged(sock_net(sk)->user_ns, kuid);
}

static const struct bpf_func_proto bpf_get_socket_uid_proto = {
	.func           = bpf_get_socket_uid,
	.gpl_only       = false,
	.ret_type       = RET_INTEGER,
	.arg1_type      = ARG_PTR_TO_CTX,
};

static int sol_socket_sockopt(struct sock *sk, int optname,
			      char *optval, int *optlen,
			      bool getopt)
{
	switch (optname) {
	case SO_REUSEADDR:
	case SO_SNDBUF:
	case SO_RCVBUF:
	case SO_KEEPALIVE:
	case SO_PRIORITY:
	case SO_REUSEPORT:
	case SO_RCVLOWAT:
	case SO_MARK:
	case SO_MAX_PACING_RATE:
	case SO_BINDTOIFINDEX:
	case SO_TXREHASH:
		if (*optlen != sizeof(int))
			return -EINVAL;
		break;
	case SO_BINDTODEVICE:
		break;
	default:
		return -EINVAL;
	}

	if (getopt) {
		if (optname == SO_BINDTODEVICE)
			return -EINVAL;
<<<<<<< HEAD
		val = *((int *)optval);
		valbool = val ? 1 : 0;

		/* Only some socketops are supported */
		switch (optname) {
		case SO_RCVBUF:
			val = min_t(u32, val, READ_ONCE(sysctl_rmem_max));
			val = min_t(int, val, INT_MAX / 2);
			sk->sk_userlocks |= SOCK_RCVBUF_LOCK;
			WRITE_ONCE(sk->sk_rcvbuf,
				   max_t(int, val * 2, SOCK_MIN_RCVBUF));
			break;
		case SO_SNDBUF:
			val = min_t(u32, val, READ_ONCE(sysctl_wmem_max));
			val = min_t(int, val, INT_MAX / 2);
			sk->sk_userlocks |= SOCK_SNDBUF_LOCK;
			WRITE_ONCE(sk->sk_sndbuf,
				   max_t(int, val * 2, SOCK_MIN_SNDBUF));
			break;
		case SO_MAX_PACING_RATE: /* 32bit version */
			if (val != ~0U)
				cmpxchg(&sk->sk_pacing_status,
					SK_PACING_NONE,
					SK_PACING_NEEDED);
			sk->sk_max_pacing_rate = (val == ~0U) ?
						 ~0UL : (unsigned int)val;
			sk->sk_pacing_rate = min(sk->sk_pacing_rate,
						 sk->sk_max_pacing_rate);
			break;
		case SO_PRIORITY:
			sk->sk_priority = val;
			break;
		case SO_RCVLOWAT:
			if (val < 0)
				val = INT_MAX;
			if (sk->sk_socket && sk->sk_socket->ops->set_rcvlowat)
				ret = sk->sk_socket->ops->set_rcvlowat(sk, val);
			else
				WRITE_ONCE(sk->sk_rcvlowat, val ? : 1);
			break;
		case SO_MARK:
			if (sk->sk_mark != val) {
				sk->sk_mark = val;
				sk_dst_reset(sk);
			}
			break;
		case SO_BINDTODEVICE:
			optlen = min_t(long, optlen, IFNAMSIZ - 1);
			strncpy(devname, optval, optlen);
			devname[optlen] = 0;
=======
		return sk_getsockopt(sk, SOL_SOCKET, optname,
				     KERNEL_SOCKPTR(optval),
				     KERNEL_SOCKPTR(optlen));
	}
>>>>>>> 274052a2

	return sk_setsockopt(sk, SOL_SOCKET, optname,
			     KERNEL_SOCKPTR(optval), *optlen);
}

static int bpf_sol_tcp_setsockopt(struct sock *sk, int optname,
				  char *optval, int optlen)
{
	struct tcp_sock *tp = tcp_sk(sk);
	unsigned long timeout;
	int val;

	if (optlen != sizeof(int))
		return -EINVAL;

	val = *(int *)optval;

	/* Only some options are supported */
	switch (optname) {
	case TCP_BPF_IW:
		if (val <= 0 || tp->data_segs_out > tp->syn_data)
			return -EINVAL;
		tcp_snd_cwnd_set(tp, val);
		break;
	case TCP_BPF_SNDCWND_CLAMP:
		if (val <= 0)
			return -EINVAL;
		tp->snd_cwnd_clamp = val;
		tp->snd_ssthresh = val;
		break;
	case TCP_BPF_DELACK_MAX:
		timeout = usecs_to_jiffies(val);
		if (timeout > TCP_DELACK_MAX ||
		    timeout < TCP_TIMEOUT_MIN)
			return -EINVAL;
		inet_csk(sk)->icsk_delack_max = timeout;
		break;
	case TCP_BPF_RTO_MIN:
		timeout = usecs_to_jiffies(val);
		if (timeout > TCP_RTO_MIN ||
		    timeout < TCP_TIMEOUT_MIN)
			return -EINVAL;
		inet_csk(sk)->icsk_rto_min = timeout;
		break;
	default:
		return -EINVAL;
	}

	return 0;
}

static int sol_tcp_sockopt(struct sock *sk, int optname,
			   char *optval, int *optlen,
			   bool getopt)
{
	if (sk->sk_prot->setsockopt != tcp_setsockopt)
		return -EINVAL;

	switch (optname) {
	case TCP_NODELAY:
	case TCP_MAXSEG:
	case TCP_KEEPIDLE:
	case TCP_KEEPINTVL:
	case TCP_KEEPCNT:
	case TCP_SYNCNT:
	case TCP_WINDOW_CLAMP:
	case TCP_THIN_LINEAR_TIMEOUTS:
	case TCP_USER_TIMEOUT:
	case TCP_NOTSENT_LOWAT:
	case TCP_SAVE_SYN:
		if (*optlen != sizeof(int))
			return -EINVAL;
		break;
	case TCP_CONGESTION:
		if (*optlen < 2)
			return -EINVAL;
		break;
	case TCP_SAVED_SYN:
		if (*optlen < 1)
			return -EINVAL;
		break;
	default:
		if (getopt)
			return -EINVAL;
		return bpf_sol_tcp_setsockopt(sk, optname, optval, *optlen);
	}

	if (getopt) {
		if (optname == TCP_SAVED_SYN) {
			struct tcp_sock *tp = tcp_sk(sk);

			if (!tp->saved_syn ||
			    *optlen > tcp_saved_syn_len(tp->saved_syn))
				return -EINVAL;
			memcpy(optval, tp->saved_syn->data, *optlen);
			/* It cannot free tp->saved_syn here because it
			 * does not know if the user space still needs it.
			 */
			return 0;
		}

		if (optname == TCP_CONGESTION) {
			if (!inet_csk(sk)->icsk_ca_ops)
				return -EINVAL;
			/* BPF expects NULL-terminated tcp-cc string */
			optval[--(*optlen)] = '\0';
		}

		return do_tcp_getsockopt(sk, SOL_TCP, optname,
					 KERNEL_SOCKPTR(optval),
					 KERNEL_SOCKPTR(optlen));
	}

	return do_tcp_setsockopt(sk, SOL_TCP, optname,
				 KERNEL_SOCKPTR(optval), *optlen);
}

static int sol_ip_sockopt(struct sock *sk, int optname,
			  char *optval, int *optlen,
			  bool getopt)
{
	if (sk->sk_family != AF_INET)
		return -EINVAL;

	switch (optname) {
	case IP_TOS:
		if (*optlen != sizeof(int))
			return -EINVAL;
		break;
	default:
		return -EINVAL;
	}

	if (getopt)
		return do_ip_getsockopt(sk, SOL_IP, optname,
					KERNEL_SOCKPTR(optval),
					KERNEL_SOCKPTR(optlen));

	return do_ip_setsockopt(sk, SOL_IP, optname,
				KERNEL_SOCKPTR(optval), *optlen);
}

static int sol_ipv6_sockopt(struct sock *sk, int optname,
			    char *optval, int *optlen,
			    bool getopt)
{
	if (sk->sk_family != AF_INET6)
		return -EINVAL;

	switch (optname) {
	case IPV6_TCLASS:
	case IPV6_AUTOFLOWLABEL:
		if (*optlen != sizeof(int))
			return -EINVAL;
		break;
	default:
		return -EINVAL;
	}

	if (getopt)
		return ipv6_bpf_stub->ipv6_getsockopt(sk, SOL_IPV6, optname,
						      KERNEL_SOCKPTR(optval),
						      KERNEL_SOCKPTR(optlen));

	return ipv6_bpf_stub->ipv6_setsockopt(sk, SOL_IPV6, optname,
					      KERNEL_SOCKPTR(optval), *optlen);
}

static int __bpf_setsockopt(struct sock *sk, int level, int optname,
			    char *optval, int optlen)
{
	if (!sk_fullsock(sk))
		return -EINVAL;

	if (level == SOL_SOCKET)
		return sol_socket_sockopt(sk, optname, optval, &optlen, false);
	else if (IS_ENABLED(CONFIG_INET) && level == SOL_IP)
		return sol_ip_sockopt(sk, optname, optval, &optlen, false);
	else if (IS_ENABLED(CONFIG_IPV6) && level == SOL_IPV6)
		return sol_ipv6_sockopt(sk, optname, optval, &optlen, false);
	else if (IS_ENABLED(CONFIG_INET) && level == SOL_TCP)
		return sol_tcp_sockopt(sk, optname, optval, &optlen, false);

	return -EINVAL;
}

static int _bpf_setsockopt(struct sock *sk, int level, int optname,
			   char *optval, int optlen)
{
	if (sk_fullsock(sk))
		sock_owned_by_me(sk);
	return __bpf_setsockopt(sk, level, optname, optval, optlen);
}

static int __bpf_getsockopt(struct sock *sk, int level, int optname,
			    char *optval, int optlen)
{
	int err, saved_optlen = optlen;

	if (!sk_fullsock(sk)) {
		err = -EINVAL;
		goto done;
	}

	if (level == SOL_SOCKET)
		err = sol_socket_sockopt(sk, optname, optval, &optlen, true);
	else if (IS_ENABLED(CONFIG_INET) && level == SOL_TCP)
		err = sol_tcp_sockopt(sk, optname, optval, &optlen, true);
	else if (IS_ENABLED(CONFIG_INET) && level == SOL_IP)
		err = sol_ip_sockopt(sk, optname, optval, &optlen, true);
	else if (IS_ENABLED(CONFIG_IPV6) && level == SOL_IPV6)
		err = sol_ipv6_sockopt(sk, optname, optval, &optlen, true);
	else
		err = -EINVAL;

done:
	if (err)
		optlen = 0;
	if (optlen < saved_optlen)
		memset(optval + optlen, 0, saved_optlen - optlen);
	return err;
}

static int _bpf_getsockopt(struct sock *sk, int level, int optname,
			   char *optval, int optlen)
{
	if (sk_fullsock(sk))
		sock_owned_by_me(sk);
	return __bpf_getsockopt(sk, level, optname, optval, optlen);
}

BPF_CALL_5(bpf_sk_setsockopt, struct sock *, sk, int, level,
	   int, optname, char *, optval, int, optlen)
{
	if (level == SOL_TCP && optname == TCP_CONGESTION) {
		if (optlen >= sizeof("cdg") - 1 &&
		    !strncmp("cdg", optval, optlen))
			return -ENOTSUPP;
	}

	return _bpf_setsockopt(sk, level, optname, optval, optlen);
}

const struct bpf_func_proto bpf_sk_setsockopt_proto = {
	.func		= bpf_sk_setsockopt,
	.gpl_only	= false,
	.ret_type	= RET_INTEGER,
	.arg1_type	= ARG_PTR_TO_BTF_ID_SOCK_COMMON,
	.arg2_type	= ARG_ANYTHING,
	.arg3_type	= ARG_ANYTHING,
	.arg4_type	= ARG_PTR_TO_MEM | MEM_RDONLY,
	.arg5_type	= ARG_CONST_SIZE,
};

BPF_CALL_5(bpf_sk_getsockopt, struct sock *, sk, int, level,
	   int, optname, char *, optval, int, optlen)
{
	return _bpf_getsockopt(sk, level, optname, optval, optlen);
}

const struct bpf_func_proto bpf_sk_getsockopt_proto = {
	.func		= bpf_sk_getsockopt,
	.gpl_only	= false,
	.ret_type	= RET_INTEGER,
	.arg1_type	= ARG_PTR_TO_BTF_ID_SOCK_COMMON,
	.arg2_type	= ARG_ANYTHING,
	.arg3_type	= ARG_ANYTHING,
	.arg4_type	= ARG_PTR_TO_UNINIT_MEM,
	.arg5_type	= ARG_CONST_SIZE,
};

BPF_CALL_5(bpf_unlocked_sk_setsockopt, struct sock *, sk, int, level,
	   int, optname, char *, optval, int, optlen)
{
	return __bpf_setsockopt(sk, level, optname, optval, optlen);
}

const struct bpf_func_proto bpf_unlocked_sk_setsockopt_proto = {
	.func		= bpf_unlocked_sk_setsockopt,
	.gpl_only	= false,
	.ret_type	= RET_INTEGER,
	.arg1_type	= ARG_PTR_TO_BTF_ID_SOCK_COMMON,
	.arg2_type	= ARG_ANYTHING,
	.arg3_type	= ARG_ANYTHING,
	.arg4_type	= ARG_PTR_TO_MEM | MEM_RDONLY,
	.arg5_type	= ARG_CONST_SIZE,
};

BPF_CALL_5(bpf_unlocked_sk_getsockopt, struct sock *, sk, int, level,
	   int, optname, char *, optval, int, optlen)
{
	return __bpf_getsockopt(sk, level, optname, optval, optlen);
}

const struct bpf_func_proto bpf_unlocked_sk_getsockopt_proto = {
	.func		= bpf_unlocked_sk_getsockopt,
	.gpl_only	= false,
	.ret_type	= RET_INTEGER,
	.arg1_type	= ARG_PTR_TO_BTF_ID_SOCK_COMMON,
	.arg2_type	= ARG_ANYTHING,
	.arg3_type	= ARG_ANYTHING,
	.arg4_type	= ARG_PTR_TO_UNINIT_MEM,
	.arg5_type	= ARG_CONST_SIZE,
};

BPF_CALL_5(bpf_sock_addr_setsockopt, struct bpf_sock_addr_kern *, ctx,
	   int, level, int, optname, char *, optval, int, optlen)
{
	return _bpf_setsockopt(ctx->sk, level, optname, optval, optlen);
}

static const struct bpf_func_proto bpf_sock_addr_setsockopt_proto = {
	.func		= bpf_sock_addr_setsockopt,
	.gpl_only	= false,
	.ret_type	= RET_INTEGER,
	.arg1_type	= ARG_PTR_TO_CTX,
	.arg2_type	= ARG_ANYTHING,
	.arg3_type	= ARG_ANYTHING,
	.arg4_type	= ARG_PTR_TO_MEM | MEM_RDONLY,
	.arg5_type	= ARG_CONST_SIZE,
};

BPF_CALL_5(bpf_sock_addr_getsockopt, struct bpf_sock_addr_kern *, ctx,
	   int, level, int, optname, char *, optval, int, optlen)
{
	return _bpf_getsockopt(ctx->sk, level, optname, optval, optlen);
}

static const struct bpf_func_proto bpf_sock_addr_getsockopt_proto = {
	.func		= bpf_sock_addr_getsockopt,
	.gpl_only	= false,
	.ret_type	= RET_INTEGER,
	.arg1_type	= ARG_PTR_TO_CTX,
	.arg2_type	= ARG_ANYTHING,
	.arg3_type	= ARG_ANYTHING,
	.arg4_type	= ARG_PTR_TO_UNINIT_MEM,
	.arg5_type	= ARG_CONST_SIZE,
};

BPF_CALL_5(bpf_sock_ops_setsockopt, struct bpf_sock_ops_kern *, bpf_sock,
	   int, level, int, optname, char *, optval, int, optlen)
{
	return _bpf_setsockopt(bpf_sock->sk, level, optname, optval, optlen);
}

static const struct bpf_func_proto bpf_sock_ops_setsockopt_proto = {
	.func		= bpf_sock_ops_setsockopt,
	.gpl_only	= false,
	.ret_type	= RET_INTEGER,
	.arg1_type	= ARG_PTR_TO_CTX,
	.arg2_type	= ARG_ANYTHING,
	.arg3_type	= ARG_ANYTHING,
	.arg4_type	= ARG_PTR_TO_MEM | MEM_RDONLY,
	.arg5_type	= ARG_CONST_SIZE,
};

static int bpf_sock_ops_get_syn(struct bpf_sock_ops_kern *bpf_sock,
				int optname, const u8 **start)
{
	struct sk_buff *syn_skb = bpf_sock->syn_skb;
	const u8 *hdr_start;
	int ret;

	if (syn_skb) {
		/* sk is a request_sock here */

		if (optname == TCP_BPF_SYN) {
			hdr_start = syn_skb->data;
			ret = tcp_hdrlen(syn_skb);
		} else if (optname == TCP_BPF_SYN_IP) {
			hdr_start = skb_network_header(syn_skb);
			ret = skb_network_header_len(syn_skb) +
				tcp_hdrlen(syn_skb);
		} else {
			/* optname == TCP_BPF_SYN_MAC */
			hdr_start = skb_mac_header(syn_skb);
			ret = skb_mac_header_len(syn_skb) +
				skb_network_header_len(syn_skb) +
				tcp_hdrlen(syn_skb);
		}
	} else {
		struct sock *sk = bpf_sock->sk;
		struct saved_syn *saved_syn;

		if (sk->sk_state == TCP_NEW_SYN_RECV)
			/* synack retransmit. bpf_sock->syn_skb will
			 * not be available.  It has to resort to
			 * saved_syn (if it is saved).
			 */
			saved_syn = inet_reqsk(sk)->saved_syn;
		else
			saved_syn = tcp_sk(sk)->saved_syn;

		if (!saved_syn)
			return -ENOENT;

		if (optname == TCP_BPF_SYN) {
			hdr_start = saved_syn->data +
				saved_syn->mac_hdrlen +
				saved_syn->network_hdrlen;
			ret = saved_syn->tcp_hdrlen;
		} else if (optname == TCP_BPF_SYN_IP) {
			hdr_start = saved_syn->data +
				saved_syn->mac_hdrlen;
			ret = saved_syn->network_hdrlen +
				saved_syn->tcp_hdrlen;
		} else {
			/* optname == TCP_BPF_SYN_MAC */

			/* TCP_SAVE_SYN may not have saved the mac hdr */
			if (!saved_syn->mac_hdrlen)
				return -ENOENT;

			hdr_start = saved_syn->data;
			ret = saved_syn->mac_hdrlen +
				saved_syn->network_hdrlen +
				saved_syn->tcp_hdrlen;
		}
	}

	*start = hdr_start;
	return ret;
}

BPF_CALL_5(bpf_sock_ops_getsockopt, struct bpf_sock_ops_kern *, bpf_sock,
	   int, level, int, optname, char *, optval, int, optlen)
{
	if (IS_ENABLED(CONFIG_INET) && level == SOL_TCP &&
	    optname >= TCP_BPF_SYN && optname <= TCP_BPF_SYN_MAC) {
		int ret, copy_len = 0;
		const u8 *start;

		ret = bpf_sock_ops_get_syn(bpf_sock, optname, &start);
		if (ret > 0) {
			copy_len = ret;
			if (optlen < copy_len) {
				copy_len = optlen;
				ret = -ENOSPC;
			}

			memcpy(optval, start, copy_len);
		}

		/* Zero out unused buffer at the end */
		memset(optval + copy_len, 0, optlen - copy_len);

		return ret;
	}

	return _bpf_getsockopt(bpf_sock->sk, level, optname, optval, optlen);
}

static const struct bpf_func_proto bpf_sock_ops_getsockopt_proto = {
	.func		= bpf_sock_ops_getsockopt,
	.gpl_only	= false,
	.ret_type	= RET_INTEGER,
	.arg1_type	= ARG_PTR_TO_CTX,
	.arg2_type	= ARG_ANYTHING,
	.arg3_type	= ARG_ANYTHING,
	.arg4_type	= ARG_PTR_TO_UNINIT_MEM,
	.arg5_type	= ARG_CONST_SIZE,
};

BPF_CALL_2(bpf_sock_ops_cb_flags_set, struct bpf_sock_ops_kern *, bpf_sock,
	   int, argval)
{
	struct sock *sk = bpf_sock->sk;
	int val = argval & BPF_SOCK_OPS_ALL_CB_FLAGS;

	if (!IS_ENABLED(CONFIG_INET) || !sk_fullsock(sk))
		return -EINVAL;

	tcp_sk(sk)->bpf_sock_ops_cb_flags = val;

	return argval & (~BPF_SOCK_OPS_ALL_CB_FLAGS);
}

static const struct bpf_func_proto bpf_sock_ops_cb_flags_set_proto = {
	.func		= bpf_sock_ops_cb_flags_set,
	.gpl_only	= false,
	.ret_type	= RET_INTEGER,
	.arg1_type	= ARG_PTR_TO_CTX,
	.arg2_type	= ARG_ANYTHING,
};

const struct ipv6_bpf_stub *ipv6_bpf_stub __read_mostly;
EXPORT_SYMBOL_GPL(ipv6_bpf_stub);

BPF_CALL_3(bpf_bind, struct bpf_sock_addr_kern *, ctx, struct sockaddr *, addr,
	   int, addr_len)
{
#ifdef CONFIG_INET
	struct sock *sk = ctx->sk;
	u32 flags = BIND_FROM_BPF;
	int err;

	err = -EINVAL;
	if (addr_len < offsetofend(struct sockaddr, sa_family))
		return err;
	if (addr->sa_family == AF_INET) {
		if (addr_len < sizeof(struct sockaddr_in))
			return err;
		if (((struct sockaddr_in *)addr)->sin_port == htons(0))
			flags |= BIND_FORCE_ADDRESS_NO_PORT;
		return __inet_bind(sk, addr, addr_len, flags);
#if IS_ENABLED(CONFIG_IPV6)
	} else if (addr->sa_family == AF_INET6) {
		if (addr_len < SIN6_LEN_RFC2133)
			return err;
		if (((struct sockaddr_in6 *)addr)->sin6_port == htons(0))
			flags |= BIND_FORCE_ADDRESS_NO_PORT;
		/* ipv6_bpf_stub cannot be NULL, since it's called from
		 * bpf_cgroup_inet6_connect hook and ipv6 is already loaded
		 */
		return ipv6_bpf_stub->inet6_bind(sk, addr, addr_len, flags);
#endif /* CONFIG_IPV6 */
	}
#endif /* CONFIG_INET */

	return -EAFNOSUPPORT;
}

static const struct bpf_func_proto bpf_bind_proto = {
	.func		= bpf_bind,
	.gpl_only	= false,
	.ret_type	= RET_INTEGER,
	.arg1_type	= ARG_PTR_TO_CTX,
	.arg2_type	= ARG_PTR_TO_MEM | MEM_RDONLY,
	.arg3_type	= ARG_CONST_SIZE,
};

#ifdef CONFIG_XFRM
BPF_CALL_5(bpf_skb_get_xfrm_state, struct sk_buff *, skb, u32, index,
	   struct bpf_xfrm_state *, to, u32, size, u64, flags)
{
	const struct sec_path *sp = skb_sec_path(skb);
	const struct xfrm_state *x;

	if (!sp || unlikely(index >= sp->len || flags))
		goto err_clear;

	x = sp->xvec[index];

	if (unlikely(size != sizeof(struct bpf_xfrm_state)))
		goto err_clear;

	to->reqid = x->props.reqid;
	to->spi = x->id.spi;
	to->family = x->props.family;
	to->ext = 0;

	if (to->family == AF_INET6) {
		memcpy(to->remote_ipv6, x->props.saddr.a6,
		       sizeof(to->remote_ipv6));
	} else {
		to->remote_ipv4 = x->props.saddr.a4;
		memset(&to->remote_ipv6[1], 0, sizeof(__u32) * 3);
	}

	return 0;
err_clear:
	memset(to, 0, size);
	return -EINVAL;
}

static const struct bpf_func_proto bpf_skb_get_xfrm_state_proto = {
	.func		= bpf_skb_get_xfrm_state,
	.gpl_only	= false,
	.ret_type	= RET_INTEGER,
	.arg1_type	= ARG_PTR_TO_CTX,
	.arg2_type	= ARG_ANYTHING,
	.arg3_type	= ARG_PTR_TO_UNINIT_MEM,
	.arg4_type	= ARG_CONST_SIZE,
	.arg5_type	= ARG_ANYTHING,
};
#endif

#if IS_ENABLED(CONFIG_INET) || IS_ENABLED(CONFIG_IPV6)
static int bpf_fib_set_fwd_params(struct bpf_fib_lookup *params,
				  const struct neighbour *neigh,
				  const struct net_device *dev, u32 mtu)
{
	memcpy(params->dmac, neigh->ha, ETH_ALEN);
	memcpy(params->smac, dev->dev_addr, ETH_ALEN);
	params->h_vlan_TCI = 0;
	params->h_vlan_proto = 0;
	if (mtu)
		params->mtu_result = mtu; /* union with tot_len */

	return 0;
}
#endif

#if IS_ENABLED(CONFIG_INET)
static int bpf_ipv4_fib_lookup(struct net *net, struct bpf_fib_lookup *params,
			       u32 flags, bool check_mtu)
{
	struct fib_nh_common *nhc;
	struct in_device *in_dev;
	struct neighbour *neigh;
	struct net_device *dev;
	struct fib_result res;
	struct flowi4 fl4;
	u32 mtu = 0;
	int err;

	dev = dev_get_by_index_rcu(net, params->ifindex);
	if (unlikely(!dev))
		return -ENODEV;

	/* verify forwarding is enabled on this interface */
	in_dev = __in_dev_get_rcu(dev);
	if (unlikely(!in_dev || !IN_DEV_FORWARD(in_dev)))
		return BPF_FIB_LKUP_RET_FWD_DISABLED;

	if (flags & BPF_FIB_LOOKUP_OUTPUT) {
		fl4.flowi4_iif = 1;
		fl4.flowi4_oif = params->ifindex;
	} else {
		fl4.flowi4_iif = params->ifindex;
		fl4.flowi4_oif = 0;
	}
	fl4.flowi4_tos = params->tos & IPTOS_RT_MASK;
	fl4.flowi4_scope = RT_SCOPE_UNIVERSE;
	fl4.flowi4_flags = 0;

	fl4.flowi4_proto = params->l4_protocol;
	fl4.daddr = params->ipv4_dst;
	fl4.saddr = params->ipv4_src;
	fl4.fl4_sport = params->sport;
	fl4.fl4_dport = params->dport;
	fl4.flowi4_multipath_hash = 0;

	if (flags & BPF_FIB_LOOKUP_DIRECT) {
		u32 tbid = l3mdev_fib_table_rcu(dev) ? : RT_TABLE_MAIN;
		struct fib_table *tb;

		tb = fib_get_table(net, tbid);
		if (unlikely(!tb))
			return BPF_FIB_LKUP_RET_NOT_FWDED;

		err = fib_table_lookup(tb, &fl4, &res, FIB_LOOKUP_NOREF);
	} else {
		fl4.flowi4_mark = 0;
		fl4.flowi4_secid = 0;
		fl4.flowi4_tun_key.tun_id = 0;
		fl4.flowi4_uid = sock_net_uid(net, NULL);

		err = fib_lookup(net, &fl4, &res, FIB_LOOKUP_NOREF);
	}

	if (err) {
		/* map fib lookup errors to RTN_ type */
		if (err == -EINVAL)
			return BPF_FIB_LKUP_RET_BLACKHOLE;
		if (err == -EHOSTUNREACH)
			return BPF_FIB_LKUP_RET_UNREACHABLE;
		if (err == -EACCES)
			return BPF_FIB_LKUP_RET_PROHIBIT;

		return BPF_FIB_LKUP_RET_NOT_FWDED;
	}

	if (res.type != RTN_UNICAST)
		return BPF_FIB_LKUP_RET_NOT_FWDED;

	if (fib_info_num_path(res.fi) > 1)
		fib_select_path(net, &res, &fl4, NULL);

	if (check_mtu) {
		mtu = ip_mtu_from_fib_result(&res, params->ipv4_dst);
		if (params->tot_len > mtu) {
			params->mtu_result = mtu; /* union with tot_len */
			return BPF_FIB_LKUP_RET_FRAG_NEEDED;
		}
	}

	nhc = res.nhc;

	/* do not handle lwt encaps right now */
	if (nhc->nhc_lwtstate)
		return BPF_FIB_LKUP_RET_UNSUPP_LWT;

	dev = nhc->nhc_dev;

	params->rt_metric = res.fi->fib_priority;
	params->ifindex = dev->ifindex;

	/* xdp and cls_bpf programs are run in RCU-bh so
	 * rcu_read_lock_bh is not needed here
	 */
	if (likely(nhc->nhc_gw_family != AF_INET6)) {
		if (nhc->nhc_gw_family)
			params->ipv4_dst = nhc->nhc_gw.ipv4;

		neigh = __ipv4_neigh_lookup_noref(dev,
						 (__force u32)params->ipv4_dst);
	} else {
		struct in6_addr *dst = (struct in6_addr *)params->ipv6_dst;

		params->family = AF_INET6;
		*dst = nhc->nhc_gw.ipv6;
		neigh = __ipv6_neigh_lookup_noref_stub(dev, dst);
	}

	if (!neigh)
		return BPF_FIB_LKUP_RET_NO_NEIGH;

	return bpf_fib_set_fwd_params(params, neigh, dev, mtu);
}
#endif

#if IS_ENABLED(CONFIG_IPV6)
static int bpf_ipv6_fib_lookup(struct net *net, struct bpf_fib_lookup *params,
			       u32 flags, bool check_mtu)
{
	struct in6_addr *src = (struct in6_addr *) params->ipv6_src;
	struct in6_addr *dst = (struct in6_addr *) params->ipv6_dst;
	struct fib6_result res = {};
	struct neighbour *neigh;
	struct net_device *dev;
	struct inet6_dev *idev;
	struct flowi6 fl6;
	int strict = 0;
	int oif, err;
	u32 mtu = 0;

	/* link local addresses are never forwarded */
	if (rt6_need_strict(dst) || rt6_need_strict(src))
		return BPF_FIB_LKUP_RET_NOT_FWDED;

	dev = dev_get_by_index_rcu(net, params->ifindex);
	if (unlikely(!dev))
		return -ENODEV;

	idev = __in6_dev_get_safely(dev);
	if (unlikely(!idev || !idev->cnf.forwarding))
		return BPF_FIB_LKUP_RET_FWD_DISABLED;

	if (flags & BPF_FIB_LOOKUP_OUTPUT) {
		fl6.flowi6_iif = 1;
		oif = fl6.flowi6_oif = params->ifindex;
	} else {
		oif = fl6.flowi6_iif = params->ifindex;
		fl6.flowi6_oif = 0;
		strict = RT6_LOOKUP_F_HAS_SADDR;
	}
	fl6.flowlabel = params->flowinfo;
	fl6.flowi6_scope = 0;
	fl6.flowi6_flags = 0;
	fl6.mp_hash = 0;

	fl6.flowi6_proto = params->l4_protocol;
	fl6.daddr = *dst;
	fl6.saddr = *src;
	fl6.fl6_sport = params->sport;
	fl6.fl6_dport = params->dport;

	if (flags & BPF_FIB_LOOKUP_DIRECT) {
		u32 tbid = l3mdev_fib_table_rcu(dev) ? : RT_TABLE_MAIN;
		struct fib6_table *tb;

		tb = ipv6_stub->fib6_get_table(net, tbid);
		if (unlikely(!tb))
			return BPF_FIB_LKUP_RET_NOT_FWDED;

		err = ipv6_stub->fib6_table_lookup(net, tb, oif, &fl6, &res,
						   strict);
	} else {
		fl6.flowi6_mark = 0;
		fl6.flowi6_secid = 0;
		fl6.flowi6_tun_key.tun_id = 0;
		fl6.flowi6_uid = sock_net_uid(net, NULL);

		err = ipv6_stub->fib6_lookup(net, oif, &fl6, &res, strict);
	}

	if (unlikely(err || IS_ERR_OR_NULL(res.f6i) ||
		     res.f6i == net->ipv6.fib6_null_entry))
		return BPF_FIB_LKUP_RET_NOT_FWDED;

	switch (res.fib6_type) {
	/* only unicast is forwarded */
	case RTN_UNICAST:
		break;
	case RTN_BLACKHOLE:
		return BPF_FIB_LKUP_RET_BLACKHOLE;
	case RTN_UNREACHABLE:
		return BPF_FIB_LKUP_RET_UNREACHABLE;
	case RTN_PROHIBIT:
		return BPF_FIB_LKUP_RET_PROHIBIT;
	default:
		return BPF_FIB_LKUP_RET_NOT_FWDED;
	}

	ipv6_stub->fib6_select_path(net, &res, &fl6, fl6.flowi6_oif,
				    fl6.flowi6_oif != 0, NULL, strict);

	if (check_mtu) {
		mtu = ipv6_stub->ip6_mtu_from_fib6(&res, dst, src);
		if (params->tot_len > mtu) {
			params->mtu_result = mtu; /* union with tot_len */
			return BPF_FIB_LKUP_RET_FRAG_NEEDED;
		}
	}

	if (res.nh->fib_nh_lws)
		return BPF_FIB_LKUP_RET_UNSUPP_LWT;

	if (res.nh->fib_nh_gw_family)
		*dst = res.nh->fib_nh_gw6;

	dev = res.nh->fib_nh_dev;
	params->rt_metric = res.f6i->fib6_metric;
	params->ifindex = dev->ifindex;

	/* xdp and cls_bpf programs are run in RCU-bh so rcu_read_lock_bh is
	 * not needed here.
	 */
	neigh = __ipv6_neigh_lookup_noref_stub(dev, dst);
	if (!neigh)
		return BPF_FIB_LKUP_RET_NO_NEIGH;

	return bpf_fib_set_fwd_params(params, neigh, dev, mtu);
}
#endif

BPF_CALL_4(bpf_xdp_fib_lookup, struct xdp_buff *, ctx,
	   struct bpf_fib_lookup *, params, int, plen, u32, flags)
{
	if (plen < sizeof(*params))
		return -EINVAL;

	if (flags & ~(BPF_FIB_LOOKUP_DIRECT | BPF_FIB_LOOKUP_OUTPUT))
		return -EINVAL;

	switch (params->family) {
#if IS_ENABLED(CONFIG_INET)
	case AF_INET:
		return bpf_ipv4_fib_lookup(dev_net(ctx->rxq->dev), params,
					   flags, true);
#endif
#if IS_ENABLED(CONFIG_IPV6)
	case AF_INET6:
		return bpf_ipv6_fib_lookup(dev_net(ctx->rxq->dev), params,
					   flags, true);
#endif
	}
	return -EAFNOSUPPORT;
}

static const struct bpf_func_proto bpf_xdp_fib_lookup_proto = {
	.func		= bpf_xdp_fib_lookup,
	.gpl_only	= true,
	.ret_type	= RET_INTEGER,
	.arg1_type      = ARG_PTR_TO_CTX,
	.arg2_type      = ARG_PTR_TO_MEM,
	.arg3_type      = ARG_CONST_SIZE,
	.arg4_type	= ARG_ANYTHING,
};

BPF_CALL_4(bpf_skb_fib_lookup, struct sk_buff *, skb,
	   struct bpf_fib_lookup *, params, int, plen, u32, flags)
{
	struct net *net = dev_net(skb->dev);
	int rc = -EAFNOSUPPORT;
	bool check_mtu = false;

	if (plen < sizeof(*params))
		return -EINVAL;

	if (flags & ~(BPF_FIB_LOOKUP_DIRECT | BPF_FIB_LOOKUP_OUTPUT))
		return -EINVAL;

	if (params->tot_len)
		check_mtu = true;

	switch (params->family) {
#if IS_ENABLED(CONFIG_INET)
	case AF_INET:
		rc = bpf_ipv4_fib_lookup(net, params, flags, check_mtu);
		break;
#endif
#if IS_ENABLED(CONFIG_IPV6)
	case AF_INET6:
		rc = bpf_ipv6_fib_lookup(net, params, flags, check_mtu);
		break;
#endif
	}

	if (rc == BPF_FIB_LKUP_RET_SUCCESS && !check_mtu) {
		struct net_device *dev;

		/* When tot_len isn't provided by user, check skb
		 * against MTU of FIB lookup resulting net_device
		 */
		dev = dev_get_by_index_rcu(net, params->ifindex);
		if (!is_skb_forwardable(dev, skb))
			rc = BPF_FIB_LKUP_RET_FRAG_NEEDED;

		params->mtu_result = dev->mtu; /* union with tot_len */
	}

	return rc;
}

static const struct bpf_func_proto bpf_skb_fib_lookup_proto = {
	.func		= bpf_skb_fib_lookup,
	.gpl_only	= true,
	.ret_type	= RET_INTEGER,
	.arg1_type      = ARG_PTR_TO_CTX,
	.arg2_type      = ARG_PTR_TO_MEM,
	.arg3_type      = ARG_CONST_SIZE,
	.arg4_type	= ARG_ANYTHING,
};

static struct net_device *__dev_via_ifindex(struct net_device *dev_curr,
					    u32 ifindex)
{
	struct net *netns = dev_net(dev_curr);

	/* Non-redirect use-cases can use ifindex=0 and save ifindex lookup */
	if (ifindex == 0)
		return dev_curr;

	return dev_get_by_index_rcu(netns, ifindex);
}

BPF_CALL_5(bpf_skb_check_mtu, struct sk_buff *, skb,
	   u32, ifindex, u32 *, mtu_len, s32, len_diff, u64, flags)
{
	int ret = BPF_MTU_CHK_RET_FRAG_NEEDED;
	struct net_device *dev = skb->dev;
	int skb_len, dev_len;
	int mtu;

	if (unlikely(flags & ~(BPF_MTU_CHK_SEGS)))
		return -EINVAL;

	if (unlikely(flags & BPF_MTU_CHK_SEGS && (len_diff || *mtu_len)))
		return -EINVAL;

	dev = __dev_via_ifindex(dev, ifindex);
	if (unlikely(!dev))
		return -ENODEV;

	mtu = READ_ONCE(dev->mtu);

	dev_len = mtu + dev->hard_header_len;

	/* If set use *mtu_len as input, L3 as iph->tot_len (like fib_lookup) */
	skb_len = *mtu_len ? *mtu_len + dev->hard_header_len : skb->len;

	skb_len += len_diff; /* minus result pass check */
	if (skb_len <= dev_len) {
		ret = BPF_MTU_CHK_RET_SUCCESS;
		goto out;
	}
	/* At this point, skb->len exceed MTU, but as it include length of all
	 * segments, it can still be below MTU.  The SKB can possibly get
	 * re-segmented in transmit path (see validate_xmit_skb).  Thus, user
	 * must choose if segs are to be MTU checked.
	 */
	if (skb_is_gso(skb)) {
		ret = BPF_MTU_CHK_RET_SUCCESS;

		if (flags & BPF_MTU_CHK_SEGS &&
		    !skb_gso_validate_network_len(skb, mtu))
			ret = BPF_MTU_CHK_RET_SEGS_TOOBIG;
	}
out:
	/* BPF verifier guarantees valid pointer */
	*mtu_len = mtu;

	return ret;
}

BPF_CALL_5(bpf_xdp_check_mtu, struct xdp_buff *, xdp,
	   u32, ifindex, u32 *, mtu_len, s32, len_diff, u64, flags)
{
	struct net_device *dev = xdp->rxq->dev;
	int xdp_len = xdp->data_end - xdp->data;
	int ret = BPF_MTU_CHK_RET_SUCCESS;
	int mtu, dev_len;

	/* XDP variant doesn't support multi-buffer segment check (yet) */
	if (unlikely(flags))
		return -EINVAL;

	dev = __dev_via_ifindex(dev, ifindex);
	if (unlikely(!dev))
		return -ENODEV;

	mtu = READ_ONCE(dev->mtu);

	/* Add L2-header as dev MTU is L3 size */
	dev_len = mtu + dev->hard_header_len;

	/* Use *mtu_len as input, L3 as iph->tot_len (like fib_lookup) */
	if (*mtu_len)
		xdp_len = *mtu_len + dev->hard_header_len;

	xdp_len += len_diff; /* minus result pass check */
	if (xdp_len > dev_len)
		ret = BPF_MTU_CHK_RET_FRAG_NEEDED;

	/* BPF verifier guarantees valid pointer */
	*mtu_len = mtu;

	return ret;
}

static const struct bpf_func_proto bpf_skb_check_mtu_proto = {
	.func		= bpf_skb_check_mtu,
	.gpl_only	= true,
	.ret_type	= RET_INTEGER,
	.arg1_type      = ARG_PTR_TO_CTX,
	.arg2_type      = ARG_ANYTHING,
	.arg3_type      = ARG_PTR_TO_INT,
	.arg4_type      = ARG_ANYTHING,
	.arg5_type      = ARG_ANYTHING,
};

static const struct bpf_func_proto bpf_xdp_check_mtu_proto = {
	.func		= bpf_xdp_check_mtu,
	.gpl_only	= true,
	.ret_type	= RET_INTEGER,
	.arg1_type      = ARG_PTR_TO_CTX,
	.arg2_type      = ARG_ANYTHING,
	.arg3_type      = ARG_PTR_TO_INT,
	.arg4_type      = ARG_ANYTHING,
	.arg5_type      = ARG_ANYTHING,
};

#if IS_ENABLED(CONFIG_IPV6_SEG6_BPF)
static int bpf_push_seg6_encap(struct sk_buff *skb, u32 type, void *hdr, u32 len)
{
	int err;
	struct ipv6_sr_hdr *srh = (struct ipv6_sr_hdr *)hdr;

	if (!seg6_validate_srh(srh, len, false))
		return -EINVAL;

	switch (type) {
	case BPF_LWT_ENCAP_SEG6_INLINE:
		if (skb->protocol != htons(ETH_P_IPV6))
			return -EBADMSG;

		err = seg6_do_srh_inline(skb, srh);
		break;
	case BPF_LWT_ENCAP_SEG6:
		skb_reset_inner_headers(skb);
		skb->encapsulation = 1;
		err = seg6_do_srh_encap(skb, srh, IPPROTO_IPV6);
		break;
	default:
		return -EINVAL;
	}

	bpf_compute_data_pointers(skb);
	if (err)
		return err;

	skb_set_transport_header(skb, sizeof(struct ipv6hdr));

	return seg6_lookup_nexthop(skb, NULL, 0);
}
#endif /* CONFIG_IPV6_SEG6_BPF */

#if IS_ENABLED(CONFIG_LWTUNNEL_BPF)
static int bpf_push_ip_encap(struct sk_buff *skb, void *hdr, u32 len,
			     bool ingress)
{
	return bpf_lwt_push_ip_encap(skb, hdr, len, ingress);
}
#endif

BPF_CALL_4(bpf_lwt_in_push_encap, struct sk_buff *, skb, u32, type, void *, hdr,
	   u32, len)
{
	switch (type) {
#if IS_ENABLED(CONFIG_IPV6_SEG6_BPF)
	case BPF_LWT_ENCAP_SEG6:
	case BPF_LWT_ENCAP_SEG6_INLINE:
		return bpf_push_seg6_encap(skb, type, hdr, len);
#endif
#if IS_ENABLED(CONFIG_LWTUNNEL_BPF)
	case BPF_LWT_ENCAP_IP:
		return bpf_push_ip_encap(skb, hdr, len, true /* ingress */);
#endif
	default:
		return -EINVAL;
	}
}

BPF_CALL_4(bpf_lwt_xmit_push_encap, struct sk_buff *, skb, u32, type,
	   void *, hdr, u32, len)
{
	switch (type) {
#if IS_ENABLED(CONFIG_LWTUNNEL_BPF)
	case BPF_LWT_ENCAP_IP:
		return bpf_push_ip_encap(skb, hdr, len, false /* egress */);
#endif
	default:
		return -EINVAL;
	}
}

static const struct bpf_func_proto bpf_lwt_in_push_encap_proto = {
	.func		= bpf_lwt_in_push_encap,
	.gpl_only	= false,
	.ret_type	= RET_INTEGER,
	.arg1_type	= ARG_PTR_TO_CTX,
	.arg2_type	= ARG_ANYTHING,
	.arg3_type	= ARG_PTR_TO_MEM | MEM_RDONLY,
	.arg4_type	= ARG_CONST_SIZE
};

static const struct bpf_func_proto bpf_lwt_xmit_push_encap_proto = {
	.func		= bpf_lwt_xmit_push_encap,
	.gpl_only	= false,
	.ret_type	= RET_INTEGER,
	.arg1_type	= ARG_PTR_TO_CTX,
	.arg2_type	= ARG_ANYTHING,
	.arg3_type	= ARG_PTR_TO_MEM | MEM_RDONLY,
	.arg4_type	= ARG_CONST_SIZE
};

#if IS_ENABLED(CONFIG_IPV6_SEG6_BPF)
BPF_CALL_4(bpf_lwt_seg6_store_bytes, struct sk_buff *, skb, u32, offset,
	   const void *, from, u32, len)
{
	struct seg6_bpf_srh_state *srh_state =
		this_cpu_ptr(&seg6_bpf_srh_states);
	struct ipv6_sr_hdr *srh = srh_state->srh;
	void *srh_tlvs, *srh_end, *ptr;
	int srhoff = 0;

	if (srh == NULL)
		return -EINVAL;

	srh_tlvs = (void *)((char *)srh + ((srh->first_segment + 1) << 4));
	srh_end = (void *)((char *)srh + sizeof(*srh) + srh_state->hdrlen);

	ptr = skb->data + offset;
	if (ptr >= srh_tlvs && ptr + len <= srh_end)
		srh_state->valid = false;
	else if (ptr < (void *)&srh->flags ||
		 ptr + len > (void *)&srh->segments)
		return -EFAULT;

	if (unlikely(bpf_try_make_writable(skb, offset + len)))
		return -EFAULT;
	if (ipv6_find_hdr(skb, &srhoff, IPPROTO_ROUTING, NULL, NULL) < 0)
		return -EINVAL;
	srh_state->srh = (struct ipv6_sr_hdr *)(skb->data + srhoff);

	memcpy(skb->data + offset, from, len);
	return 0;
}

static const struct bpf_func_proto bpf_lwt_seg6_store_bytes_proto = {
	.func		= bpf_lwt_seg6_store_bytes,
	.gpl_only	= false,
	.ret_type	= RET_INTEGER,
	.arg1_type	= ARG_PTR_TO_CTX,
	.arg2_type	= ARG_ANYTHING,
	.arg3_type	= ARG_PTR_TO_MEM | MEM_RDONLY,
	.arg4_type	= ARG_CONST_SIZE
};

static void bpf_update_srh_state(struct sk_buff *skb)
{
	struct seg6_bpf_srh_state *srh_state =
		this_cpu_ptr(&seg6_bpf_srh_states);
	int srhoff = 0;

	if (ipv6_find_hdr(skb, &srhoff, IPPROTO_ROUTING, NULL, NULL) < 0) {
		srh_state->srh = NULL;
	} else {
		srh_state->srh = (struct ipv6_sr_hdr *)(skb->data + srhoff);
		srh_state->hdrlen = srh_state->srh->hdrlen << 3;
		srh_state->valid = true;
	}
}

BPF_CALL_4(bpf_lwt_seg6_action, struct sk_buff *, skb,
	   u32, action, void *, param, u32, param_len)
{
	struct seg6_bpf_srh_state *srh_state =
		this_cpu_ptr(&seg6_bpf_srh_states);
	int hdroff = 0;
	int err;

	switch (action) {
	case SEG6_LOCAL_ACTION_END_X:
		if (!seg6_bpf_has_valid_srh(skb))
			return -EBADMSG;
		if (param_len != sizeof(struct in6_addr))
			return -EINVAL;
		return seg6_lookup_nexthop(skb, (struct in6_addr *)param, 0);
	case SEG6_LOCAL_ACTION_END_T:
		if (!seg6_bpf_has_valid_srh(skb))
			return -EBADMSG;
		if (param_len != sizeof(int))
			return -EINVAL;
		return seg6_lookup_nexthop(skb, NULL, *(int *)param);
	case SEG6_LOCAL_ACTION_END_DT6:
		if (!seg6_bpf_has_valid_srh(skb))
			return -EBADMSG;
		if (param_len != sizeof(int))
			return -EINVAL;

		if (ipv6_find_hdr(skb, &hdroff, IPPROTO_IPV6, NULL, NULL) < 0)
			return -EBADMSG;
		if (!pskb_pull(skb, hdroff))
			return -EBADMSG;

		skb_postpull_rcsum(skb, skb_network_header(skb), hdroff);
		skb_reset_network_header(skb);
		skb_reset_transport_header(skb);
		skb->encapsulation = 0;

		bpf_compute_data_pointers(skb);
		bpf_update_srh_state(skb);
		return seg6_lookup_nexthop(skb, NULL, *(int *)param);
	case SEG6_LOCAL_ACTION_END_B6:
		if (srh_state->srh && !seg6_bpf_has_valid_srh(skb))
			return -EBADMSG;
		err = bpf_push_seg6_encap(skb, BPF_LWT_ENCAP_SEG6_INLINE,
					  param, param_len);
		if (!err)
			bpf_update_srh_state(skb);

		return err;
	case SEG6_LOCAL_ACTION_END_B6_ENCAP:
		if (srh_state->srh && !seg6_bpf_has_valid_srh(skb))
			return -EBADMSG;
		err = bpf_push_seg6_encap(skb, BPF_LWT_ENCAP_SEG6,
					  param, param_len);
		if (!err)
			bpf_update_srh_state(skb);

		return err;
	default:
		return -EINVAL;
	}
}

static const struct bpf_func_proto bpf_lwt_seg6_action_proto = {
	.func		= bpf_lwt_seg6_action,
	.gpl_only	= false,
	.ret_type	= RET_INTEGER,
	.arg1_type	= ARG_PTR_TO_CTX,
	.arg2_type	= ARG_ANYTHING,
	.arg3_type	= ARG_PTR_TO_MEM | MEM_RDONLY,
	.arg4_type	= ARG_CONST_SIZE
};

BPF_CALL_3(bpf_lwt_seg6_adjust_srh, struct sk_buff *, skb, u32, offset,
	   s32, len)
{
	struct seg6_bpf_srh_state *srh_state =
		this_cpu_ptr(&seg6_bpf_srh_states);
	struct ipv6_sr_hdr *srh = srh_state->srh;
	void *srh_end, *srh_tlvs, *ptr;
	struct ipv6hdr *hdr;
	int srhoff = 0;
	int ret;

	if (unlikely(srh == NULL))
		return -EINVAL;

	srh_tlvs = (void *)((unsigned char *)srh + sizeof(*srh) +
			((srh->first_segment + 1) << 4));
	srh_end = (void *)((unsigned char *)srh + sizeof(*srh) +
			srh_state->hdrlen);
	ptr = skb->data + offset;

	if (unlikely(ptr < srh_tlvs || ptr > srh_end))
		return -EFAULT;
	if (unlikely(len < 0 && (void *)((char *)ptr - len) > srh_end))
		return -EFAULT;

	if (len > 0) {
		ret = skb_cow_head(skb, len);
		if (unlikely(ret < 0))
			return ret;

		ret = bpf_skb_net_hdr_push(skb, offset, len);
	} else {
		ret = bpf_skb_net_hdr_pop(skb, offset, -1 * len);
	}

	bpf_compute_data_pointers(skb);
	if (unlikely(ret < 0))
		return ret;

	hdr = (struct ipv6hdr *)skb->data;
	hdr->payload_len = htons(skb->len - sizeof(struct ipv6hdr));

	if (ipv6_find_hdr(skb, &srhoff, IPPROTO_ROUTING, NULL, NULL) < 0)
		return -EINVAL;
	srh_state->srh = (struct ipv6_sr_hdr *)(skb->data + srhoff);
	srh_state->hdrlen += len;
	srh_state->valid = false;
	return 0;
}

static const struct bpf_func_proto bpf_lwt_seg6_adjust_srh_proto = {
	.func		= bpf_lwt_seg6_adjust_srh,
	.gpl_only	= false,
	.ret_type	= RET_INTEGER,
	.arg1_type	= ARG_PTR_TO_CTX,
	.arg2_type	= ARG_ANYTHING,
	.arg3_type	= ARG_ANYTHING,
};
#endif /* CONFIG_IPV6_SEG6_BPF */

#ifdef CONFIG_INET
static struct sock *sk_lookup(struct net *net, struct bpf_sock_tuple *tuple,
			      int dif, int sdif, u8 family, u8 proto)
{
	bool refcounted = false;
	struct sock *sk = NULL;

	if (family == AF_INET) {
		__be32 src4 = tuple->ipv4.saddr;
		__be32 dst4 = tuple->ipv4.daddr;

		if (proto == IPPROTO_TCP)
			sk = __inet_lookup(net, &tcp_hashinfo, NULL, 0,
					   src4, tuple->ipv4.sport,
					   dst4, tuple->ipv4.dport,
					   dif, sdif, &refcounted);
		else
			sk = __udp4_lib_lookup(net, src4, tuple->ipv4.sport,
					       dst4, tuple->ipv4.dport,
					       dif, sdif, &udp_table, NULL);
#if IS_ENABLED(CONFIG_IPV6)
	} else {
		struct in6_addr *src6 = (struct in6_addr *)&tuple->ipv6.saddr;
		struct in6_addr *dst6 = (struct in6_addr *)&tuple->ipv6.daddr;

		if (proto == IPPROTO_TCP)
			sk = __inet6_lookup(net, &tcp_hashinfo, NULL, 0,
					    src6, tuple->ipv6.sport,
					    dst6, ntohs(tuple->ipv6.dport),
					    dif, sdif, &refcounted);
		else if (likely(ipv6_bpf_stub))
			sk = ipv6_bpf_stub->udp6_lib_lookup(net,
							    src6, tuple->ipv6.sport,
							    dst6, tuple->ipv6.dport,
							    dif, sdif,
							    &udp_table, NULL);
#endif
	}

	if (unlikely(sk && !refcounted && !sock_flag(sk, SOCK_RCU_FREE))) {
		WARN_ONCE(1, "Found non-RCU, unreferenced socket!");
		sk = NULL;
	}
	return sk;
}

/* bpf_skc_lookup performs the core lookup for different types of sockets,
 * taking a reference on the socket if it doesn't have the flag SOCK_RCU_FREE.
 */
static struct sock *
__bpf_skc_lookup(struct sk_buff *skb, struct bpf_sock_tuple *tuple, u32 len,
		 struct net *caller_net, u32 ifindex, u8 proto, u64 netns_id,
		 u64 flags)
{
	struct sock *sk = NULL;
	struct net *net;
	u8 family;
	int sdif;

	if (len == sizeof(tuple->ipv4))
		family = AF_INET;
	else if (len == sizeof(tuple->ipv6))
		family = AF_INET6;
	else
		return NULL;

	if (unlikely(flags || !((s32)netns_id < 0 || netns_id <= S32_MAX)))
		goto out;

	if (family == AF_INET)
		sdif = inet_sdif(skb);
	else
		sdif = inet6_sdif(skb);

	if ((s32)netns_id < 0) {
		net = caller_net;
		sk = sk_lookup(net, tuple, ifindex, sdif, family, proto);
	} else {
		net = get_net_ns_by_id(caller_net, netns_id);
		if (unlikely(!net))
			goto out;
		sk = sk_lookup(net, tuple, ifindex, sdif, family, proto);
		put_net(net);
	}

out:
	return sk;
}

static struct sock *
__bpf_sk_lookup(struct sk_buff *skb, struct bpf_sock_tuple *tuple, u32 len,
		struct net *caller_net, u32 ifindex, u8 proto, u64 netns_id,
		u64 flags)
{
	struct sock *sk = __bpf_skc_lookup(skb, tuple, len, caller_net,
					   ifindex, proto, netns_id, flags);

	if (sk) {
		struct sock *sk2 = sk_to_full_sk(sk);

		/* sk_to_full_sk() may return (sk)->rsk_listener, so make sure the original sk
		 * sock refcnt is decremented to prevent a request_sock leak.
		 */
		if (!sk_fullsock(sk2))
			sk2 = NULL;
		if (sk2 != sk) {
			sock_gen_put(sk);
			/* Ensure there is no need to bump sk2 refcnt */
			if (unlikely(sk2 && !sock_flag(sk2, SOCK_RCU_FREE))) {
				WARN_ONCE(1, "Found non-RCU, unreferenced socket!");
				return NULL;
			}
			sk = sk2;
		}
	}

	return sk;
}

static struct sock *
bpf_skc_lookup(struct sk_buff *skb, struct bpf_sock_tuple *tuple, u32 len,
	       u8 proto, u64 netns_id, u64 flags)
{
	struct net *caller_net;
	int ifindex;

	if (skb->dev) {
		caller_net = dev_net(skb->dev);
		ifindex = skb->dev->ifindex;
	} else {
		caller_net = sock_net(skb->sk);
		ifindex = 0;
	}

	return __bpf_skc_lookup(skb, tuple, len, caller_net, ifindex, proto,
				netns_id, flags);
}

static struct sock *
bpf_sk_lookup(struct sk_buff *skb, struct bpf_sock_tuple *tuple, u32 len,
	      u8 proto, u64 netns_id, u64 flags)
{
	struct sock *sk = bpf_skc_lookup(skb, tuple, len, proto, netns_id,
					 flags);

	if (sk) {
		struct sock *sk2 = sk_to_full_sk(sk);

		/* sk_to_full_sk() may return (sk)->rsk_listener, so make sure the original sk
		 * sock refcnt is decremented to prevent a request_sock leak.
		 */
		if (!sk_fullsock(sk2))
			sk2 = NULL;
		if (sk2 != sk) {
			sock_gen_put(sk);
			/* Ensure there is no need to bump sk2 refcnt */
			if (unlikely(sk2 && !sock_flag(sk2, SOCK_RCU_FREE))) {
				WARN_ONCE(1, "Found non-RCU, unreferenced socket!");
				return NULL;
			}
			sk = sk2;
		}
	}

	return sk;
}

BPF_CALL_5(bpf_skc_lookup_tcp, struct sk_buff *, skb,
	   struct bpf_sock_tuple *, tuple, u32, len, u64, netns_id, u64, flags)
{
	return (unsigned long)bpf_skc_lookup(skb, tuple, len, IPPROTO_TCP,
					     netns_id, flags);
}

static const struct bpf_func_proto bpf_skc_lookup_tcp_proto = {
	.func		= bpf_skc_lookup_tcp,
	.gpl_only	= false,
	.pkt_access	= true,
	.ret_type	= RET_PTR_TO_SOCK_COMMON_OR_NULL,
	.arg1_type	= ARG_PTR_TO_CTX,
	.arg2_type	= ARG_PTR_TO_MEM | MEM_RDONLY,
	.arg3_type	= ARG_CONST_SIZE,
	.arg4_type	= ARG_ANYTHING,
	.arg5_type	= ARG_ANYTHING,
};

BPF_CALL_5(bpf_sk_lookup_tcp, struct sk_buff *, skb,
	   struct bpf_sock_tuple *, tuple, u32, len, u64, netns_id, u64, flags)
{
	return (unsigned long)bpf_sk_lookup(skb, tuple, len, IPPROTO_TCP,
					    netns_id, flags);
}

static const struct bpf_func_proto bpf_sk_lookup_tcp_proto = {
	.func		= bpf_sk_lookup_tcp,
	.gpl_only	= false,
	.pkt_access	= true,
	.ret_type	= RET_PTR_TO_SOCKET_OR_NULL,
	.arg1_type	= ARG_PTR_TO_CTX,
	.arg2_type	= ARG_PTR_TO_MEM | MEM_RDONLY,
	.arg3_type	= ARG_CONST_SIZE,
	.arg4_type	= ARG_ANYTHING,
	.arg5_type	= ARG_ANYTHING,
};

BPF_CALL_5(bpf_sk_lookup_udp, struct sk_buff *, skb,
	   struct bpf_sock_tuple *, tuple, u32, len, u64, netns_id, u64, flags)
{
	return (unsigned long)bpf_sk_lookup(skb, tuple, len, IPPROTO_UDP,
					    netns_id, flags);
}

static const struct bpf_func_proto bpf_sk_lookup_udp_proto = {
	.func		= bpf_sk_lookup_udp,
	.gpl_only	= false,
	.pkt_access	= true,
	.ret_type	= RET_PTR_TO_SOCKET_OR_NULL,
	.arg1_type	= ARG_PTR_TO_CTX,
	.arg2_type	= ARG_PTR_TO_MEM | MEM_RDONLY,
	.arg3_type	= ARG_CONST_SIZE,
	.arg4_type	= ARG_ANYTHING,
	.arg5_type	= ARG_ANYTHING,
};

BPF_CALL_1(bpf_sk_release, struct sock *, sk)
{
	if (sk && sk_is_refcounted(sk))
		sock_gen_put(sk);
	return 0;
}

static const struct bpf_func_proto bpf_sk_release_proto = {
	.func		= bpf_sk_release,
	.gpl_only	= false,
	.ret_type	= RET_INTEGER,
	.arg1_type	= ARG_PTR_TO_BTF_ID_SOCK_COMMON | OBJ_RELEASE,
};

BPF_CALL_5(bpf_xdp_sk_lookup_udp, struct xdp_buff *, ctx,
	   struct bpf_sock_tuple *, tuple, u32, len, u32, netns_id, u64, flags)
{
	struct net *caller_net = dev_net(ctx->rxq->dev);
	int ifindex = ctx->rxq->dev->ifindex;

	return (unsigned long)__bpf_sk_lookup(NULL, tuple, len, caller_net,
					      ifindex, IPPROTO_UDP, netns_id,
					      flags);
}

static const struct bpf_func_proto bpf_xdp_sk_lookup_udp_proto = {
	.func           = bpf_xdp_sk_lookup_udp,
	.gpl_only       = false,
	.pkt_access     = true,
	.ret_type       = RET_PTR_TO_SOCKET_OR_NULL,
	.arg1_type      = ARG_PTR_TO_CTX,
	.arg2_type      = ARG_PTR_TO_MEM | MEM_RDONLY,
	.arg3_type      = ARG_CONST_SIZE,
	.arg4_type      = ARG_ANYTHING,
	.arg5_type      = ARG_ANYTHING,
};

BPF_CALL_5(bpf_xdp_skc_lookup_tcp, struct xdp_buff *, ctx,
	   struct bpf_sock_tuple *, tuple, u32, len, u32, netns_id, u64, flags)
{
	struct net *caller_net = dev_net(ctx->rxq->dev);
	int ifindex = ctx->rxq->dev->ifindex;

	return (unsigned long)__bpf_skc_lookup(NULL, tuple, len, caller_net,
					       ifindex, IPPROTO_TCP, netns_id,
					       flags);
}

static const struct bpf_func_proto bpf_xdp_skc_lookup_tcp_proto = {
	.func           = bpf_xdp_skc_lookup_tcp,
	.gpl_only       = false,
	.pkt_access     = true,
	.ret_type       = RET_PTR_TO_SOCK_COMMON_OR_NULL,
	.arg1_type      = ARG_PTR_TO_CTX,
	.arg2_type      = ARG_PTR_TO_MEM | MEM_RDONLY,
	.arg3_type      = ARG_CONST_SIZE,
	.arg4_type      = ARG_ANYTHING,
	.arg5_type      = ARG_ANYTHING,
};

BPF_CALL_5(bpf_xdp_sk_lookup_tcp, struct xdp_buff *, ctx,
	   struct bpf_sock_tuple *, tuple, u32, len, u32, netns_id, u64, flags)
{
	struct net *caller_net = dev_net(ctx->rxq->dev);
	int ifindex = ctx->rxq->dev->ifindex;

	return (unsigned long)__bpf_sk_lookup(NULL, tuple, len, caller_net,
					      ifindex, IPPROTO_TCP, netns_id,
					      flags);
}

static const struct bpf_func_proto bpf_xdp_sk_lookup_tcp_proto = {
	.func           = bpf_xdp_sk_lookup_tcp,
	.gpl_only       = false,
	.pkt_access     = true,
	.ret_type       = RET_PTR_TO_SOCKET_OR_NULL,
	.arg1_type      = ARG_PTR_TO_CTX,
	.arg2_type      = ARG_PTR_TO_MEM | MEM_RDONLY,
	.arg3_type      = ARG_CONST_SIZE,
	.arg4_type      = ARG_ANYTHING,
	.arg5_type      = ARG_ANYTHING,
};

BPF_CALL_5(bpf_sock_addr_skc_lookup_tcp, struct bpf_sock_addr_kern *, ctx,
	   struct bpf_sock_tuple *, tuple, u32, len, u64, netns_id, u64, flags)
{
	return (unsigned long)__bpf_skc_lookup(NULL, tuple, len,
					       sock_net(ctx->sk), 0,
					       IPPROTO_TCP, netns_id, flags);
}

static const struct bpf_func_proto bpf_sock_addr_skc_lookup_tcp_proto = {
	.func		= bpf_sock_addr_skc_lookup_tcp,
	.gpl_only	= false,
	.ret_type	= RET_PTR_TO_SOCK_COMMON_OR_NULL,
	.arg1_type	= ARG_PTR_TO_CTX,
	.arg2_type	= ARG_PTR_TO_MEM | MEM_RDONLY,
	.arg3_type	= ARG_CONST_SIZE,
	.arg4_type	= ARG_ANYTHING,
	.arg5_type	= ARG_ANYTHING,
};

BPF_CALL_5(bpf_sock_addr_sk_lookup_tcp, struct bpf_sock_addr_kern *, ctx,
	   struct bpf_sock_tuple *, tuple, u32, len, u64, netns_id, u64, flags)
{
	return (unsigned long)__bpf_sk_lookup(NULL, tuple, len,
					      sock_net(ctx->sk), 0, IPPROTO_TCP,
					      netns_id, flags);
}

static const struct bpf_func_proto bpf_sock_addr_sk_lookup_tcp_proto = {
	.func		= bpf_sock_addr_sk_lookup_tcp,
	.gpl_only	= false,
	.ret_type	= RET_PTR_TO_SOCKET_OR_NULL,
	.arg1_type	= ARG_PTR_TO_CTX,
	.arg2_type	= ARG_PTR_TO_MEM | MEM_RDONLY,
	.arg3_type	= ARG_CONST_SIZE,
	.arg4_type	= ARG_ANYTHING,
	.arg5_type	= ARG_ANYTHING,
};

BPF_CALL_5(bpf_sock_addr_sk_lookup_udp, struct bpf_sock_addr_kern *, ctx,
	   struct bpf_sock_tuple *, tuple, u32, len, u64, netns_id, u64, flags)
{
	return (unsigned long)__bpf_sk_lookup(NULL, tuple, len,
					      sock_net(ctx->sk), 0, IPPROTO_UDP,
					      netns_id, flags);
}

static const struct bpf_func_proto bpf_sock_addr_sk_lookup_udp_proto = {
	.func		= bpf_sock_addr_sk_lookup_udp,
	.gpl_only	= false,
	.ret_type	= RET_PTR_TO_SOCKET_OR_NULL,
	.arg1_type	= ARG_PTR_TO_CTX,
	.arg2_type	= ARG_PTR_TO_MEM | MEM_RDONLY,
	.arg3_type	= ARG_CONST_SIZE,
	.arg4_type	= ARG_ANYTHING,
	.arg5_type	= ARG_ANYTHING,
};

bool bpf_tcp_sock_is_valid_access(int off, int size, enum bpf_access_type type,
				  struct bpf_insn_access_aux *info)
{
	if (off < 0 || off >= offsetofend(struct bpf_tcp_sock,
					  icsk_retransmits))
		return false;

	if (off % size != 0)
		return false;

	switch (off) {
	case offsetof(struct bpf_tcp_sock, bytes_received):
	case offsetof(struct bpf_tcp_sock, bytes_acked):
		return size == sizeof(__u64);
	default:
		return size == sizeof(__u32);
	}
}

u32 bpf_tcp_sock_convert_ctx_access(enum bpf_access_type type,
				    const struct bpf_insn *si,
				    struct bpf_insn *insn_buf,
				    struct bpf_prog *prog, u32 *target_size)
{
	struct bpf_insn *insn = insn_buf;

#define BPF_TCP_SOCK_GET_COMMON(FIELD)					\
	do {								\
		BUILD_BUG_ON(sizeof_field(struct tcp_sock, FIELD) >	\
			     sizeof_field(struct bpf_tcp_sock, FIELD));	\
		*insn++ = BPF_LDX_MEM(BPF_FIELD_SIZEOF(struct tcp_sock, FIELD),\
				      si->dst_reg, si->src_reg,		\
				      offsetof(struct tcp_sock, FIELD)); \
	} while (0)

#define BPF_INET_SOCK_GET_COMMON(FIELD)					\
	do {								\
		BUILD_BUG_ON(sizeof_field(struct inet_connection_sock,	\
					  FIELD) >			\
			     sizeof_field(struct bpf_tcp_sock, FIELD));	\
		*insn++ = BPF_LDX_MEM(BPF_FIELD_SIZEOF(			\
					struct inet_connection_sock,	\
					FIELD),				\
				      si->dst_reg, si->src_reg,		\
				      offsetof(				\
					struct inet_connection_sock,	\
					FIELD));			\
	} while (0)

	if (insn > insn_buf)
		return insn - insn_buf;

	switch (si->off) {
	case offsetof(struct bpf_tcp_sock, rtt_min):
		BUILD_BUG_ON(sizeof_field(struct tcp_sock, rtt_min) !=
			     sizeof(struct minmax));
		BUILD_BUG_ON(sizeof(struct minmax) <
			     sizeof(struct minmax_sample));

		*insn++ = BPF_LDX_MEM(BPF_W, si->dst_reg, si->src_reg,
				      offsetof(struct tcp_sock, rtt_min) +
				      offsetof(struct minmax_sample, v));
		break;
	case offsetof(struct bpf_tcp_sock, snd_cwnd):
		BPF_TCP_SOCK_GET_COMMON(snd_cwnd);
		break;
	case offsetof(struct bpf_tcp_sock, srtt_us):
		BPF_TCP_SOCK_GET_COMMON(srtt_us);
		break;
	case offsetof(struct bpf_tcp_sock, snd_ssthresh):
		BPF_TCP_SOCK_GET_COMMON(snd_ssthresh);
		break;
	case offsetof(struct bpf_tcp_sock, rcv_nxt):
		BPF_TCP_SOCK_GET_COMMON(rcv_nxt);
		break;
	case offsetof(struct bpf_tcp_sock, snd_nxt):
		BPF_TCP_SOCK_GET_COMMON(snd_nxt);
		break;
	case offsetof(struct bpf_tcp_sock, snd_una):
		BPF_TCP_SOCK_GET_COMMON(snd_una);
		break;
	case offsetof(struct bpf_tcp_sock, mss_cache):
		BPF_TCP_SOCK_GET_COMMON(mss_cache);
		break;
	case offsetof(struct bpf_tcp_sock, ecn_flags):
		BPF_TCP_SOCK_GET_COMMON(ecn_flags);
		break;
	case offsetof(struct bpf_tcp_sock, rate_delivered):
		BPF_TCP_SOCK_GET_COMMON(rate_delivered);
		break;
	case offsetof(struct bpf_tcp_sock, rate_interval_us):
		BPF_TCP_SOCK_GET_COMMON(rate_interval_us);
		break;
	case offsetof(struct bpf_tcp_sock, packets_out):
		BPF_TCP_SOCK_GET_COMMON(packets_out);
		break;
	case offsetof(struct bpf_tcp_sock, retrans_out):
		BPF_TCP_SOCK_GET_COMMON(retrans_out);
		break;
	case offsetof(struct bpf_tcp_sock, total_retrans):
		BPF_TCP_SOCK_GET_COMMON(total_retrans);
		break;
	case offsetof(struct bpf_tcp_sock, segs_in):
		BPF_TCP_SOCK_GET_COMMON(segs_in);
		break;
	case offsetof(struct bpf_tcp_sock, data_segs_in):
		BPF_TCP_SOCK_GET_COMMON(data_segs_in);
		break;
	case offsetof(struct bpf_tcp_sock, segs_out):
		BPF_TCP_SOCK_GET_COMMON(segs_out);
		break;
	case offsetof(struct bpf_tcp_sock, data_segs_out):
		BPF_TCP_SOCK_GET_COMMON(data_segs_out);
		break;
	case offsetof(struct bpf_tcp_sock, lost_out):
		BPF_TCP_SOCK_GET_COMMON(lost_out);
		break;
	case offsetof(struct bpf_tcp_sock, sacked_out):
		BPF_TCP_SOCK_GET_COMMON(sacked_out);
		break;
	case offsetof(struct bpf_tcp_sock, bytes_received):
		BPF_TCP_SOCK_GET_COMMON(bytes_received);
		break;
	case offsetof(struct bpf_tcp_sock, bytes_acked):
		BPF_TCP_SOCK_GET_COMMON(bytes_acked);
		break;
	case offsetof(struct bpf_tcp_sock, dsack_dups):
		BPF_TCP_SOCK_GET_COMMON(dsack_dups);
		break;
	case offsetof(struct bpf_tcp_sock, delivered):
		BPF_TCP_SOCK_GET_COMMON(delivered);
		break;
	case offsetof(struct bpf_tcp_sock, delivered_ce):
		BPF_TCP_SOCK_GET_COMMON(delivered_ce);
		break;
	case offsetof(struct bpf_tcp_sock, icsk_retransmits):
		BPF_INET_SOCK_GET_COMMON(icsk_retransmits);
		break;
	}

	return insn - insn_buf;
}

BPF_CALL_1(bpf_tcp_sock, struct sock *, sk)
{
	if (sk_fullsock(sk) && sk->sk_protocol == IPPROTO_TCP)
		return (unsigned long)sk;

	return (unsigned long)NULL;
}

const struct bpf_func_proto bpf_tcp_sock_proto = {
	.func		= bpf_tcp_sock,
	.gpl_only	= false,
	.ret_type	= RET_PTR_TO_TCP_SOCK_OR_NULL,
	.arg1_type	= ARG_PTR_TO_SOCK_COMMON,
};

BPF_CALL_1(bpf_get_listener_sock, struct sock *, sk)
{
	sk = sk_to_full_sk(sk);

	if (sk->sk_state == TCP_LISTEN && sock_flag(sk, SOCK_RCU_FREE))
		return (unsigned long)sk;

	return (unsigned long)NULL;
}

static const struct bpf_func_proto bpf_get_listener_sock_proto = {
	.func		= bpf_get_listener_sock,
	.gpl_only	= false,
	.ret_type	= RET_PTR_TO_SOCKET_OR_NULL,
	.arg1_type	= ARG_PTR_TO_SOCK_COMMON,
};

BPF_CALL_1(bpf_skb_ecn_set_ce, struct sk_buff *, skb)
{
	unsigned int iphdr_len;

	switch (skb_protocol(skb, true)) {
	case cpu_to_be16(ETH_P_IP):
		iphdr_len = sizeof(struct iphdr);
		break;
	case cpu_to_be16(ETH_P_IPV6):
		iphdr_len = sizeof(struct ipv6hdr);
		break;
	default:
		return 0;
	}

	if (skb_headlen(skb) < iphdr_len)
		return 0;

	if (skb_cloned(skb) && !skb_clone_writable(skb, iphdr_len))
		return 0;

	return INET_ECN_set_ce(skb);
}

bool bpf_xdp_sock_is_valid_access(int off, int size, enum bpf_access_type type,
				  struct bpf_insn_access_aux *info)
{
	if (off < 0 || off >= offsetofend(struct bpf_xdp_sock, queue_id))
		return false;

	if (off % size != 0)
		return false;

	switch (off) {
	default:
		return size == sizeof(__u32);
	}
}

u32 bpf_xdp_sock_convert_ctx_access(enum bpf_access_type type,
				    const struct bpf_insn *si,
				    struct bpf_insn *insn_buf,
				    struct bpf_prog *prog, u32 *target_size)
{
	struct bpf_insn *insn = insn_buf;

#define BPF_XDP_SOCK_GET(FIELD)						\
	do {								\
		BUILD_BUG_ON(sizeof_field(struct xdp_sock, FIELD) >	\
			     sizeof_field(struct bpf_xdp_sock, FIELD));	\
		*insn++ = BPF_LDX_MEM(BPF_FIELD_SIZEOF(struct xdp_sock, FIELD),\
				      si->dst_reg, si->src_reg,		\
				      offsetof(struct xdp_sock, FIELD)); \
	} while (0)

	switch (si->off) {
	case offsetof(struct bpf_xdp_sock, queue_id):
		BPF_XDP_SOCK_GET(queue_id);
		break;
	}

	return insn - insn_buf;
}

static const struct bpf_func_proto bpf_skb_ecn_set_ce_proto = {
	.func           = bpf_skb_ecn_set_ce,
	.gpl_only       = false,
	.ret_type       = RET_INTEGER,
	.arg1_type      = ARG_PTR_TO_CTX,
};

BPF_CALL_5(bpf_tcp_check_syncookie, struct sock *, sk, void *, iph, u32, iph_len,
	   struct tcphdr *, th, u32, th_len)
{
#ifdef CONFIG_SYN_COOKIES
	u32 cookie;
	int ret;

	if (unlikely(!sk || th_len < sizeof(*th)))
		return -EINVAL;

	/* sk_listener() allows TCP_NEW_SYN_RECV, which makes no sense here. */
	if (sk->sk_protocol != IPPROTO_TCP || sk->sk_state != TCP_LISTEN)
		return -EINVAL;

	if (!READ_ONCE(sock_net(sk)->ipv4.sysctl_tcp_syncookies))
		return -EINVAL;

	if (!th->ack || th->rst || th->syn)
		return -ENOENT;

	if (unlikely(iph_len < sizeof(struct iphdr)))
		return -EINVAL;

	if (tcp_synq_no_recent_overflow(sk))
		return -ENOENT;

	cookie = ntohl(th->ack_seq) - 1;

	/* Both struct iphdr and struct ipv6hdr have the version field at the
	 * same offset so we can cast to the shorter header (struct iphdr).
	 */
	switch (((struct iphdr *)iph)->version) {
	case 4:
		if (sk->sk_family == AF_INET6 && ipv6_only_sock(sk))
			return -EINVAL;

		ret = __cookie_v4_check((struct iphdr *)iph, th, cookie);
		break;

#if IS_BUILTIN(CONFIG_IPV6)
	case 6:
		if (unlikely(iph_len < sizeof(struct ipv6hdr)))
			return -EINVAL;

		if (sk->sk_family != AF_INET6)
			return -EINVAL;

		ret = __cookie_v6_check((struct ipv6hdr *)iph, th, cookie);
		break;
#endif /* CONFIG_IPV6 */

	default:
		return -EPROTONOSUPPORT;
	}

	if (ret > 0)
		return 0;

	return -ENOENT;
#else
	return -ENOTSUPP;
#endif
}

static const struct bpf_func_proto bpf_tcp_check_syncookie_proto = {
	.func		= bpf_tcp_check_syncookie,
	.gpl_only	= true,
	.pkt_access	= true,
	.ret_type	= RET_INTEGER,
	.arg1_type	= ARG_PTR_TO_BTF_ID_SOCK_COMMON,
	.arg2_type	= ARG_PTR_TO_MEM | MEM_RDONLY,
	.arg3_type	= ARG_CONST_SIZE,
	.arg4_type	= ARG_PTR_TO_MEM | MEM_RDONLY,
	.arg5_type	= ARG_CONST_SIZE,
};

BPF_CALL_5(bpf_tcp_gen_syncookie, struct sock *, sk, void *, iph, u32, iph_len,
	   struct tcphdr *, th, u32, th_len)
{
#ifdef CONFIG_SYN_COOKIES
	u32 cookie;
	u16 mss;

	if (unlikely(!sk || th_len < sizeof(*th) || th_len != th->doff * 4))
		return -EINVAL;

	if (sk->sk_protocol != IPPROTO_TCP || sk->sk_state != TCP_LISTEN)
		return -EINVAL;

	if (!READ_ONCE(sock_net(sk)->ipv4.sysctl_tcp_syncookies))
		return -ENOENT;

	if (!th->syn || th->ack || th->fin || th->rst)
		return -EINVAL;

	if (unlikely(iph_len < sizeof(struct iphdr)))
		return -EINVAL;

	/* Both struct iphdr and struct ipv6hdr have the version field at the
	 * same offset so we can cast to the shorter header (struct iphdr).
	 */
	switch (((struct iphdr *)iph)->version) {
	case 4:
		if (sk->sk_family == AF_INET6 && ipv6_only_sock(sk))
			return -EINVAL;

		mss = tcp_v4_get_syncookie(sk, iph, th, &cookie);
		break;

#if IS_BUILTIN(CONFIG_IPV6)
	case 6:
		if (unlikely(iph_len < sizeof(struct ipv6hdr)))
			return -EINVAL;

		if (sk->sk_family != AF_INET6)
			return -EINVAL;

		mss = tcp_v6_get_syncookie(sk, iph, th, &cookie);
		break;
#endif /* CONFIG_IPV6 */

	default:
		return -EPROTONOSUPPORT;
	}
	if (mss == 0)
		return -ENOENT;

	return cookie | ((u64)mss << 32);
#else
	return -EOPNOTSUPP;
#endif /* CONFIG_SYN_COOKIES */
}

static const struct bpf_func_proto bpf_tcp_gen_syncookie_proto = {
	.func		= bpf_tcp_gen_syncookie,
	.gpl_only	= true, /* __cookie_v*_init_sequence() is GPL */
	.pkt_access	= true,
	.ret_type	= RET_INTEGER,
	.arg1_type	= ARG_PTR_TO_BTF_ID_SOCK_COMMON,
	.arg2_type	= ARG_PTR_TO_MEM | MEM_RDONLY,
	.arg3_type	= ARG_CONST_SIZE,
	.arg4_type	= ARG_PTR_TO_MEM | MEM_RDONLY,
	.arg5_type	= ARG_CONST_SIZE,
};

BPF_CALL_3(bpf_sk_assign, struct sk_buff *, skb, struct sock *, sk, u64, flags)
{
	if (!sk || flags != 0)
		return -EINVAL;
	if (!skb_at_tc_ingress(skb))
		return -EOPNOTSUPP;
	if (unlikely(dev_net(skb->dev) != sock_net(sk)))
		return -ENETUNREACH;
	if (unlikely(sk_fullsock(sk) && sk->sk_reuseport))
		return -ESOCKTNOSUPPORT;
	if (sk_is_refcounted(sk) &&
	    unlikely(!refcount_inc_not_zero(&sk->sk_refcnt)))
		return -ENOENT;

	skb_orphan(skb);
	skb->sk = sk;
	skb->destructor = sock_pfree;

	return 0;
}

static const struct bpf_func_proto bpf_sk_assign_proto = {
	.func		= bpf_sk_assign,
	.gpl_only	= false,
	.ret_type	= RET_INTEGER,
	.arg1_type      = ARG_PTR_TO_CTX,
	.arg2_type      = ARG_PTR_TO_BTF_ID_SOCK_COMMON,
	.arg3_type	= ARG_ANYTHING,
};

static const u8 *bpf_search_tcp_opt(const u8 *op, const u8 *opend,
				    u8 search_kind, const u8 *magic,
				    u8 magic_len, bool *eol)
{
	u8 kind, kind_len;

	*eol = false;

	while (op < opend) {
		kind = op[0];

		if (kind == TCPOPT_EOL) {
			*eol = true;
			return ERR_PTR(-ENOMSG);
		} else if (kind == TCPOPT_NOP) {
			op++;
			continue;
		}

		if (opend - op < 2 || opend - op < op[1] || op[1] < 2)
			/* Something is wrong in the received header.
			 * Follow the TCP stack's tcp_parse_options()
			 * and just bail here.
			 */
			return ERR_PTR(-EFAULT);

		kind_len = op[1];
		if (search_kind == kind) {
			if (!magic_len)
				return op;

			if (magic_len > kind_len - 2)
				return ERR_PTR(-ENOMSG);

			if (!memcmp(&op[2], magic, magic_len))
				return op;
		}

		op += kind_len;
	}

	return ERR_PTR(-ENOMSG);
}

BPF_CALL_4(bpf_sock_ops_load_hdr_opt, struct bpf_sock_ops_kern *, bpf_sock,
	   void *, search_res, u32, len, u64, flags)
{
	bool eol, load_syn = flags & BPF_LOAD_HDR_OPT_TCP_SYN;
	const u8 *op, *opend, *magic, *search = search_res;
	u8 search_kind, search_len, copy_len, magic_len;
	int ret;

	/* 2 byte is the minimal option len except TCPOPT_NOP and
	 * TCPOPT_EOL which are useless for the bpf prog to learn
	 * and this helper disallow loading them also.
	 */
	if (len < 2 || flags & ~BPF_LOAD_HDR_OPT_TCP_SYN)
		return -EINVAL;

	search_kind = search[0];
	search_len = search[1];

	if (search_len > len || search_kind == TCPOPT_NOP ||
	    search_kind == TCPOPT_EOL)
		return -EINVAL;

	if (search_kind == TCPOPT_EXP || search_kind == 253) {
		/* 16 or 32 bit magic.  +2 for kind and kind length */
		if (search_len != 4 && search_len != 6)
			return -EINVAL;
		magic = &search[2];
		magic_len = search_len - 2;
	} else {
		if (search_len)
			return -EINVAL;
		magic = NULL;
		magic_len = 0;
	}

	if (load_syn) {
		ret = bpf_sock_ops_get_syn(bpf_sock, TCP_BPF_SYN, &op);
		if (ret < 0)
			return ret;

		opend = op + ret;
		op += sizeof(struct tcphdr);
	} else {
		if (!bpf_sock->skb ||
		    bpf_sock->op == BPF_SOCK_OPS_HDR_OPT_LEN_CB)
			/* This bpf_sock->op cannot call this helper */
			return -EPERM;

		opend = bpf_sock->skb_data_end;
		op = bpf_sock->skb->data + sizeof(struct tcphdr);
	}

	op = bpf_search_tcp_opt(op, opend, search_kind, magic, magic_len,
				&eol);
	if (IS_ERR(op))
		return PTR_ERR(op);

	copy_len = op[1];
	ret = copy_len;
	if (copy_len > len) {
		ret = -ENOSPC;
		copy_len = len;
	}

	memcpy(search_res, op, copy_len);
	return ret;
}

static const struct bpf_func_proto bpf_sock_ops_load_hdr_opt_proto = {
	.func		= bpf_sock_ops_load_hdr_opt,
	.gpl_only	= false,
	.ret_type	= RET_INTEGER,
	.arg1_type	= ARG_PTR_TO_CTX,
	.arg2_type	= ARG_PTR_TO_MEM,
	.arg3_type	= ARG_CONST_SIZE,
	.arg4_type	= ARG_ANYTHING,
};

BPF_CALL_4(bpf_sock_ops_store_hdr_opt, struct bpf_sock_ops_kern *, bpf_sock,
	   const void *, from, u32, len, u64, flags)
{
	u8 new_kind, new_kind_len, magic_len = 0, *opend;
	const u8 *op, *new_op, *magic = NULL;
	struct sk_buff *skb;
	bool eol;

	if (bpf_sock->op != BPF_SOCK_OPS_WRITE_HDR_OPT_CB)
		return -EPERM;

	if (len < 2 || flags)
		return -EINVAL;

	new_op = from;
	new_kind = new_op[0];
	new_kind_len = new_op[1];

	if (new_kind_len > len || new_kind == TCPOPT_NOP ||
	    new_kind == TCPOPT_EOL)
		return -EINVAL;

	if (new_kind_len > bpf_sock->remaining_opt_len)
		return -ENOSPC;

	/* 253 is another experimental kind */
	if (new_kind == TCPOPT_EXP || new_kind == 253)  {
		if (new_kind_len < 4)
			return -EINVAL;
		/* Match for the 2 byte magic also.
		 * RFC 6994: the magic could be 2 or 4 bytes.
		 * Hence, matching by 2 byte only is on the
		 * conservative side but it is the right
		 * thing to do for the 'search-for-duplication'
		 * purpose.
		 */
		magic = &new_op[2];
		magic_len = 2;
	}

	/* Check for duplication */
	skb = bpf_sock->skb;
	op = skb->data + sizeof(struct tcphdr);
	opend = bpf_sock->skb_data_end;

	op = bpf_search_tcp_opt(op, opend, new_kind, magic, magic_len,
				&eol);
	if (!IS_ERR(op))
		return -EEXIST;

	if (PTR_ERR(op) != -ENOMSG)
		return PTR_ERR(op);

	if (eol)
		/* The option has been ended.  Treat it as no more
		 * header option can be written.
		 */
		return -ENOSPC;

	/* No duplication found.  Store the header option. */
	memcpy(opend, from, new_kind_len);

	bpf_sock->remaining_opt_len -= new_kind_len;
	bpf_sock->skb_data_end += new_kind_len;

	return 0;
}

static const struct bpf_func_proto bpf_sock_ops_store_hdr_opt_proto = {
	.func		= bpf_sock_ops_store_hdr_opt,
	.gpl_only	= false,
	.ret_type	= RET_INTEGER,
	.arg1_type	= ARG_PTR_TO_CTX,
	.arg2_type	= ARG_PTR_TO_MEM | MEM_RDONLY,
	.arg3_type	= ARG_CONST_SIZE,
	.arg4_type	= ARG_ANYTHING,
};

BPF_CALL_3(bpf_sock_ops_reserve_hdr_opt, struct bpf_sock_ops_kern *, bpf_sock,
	   u32, len, u64, flags)
{
	if (bpf_sock->op != BPF_SOCK_OPS_HDR_OPT_LEN_CB)
		return -EPERM;

	if (flags || len < 2)
		return -EINVAL;

	if (len > bpf_sock->remaining_opt_len)
		return -ENOSPC;

	bpf_sock->remaining_opt_len -= len;

	return 0;
}

static const struct bpf_func_proto bpf_sock_ops_reserve_hdr_opt_proto = {
	.func		= bpf_sock_ops_reserve_hdr_opt,
	.gpl_only	= false,
	.ret_type	= RET_INTEGER,
	.arg1_type	= ARG_PTR_TO_CTX,
	.arg2_type	= ARG_ANYTHING,
	.arg3_type	= ARG_ANYTHING,
};

BPF_CALL_3(bpf_skb_set_tstamp, struct sk_buff *, skb,
	   u64, tstamp, u32, tstamp_type)
{
	/* skb_clear_delivery_time() is done for inet protocol */
	if (skb->protocol != htons(ETH_P_IP) &&
	    skb->protocol != htons(ETH_P_IPV6))
		return -EOPNOTSUPP;

	switch (tstamp_type) {
	case BPF_SKB_TSTAMP_DELIVERY_MONO:
		if (!tstamp)
			return -EINVAL;
		skb->tstamp = tstamp;
		skb->mono_delivery_time = 1;
		break;
	case BPF_SKB_TSTAMP_UNSPEC:
		if (tstamp)
			return -EINVAL;
		skb->tstamp = 0;
		skb->mono_delivery_time = 0;
		break;
	default:
		return -EINVAL;
	}

	return 0;
}

static const struct bpf_func_proto bpf_skb_set_tstamp_proto = {
	.func           = bpf_skb_set_tstamp,
	.gpl_only       = false,
	.ret_type       = RET_INTEGER,
	.arg1_type      = ARG_PTR_TO_CTX,
	.arg2_type      = ARG_ANYTHING,
	.arg3_type      = ARG_ANYTHING,
};

#ifdef CONFIG_SYN_COOKIES
BPF_CALL_3(bpf_tcp_raw_gen_syncookie_ipv4, struct iphdr *, iph,
	   struct tcphdr *, th, u32, th_len)
{
	u32 cookie;
	u16 mss;

	if (unlikely(th_len < sizeof(*th) || th_len != th->doff * 4))
		return -EINVAL;

	mss = tcp_parse_mss_option(th, 0) ?: TCP_MSS_DEFAULT;
	cookie = __cookie_v4_init_sequence(iph, th, &mss);

	return cookie | ((u64)mss << 32);
}

static const struct bpf_func_proto bpf_tcp_raw_gen_syncookie_ipv4_proto = {
	.func		= bpf_tcp_raw_gen_syncookie_ipv4,
	.gpl_only	= true, /* __cookie_v4_init_sequence() is GPL */
	.pkt_access	= true,
	.ret_type	= RET_INTEGER,
	.arg1_type	= ARG_PTR_TO_FIXED_SIZE_MEM,
	.arg1_size	= sizeof(struct iphdr),
	.arg2_type	= ARG_PTR_TO_MEM,
	.arg3_type	= ARG_CONST_SIZE,
};

BPF_CALL_3(bpf_tcp_raw_gen_syncookie_ipv6, struct ipv6hdr *, iph,
	   struct tcphdr *, th, u32, th_len)
{
#if IS_BUILTIN(CONFIG_IPV6)
	const u16 mss_clamp = IPV6_MIN_MTU - sizeof(struct tcphdr) -
		sizeof(struct ipv6hdr);
	u32 cookie;
	u16 mss;

	if (unlikely(th_len < sizeof(*th) || th_len != th->doff * 4))
		return -EINVAL;

	mss = tcp_parse_mss_option(th, 0) ?: mss_clamp;
	cookie = __cookie_v6_init_sequence(iph, th, &mss);

	return cookie | ((u64)mss << 32);
#else
	return -EPROTONOSUPPORT;
#endif
}

static const struct bpf_func_proto bpf_tcp_raw_gen_syncookie_ipv6_proto = {
	.func		= bpf_tcp_raw_gen_syncookie_ipv6,
	.gpl_only	= true, /* __cookie_v6_init_sequence() is GPL */
	.pkt_access	= true,
	.ret_type	= RET_INTEGER,
	.arg1_type	= ARG_PTR_TO_FIXED_SIZE_MEM,
	.arg1_size	= sizeof(struct ipv6hdr),
	.arg2_type	= ARG_PTR_TO_MEM,
	.arg3_type	= ARG_CONST_SIZE,
};

BPF_CALL_2(bpf_tcp_raw_check_syncookie_ipv4, struct iphdr *, iph,
	   struct tcphdr *, th)
{
	u32 cookie = ntohl(th->ack_seq) - 1;

	if (__cookie_v4_check(iph, th, cookie) > 0)
		return 0;

	return -EACCES;
}

static const struct bpf_func_proto bpf_tcp_raw_check_syncookie_ipv4_proto = {
	.func		= bpf_tcp_raw_check_syncookie_ipv4,
	.gpl_only	= true, /* __cookie_v4_check is GPL */
	.pkt_access	= true,
	.ret_type	= RET_INTEGER,
	.arg1_type	= ARG_PTR_TO_FIXED_SIZE_MEM,
	.arg1_size	= sizeof(struct iphdr),
	.arg2_type	= ARG_PTR_TO_FIXED_SIZE_MEM,
	.arg2_size	= sizeof(struct tcphdr),
};

BPF_CALL_2(bpf_tcp_raw_check_syncookie_ipv6, struct ipv6hdr *, iph,
	   struct tcphdr *, th)
{
#if IS_BUILTIN(CONFIG_IPV6)
	u32 cookie = ntohl(th->ack_seq) - 1;

	if (__cookie_v6_check(iph, th, cookie) > 0)
		return 0;

	return -EACCES;
#else
	return -EPROTONOSUPPORT;
#endif
}

static const struct bpf_func_proto bpf_tcp_raw_check_syncookie_ipv6_proto = {
	.func		= bpf_tcp_raw_check_syncookie_ipv6,
	.gpl_only	= true, /* __cookie_v6_check is GPL */
	.pkt_access	= true,
	.ret_type	= RET_INTEGER,
	.arg1_type	= ARG_PTR_TO_FIXED_SIZE_MEM,
	.arg1_size	= sizeof(struct ipv6hdr),
	.arg2_type	= ARG_PTR_TO_FIXED_SIZE_MEM,
	.arg2_size	= sizeof(struct tcphdr),
};
#endif /* CONFIG_SYN_COOKIES */

#endif /* CONFIG_INET */

bool bpf_helper_changes_pkt_data(void *func)
{
	if (func == bpf_skb_vlan_push ||
	    func == bpf_skb_vlan_pop ||
	    func == bpf_skb_store_bytes ||
	    func == bpf_skb_change_proto ||
	    func == bpf_skb_change_head ||
	    func == sk_skb_change_head ||
	    func == bpf_skb_change_tail ||
	    func == sk_skb_change_tail ||
	    func == bpf_skb_adjust_room ||
	    func == sk_skb_adjust_room ||
	    func == bpf_skb_pull_data ||
	    func == sk_skb_pull_data ||
	    func == bpf_clone_redirect ||
	    func == bpf_l3_csum_replace ||
	    func == bpf_l4_csum_replace ||
	    func == bpf_xdp_adjust_head ||
	    func == bpf_xdp_adjust_meta ||
	    func == bpf_msg_pull_data ||
	    func == bpf_msg_push_data ||
	    func == bpf_msg_pop_data ||
	    func == bpf_xdp_adjust_tail ||
#if IS_ENABLED(CONFIG_IPV6_SEG6_BPF)
	    func == bpf_lwt_seg6_store_bytes ||
	    func == bpf_lwt_seg6_adjust_srh ||
	    func == bpf_lwt_seg6_action ||
#endif
#ifdef CONFIG_INET
	    func == bpf_sock_ops_store_hdr_opt ||
#endif
	    func == bpf_lwt_in_push_encap ||
	    func == bpf_lwt_xmit_push_encap)
		return true;

	return false;
}

const struct bpf_func_proto bpf_event_output_data_proto __weak;
const struct bpf_func_proto bpf_sk_storage_get_cg_sock_proto __weak;

static const struct bpf_func_proto *
sock_filter_func_proto(enum bpf_func_id func_id, const struct bpf_prog *prog)
{
	const struct bpf_func_proto *func_proto;

	func_proto = cgroup_common_func_proto(func_id, prog);
	if (func_proto)
		return func_proto;

	func_proto = cgroup_current_func_proto(func_id, prog);
	if (func_proto)
		return func_proto;

	switch (func_id) {
	case BPF_FUNC_get_socket_cookie:
		return &bpf_get_socket_cookie_sock_proto;
	case BPF_FUNC_get_netns_cookie:
		return &bpf_get_netns_cookie_sock_proto;
	case BPF_FUNC_perf_event_output:
		return &bpf_event_output_data_proto;
	case BPF_FUNC_sk_storage_get:
		return &bpf_sk_storage_get_cg_sock_proto;
	case BPF_FUNC_ktime_get_coarse_ns:
		return &bpf_ktime_get_coarse_ns_proto;
	default:
		return bpf_base_func_proto(func_id);
	}
}

static const struct bpf_func_proto *
sock_addr_func_proto(enum bpf_func_id func_id, const struct bpf_prog *prog)
{
	const struct bpf_func_proto *func_proto;

	func_proto = cgroup_common_func_proto(func_id, prog);
	if (func_proto)
		return func_proto;

	func_proto = cgroup_current_func_proto(func_id, prog);
	if (func_proto)
		return func_proto;

	switch (func_id) {
	case BPF_FUNC_bind:
		switch (prog->expected_attach_type) {
		case BPF_CGROUP_INET4_CONNECT:
		case BPF_CGROUP_INET6_CONNECT:
			return &bpf_bind_proto;
		default:
			return NULL;
		}
	case BPF_FUNC_get_socket_cookie:
		return &bpf_get_socket_cookie_sock_addr_proto;
	case BPF_FUNC_get_netns_cookie:
		return &bpf_get_netns_cookie_sock_addr_proto;
	case BPF_FUNC_perf_event_output:
		return &bpf_event_output_data_proto;
#ifdef CONFIG_INET
	case BPF_FUNC_sk_lookup_tcp:
		return &bpf_sock_addr_sk_lookup_tcp_proto;
	case BPF_FUNC_sk_lookup_udp:
		return &bpf_sock_addr_sk_lookup_udp_proto;
	case BPF_FUNC_sk_release:
		return &bpf_sk_release_proto;
	case BPF_FUNC_skc_lookup_tcp:
		return &bpf_sock_addr_skc_lookup_tcp_proto;
#endif /* CONFIG_INET */
	case BPF_FUNC_sk_storage_get:
		return &bpf_sk_storage_get_proto;
	case BPF_FUNC_sk_storage_delete:
		return &bpf_sk_storage_delete_proto;
	case BPF_FUNC_setsockopt:
		switch (prog->expected_attach_type) {
		case BPF_CGROUP_INET4_BIND:
		case BPF_CGROUP_INET6_BIND:
		case BPF_CGROUP_INET4_CONNECT:
		case BPF_CGROUP_INET6_CONNECT:
		case BPF_CGROUP_UDP4_RECVMSG:
		case BPF_CGROUP_UDP6_RECVMSG:
		case BPF_CGROUP_UDP4_SENDMSG:
		case BPF_CGROUP_UDP6_SENDMSG:
		case BPF_CGROUP_INET4_GETPEERNAME:
		case BPF_CGROUP_INET6_GETPEERNAME:
		case BPF_CGROUP_INET4_GETSOCKNAME:
		case BPF_CGROUP_INET6_GETSOCKNAME:
			return &bpf_sock_addr_setsockopt_proto;
		default:
			return NULL;
		}
	case BPF_FUNC_getsockopt:
		switch (prog->expected_attach_type) {
		case BPF_CGROUP_INET4_BIND:
		case BPF_CGROUP_INET6_BIND:
		case BPF_CGROUP_INET4_CONNECT:
		case BPF_CGROUP_INET6_CONNECT:
		case BPF_CGROUP_UDP4_RECVMSG:
		case BPF_CGROUP_UDP6_RECVMSG:
		case BPF_CGROUP_UDP4_SENDMSG:
		case BPF_CGROUP_UDP6_SENDMSG:
		case BPF_CGROUP_INET4_GETPEERNAME:
		case BPF_CGROUP_INET6_GETPEERNAME:
		case BPF_CGROUP_INET4_GETSOCKNAME:
		case BPF_CGROUP_INET6_GETSOCKNAME:
			return &bpf_sock_addr_getsockopt_proto;
		default:
			return NULL;
		}
	default:
		return bpf_sk_base_func_proto(func_id);
	}
}

static const struct bpf_func_proto *
sk_filter_func_proto(enum bpf_func_id func_id, const struct bpf_prog *prog)
{
	switch (func_id) {
	case BPF_FUNC_skb_load_bytes:
		return &bpf_skb_load_bytes_proto;
	case BPF_FUNC_skb_load_bytes_relative:
		return &bpf_skb_load_bytes_relative_proto;
	case BPF_FUNC_get_socket_cookie:
		return &bpf_get_socket_cookie_proto;
	case BPF_FUNC_get_socket_uid:
		return &bpf_get_socket_uid_proto;
	case BPF_FUNC_perf_event_output:
		return &bpf_skb_event_output_proto;
	default:
		return bpf_sk_base_func_proto(func_id);
	}
}

const struct bpf_func_proto bpf_sk_storage_get_proto __weak;
const struct bpf_func_proto bpf_sk_storage_delete_proto __weak;

static const struct bpf_func_proto *
cg_skb_func_proto(enum bpf_func_id func_id, const struct bpf_prog *prog)
{
	const struct bpf_func_proto *func_proto;

	func_proto = cgroup_common_func_proto(func_id, prog);
	if (func_proto)
		return func_proto;

	switch (func_id) {
	case BPF_FUNC_sk_fullsock:
		return &bpf_sk_fullsock_proto;
	case BPF_FUNC_sk_storage_get:
		return &bpf_sk_storage_get_proto;
	case BPF_FUNC_sk_storage_delete:
		return &bpf_sk_storage_delete_proto;
	case BPF_FUNC_perf_event_output:
		return &bpf_skb_event_output_proto;
#ifdef CONFIG_SOCK_CGROUP_DATA
	case BPF_FUNC_skb_cgroup_id:
		return &bpf_skb_cgroup_id_proto;
	case BPF_FUNC_skb_ancestor_cgroup_id:
		return &bpf_skb_ancestor_cgroup_id_proto;
	case BPF_FUNC_sk_cgroup_id:
		return &bpf_sk_cgroup_id_proto;
	case BPF_FUNC_sk_ancestor_cgroup_id:
		return &bpf_sk_ancestor_cgroup_id_proto;
#endif
#ifdef CONFIG_INET
	case BPF_FUNC_sk_lookup_tcp:
		return &bpf_sk_lookup_tcp_proto;
	case BPF_FUNC_sk_lookup_udp:
		return &bpf_sk_lookup_udp_proto;
	case BPF_FUNC_sk_release:
		return &bpf_sk_release_proto;
	case BPF_FUNC_skc_lookup_tcp:
		return &bpf_skc_lookup_tcp_proto;
	case BPF_FUNC_tcp_sock:
		return &bpf_tcp_sock_proto;
	case BPF_FUNC_get_listener_sock:
		return &bpf_get_listener_sock_proto;
	case BPF_FUNC_skb_ecn_set_ce:
		return &bpf_skb_ecn_set_ce_proto;
#endif
	default:
		return sk_filter_func_proto(func_id, prog);
	}
}

static const struct bpf_func_proto *
tc_cls_act_func_proto(enum bpf_func_id func_id, const struct bpf_prog *prog)
{
	switch (func_id) {
	case BPF_FUNC_skb_store_bytes:
		return &bpf_skb_store_bytes_proto;
	case BPF_FUNC_skb_load_bytes:
		return &bpf_skb_load_bytes_proto;
	case BPF_FUNC_skb_load_bytes_relative:
		return &bpf_skb_load_bytes_relative_proto;
	case BPF_FUNC_skb_pull_data:
		return &bpf_skb_pull_data_proto;
	case BPF_FUNC_csum_diff:
		return &bpf_csum_diff_proto;
	case BPF_FUNC_csum_update:
		return &bpf_csum_update_proto;
	case BPF_FUNC_csum_level:
		return &bpf_csum_level_proto;
	case BPF_FUNC_l3_csum_replace:
		return &bpf_l3_csum_replace_proto;
	case BPF_FUNC_l4_csum_replace:
		return &bpf_l4_csum_replace_proto;
	case BPF_FUNC_clone_redirect:
		return &bpf_clone_redirect_proto;
	case BPF_FUNC_get_cgroup_classid:
		return &bpf_get_cgroup_classid_proto;
	case BPF_FUNC_skb_vlan_push:
		return &bpf_skb_vlan_push_proto;
	case BPF_FUNC_skb_vlan_pop:
		return &bpf_skb_vlan_pop_proto;
	case BPF_FUNC_skb_change_proto:
		return &bpf_skb_change_proto_proto;
	case BPF_FUNC_skb_change_type:
		return &bpf_skb_change_type_proto;
	case BPF_FUNC_skb_adjust_room:
		return &bpf_skb_adjust_room_proto;
	case BPF_FUNC_skb_change_tail:
		return &bpf_skb_change_tail_proto;
	case BPF_FUNC_skb_change_head:
		return &bpf_skb_change_head_proto;
	case BPF_FUNC_skb_get_tunnel_key:
		return &bpf_skb_get_tunnel_key_proto;
	case BPF_FUNC_skb_set_tunnel_key:
		return bpf_get_skb_set_tunnel_proto(func_id);
	case BPF_FUNC_skb_get_tunnel_opt:
		return &bpf_skb_get_tunnel_opt_proto;
	case BPF_FUNC_skb_set_tunnel_opt:
		return bpf_get_skb_set_tunnel_proto(func_id);
	case BPF_FUNC_redirect:
		return &bpf_redirect_proto;
	case BPF_FUNC_redirect_neigh:
		return &bpf_redirect_neigh_proto;
	case BPF_FUNC_redirect_peer:
		return &bpf_redirect_peer_proto;
	case BPF_FUNC_get_route_realm:
		return &bpf_get_route_realm_proto;
	case BPF_FUNC_get_hash_recalc:
		return &bpf_get_hash_recalc_proto;
	case BPF_FUNC_set_hash_invalid:
		return &bpf_set_hash_invalid_proto;
	case BPF_FUNC_set_hash:
		return &bpf_set_hash_proto;
	case BPF_FUNC_perf_event_output:
		return &bpf_skb_event_output_proto;
	case BPF_FUNC_get_smp_processor_id:
		return &bpf_get_smp_processor_id_proto;
	case BPF_FUNC_skb_under_cgroup:
		return &bpf_skb_under_cgroup_proto;
	case BPF_FUNC_get_socket_cookie:
		return &bpf_get_socket_cookie_proto;
	case BPF_FUNC_get_socket_uid:
		return &bpf_get_socket_uid_proto;
	case BPF_FUNC_fib_lookup:
		return &bpf_skb_fib_lookup_proto;
	case BPF_FUNC_check_mtu:
		return &bpf_skb_check_mtu_proto;
	case BPF_FUNC_sk_fullsock:
		return &bpf_sk_fullsock_proto;
	case BPF_FUNC_sk_storage_get:
		return &bpf_sk_storage_get_proto;
	case BPF_FUNC_sk_storage_delete:
		return &bpf_sk_storage_delete_proto;
#ifdef CONFIG_XFRM
	case BPF_FUNC_skb_get_xfrm_state:
		return &bpf_skb_get_xfrm_state_proto;
#endif
#ifdef CONFIG_CGROUP_NET_CLASSID
	case BPF_FUNC_skb_cgroup_classid:
		return &bpf_skb_cgroup_classid_proto;
#endif
#ifdef CONFIG_SOCK_CGROUP_DATA
	case BPF_FUNC_skb_cgroup_id:
		return &bpf_skb_cgroup_id_proto;
	case BPF_FUNC_skb_ancestor_cgroup_id:
		return &bpf_skb_ancestor_cgroup_id_proto;
#endif
#ifdef CONFIG_INET
	case BPF_FUNC_sk_lookup_tcp:
		return &bpf_sk_lookup_tcp_proto;
	case BPF_FUNC_sk_lookup_udp:
		return &bpf_sk_lookup_udp_proto;
	case BPF_FUNC_sk_release:
		return &bpf_sk_release_proto;
	case BPF_FUNC_tcp_sock:
		return &bpf_tcp_sock_proto;
	case BPF_FUNC_get_listener_sock:
		return &bpf_get_listener_sock_proto;
	case BPF_FUNC_skc_lookup_tcp:
		return &bpf_skc_lookup_tcp_proto;
	case BPF_FUNC_tcp_check_syncookie:
		return &bpf_tcp_check_syncookie_proto;
	case BPF_FUNC_skb_ecn_set_ce:
		return &bpf_skb_ecn_set_ce_proto;
	case BPF_FUNC_tcp_gen_syncookie:
		return &bpf_tcp_gen_syncookie_proto;
	case BPF_FUNC_sk_assign:
		return &bpf_sk_assign_proto;
	case BPF_FUNC_skb_set_tstamp:
		return &bpf_skb_set_tstamp_proto;
#ifdef CONFIG_SYN_COOKIES
	case BPF_FUNC_tcp_raw_gen_syncookie_ipv4:
		return &bpf_tcp_raw_gen_syncookie_ipv4_proto;
	case BPF_FUNC_tcp_raw_gen_syncookie_ipv6:
		return &bpf_tcp_raw_gen_syncookie_ipv6_proto;
	case BPF_FUNC_tcp_raw_check_syncookie_ipv4:
		return &bpf_tcp_raw_check_syncookie_ipv4_proto;
	case BPF_FUNC_tcp_raw_check_syncookie_ipv6:
		return &bpf_tcp_raw_check_syncookie_ipv6_proto;
#endif
#endif
	default:
		return bpf_sk_base_func_proto(func_id);
	}
}

static const struct bpf_func_proto *
xdp_func_proto(enum bpf_func_id func_id, const struct bpf_prog *prog)
{
	switch (func_id) {
	case BPF_FUNC_perf_event_output:
		return &bpf_xdp_event_output_proto;
	case BPF_FUNC_get_smp_processor_id:
		return &bpf_get_smp_processor_id_proto;
	case BPF_FUNC_csum_diff:
		return &bpf_csum_diff_proto;
	case BPF_FUNC_xdp_adjust_head:
		return &bpf_xdp_adjust_head_proto;
	case BPF_FUNC_xdp_adjust_meta:
		return &bpf_xdp_adjust_meta_proto;
	case BPF_FUNC_redirect:
		return &bpf_xdp_redirect_proto;
	case BPF_FUNC_redirect_map:
		return &bpf_xdp_redirect_map_proto;
	case BPF_FUNC_xdp_adjust_tail:
		return &bpf_xdp_adjust_tail_proto;
	case BPF_FUNC_xdp_get_buff_len:
		return &bpf_xdp_get_buff_len_proto;
	case BPF_FUNC_xdp_load_bytes:
		return &bpf_xdp_load_bytes_proto;
	case BPF_FUNC_xdp_store_bytes:
		return &bpf_xdp_store_bytes_proto;
	case BPF_FUNC_fib_lookup:
		return &bpf_xdp_fib_lookup_proto;
	case BPF_FUNC_check_mtu:
		return &bpf_xdp_check_mtu_proto;
#ifdef CONFIG_INET
	case BPF_FUNC_sk_lookup_udp:
		return &bpf_xdp_sk_lookup_udp_proto;
	case BPF_FUNC_sk_lookup_tcp:
		return &bpf_xdp_sk_lookup_tcp_proto;
	case BPF_FUNC_sk_release:
		return &bpf_sk_release_proto;
	case BPF_FUNC_skc_lookup_tcp:
		return &bpf_xdp_skc_lookup_tcp_proto;
	case BPF_FUNC_tcp_check_syncookie:
		return &bpf_tcp_check_syncookie_proto;
	case BPF_FUNC_tcp_gen_syncookie:
		return &bpf_tcp_gen_syncookie_proto;
#ifdef CONFIG_SYN_COOKIES
	case BPF_FUNC_tcp_raw_gen_syncookie_ipv4:
		return &bpf_tcp_raw_gen_syncookie_ipv4_proto;
	case BPF_FUNC_tcp_raw_gen_syncookie_ipv6:
		return &bpf_tcp_raw_gen_syncookie_ipv6_proto;
	case BPF_FUNC_tcp_raw_check_syncookie_ipv4:
		return &bpf_tcp_raw_check_syncookie_ipv4_proto;
	case BPF_FUNC_tcp_raw_check_syncookie_ipv6:
		return &bpf_tcp_raw_check_syncookie_ipv6_proto;
#endif
#endif
	default:
		return bpf_sk_base_func_proto(func_id);
	}
}

const struct bpf_func_proto bpf_sock_map_update_proto __weak;
const struct bpf_func_proto bpf_sock_hash_update_proto __weak;

static const struct bpf_func_proto *
sock_ops_func_proto(enum bpf_func_id func_id, const struct bpf_prog *prog)
{
	const struct bpf_func_proto *func_proto;

	func_proto = cgroup_common_func_proto(func_id, prog);
	if (func_proto)
		return func_proto;

	switch (func_id) {
	case BPF_FUNC_setsockopt:
		return &bpf_sock_ops_setsockopt_proto;
	case BPF_FUNC_getsockopt:
		return &bpf_sock_ops_getsockopt_proto;
	case BPF_FUNC_sock_ops_cb_flags_set:
		return &bpf_sock_ops_cb_flags_set_proto;
	case BPF_FUNC_sock_map_update:
		return &bpf_sock_map_update_proto;
	case BPF_FUNC_sock_hash_update:
		return &bpf_sock_hash_update_proto;
	case BPF_FUNC_get_socket_cookie:
		return &bpf_get_socket_cookie_sock_ops_proto;
	case BPF_FUNC_perf_event_output:
		return &bpf_event_output_data_proto;
	case BPF_FUNC_sk_storage_get:
		return &bpf_sk_storage_get_proto;
	case BPF_FUNC_sk_storage_delete:
		return &bpf_sk_storage_delete_proto;
	case BPF_FUNC_get_netns_cookie:
		return &bpf_get_netns_cookie_sock_ops_proto;
#ifdef CONFIG_INET
	case BPF_FUNC_load_hdr_opt:
		return &bpf_sock_ops_load_hdr_opt_proto;
	case BPF_FUNC_store_hdr_opt:
		return &bpf_sock_ops_store_hdr_opt_proto;
	case BPF_FUNC_reserve_hdr_opt:
		return &bpf_sock_ops_reserve_hdr_opt_proto;
	case BPF_FUNC_tcp_sock:
		return &bpf_tcp_sock_proto;
#endif /* CONFIG_INET */
	default:
		return bpf_sk_base_func_proto(func_id);
	}
}

const struct bpf_func_proto bpf_msg_redirect_map_proto __weak;
const struct bpf_func_proto bpf_msg_redirect_hash_proto __weak;

static const struct bpf_func_proto *
sk_msg_func_proto(enum bpf_func_id func_id, const struct bpf_prog *prog)
{
	switch (func_id) {
	case BPF_FUNC_msg_redirect_map:
		return &bpf_msg_redirect_map_proto;
	case BPF_FUNC_msg_redirect_hash:
		return &bpf_msg_redirect_hash_proto;
	case BPF_FUNC_msg_apply_bytes:
		return &bpf_msg_apply_bytes_proto;
	case BPF_FUNC_msg_cork_bytes:
		return &bpf_msg_cork_bytes_proto;
	case BPF_FUNC_msg_pull_data:
		return &bpf_msg_pull_data_proto;
	case BPF_FUNC_msg_push_data:
		return &bpf_msg_push_data_proto;
	case BPF_FUNC_msg_pop_data:
		return &bpf_msg_pop_data_proto;
	case BPF_FUNC_perf_event_output:
		return &bpf_event_output_data_proto;
	case BPF_FUNC_get_current_uid_gid:
		return &bpf_get_current_uid_gid_proto;
	case BPF_FUNC_get_current_pid_tgid:
		return &bpf_get_current_pid_tgid_proto;
	case BPF_FUNC_sk_storage_get:
		return &bpf_sk_storage_get_proto;
	case BPF_FUNC_sk_storage_delete:
		return &bpf_sk_storage_delete_proto;
	case BPF_FUNC_get_netns_cookie:
		return &bpf_get_netns_cookie_sk_msg_proto;
#ifdef CONFIG_CGROUPS
	case BPF_FUNC_get_current_cgroup_id:
		return &bpf_get_current_cgroup_id_proto;
	case BPF_FUNC_get_current_ancestor_cgroup_id:
		return &bpf_get_current_ancestor_cgroup_id_proto;
#endif
#ifdef CONFIG_CGROUP_NET_CLASSID
	case BPF_FUNC_get_cgroup_classid:
		return &bpf_get_cgroup_classid_curr_proto;
#endif
	default:
		return bpf_sk_base_func_proto(func_id);
	}
}

const struct bpf_func_proto bpf_sk_redirect_map_proto __weak;
const struct bpf_func_proto bpf_sk_redirect_hash_proto __weak;

static const struct bpf_func_proto *
sk_skb_func_proto(enum bpf_func_id func_id, const struct bpf_prog *prog)
{
	switch (func_id) {
	case BPF_FUNC_skb_store_bytes:
		return &bpf_skb_store_bytes_proto;
	case BPF_FUNC_skb_load_bytes:
		return &bpf_skb_load_bytes_proto;
	case BPF_FUNC_skb_pull_data:
		return &sk_skb_pull_data_proto;
	case BPF_FUNC_skb_change_tail:
		return &sk_skb_change_tail_proto;
	case BPF_FUNC_skb_change_head:
		return &sk_skb_change_head_proto;
	case BPF_FUNC_skb_adjust_room:
		return &sk_skb_adjust_room_proto;
	case BPF_FUNC_get_socket_cookie:
		return &bpf_get_socket_cookie_proto;
	case BPF_FUNC_get_socket_uid:
		return &bpf_get_socket_uid_proto;
	case BPF_FUNC_sk_redirect_map:
		return &bpf_sk_redirect_map_proto;
	case BPF_FUNC_sk_redirect_hash:
		return &bpf_sk_redirect_hash_proto;
	case BPF_FUNC_perf_event_output:
		return &bpf_skb_event_output_proto;
#ifdef CONFIG_INET
	case BPF_FUNC_sk_lookup_tcp:
		return &bpf_sk_lookup_tcp_proto;
	case BPF_FUNC_sk_lookup_udp:
		return &bpf_sk_lookup_udp_proto;
	case BPF_FUNC_sk_release:
		return &bpf_sk_release_proto;
	case BPF_FUNC_skc_lookup_tcp:
		return &bpf_skc_lookup_tcp_proto;
#endif
	default:
		return bpf_sk_base_func_proto(func_id);
	}
}

static const struct bpf_func_proto *
flow_dissector_func_proto(enum bpf_func_id func_id, const struct bpf_prog *prog)
{
	switch (func_id) {
	case BPF_FUNC_skb_load_bytes:
		return &bpf_flow_dissector_load_bytes_proto;
	default:
		return bpf_sk_base_func_proto(func_id);
	}
}

static const struct bpf_func_proto *
lwt_out_func_proto(enum bpf_func_id func_id, const struct bpf_prog *prog)
{
	switch (func_id) {
	case BPF_FUNC_skb_load_bytes:
		return &bpf_skb_load_bytes_proto;
	case BPF_FUNC_skb_pull_data:
		return &bpf_skb_pull_data_proto;
	case BPF_FUNC_csum_diff:
		return &bpf_csum_diff_proto;
	case BPF_FUNC_get_cgroup_classid:
		return &bpf_get_cgroup_classid_proto;
	case BPF_FUNC_get_route_realm:
		return &bpf_get_route_realm_proto;
	case BPF_FUNC_get_hash_recalc:
		return &bpf_get_hash_recalc_proto;
	case BPF_FUNC_perf_event_output:
		return &bpf_skb_event_output_proto;
	case BPF_FUNC_get_smp_processor_id:
		return &bpf_get_smp_processor_id_proto;
	case BPF_FUNC_skb_under_cgroup:
		return &bpf_skb_under_cgroup_proto;
	default:
		return bpf_sk_base_func_proto(func_id);
	}
}

static const struct bpf_func_proto *
lwt_in_func_proto(enum bpf_func_id func_id, const struct bpf_prog *prog)
{
	switch (func_id) {
	case BPF_FUNC_lwt_push_encap:
		return &bpf_lwt_in_push_encap_proto;
	default:
		return lwt_out_func_proto(func_id, prog);
	}
}

static const struct bpf_func_proto *
lwt_xmit_func_proto(enum bpf_func_id func_id, const struct bpf_prog *prog)
{
	switch (func_id) {
	case BPF_FUNC_skb_get_tunnel_key:
		return &bpf_skb_get_tunnel_key_proto;
	case BPF_FUNC_skb_set_tunnel_key:
		return bpf_get_skb_set_tunnel_proto(func_id);
	case BPF_FUNC_skb_get_tunnel_opt:
		return &bpf_skb_get_tunnel_opt_proto;
	case BPF_FUNC_skb_set_tunnel_opt:
		return bpf_get_skb_set_tunnel_proto(func_id);
	case BPF_FUNC_redirect:
		return &bpf_redirect_proto;
	case BPF_FUNC_clone_redirect:
		return &bpf_clone_redirect_proto;
	case BPF_FUNC_skb_change_tail:
		return &bpf_skb_change_tail_proto;
	case BPF_FUNC_skb_change_head:
		return &bpf_skb_change_head_proto;
	case BPF_FUNC_skb_store_bytes:
		return &bpf_skb_store_bytes_proto;
	case BPF_FUNC_csum_update:
		return &bpf_csum_update_proto;
	case BPF_FUNC_csum_level:
		return &bpf_csum_level_proto;
	case BPF_FUNC_l3_csum_replace:
		return &bpf_l3_csum_replace_proto;
	case BPF_FUNC_l4_csum_replace:
		return &bpf_l4_csum_replace_proto;
	case BPF_FUNC_set_hash_invalid:
		return &bpf_set_hash_invalid_proto;
	case BPF_FUNC_lwt_push_encap:
		return &bpf_lwt_xmit_push_encap_proto;
	default:
		return lwt_out_func_proto(func_id, prog);
	}
}

static const struct bpf_func_proto *
lwt_seg6local_func_proto(enum bpf_func_id func_id, const struct bpf_prog *prog)
{
	switch (func_id) {
#if IS_ENABLED(CONFIG_IPV6_SEG6_BPF)
	case BPF_FUNC_lwt_seg6_store_bytes:
		return &bpf_lwt_seg6_store_bytes_proto;
	case BPF_FUNC_lwt_seg6_action:
		return &bpf_lwt_seg6_action_proto;
	case BPF_FUNC_lwt_seg6_adjust_srh:
		return &bpf_lwt_seg6_adjust_srh_proto;
#endif
	default:
		return lwt_out_func_proto(func_id, prog);
	}
}

static bool bpf_skb_is_valid_access(int off, int size, enum bpf_access_type type,
				    const struct bpf_prog *prog,
				    struct bpf_insn_access_aux *info)
{
	const int size_default = sizeof(__u32);

	if (off < 0 || off >= sizeof(struct __sk_buff))
		return false;

	/* The verifier guarantees that size > 0. */
	if (off % size != 0)
		return false;

	switch (off) {
	case bpf_ctx_range_till(struct __sk_buff, cb[0], cb[4]):
		if (off + size > offsetofend(struct __sk_buff, cb[4]))
			return false;
		break;
	case bpf_ctx_range_till(struct __sk_buff, remote_ip6[0], remote_ip6[3]):
	case bpf_ctx_range_till(struct __sk_buff, local_ip6[0], local_ip6[3]):
	case bpf_ctx_range_till(struct __sk_buff, remote_ip4, remote_ip4):
	case bpf_ctx_range_till(struct __sk_buff, local_ip4, local_ip4):
	case bpf_ctx_range(struct __sk_buff, data):
	case bpf_ctx_range(struct __sk_buff, data_meta):
	case bpf_ctx_range(struct __sk_buff, data_end):
		if (size != size_default)
			return false;
		break;
	case bpf_ctx_range_ptr(struct __sk_buff, flow_keys):
		return false;
	case bpf_ctx_range(struct __sk_buff, hwtstamp):
		if (type == BPF_WRITE || size != sizeof(__u64))
			return false;
		break;
	case bpf_ctx_range(struct __sk_buff, tstamp):
		if (size != sizeof(__u64))
			return false;
		break;
	case offsetof(struct __sk_buff, sk):
		if (type == BPF_WRITE || size != sizeof(__u64))
			return false;
		info->reg_type = PTR_TO_SOCK_COMMON_OR_NULL;
		break;
	case offsetof(struct __sk_buff, tstamp_type):
		return false;
	case offsetofend(struct __sk_buff, tstamp_type) ... offsetof(struct __sk_buff, hwtstamp) - 1:
		/* Explicitly prohibit access to padding in __sk_buff. */
		return false;
	default:
		/* Only narrow read access allowed for now. */
		if (type == BPF_WRITE) {
			if (size != size_default)
				return false;
		} else {
			bpf_ctx_record_field_size(info, size_default);
			if (!bpf_ctx_narrow_access_ok(off, size, size_default))
				return false;
		}
	}

	return true;
}

static bool sk_filter_is_valid_access(int off, int size,
				      enum bpf_access_type type,
				      const struct bpf_prog *prog,
				      struct bpf_insn_access_aux *info)
{
	switch (off) {
	case bpf_ctx_range(struct __sk_buff, tc_classid):
	case bpf_ctx_range(struct __sk_buff, data):
	case bpf_ctx_range(struct __sk_buff, data_meta):
	case bpf_ctx_range(struct __sk_buff, data_end):
	case bpf_ctx_range_till(struct __sk_buff, family, local_port):
	case bpf_ctx_range(struct __sk_buff, tstamp):
	case bpf_ctx_range(struct __sk_buff, wire_len):
	case bpf_ctx_range(struct __sk_buff, hwtstamp):
		return false;
	}

	if (type == BPF_WRITE) {
		switch (off) {
		case bpf_ctx_range_till(struct __sk_buff, cb[0], cb[4]):
			break;
		default:
			return false;
		}
	}

	return bpf_skb_is_valid_access(off, size, type, prog, info);
}

static bool cg_skb_is_valid_access(int off, int size,
				   enum bpf_access_type type,
				   const struct bpf_prog *prog,
				   struct bpf_insn_access_aux *info)
{
	switch (off) {
	case bpf_ctx_range(struct __sk_buff, tc_classid):
	case bpf_ctx_range(struct __sk_buff, data_meta):
	case bpf_ctx_range(struct __sk_buff, wire_len):
		return false;
	case bpf_ctx_range(struct __sk_buff, data):
	case bpf_ctx_range(struct __sk_buff, data_end):
		if (!bpf_capable())
			return false;
		break;
	}

	if (type == BPF_WRITE) {
		switch (off) {
		case bpf_ctx_range(struct __sk_buff, mark):
		case bpf_ctx_range(struct __sk_buff, priority):
		case bpf_ctx_range_till(struct __sk_buff, cb[0], cb[4]):
			break;
		case bpf_ctx_range(struct __sk_buff, tstamp):
			if (!bpf_capable())
				return false;
			break;
		default:
			return false;
		}
	}

	switch (off) {
	case bpf_ctx_range(struct __sk_buff, data):
		info->reg_type = PTR_TO_PACKET;
		break;
	case bpf_ctx_range(struct __sk_buff, data_end):
		info->reg_type = PTR_TO_PACKET_END;
		break;
	}

	return bpf_skb_is_valid_access(off, size, type, prog, info);
}

static bool lwt_is_valid_access(int off, int size,
				enum bpf_access_type type,
				const struct bpf_prog *prog,
				struct bpf_insn_access_aux *info)
{
	switch (off) {
	case bpf_ctx_range(struct __sk_buff, tc_classid):
	case bpf_ctx_range_till(struct __sk_buff, family, local_port):
	case bpf_ctx_range(struct __sk_buff, data_meta):
	case bpf_ctx_range(struct __sk_buff, tstamp):
	case bpf_ctx_range(struct __sk_buff, wire_len):
	case bpf_ctx_range(struct __sk_buff, hwtstamp):
		return false;
	}

	if (type == BPF_WRITE) {
		switch (off) {
		case bpf_ctx_range(struct __sk_buff, mark):
		case bpf_ctx_range(struct __sk_buff, priority):
		case bpf_ctx_range_till(struct __sk_buff, cb[0], cb[4]):
			break;
		default:
			return false;
		}
	}

	switch (off) {
	case bpf_ctx_range(struct __sk_buff, data):
		info->reg_type = PTR_TO_PACKET;
		break;
	case bpf_ctx_range(struct __sk_buff, data_end):
		info->reg_type = PTR_TO_PACKET_END;
		break;
	}

	return bpf_skb_is_valid_access(off, size, type, prog, info);
}

/* Attach type specific accesses */
static bool __sock_filter_check_attach_type(int off,
					    enum bpf_access_type access_type,
					    enum bpf_attach_type attach_type)
{
	switch (off) {
	case offsetof(struct bpf_sock, bound_dev_if):
	case offsetof(struct bpf_sock, mark):
	case offsetof(struct bpf_sock, priority):
		switch (attach_type) {
		case BPF_CGROUP_INET_SOCK_CREATE:
		case BPF_CGROUP_INET_SOCK_RELEASE:
			goto full_access;
		default:
			return false;
		}
	case bpf_ctx_range(struct bpf_sock, src_ip4):
		switch (attach_type) {
		case BPF_CGROUP_INET4_POST_BIND:
			goto read_only;
		default:
			return false;
		}
	case bpf_ctx_range_till(struct bpf_sock, src_ip6[0], src_ip6[3]):
		switch (attach_type) {
		case BPF_CGROUP_INET6_POST_BIND:
			goto read_only;
		default:
			return false;
		}
	case bpf_ctx_range(struct bpf_sock, src_port):
		switch (attach_type) {
		case BPF_CGROUP_INET4_POST_BIND:
		case BPF_CGROUP_INET6_POST_BIND:
			goto read_only;
		default:
			return false;
		}
	}
read_only:
	return access_type == BPF_READ;
full_access:
	return true;
}

bool bpf_sock_common_is_valid_access(int off, int size,
				     enum bpf_access_type type,
				     struct bpf_insn_access_aux *info)
{
	switch (off) {
	case bpf_ctx_range_till(struct bpf_sock, type, priority):
		return false;
	default:
		return bpf_sock_is_valid_access(off, size, type, info);
	}
}

bool bpf_sock_is_valid_access(int off, int size, enum bpf_access_type type,
			      struct bpf_insn_access_aux *info)
{
	const int size_default = sizeof(__u32);
	int field_size;

	if (off < 0 || off >= sizeof(struct bpf_sock))
		return false;
	if (off % size != 0)
		return false;

	switch (off) {
	case offsetof(struct bpf_sock, state):
	case offsetof(struct bpf_sock, family):
	case offsetof(struct bpf_sock, type):
	case offsetof(struct bpf_sock, protocol):
	case offsetof(struct bpf_sock, src_port):
	case offsetof(struct bpf_sock, rx_queue_mapping):
	case bpf_ctx_range(struct bpf_sock, src_ip4):
	case bpf_ctx_range_till(struct bpf_sock, src_ip6[0], src_ip6[3]):
	case bpf_ctx_range(struct bpf_sock, dst_ip4):
	case bpf_ctx_range_till(struct bpf_sock, dst_ip6[0], dst_ip6[3]):
		bpf_ctx_record_field_size(info, size_default);
		return bpf_ctx_narrow_access_ok(off, size, size_default);
	case bpf_ctx_range(struct bpf_sock, dst_port):
		field_size = size == size_default ?
			size_default : sizeof_field(struct bpf_sock, dst_port);
		bpf_ctx_record_field_size(info, field_size);
		return bpf_ctx_narrow_access_ok(off, size, field_size);
	case offsetofend(struct bpf_sock, dst_port) ...
	     offsetof(struct bpf_sock, dst_ip4) - 1:
		return false;
	}

	return size == size_default;
}

static bool sock_filter_is_valid_access(int off, int size,
					enum bpf_access_type type,
					const struct bpf_prog *prog,
					struct bpf_insn_access_aux *info)
{
	if (!bpf_sock_is_valid_access(off, size, type, info))
		return false;
	return __sock_filter_check_attach_type(off, type,
					       prog->expected_attach_type);
}

static int bpf_noop_prologue(struct bpf_insn *insn_buf, bool direct_write,
			     const struct bpf_prog *prog)
{
	/* Neither direct read nor direct write requires any preliminary
	 * action.
	 */
	return 0;
}

static int bpf_unclone_prologue(struct bpf_insn *insn_buf, bool direct_write,
				const struct bpf_prog *prog, int drop_verdict)
{
	struct bpf_insn *insn = insn_buf;

	if (!direct_write)
		return 0;

	/* if (!skb->cloned)
	 *       goto start;
	 *
	 * (Fast-path, otherwise approximation that we might be
	 *  a clone, do the rest in helper.)
	 */
	*insn++ = BPF_LDX_MEM(BPF_B, BPF_REG_6, BPF_REG_1, CLONED_OFFSET);
	*insn++ = BPF_ALU32_IMM(BPF_AND, BPF_REG_6, CLONED_MASK);
	*insn++ = BPF_JMP_IMM(BPF_JEQ, BPF_REG_6, 0, 7);

	/* ret = bpf_skb_pull_data(skb, 0); */
	*insn++ = BPF_MOV64_REG(BPF_REG_6, BPF_REG_1);
	*insn++ = BPF_ALU64_REG(BPF_XOR, BPF_REG_2, BPF_REG_2);
	*insn++ = BPF_RAW_INSN(BPF_JMP | BPF_CALL, 0, 0, 0,
			       BPF_FUNC_skb_pull_data);
	/* if (!ret)
	 *      goto restore;
	 * return TC_ACT_SHOT;
	 */
	*insn++ = BPF_JMP_IMM(BPF_JEQ, BPF_REG_0, 0, 2);
	*insn++ = BPF_ALU32_IMM(BPF_MOV, BPF_REG_0, drop_verdict);
	*insn++ = BPF_EXIT_INSN();

	/* restore: */
	*insn++ = BPF_MOV64_REG(BPF_REG_1, BPF_REG_6);
	/* start: */
	*insn++ = prog->insnsi[0];

	return insn - insn_buf;
}

static int bpf_gen_ld_abs(const struct bpf_insn *orig,
			  struct bpf_insn *insn_buf)
{
	bool indirect = BPF_MODE(orig->code) == BPF_IND;
	struct bpf_insn *insn = insn_buf;

	if (!indirect) {
		*insn++ = BPF_MOV64_IMM(BPF_REG_2, orig->imm);
	} else {
		*insn++ = BPF_MOV64_REG(BPF_REG_2, orig->src_reg);
		if (orig->imm)
			*insn++ = BPF_ALU64_IMM(BPF_ADD, BPF_REG_2, orig->imm);
	}
	/* We're guaranteed here that CTX is in R6. */
	*insn++ = BPF_MOV64_REG(BPF_REG_1, BPF_REG_CTX);

	switch (BPF_SIZE(orig->code)) {
	case BPF_B:
		*insn++ = BPF_EMIT_CALL(bpf_skb_load_helper_8_no_cache);
		break;
	case BPF_H:
		*insn++ = BPF_EMIT_CALL(bpf_skb_load_helper_16_no_cache);
		break;
	case BPF_W:
		*insn++ = BPF_EMIT_CALL(bpf_skb_load_helper_32_no_cache);
		break;
	}

	*insn++ = BPF_JMP_IMM(BPF_JSGE, BPF_REG_0, 0, 2);
	*insn++ = BPF_ALU32_REG(BPF_XOR, BPF_REG_0, BPF_REG_0);
	*insn++ = BPF_EXIT_INSN();

	return insn - insn_buf;
}

static int tc_cls_act_prologue(struct bpf_insn *insn_buf, bool direct_write,
			       const struct bpf_prog *prog)
{
	return bpf_unclone_prologue(insn_buf, direct_write, prog, TC_ACT_SHOT);
}

static bool tc_cls_act_is_valid_access(int off, int size,
				       enum bpf_access_type type,
				       const struct bpf_prog *prog,
				       struct bpf_insn_access_aux *info)
{
	if (type == BPF_WRITE) {
		switch (off) {
		case bpf_ctx_range(struct __sk_buff, mark):
		case bpf_ctx_range(struct __sk_buff, tc_index):
		case bpf_ctx_range(struct __sk_buff, priority):
		case bpf_ctx_range(struct __sk_buff, tc_classid):
		case bpf_ctx_range_till(struct __sk_buff, cb[0], cb[4]):
		case bpf_ctx_range(struct __sk_buff, tstamp):
		case bpf_ctx_range(struct __sk_buff, queue_mapping):
			break;
		default:
			return false;
		}
	}

	switch (off) {
	case bpf_ctx_range(struct __sk_buff, data):
		info->reg_type = PTR_TO_PACKET;
		break;
	case bpf_ctx_range(struct __sk_buff, data_meta):
		info->reg_type = PTR_TO_PACKET_META;
		break;
	case bpf_ctx_range(struct __sk_buff, data_end):
		info->reg_type = PTR_TO_PACKET_END;
		break;
	case bpf_ctx_range_till(struct __sk_buff, family, local_port):
		return false;
	case offsetof(struct __sk_buff, tstamp_type):
		/* The convert_ctx_access() on reading and writing
		 * __sk_buff->tstamp depends on whether the bpf prog
		 * has used __sk_buff->tstamp_type or not.
		 * Thus, we need to set prog->tstamp_type_access
		 * earlier during is_valid_access() here.
		 */
		((struct bpf_prog *)prog)->tstamp_type_access = 1;
		return size == sizeof(__u8);
	}

	return bpf_skb_is_valid_access(off, size, type, prog, info);
}

static bool __is_valid_xdp_access(int off, int size)
{
	if (off < 0 || off >= sizeof(struct xdp_md))
		return false;
	if (off % size != 0)
		return false;
	if (size != sizeof(__u32))
		return false;

	return true;
}

static bool xdp_is_valid_access(int off, int size,
				enum bpf_access_type type,
				const struct bpf_prog *prog,
				struct bpf_insn_access_aux *info)
{
	if (prog->expected_attach_type != BPF_XDP_DEVMAP) {
		switch (off) {
		case offsetof(struct xdp_md, egress_ifindex):
			return false;
		}
	}

	if (type == BPF_WRITE) {
		if (bpf_prog_is_dev_bound(prog->aux)) {
			switch (off) {
			case offsetof(struct xdp_md, rx_queue_index):
				return __is_valid_xdp_access(off, size);
			}
		}
		return false;
	}

	switch (off) {
	case offsetof(struct xdp_md, data):
		info->reg_type = PTR_TO_PACKET;
		break;
	case offsetof(struct xdp_md, data_meta):
		info->reg_type = PTR_TO_PACKET_META;
		break;
	case offsetof(struct xdp_md, data_end):
		info->reg_type = PTR_TO_PACKET_END;
		break;
	}

	return __is_valid_xdp_access(off, size);
}

void bpf_warn_invalid_xdp_action(struct net_device *dev, struct bpf_prog *prog, u32 act)
{
	const u32 act_max = XDP_REDIRECT;

	pr_warn_once("%s XDP return value %u on prog %s (id %d) dev %s, expect packet loss!\n",
		     act > act_max ? "Illegal" : "Driver unsupported",
		     act, prog->aux->name, prog->aux->id, dev ? dev->name : "N/A");
}
EXPORT_SYMBOL_GPL(bpf_warn_invalid_xdp_action);

static bool sock_addr_is_valid_access(int off, int size,
				      enum bpf_access_type type,
				      const struct bpf_prog *prog,
				      struct bpf_insn_access_aux *info)
{
	const int size_default = sizeof(__u32);

	if (off < 0 || off >= sizeof(struct bpf_sock_addr))
		return false;
	if (off % size != 0)
		return false;

	/* Disallow access to IPv6 fields from IPv4 contex and vise
	 * versa.
	 */
	switch (off) {
	case bpf_ctx_range(struct bpf_sock_addr, user_ip4):
		switch (prog->expected_attach_type) {
		case BPF_CGROUP_INET4_BIND:
		case BPF_CGROUP_INET4_CONNECT:
		case BPF_CGROUP_INET4_GETPEERNAME:
		case BPF_CGROUP_INET4_GETSOCKNAME:
		case BPF_CGROUP_UDP4_SENDMSG:
		case BPF_CGROUP_UDP4_RECVMSG:
			break;
		default:
			return false;
		}
		break;
	case bpf_ctx_range_till(struct bpf_sock_addr, user_ip6[0], user_ip6[3]):
		switch (prog->expected_attach_type) {
		case BPF_CGROUP_INET6_BIND:
		case BPF_CGROUP_INET6_CONNECT:
		case BPF_CGROUP_INET6_GETPEERNAME:
		case BPF_CGROUP_INET6_GETSOCKNAME:
		case BPF_CGROUP_UDP6_SENDMSG:
		case BPF_CGROUP_UDP6_RECVMSG:
			break;
		default:
			return false;
		}
		break;
	case bpf_ctx_range(struct bpf_sock_addr, msg_src_ip4):
		switch (prog->expected_attach_type) {
		case BPF_CGROUP_UDP4_SENDMSG:
			break;
		default:
			return false;
		}
		break;
	case bpf_ctx_range_till(struct bpf_sock_addr, msg_src_ip6[0],
				msg_src_ip6[3]):
		switch (prog->expected_attach_type) {
		case BPF_CGROUP_UDP6_SENDMSG:
			break;
		default:
			return false;
		}
		break;
	}

	switch (off) {
	case bpf_ctx_range(struct bpf_sock_addr, user_ip4):
	case bpf_ctx_range_till(struct bpf_sock_addr, user_ip6[0], user_ip6[3]):
	case bpf_ctx_range(struct bpf_sock_addr, msg_src_ip4):
	case bpf_ctx_range_till(struct bpf_sock_addr, msg_src_ip6[0],
				msg_src_ip6[3]):
	case bpf_ctx_range(struct bpf_sock_addr, user_port):
		if (type == BPF_READ) {
			bpf_ctx_record_field_size(info, size_default);

			if (bpf_ctx_wide_access_ok(off, size,
						   struct bpf_sock_addr,
						   user_ip6))
				return true;

			if (bpf_ctx_wide_access_ok(off, size,
						   struct bpf_sock_addr,
						   msg_src_ip6))
				return true;

			if (!bpf_ctx_narrow_access_ok(off, size, size_default))
				return false;
		} else {
			if (bpf_ctx_wide_access_ok(off, size,
						   struct bpf_sock_addr,
						   user_ip6))
				return true;

			if (bpf_ctx_wide_access_ok(off, size,
						   struct bpf_sock_addr,
						   msg_src_ip6))
				return true;

			if (size != size_default)
				return false;
		}
		break;
	case offsetof(struct bpf_sock_addr, sk):
		if (type != BPF_READ)
			return false;
		if (size != sizeof(__u64))
			return false;
		info->reg_type = PTR_TO_SOCKET;
		break;
	default:
		if (type == BPF_READ) {
			if (size != size_default)
				return false;
		} else {
			return false;
		}
	}

	return true;
}

static bool sock_ops_is_valid_access(int off, int size,
				     enum bpf_access_type type,
				     const struct bpf_prog *prog,
				     struct bpf_insn_access_aux *info)
{
	const int size_default = sizeof(__u32);

	if (off < 0 || off >= sizeof(struct bpf_sock_ops))
		return false;

	/* The verifier guarantees that size > 0. */
	if (off % size != 0)
		return false;

	if (type == BPF_WRITE) {
		switch (off) {
		case offsetof(struct bpf_sock_ops, reply):
		case offsetof(struct bpf_sock_ops, sk_txhash):
			if (size != size_default)
				return false;
			break;
		default:
			return false;
		}
	} else {
		switch (off) {
		case bpf_ctx_range_till(struct bpf_sock_ops, bytes_received,
					bytes_acked):
			if (size != sizeof(__u64))
				return false;
			break;
		case offsetof(struct bpf_sock_ops, sk):
			if (size != sizeof(__u64))
				return false;
			info->reg_type = PTR_TO_SOCKET_OR_NULL;
			break;
		case offsetof(struct bpf_sock_ops, skb_data):
			if (size != sizeof(__u64))
				return false;
			info->reg_type = PTR_TO_PACKET;
			break;
		case offsetof(struct bpf_sock_ops, skb_data_end):
			if (size != sizeof(__u64))
				return false;
			info->reg_type = PTR_TO_PACKET_END;
			break;
		case offsetof(struct bpf_sock_ops, skb_tcp_flags):
			bpf_ctx_record_field_size(info, size_default);
			return bpf_ctx_narrow_access_ok(off, size,
							size_default);
		default:
			if (size != size_default)
				return false;
			break;
		}
	}

	return true;
}

static int sk_skb_prologue(struct bpf_insn *insn_buf, bool direct_write,
			   const struct bpf_prog *prog)
{
	return bpf_unclone_prologue(insn_buf, direct_write, prog, SK_DROP);
}

static bool sk_skb_is_valid_access(int off, int size,
				   enum bpf_access_type type,
				   const struct bpf_prog *prog,
				   struct bpf_insn_access_aux *info)
{
	switch (off) {
	case bpf_ctx_range(struct __sk_buff, tc_classid):
	case bpf_ctx_range(struct __sk_buff, data_meta):
	case bpf_ctx_range(struct __sk_buff, tstamp):
	case bpf_ctx_range(struct __sk_buff, wire_len):
	case bpf_ctx_range(struct __sk_buff, hwtstamp):
		return false;
	}

	if (type == BPF_WRITE) {
		switch (off) {
		case bpf_ctx_range(struct __sk_buff, tc_index):
		case bpf_ctx_range(struct __sk_buff, priority):
			break;
		default:
			return false;
		}
	}

	switch (off) {
	case bpf_ctx_range(struct __sk_buff, mark):
		return false;
	case bpf_ctx_range(struct __sk_buff, data):
		info->reg_type = PTR_TO_PACKET;
		break;
	case bpf_ctx_range(struct __sk_buff, data_end):
		info->reg_type = PTR_TO_PACKET_END;
		break;
	}

	return bpf_skb_is_valid_access(off, size, type, prog, info);
}

static bool sk_msg_is_valid_access(int off, int size,
				   enum bpf_access_type type,
				   const struct bpf_prog *prog,
				   struct bpf_insn_access_aux *info)
{
	if (type == BPF_WRITE)
		return false;

	if (off % size != 0)
		return false;

	switch (off) {
	case offsetof(struct sk_msg_md, data):
		info->reg_type = PTR_TO_PACKET;
		if (size != sizeof(__u64))
			return false;
		break;
	case offsetof(struct sk_msg_md, data_end):
		info->reg_type = PTR_TO_PACKET_END;
		if (size != sizeof(__u64))
			return false;
		break;
	case offsetof(struct sk_msg_md, sk):
		if (size != sizeof(__u64))
			return false;
		info->reg_type = PTR_TO_SOCKET;
		break;
	case bpf_ctx_range(struct sk_msg_md, family):
	case bpf_ctx_range(struct sk_msg_md, remote_ip4):
	case bpf_ctx_range(struct sk_msg_md, local_ip4):
	case bpf_ctx_range_till(struct sk_msg_md, remote_ip6[0], remote_ip6[3]):
	case bpf_ctx_range_till(struct sk_msg_md, local_ip6[0], local_ip6[3]):
	case bpf_ctx_range(struct sk_msg_md, remote_port):
	case bpf_ctx_range(struct sk_msg_md, local_port):
	case bpf_ctx_range(struct sk_msg_md, size):
		if (size != sizeof(__u32))
			return false;
		break;
	default:
		return false;
	}
	return true;
}

static bool flow_dissector_is_valid_access(int off, int size,
					   enum bpf_access_type type,
					   const struct bpf_prog *prog,
					   struct bpf_insn_access_aux *info)
{
	const int size_default = sizeof(__u32);

	if (off < 0 || off >= sizeof(struct __sk_buff))
		return false;

	if (type == BPF_WRITE)
		return false;

	switch (off) {
	case bpf_ctx_range(struct __sk_buff, data):
		if (size != size_default)
			return false;
		info->reg_type = PTR_TO_PACKET;
		return true;
	case bpf_ctx_range(struct __sk_buff, data_end):
		if (size != size_default)
			return false;
		info->reg_type = PTR_TO_PACKET_END;
		return true;
	case bpf_ctx_range_ptr(struct __sk_buff, flow_keys):
		if (size != sizeof(__u64))
			return false;
		info->reg_type = PTR_TO_FLOW_KEYS;
		return true;
	default:
		return false;
	}
}

static u32 flow_dissector_convert_ctx_access(enum bpf_access_type type,
					     const struct bpf_insn *si,
					     struct bpf_insn *insn_buf,
					     struct bpf_prog *prog,
					     u32 *target_size)

{
	struct bpf_insn *insn = insn_buf;

	switch (si->off) {
	case offsetof(struct __sk_buff, data):
		*insn++ = BPF_LDX_MEM(BPF_FIELD_SIZEOF(struct bpf_flow_dissector, data),
				      si->dst_reg, si->src_reg,
				      offsetof(struct bpf_flow_dissector, data));
		break;

	case offsetof(struct __sk_buff, data_end):
		*insn++ = BPF_LDX_MEM(BPF_FIELD_SIZEOF(struct bpf_flow_dissector, data_end),
				      si->dst_reg, si->src_reg,
				      offsetof(struct bpf_flow_dissector, data_end));
		break;

	case offsetof(struct __sk_buff, flow_keys):
		*insn++ = BPF_LDX_MEM(BPF_FIELD_SIZEOF(struct bpf_flow_dissector, flow_keys),
				      si->dst_reg, si->src_reg,
				      offsetof(struct bpf_flow_dissector, flow_keys));
		break;
	}

	return insn - insn_buf;
}

static struct bpf_insn *bpf_convert_tstamp_type_read(const struct bpf_insn *si,
						     struct bpf_insn *insn)
{
	__u8 value_reg = si->dst_reg;
	__u8 skb_reg = si->src_reg;
	/* AX is needed because src_reg and dst_reg could be the same */
	__u8 tmp_reg = BPF_REG_AX;

	*insn++ = BPF_LDX_MEM(BPF_B, tmp_reg, skb_reg,
			      PKT_VLAN_PRESENT_OFFSET);
	*insn++ = BPF_JMP32_IMM(BPF_JSET, tmp_reg,
				SKB_MONO_DELIVERY_TIME_MASK, 2);
	*insn++ = BPF_MOV32_IMM(value_reg, BPF_SKB_TSTAMP_UNSPEC);
	*insn++ = BPF_JMP_A(1);
	*insn++ = BPF_MOV32_IMM(value_reg, BPF_SKB_TSTAMP_DELIVERY_MONO);

	return insn;
}

static struct bpf_insn *bpf_convert_shinfo_access(const struct bpf_insn *si,
						  struct bpf_insn *insn)
{
	/* si->dst_reg = skb_shinfo(SKB); */
#ifdef NET_SKBUFF_DATA_USES_OFFSET
	*insn++ = BPF_LDX_MEM(BPF_FIELD_SIZEOF(struct sk_buff, end),
			      BPF_REG_AX, si->src_reg,
			      offsetof(struct sk_buff, end));
	*insn++ = BPF_LDX_MEM(BPF_FIELD_SIZEOF(struct sk_buff, head),
			      si->dst_reg, si->src_reg,
			      offsetof(struct sk_buff, head));
	*insn++ = BPF_ALU64_REG(BPF_ADD, si->dst_reg, BPF_REG_AX);
#else
	*insn++ = BPF_LDX_MEM(BPF_FIELD_SIZEOF(struct sk_buff, end),
			      si->dst_reg, si->src_reg,
			      offsetof(struct sk_buff, end));
#endif

	return insn;
}

static struct bpf_insn *bpf_convert_tstamp_read(const struct bpf_prog *prog,
						const struct bpf_insn *si,
						struct bpf_insn *insn)
{
	__u8 value_reg = si->dst_reg;
	__u8 skb_reg = si->src_reg;

#ifdef CONFIG_NET_CLS_ACT
	/* If the tstamp_type is read,
	 * the bpf prog is aware the tstamp could have delivery time.
	 * Thus, read skb->tstamp as is if tstamp_type_access is true.
	 */
	if (!prog->tstamp_type_access) {
		/* AX is needed because src_reg and dst_reg could be the same */
		__u8 tmp_reg = BPF_REG_AX;

		*insn++ = BPF_LDX_MEM(BPF_B, tmp_reg, skb_reg, PKT_VLAN_PRESENT_OFFSET);
		*insn++ = BPF_ALU32_IMM(BPF_AND, tmp_reg,
					TC_AT_INGRESS_MASK | SKB_MONO_DELIVERY_TIME_MASK);
		*insn++ = BPF_JMP32_IMM(BPF_JNE, tmp_reg,
					TC_AT_INGRESS_MASK | SKB_MONO_DELIVERY_TIME_MASK, 2);
		/* skb->tc_at_ingress && skb->mono_delivery_time,
		 * read 0 as the (rcv) timestamp.
		 */
		*insn++ = BPF_MOV64_IMM(value_reg, 0);
		*insn++ = BPF_JMP_A(1);
	}
#endif

	*insn++ = BPF_LDX_MEM(BPF_DW, value_reg, skb_reg,
			      offsetof(struct sk_buff, tstamp));
	return insn;
}

static struct bpf_insn *bpf_convert_tstamp_write(const struct bpf_prog *prog,
						 const struct bpf_insn *si,
						 struct bpf_insn *insn)
{
	__u8 value_reg = si->src_reg;
	__u8 skb_reg = si->dst_reg;

#ifdef CONFIG_NET_CLS_ACT
	/* If the tstamp_type is read,
	 * the bpf prog is aware the tstamp could have delivery time.
	 * Thus, write skb->tstamp as is if tstamp_type_access is true.
	 * Otherwise, writing at ingress will have to clear the
	 * mono_delivery_time bit also.
	 */
	if (!prog->tstamp_type_access) {
		__u8 tmp_reg = BPF_REG_AX;

		*insn++ = BPF_LDX_MEM(BPF_B, tmp_reg, skb_reg, PKT_VLAN_PRESENT_OFFSET);
		/* Writing __sk_buff->tstamp as ingress, goto <clear> */
		*insn++ = BPF_JMP32_IMM(BPF_JSET, tmp_reg, TC_AT_INGRESS_MASK, 1);
		/* goto <store> */
		*insn++ = BPF_JMP_A(2);
		/* <clear>: mono_delivery_time */
		*insn++ = BPF_ALU32_IMM(BPF_AND, tmp_reg, ~SKB_MONO_DELIVERY_TIME_MASK);
		*insn++ = BPF_STX_MEM(BPF_B, skb_reg, tmp_reg, PKT_VLAN_PRESENT_OFFSET);
	}
#endif

	/* <store>: skb->tstamp = tstamp */
	*insn++ = BPF_STX_MEM(BPF_DW, skb_reg, value_reg,
			      offsetof(struct sk_buff, tstamp));
	return insn;
}

static u32 bpf_convert_ctx_access(enum bpf_access_type type,
				  const struct bpf_insn *si,
				  struct bpf_insn *insn_buf,
				  struct bpf_prog *prog, u32 *target_size)
{
	struct bpf_insn *insn = insn_buf;
	int off;

	switch (si->off) {
	case offsetof(struct __sk_buff, len):
		*insn++ = BPF_LDX_MEM(BPF_W, si->dst_reg, si->src_reg,
				      bpf_target_off(struct sk_buff, len, 4,
						     target_size));
		break;

	case offsetof(struct __sk_buff, protocol):
		*insn++ = BPF_LDX_MEM(BPF_H, si->dst_reg, si->src_reg,
				      bpf_target_off(struct sk_buff, protocol, 2,
						     target_size));
		break;

	case offsetof(struct __sk_buff, vlan_proto):
		*insn++ = BPF_LDX_MEM(BPF_H, si->dst_reg, si->src_reg,
				      bpf_target_off(struct sk_buff, vlan_proto, 2,
						     target_size));
		break;

	case offsetof(struct __sk_buff, priority):
		if (type == BPF_WRITE)
			*insn++ = BPF_STX_MEM(BPF_W, si->dst_reg, si->src_reg,
					      bpf_target_off(struct sk_buff, priority, 4,
							     target_size));
		else
			*insn++ = BPF_LDX_MEM(BPF_W, si->dst_reg, si->src_reg,
					      bpf_target_off(struct sk_buff, priority, 4,
							     target_size));
		break;

	case offsetof(struct __sk_buff, ingress_ifindex):
		*insn++ = BPF_LDX_MEM(BPF_W, si->dst_reg, si->src_reg,
				      bpf_target_off(struct sk_buff, skb_iif, 4,
						     target_size));
		break;

	case offsetof(struct __sk_buff, ifindex):
		*insn++ = BPF_LDX_MEM(BPF_FIELD_SIZEOF(struct sk_buff, dev),
				      si->dst_reg, si->src_reg,
				      offsetof(struct sk_buff, dev));
		*insn++ = BPF_JMP_IMM(BPF_JEQ, si->dst_reg, 0, 1);
		*insn++ = BPF_LDX_MEM(BPF_W, si->dst_reg, si->dst_reg,
				      bpf_target_off(struct net_device, ifindex, 4,
						     target_size));
		break;

	case offsetof(struct __sk_buff, hash):
		*insn++ = BPF_LDX_MEM(BPF_W, si->dst_reg, si->src_reg,
				      bpf_target_off(struct sk_buff, hash, 4,
						     target_size));
		break;

	case offsetof(struct __sk_buff, mark):
		if (type == BPF_WRITE)
			*insn++ = BPF_STX_MEM(BPF_W, si->dst_reg, si->src_reg,
					      bpf_target_off(struct sk_buff, mark, 4,
							     target_size));
		else
			*insn++ = BPF_LDX_MEM(BPF_W, si->dst_reg, si->src_reg,
					      bpf_target_off(struct sk_buff, mark, 4,
							     target_size));
		break;

	case offsetof(struct __sk_buff, pkt_type):
		*target_size = 1;
		*insn++ = BPF_LDX_MEM(BPF_B, si->dst_reg, si->src_reg,
				      PKT_TYPE_OFFSET);
		*insn++ = BPF_ALU32_IMM(BPF_AND, si->dst_reg, PKT_TYPE_MAX);
#ifdef __BIG_ENDIAN_BITFIELD
		*insn++ = BPF_ALU32_IMM(BPF_RSH, si->dst_reg, 5);
#endif
		break;

	case offsetof(struct __sk_buff, queue_mapping):
		if (type == BPF_WRITE) {
			*insn++ = BPF_JMP_IMM(BPF_JGE, si->src_reg, NO_QUEUE_MAPPING, 1);
			*insn++ = BPF_STX_MEM(BPF_H, si->dst_reg, si->src_reg,
					      bpf_target_off(struct sk_buff,
							     queue_mapping,
							     2, target_size));
		} else {
			*insn++ = BPF_LDX_MEM(BPF_H, si->dst_reg, si->src_reg,
					      bpf_target_off(struct sk_buff,
							     queue_mapping,
							     2, target_size));
		}
		break;

	case offsetof(struct __sk_buff, vlan_present):
		*target_size = 1;
		*insn++ = BPF_LDX_MEM(BPF_B, si->dst_reg, si->src_reg,
				      PKT_VLAN_PRESENT_OFFSET);
		if (PKT_VLAN_PRESENT_BIT)
			*insn++ = BPF_ALU32_IMM(BPF_RSH, si->dst_reg, PKT_VLAN_PRESENT_BIT);
		if (PKT_VLAN_PRESENT_BIT < 7)
			*insn++ = BPF_ALU32_IMM(BPF_AND, si->dst_reg, 1);
		break;

	case offsetof(struct __sk_buff, vlan_tci):
		*insn++ = BPF_LDX_MEM(BPF_H, si->dst_reg, si->src_reg,
				      bpf_target_off(struct sk_buff, vlan_tci, 2,
						     target_size));
		break;

	case offsetof(struct __sk_buff, cb[0]) ...
	     offsetofend(struct __sk_buff, cb[4]) - 1:
		BUILD_BUG_ON(sizeof_field(struct qdisc_skb_cb, data) < 20);
		BUILD_BUG_ON((offsetof(struct sk_buff, cb) +
			      offsetof(struct qdisc_skb_cb, data)) %
			     sizeof(__u64));

		prog->cb_access = 1;
		off  = si->off;
		off -= offsetof(struct __sk_buff, cb[0]);
		off += offsetof(struct sk_buff, cb);
		off += offsetof(struct qdisc_skb_cb, data);
		if (type == BPF_WRITE)
			*insn++ = BPF_STX_MEM(BPF_SIZE(si->code), si->dst_reg,
					      si->src_reg, off);
		else
			*insn++ = BPF_LDX_MEM(BPF_SIZE(si->code), si->dst_reg,
					      si->src_reg, off);
		break;

	case offsetof(struct __sk_buff, tc_classid):
		BUILD_BUG_ON(sizeof_field(struct qdisc_skb_cb, tc_classid) != 2);

		off  = si->off;
		off -= offsetof(struct __sk_buff, tc_classid);
		off += offsetof(struct sk_buff, cb);
		off += offsetof(struct qdisc_skb_cb, tc_classid);
		*target_size = 2;
		if (type == BPF_WRITE)
			*insn++ = BPF_STX_MEM(BPF_H, si->dst_reg,
					      si->src_reg, off);
		else
			*insn++ = BPF_LDX_MEM(BPF_H, si->dst_reg,
					      si->src_reg, off);
		break;

	case offsetof(struct __sk_buff, data):
		*insn++ = BPF_LDX_MEM(BPF_FIELD_SIZEOF(struct sk_buff, data),
				      si->dst_reg, si->src_reg,
				      offsetof(struct sk_buff, data));
		break;

	case offsetof(struct __sk_buff, data_meta):
		off  = si->off;
		off -= offsetof(struct __sk_buff, data_meta);
		off += offsetof(struct sk_buff, cb);
		off += offsetof(struct bpf_skb_data_end, data_meta);
		*insn++ = BPF_LDX_MEM(BPF_SIZEOF(void *), si->dst_reg,
				      si->src_reg, off);
		break;

	case offsetof(struct __sk_buff, data_end):
		off  = si->off;
		off -= offsetof(struct __sk_buff, data_end);
		off += offsetof(struct sk_buff, cb);
		off += offsetof(struct bpf_skb_data_end, data_end);
		*insn++ = BPF_LDX_MEM(BPF_SIZEOF(void *), si->dst_reg,
				      si->src_reg, off);
		break;

	case offsetof(struct __sk_buff, tc_index):
#ifdef CONFIG_NET_SCHED
		if (type == BPF_WRITE)
			*insn++ = BPF_STX_MEM(BPF_H, si->dst_reg, si->src_reg,
					      bpf_target_off(struct sk_buff, tc_index, 2,
							     target_size));
		else
			*insn++ = BPF_LDX_MEM(BPF_H, si->dst_reg, si->src_reg,
					      bpf_target_off(struct sk_buff, tc_index, 2,
							     target_size));
#else
		*target_size = 2;
		if (type == BPF_WRITE)
			*insn++ = BPF_MOV64_REG(si->dst_reg, si->dst_reg);
		else
			*insn++ = BPF_MOV64_IMM(si->dst_reg, 0);
#endif
		break;

	case offsetof(struct __sk_buff, napi_id):
#if defined(CONFIG_NET_RX_BUSY_POLL)
		*insn++ = BPF_LDX_MEM(BPF_W, si->dst_reg, si->src_reg,
				      bpf_target_off(struct sk_buff, napi_id, 4,
						     target_size));
		*insn++ = BPF_JMP_IMM(BPF_JGE, si->dst_reg, MIN_NAPI_ID, 1);
		*insn++ = BPF_MOV64_IMM(si->dst_reg, 0);
#else
		*target_size = 4;
		*insn++ = BPF_MOV64_IMM(si->dst_reg, 0);
#endif
		break;
	case offsetof(struct __sk_buff, family):
		BUILD_BUG_ON(sizeof_field(struct sock_common, skc_family) != 2);

		*insn++ = BPF_LDX_MEM(BPF_FIELD_SIZEOF(struct sk_buff, sk),
				      si->dst_reg, si->src_reg,
				      offsetof(struct sk_buff, sk));
		*insn++ = BPF_LDX_MEM(BPF_H, si->dst_reg, si->dst_reg,
				      bpf_target_off(struct sock_common,
						     skc_family,
						     2, target_size));
		break;
	case offsetof(struct __sk_buff, remote_ip4):
		BUILD_BUG_ON(sizeof_field(struct sock_common, skc_daddr) != 4);

		*insn++ = BPF_LDX_MEM(BPF_FIELD_SIZEOF(struct sk_buff, sk),
				      si->dst_reg, si->src_reg,
				      offsetof(struct sk_buff, sk));
		*insn++ = BPF_LDX_MEM(BPF_W, si->dst_reg, si->dst_reg,
				      bpf_target_off(struct sock_common,
						     skc_daddr,
						     4, target_size));
		break;
	case offsetof(struct __sk_buff, local_ip4):
		BUILD_BUG_ON(sizeof_field(struct sock_common,
					  skc_rcv_saddr) != 4);

		*insn++ = BPF_LDX_MEM(BPF_FIELD_SIZEOF(struct sk_buff, sk),
				      si->dst_reg, si->src_reg,
				      offsetof(struct sk_buff, sk));
		*insn++ = BPF_LDX_MEM(BPF_W, si->dst_reg, si->dst_reg,
				      bpf_target_off(struct sock_common,
						     skc_rcv_saddr,
						     4, target_size));
		break;
	case offsetof(struct __sk_buff, remote_ip6[0]) ...
	     offsetof(struct __sk_buff, remote_ip6[3]):
#if IS_ENABLED(CONFIG_IPV6)
		BUILD_BUG_ON(sizeof_field(struct sock_common,
					  skc_v6_daddr.s6_addr32[0]) != 4);

		off = si->off;
		off -= offsetof(struct __sk_buff, remote_ip6[0]);

		*insn++ = BPF_LDX_MEM(BPF_FIELD_SIZEOF(struct sk_buff, sk),
				      si->dst_reg, si->src_reg,
				      offsetof(struct sk_buff, sk));
		*insn++ = BPF_LDX_MEM(BPF_W, si->dst_reg, si->dst_reg,
				      offsetof(struct sock_common,
					       skc_v6_daddr.s6_addr32[0]) +
				      off);
#else
		*insn++ = BPF_MOV32_IMM(si->dst_reg, 0);
#endif
		break;
	case offsetof(struct __sk_buff, local_ip6[0]) ...
	     offsetof(struct __sk_buff, local_ip6[3]):
#if IS_ENABLED(CONFIG_IPV6)
		BUILD_BUG_ON(sizeof_field(struct sock_common,
					  skc_v6_rcv_saddr.s6_addr32[0]) != 4);

		off = si->off;
		off -= offsetof(struct __sk_buff, local_ip6[0]);

		*insn++ = BPF_LDX_MEM(BPF_FIELD_SIZEOF(struct sk_buff, sk),
				      si->dst_reg, si->src_reg,
				      offsetof(struct sk_buff, sk));
		*insn++ = BPF_LDX_MEM(BPF_W, si->dst_reg, si->dst_reg,
				      offsetof(struct sock_common,
					       skc_v6_rcv_saddr.s6_addr32[0]) +
				      off);
#else
		*insn++ = BPF_MOV32_IMM(si->dst_reg, 0);
#endif
		break;

	case offsetof(struct __sk_buff, remote_port):
		BUILD_BUG_ON(sizeof_field(struct sock_common, skc_dport) != 2);

		*insn++ = BPF_LDX_MEM(BPF_FIELD_SIZEOF(struct sk_buff, sk),
				      si->dst_reg, si->src_reg,
				      offsetof(struct sk_buff, sk));
		*insn++ = BPF_LDX_MEM(BPF_H, si->dst_reg, si->dst_reg,
				      bpf_target_off(struct sock_common,
						     skc_dport,
						     2, target_size));
#ifndef __BIG_ENDIAN_BITFIELD
		*insn++ = BPF_ALU32_IMM(BPF_LSH, si->dst_reg, 16);
#endif
		break;

	case offsetof(struct __sk_buff, local_port):
		BUILD_BUG_ON(sizeof_field(struct sock_common, skc_num) != 2);

		*insn++ = BPF_LDX_MEM(BPF_FIELD_SIZEOF(struct sk_buff, sk),
				      si->dst_reg, si->src_reg,
				      offsetof(struct sk_buff, sk));
		*insn++ = BPF_LDX_MEM(BPF_H, si->dst_reg, si->dst_reg,
				      bpf_target_off(struct sock_common,
						     skc_num, 2, target_size));
		break;

	case offsetof(struct __sk_buff, tstamp):
		BUILD_BUG_ON(sizeof_field(struct sk_buff, tstamp) != 8);

		if (type == BPF_WRITE)
			insn = bpf_convert_tstamp_write(prog, si, insn);
		else
			insn = bpf_convert_tstamp_read(prog, si, insn);
		break;

	case offsetof(struct __sk_buff, tstamp_type):
		insn = bpf_convert_tstamp_type_read(si, insn);
		break;

	case offsetof(struct __sk_buff, gso_segs):
		insn = bpf_convert_shinfo_access(si, insn);
		*insn++ = BPF_LDX_MEM(BPF_FIELD_SIZEOF(struct skb_shared_info, gso_segs),
				      si->dst_reg, si->dst_reg,
				      bpf_target_off(struct skb_shared_info,
						     gso_segs, 2,
						     target_size));
		break;
	case offsetof(struct __sk_buff, gso_size):
		insn = bpf_convert_shinfo_access(si, insn);
		*insn++ = BPF_LDX_MEM(BPF_FIELD_SIZEOF(struct skb_shared_info, gso_size),
				      si->dst_reg, si->dst_reg,
				      bpf_target_off(struct skb_shared_info,
						     gso_size, 2,
						     target_size));
		break;
	case offsetof(struct __sk_buff, wire_len):
		BUILD_BUG_ON(sizeof_field(struct qdisc_skb_cb, pkt_len) != 4);

		off = si->off;
		off -= offsetof(struct __sk_buff, wire_len);
		off += offsetof(struct sk_buff, cb);
		off += offsetof(struct qdisc_skb_cb, pkt_len);
		*target_size = 4;
		*insn++ = BPF_LDX_MEM(BPF_W, si->dst_reg, si->src_reg, off);
		break;

	case offsetof(struct __sk_buff, sk):
		*insn++ = BPF_LDX_MEM(BPF_FIELD_SIZEOF(struct sk_buff, sk),
				      si->dst_reg, si->src_reg,
				      offsetof(struct sk_buff, sk));
		break;
	case offsetof(struct __sk_buff, hwtstamp):
		BUILD_BUG_ON(sizeof_field(struct skb_shared_hwtstamps, hwtstamp) != 8);
		BUILD_BUG_ON(offsetof(struct skb_shared_hwtstamps, hwtstamp) != 0);

		insn = bpf_convert_shinfo_access(si, insn);
		*insn++ = BPF_LDX_MEM(BPF_DW,
				      si->dst_reg, si->dst_reg,
				      bpf_target_off(struct skb_shared_info,
						     hwtstamps, 8,
						     target_size));
		break;
	}

	return insn - insn_buf;
}

u32 bpf_sock_convert_ctx_access(enum bpf_access_type type,
				const struct bpf_insn *si,
				struct bpf_insn *insn_buf,
				struct bpf_prog *prog, u32 *target_size)
{
	struct bpf_insn *insn = insn_buf;
	int off;

	switch (si->off) {
	case offsetof(struct bpf_sock, bound_dev_if):
		BUILD_BUG_ON(sizeof_field(struct sock, sk_bound_dev_if) != 4);

		if (type == BPF_WRITE)
			*insn++ = BPF_STX_MEM(BPF_W, si->dst_reg, si->src_reg,
					offsetof(struct sock, sk_bound_dev_if));
		else
			*insn++ = BPF_LDX_MEM(BPF_W, si->dst_reg, si->src_reg,
				      offsetof(struct sock, sk_bound_dev_if));
		break;

	case offsetof(struct bpf_sock, mark):
		BUILD_BUG_ON(sizeof_field(struct sock, sk_mark) != 4);

		if (type == BPF_WRITE)
			*insn++ = BPF_STX_MEM(BPF_W, si->dst_reg, si->src_reg,
					offsetof(struct sock, sk_mark));
		else
			*insn++ = BPF_LDX_MEM(BPF_W, si->dst_reg, si->src_reg,
				      offsetof(struct sock, sk_mark));
		break;

	case offsetof(struct bpf_sock, priority):
		BUILD_BUG_ON(sizeof_field(struct sock, sk_priority) != 4);

		if (type == BPF_WRITE)
			*insn++ = BPF_STX_MEM(BPF_W, si->dst_reg, si->src_reg,
					offsetof(struct sock, sk_priority));
		else
			*insn++ = BPF_LDX_MEM(BPF_W, si->dst_reg, si->src_reg,
				      offsetof(struct sock, sk_priority));
		break;

	case offsetof(struct bpf_sock, family):
		*insn++ = BPF_LDX_MEM(
			BPF_FIELD_SIZEOF(struct sock_common, skc_family),
			si->dst_reg, si->src_reg,
			bpf_target_off(struct sock_common,
				       skc_family,
				       sizeof_field(struct sock_common,
						    skc_family),
				       target_size));
		break;

	case offsetof(struct bpf_sock, type):
		*insn++ = BPF_LDX_MEM(
			BPF_FIELD_SIZEOF(struct sock, sk_type),
			si->dst_reg, si->src_reg,
			bpf_target_off(struct sock, sk_type,
				       sizeof_field(struct sock, sk_type),
				       target_size));
		break;

	case offsetof(struct bpf_sock, protocol):
		*insn++ = BPF_LDX_MEM(
			BPF_FIELD_SIZEOF(struct sock, sk_protocol),
			si->dst_reg, si->src_reg,
			bpf_target_off(struct sock, sk_protocol,
				       sizeof_field(struct sock, sk_protocol),
				       target_size));
		break;

	case offsetof(struct bpf_sock, src_ip4):
		*insn++ = BPF_LDX_MEM(
			BPF_SIZE(si->code), si->dst_reg, si->src_reg,
			bpf_target_off(struct sock_common, skc_rcv_saddr,
				       sizeof_field(struct sock_common,
						    skc_rcv_saddr),
				       target_size));
		break;

	case offsetof(struct bpf_sock, dst_ip4):
		*insn++ = BPF_LDX_MEM(
			BPF_SIZE(si->code), si->dst_reg, si->src_reg,
			bpf_target_off(struct sock_common, skc_daddr,
				       sizeof_field(struct sock_common,
						    skc_daddr),
				       target_size));
		break;

	case bpf_ctx_range_till(struct bpf_sock, src_ip6[0], src_ip6[3]):
#if IS_ENABLED(CONFIG_IPV6)
		off = si->off;
		off -= offsetof(struct bpf_sock, src_ip6[0]);
		*insn++ = BPF_LDX_MEM(
			BPF_SIZE(si->code), si->dst_reg, si->src_reg,
			bpf_target_off(
				struct sock_common,
				skc_v6_rcv_saddr.s6_addr32[0],
				sizeof_field(struct sock_common,
					     skc_v6_rcv_saddr.s6_addr32[0]),
				target_size) + off);
#else
		(void)off;
		*insn++ = BPF_MOV32_IMM(si->dst_reg, 0);
#endif
		break;

	case bpf_ctx_range_till(struct bpf_sock, dst_ip6[0], dst_ip6[3]):
#if IS_ENABLED(CONFIG_IPV6)
		off = si->off;
		off -= offsetof(struct bpf_sock, dst_ip6[0]);
		*insn++ = BPF_LDX_MEM(
			BPF_SIZE(si->code), si->dst_reg, si->src_reg,
			bpf_target_off(struct sock_common,
				       skc_v6_daddr.s6_addr32[0],
				       sizeof_field(struct sock_common,
						    skc_v6_daddr.s6_addr32[0]),
				       target_size) + off);
#else
		*insn++ = BPF_MOV32_IMM(si->dst_reg, 0);
		*target_size = 4;
#endif
		break;

	case offsetof(struct bpf_sock, src_port):
		*insn++ = BPF_LDX_MEM(
			BPF_FIELD_SIZEOF(struct sock_common, skc_num),
			si->dst_reg, si->src_reg,
			bpf_target_off(struct sock_common, skc_num,
				       sizeof_field(struct sock_common,
						    skc_num),
				       target_size));
		break;

	case offsetof(struct bpf_sock, dst_port):
		*insn++ = BPF_LDX_MEM(
			BPF_FIELD_SIZEOF(struct sock_common, skc_dport),
			si->dst_reg, si->src_reg,
			bpf_target_off(struct sock_common, skc_dport,
				       sizeof_field(struct sock_common,
						    skc_dport),
				       target_size));
		break;

	case offsetof(struct bpf_sock, state):
		*insn++ = BPF_LDX_MEM(
			BPF_FIELD_SIZEOF(struct sock_common, skc_state),
			si->dst_reg, si->src_reg,
			bpf_target_off(struct sock_common, skc_state,
				       sizeof_field(struct sock_common,
						    skc_state),
				       target_size));
		break;
	case offsetof(struct bpf_sock, rx_queue_mapping):
#ifdef CONFIG_SOCK_RX_QUEUE_MAPPING
		*insn++ = BPF_LDX_MEM(
			BPF_FIELD_SIZEOF(struct sock, sk_rx_queue_mapping),
			si->dst_reg, si->src_reg,
			bpf_target_off(struct sock, sk_rx_queue_mapping,
				       sizeof_field(struct sock,
						    sk_rx_queue_mapping),
				       target_size));
		*insn++ = BPF_JMP_IMM(BPF_JNE, si->dst_reg, NO_QUEUE_MAPPING,
				      1);
		*insn++ = BPF_MOV64_IMM(si->dst_reg, -1);
#else
		*insn++ = BPF_MOV64_IMM(si->dst_reg, -1);
		*target_size = 2;
#endif
		break;
	}

	return insn - insn_buf;
}

static u32 tc_cls_act_convert_ctx_access(enum bpf_access_type type,
					 const struct bpf_insn *si,
					 struct bpf_insn *insn_buf,
					 struct bpf_prog *prog, u32 *target_size)
{
	struct bpf_insn *insn = insn_buf;

	switch (si->off) {
	case offsetof(struct __sk_buff, ifindex):
		*insn++ = BPF_LDX_MEM(BPF_FIELD_SIZEOF(struct sk_buff, dev),
				      si->dst_reg, si->src_reg,
				      offsetof(struct sk_buff, dev));
		*insn++ = BPF_LDX_MEM(BPF_W, si->dst_reg, si->dst_reg,
				      bpf_target_off(struct net_device, ifindex, 4,
						     target_size));
		break;
	default:
		return bpf_convert_ctx_access(type, si, insn_buf, prog,
					      target_size);
	}

	return insn - insn_buf;
}

static u32 xdp_convert_ctx_access(enum bpf_access_type type,
				  const struct bpf_insn *si,
				  struct bpf_insn *insn_buf,
				  struct bpf_prog *prog, u32 *target_size)
{
	struct bpf_insn *insn = insn_buf;

	switch (si->off) {
	case offsetof(struct xdp_md, data):
		*insn++ = BPF_LDX_MEM(BPF_FIELD_SIZEOF(struct xdp_buff, data),
				      si->dst_reg, si->src_reg,
				      offsetof(struct xdp_buff, data));
		break;
	case offsetof(struct xdp_md, data_meta):
		*insn++ = BPF_LDX_MEM(BPF_FIELD_SIZEOF(struct xdp_buff, data_meta),
				      si->dst_reg, si->src_reg,
				      offsetof(struct xdp_buff, data_meta));
		break;
	case offsetof(struct xdp_md, data_end):
		*insn++ = BPF_LDX_MEM(BPF_FIELD_SIZEOF(struct xdp_buff, data_end),
				      si->dst_reg, si->src_reg,
				      offsetof(struct xdp_buff, data_end));
		break;
	case offsetof(struct xdp_md, ingress_ifindex):
		*insn++ = BPF_LDX_MEM(BPF_FIELD_SIZEOF(struct xdp_buff, rxq),
				      si->dst_reg, si->src_reg,
				      offsetof(struct xdp_buff, rxq));
		*insn++ = BPF_LDX_MEM(BPF_FIELD_SIZEOF(struct xdp_rxq_info, dev),
				      si->dst_reg, si->dst_reg,
				      offsetof(struct xdp_rxq_info, dev));
		*insn++ = BPF_LDX_MEM(BPF_W, si->dst_reg, si->dst_reg,
				      offsetof(struct net_device, ifindex));
		break;
	case offsetof(struct xdp_md, rx_queue_index):
		*insn++ = BPF_LDX_MEM(BPF_FIELD_SIZEOF(struct xdp_buff, rxq),
				      si->dst_reg, si->src_reg,
				      offsetof(struct xdp_buff, rxq));
		*insn++ = BPF_LDX_MEM(BPF_W, si->dst_reg, si->dst_reg,
				      offsetof(struct xdp_rxq_info,
					       queue_index));
		break;
	case offsetof(struct xdp_md, egress_ifindex):
		*insn++ = BPF_LDX_MEM(BPF_FIELD_SIZEOF(struct xdp_buff, txq),
				      si->dst_reg, si->src_reg,
				      offsetof(struct xdp_buff, txq));
		*insn++ = BPF_LDX_MEM(BPF_FIELD_SIZEOF(struct xdp_txq_info, dev),
				      si->dst_reg, si->dst_reg,
				      offsetof(struct xdp_txq_info, dev));
		*insn++ = BPF_LDX_MEM(BPF_W, si->dst_reg, si->dst_reg,
				      offsetof(struct net_device, ifindex));
		break;
	}

	return insn - insn_buf;
}

/* SOCK_ADDR_LOAD_NESTED_FIELD() loads Nested Field S.F.NF where S is type of
 * context Structure, F is Field in context structure that contains a pointer
 * to Nested Structure of type NS that has the field NF.
 *
 * SIZE encodes the load size (BPF_B, BPF_H, etc). It's up to caller to make
 * sure that SIZE is not greater than actual size of S.F.NF.
 *
 * If offset OFF is provided, the load happens from that offset relative to
 * offset of NF.
 */
#define SOCK_ADDR_LOAD_NESTED_FIELD_SIZE_OFF(S, NS, F, NF, SIZE, OFF)	       \
	do {								       \
		*insn++ = BPF_LDX_MEM(BPF_FIELD_SIZEOF(S, F), si->dst_reg,     \
				      si->src_reg, offsetof(S, F));	       \
		*insn++ = BPF_LDX_MEM(					       \
			SIZE, si->dst_reg, si->dst_reg,			       \
			bpf_target_off(NS, NF, sizeof_field(NS, NF),	       \
				       target_size)			       \
				+ OFF);					       \
	} while (0)

#define SOCK_ADDR_LOAD_NESTED_FIELD(S, NS, F, NF)			       \
	SOCK_ADDR_LOAD_NESTED_FIELD_SIZE_OFF(S, NS, F, NF,		       \
					     BPF_FIELD_SIZEOF(NS, NF), 0)

/* SOCK_ADDR_STORE_NESTED_FIELD_OFF() has semantic similar to
 * SOCK_ADDR_LOAD_NESTED_FIELD_SIZE_OFF() but for store operation.
 *
 * In addition it uses Temporary Field TF (member of struct S) as the 3rd
 * "register" since two registers available in convert_ctx_access are not
 * enough: we can't override neither SRC, since it contains value to store, nor
 * DST since it contains pointer to context that may be used by later
 * instructions. But we need a temporary place to save pointer to nested
 * structure whose field we want to store to.
 */
#define SOCK_ADDR_STORE_NESTED_FIELD_OFF(S, NS, F, NF, SIZE, OFF, TF)	       \
	do {								       \
		int tmp_reg = BPF_REG_9;				       \
		if (si->src_reg == tmp_reg || si->dst_reg == tmp_reg)	       \
			--tmp_reg;					       \
		if (si->src_reg == tmp_reg || si->dst_reg == tmp_reg)	       \
			--tmp_reg;					       \
		*insn++ = BPF_STX_MEM(BPF_DW, si->dst_reg, tmp_reg,	       \
				      offsetof(S, TF));			       \
		*insn++ = BPF_LDX_MEM(BPF_FIELD_SIZEOF(S, F), tmp_reg,	       \
				      si->dst_reg, offsetof(S, F));	       \
		*insn++ = BPF_STX_MEM(SIZE, tmp_reg, si->src_reg,	       \
			bpf_target_off(NS, NF, sizeof_field(NS, NF),	       \
				       target_size)			       \
				+ OFF);					       \
		*insn++ = BPF_LDX_MEM(BPF_DW, tmp_reg, si->dst_reg,	       \
				      offsetof(S, TF));			       \
	} while (0)

#define SOCK_ADDR_LOAD_OR_STORE_NESTED_FIELD_SIZE_OFF(S, NS, F, NF, SIZE, OFF, \
						      TF)		       \
	do {								       \
		if (type == BPF_WRITE) {				       \
			SOCK_ADDR_STORE_NESTED_FIELD_OFF(S, NS, F, NF, SIZE,   \
							 OFF, TF);	       \
		} else {						       \
			SOCK_ADDR_LOAD_NESTED_FIELD_SIZE_OFF(		       \
				S, NS, F, NF, SIZE, OFF);  \
		}							       \
	} while (0)

#define SOCK_ADDR_LOAD_OR_STORE_NESTED_FIELD(S, NS, F, NF, TF)		       \
	SOCK_ADDR_LOAD_OR_STORE_NESTED_FIELD_SIZE_OFF(			       \
		S, NS, F, NF, BPF_FIELD_SIZEOF(NS, NF), 0, TF)

static u32 sock_addr_convert_ctx_access(enum bpf_access_type type,
					const struct bpf_insn *si,
					struct bpf_insn *insn_buf,
					struct bpf_prog *prog, u32 *target_size)
{
	int off, port_size = sizeof_field(struct sockaddr_in6, sin6_port);
	struct bpf_insn *insn = insn_buf;

	switch (si->off) {
	case offsetof(struct bpf_sock_addr, user_family):
		SOCK_ADDR_LOAD_NESTED_FIELD(struct bpf_sock_addr_kern,
					    struct sockaddr, uaddr, sa_family);
		break;

	case offsetof(struct bpf_sock_addr, user_ip4):
		SOCK_ADDR_LOAD_OR_STORE_NESTED_FIELD_SIZE_OFF(
			struct bpf_sock_addr_kern, struct sockaddr_in, uaddr,
			sin_addr, BPF_SIZE(si->code), 0, tmp_reg);
		break;

	case bpf_ctx_range_till(struct bpf_sock_addr, user_ip6[0], user_ip6[3]):
		off = si->off;
		off -= offsetof(struct bpf_sock_addr, user_ip6[0]);
		SOCK_ADDR_LOAD_OR_STORE_NESTED_FIELD_SIZE_OFF(
			struct bpf_sock_addr_kern, struct sockaddr_in6, uaddr,
			sin6_addr.s6_addr32[0], BPF_SIZE(si->code), off,
			tmp_reg);
		break;

	case offsetof(struct bpf_sock_addr, user_port):
		/* To get port we need to know sa_family first and then treat
		 * sockaddr as either sockaddr_in or sockaddr_in6.
		 * Though we can simplify since port field has same offset and
		 * size in both structures.
		 * Here we check this invariant and use just one of the
		 * structures if it's true.
		 */
		BUILD_BUG_ON(offsetof(struct sockaddr_in, sin_port) !=
			     offsetof(struct sockaddr_in6, sin6_port));
		BUILD_BUG_ON(sizeof_field(struct sockaddr_in, sin_port) !=
			     sizeof_field(struct sockaddr_in6, sin6_port));
		/* Account for sin6_port being smaller than user_port. */
		port_size = min(port_size, BPF_LDST_BYTES(si));
		SOCK_ADDR_LOAD_OR_STORE_NESTED_FIELD_SIZE_OFF(
			struct bpf_sock_addr_kern, struct sockaddr_in6, uaddr,
			sin6_port, bytes_to_bpf_size(port_size), 0, tmp_reg);
		break;

	case offsetof(struct bpf_sock_addr, family):
		SOCK_ADDR_LOAD_NESTED_FIELD(struct bpf_sock_addr_kern,
					    struct sock, sk, sk_family);
		break;

	case offsetof(struct bpf_sock_addr, type):
		SOCK_ADDR_LOAD_NESTED_FIELD(struct bpf_sock_addr_kern,
					    struct sock, sk, sk_type);
		break;

	case offsetof(struct bpf_sock_addr, protocol):
		SOCK_ADDR_LOAD_NESTED_FIELD(struct bpf_sock_addr_kern,
					    struct sock, sk, sk_protocol);
		break;

	case offsetof(struct bpf_sock_addr, msg_src_ip4):
		/* Treat t_ctx as struct in_addr for msg_src_ip4. */
		SOCK_ADDR_LOAD_OR_STORE_NESTED_FIELD_SIZE_OFF(
			struct bpf_sock_addr_kern, struct in_addr, t_ctx,
			s_addr, BPF_SIZE(si->code), 0, tmp_reg);
		break;

	case bpf_ctx_range_till(struct bpf_sock_addr, msg_src_ip6[0],
				msg_src_ip6[3]):
		off = si->off;
		off -= offsetof(struct bpf_sock_addr, msg_src_ip6[0]);
		/* Treat t_ctx as struct in6_addr for msg_src_ip6. */
		SOCK_ADDR_LOAD_OR_STORE_NESTED_FIELD_SIZE_OFF(
			struct bpf_sock_addr_kern, struct in6_addr, t_ctx,
			s6_addr32[0], BPF_SIZE(si->code), off, tmp_reg);
		break;
	case offsetof(struct bpf_sock_addr, sk):
		*insn++ = BPF_LDX_MEM(BPF_FIELD_SIZEOF(struct bpf_sock_addr_kern, sk),
				      si->dst_reg, si->src_reg,
				      offsetof(struct bpf_sock_addr_kern, sk));
		break;
	}

	return insn - insn_buf;
}

static u32 sock_ops_convert_ctx_access(enum bpf_access_type type,
				       const struct bpf_insn *si,
				       struct bpf_insn *insn_buf,
				       struct bpf_prog *prog,
				       u32 *target_size)
{
	struct bpf_insn *insn = insn_buf;
	int off;

/* Helper macro for adding read access to tcp_sock or sock fields. */
#define SOCK_OPS_GET_FIELD(BPF_FIELD, OBJ_FIELD, OBJ)			      \
	do {								      \
		int fullsock_reg = si->dst_reg, reg = BPF_REG_9, jmp = 2;     \
		BUILD_BUG_ON(sizeof_field(OBJ, OBJ_FIELD) >		      \
			     sizeof_field(struct bpf_sock_ops, BPF_FIELD));   \
		if (si->dst_reg == reg || si->src_reg == reg)		      \
			reg--;						      \
		if (si->dst_reg == reg || si->src_reg == reg)		      \
			reg--;						      \
		if (si->dst_reg == si->src_reg) {			      \
			*insn++ = BPF_STX_MEM(BPF_DW, si->src_reg, reg,	      \
					  offsetof(struct bpf_sock_ops_kern,  \
					  temp));			      \
			fullsock_reg = reg;				      \
			jmp += 2;					      \
		}							      \
		*insn++ = BPF_LDX_MEM(BPF_FIELD_SIZEOF(			      \
						struct bpf_sock_ops_kern,     \
						is_fullsock),		      \
				      fullsock_reg, si->src_reg,	      \
				      offsetof(struct bpf_sock_ops_kern,      \
					       is_fullsock));		      \
		*insn++ = BPF_JMP_IMM(BPF_JEQ, fullsock_reg, 0, jmp);	      \
		if (si->dst_reg == si->src_reg)				      \
			*insn++ = BPF_LDX_MEM(BPF_DW, reg, si->src_reg,	      \
				      offsetof(struct bpf_sock_ops_kern,      \
				      temp));				      \
		*insn++ = BPF_LDX_MEM(BPF_FIELD_SIZEOF(			      \
						struct bpf_sock_ops_kern, sk),\
				      si->dst_reg, si->src_reg,		      \
				      offsetof(struct bpf_sock_ops_kern, sk));\
		*insn++ = BPF_LDX_MEM(BPF_FIELD_SIZEOF(OBJ,		      \
						       OBJ_FIELD),	      \
				      si->dst_reg, si->dst_reg,		      \
				      offsetof(OBJ, OBJ_FIELD));	      \
		if (si->dst_reg == si->src_reg)	{			      \
			*insn++ = BPF_JMP_A(1);				      \
			*insn++ = BPF_LDX_MEM(BPF_DW, reg, si->src_reg,	      \
				      offsetof(struct bpf_sock_ops_kern,      \
				      temp));				      \
		}							      \
	} while (0)

#define SOCK_OPS_GET_SK()							      \
	do {								      \
		int fullsock_reg = si->dst_reg, reg = BPF_REG_9, jmp = 1;     \
		if (si->dst_reg == reg || si->src_reg == reg)		      \
			reg--;						      \
		if (si->dst_reg == reg || si->src_reg == reg)		      \
			reg--;						      \
		if (si->dst_reg == si->src_reg) {			      \
			*insn++ = BPF_STX_MEM(BPF_DW, si->src_reg, reg,	      \
					  offsetof(struct bpf_sock_ops_kern,  \
					  temp));			      \
			fullsock_reg = reg;				      \
			jmp += 2;					      \
		}							      \
		*insn++ = BPF_LDX_MEM(BPF_FIELD_SIZEOF(			      \
						struct bpf_sock_ops_kern,     \
						is_fullsock),		      \
				      fullsock_reg, si->src_reg,	      \
				      offsetof(struct bpf_sock_ops_kern,      \
					       is_fullsock));		      \
		*insn++ = BPF_JMP_IMM(BPF_JEQ, fullsock_reg, 0, jmp);	      \
		if (si->dst_reg == si->src_reg)				      \
			*insn++ = BPF_LDX_MEM(BPF_DW, reg, si->src_reg,	      \
				      offsetof(struct bpf_sock_ops_kern,      \
				      temp));				      \
		*insn++ = BPF_LDX_MEM(BPF_FIELD_SIZEOF(			      \
						struct bpf_sock_ops_kern, sk),\
				      si->dst_reg, si->src_reg,		      \
				      offsetof(struct bpf_sock_ops_kern, sk));\
		if (si->dst_reg == si->src_reg)	{			      \
			*insn++ = BPF_JMP_A(1);				      \
			*insn++ = BPF_LDX_MEM(BPF_DW, reg, si->src_reg,	      \
				      offsetof(struct bpf_sock_ops_kern,      \
				      temp));				      \
		}							      \
	} while (0)

#define SOCK_OPS_GET_TCP_SOCK_FIELD(FIELD) \
		SOCK_OPS_GET_FIELD(FIELD, FIELD, struct tcp_sock)

/* Helper macro for adding write access to tcp_sock or sock fields.
 * The macro is called with two registers, dst_reg which contains a pointer
 * to ctx (context) and src_reg which contains the value that should be
 * stored. However, we need an additional register since we cannot overwrite
 * dst_reg because it may be used later in the program.
 * Instead we "borrow" one of the other register. We first save its value
 * into a new (temp) field in bpf_sock_ops_kern, use it, and then restore
 * it at the end of the macro.
 */
#define SOCK_OPS_SET_FIELD(BPF_FIELD, OBJ_FIELD, OBJ)			      \
	do {								      \
		int reg = BPF_REG_9;					      \
		BUILD_BUG_ON(sizeof_field(OBJ, OBJ_FIELD) >		      \
			     sizeof_field(struct bpf_sock_ops, BPF_FIELD));   \
		if (si->dst_reg == reg || si->src_reg == reg)		      \
			reg--;						      \
		if (si->dst_reg == reg || si->src_reg == reg)		      \
			reg--;						      \
		*insn++ = BPF_STX_MEM(BPF_DW, si->dst_reg, reg,		      \
				      offsetof(struct bpf_sock_ops_kern,      \
					       temp));			      \
		*insn++ = BPF_LDX_MEM(BPF_FIELD_SIZEOF(			      \
						struct bpf_sock_ops_kern,     \
						is_fullsock),		      \
				      reg, si->dst_reg,			      \
				      offsetof(struct bpf_sock_ops_kern,      \
					       is_fullsock));		      \
		*insn++ = BPF_JMP_IMM(BPF_JEQ, reg, 0, 2);		      \
		*insn++ = BPF_LDX_MEM(BPF_FIELD_SIZEOF(			      \
						struct bpf_sock_ops_kern, sk),\
				      reg, si->dst_reg,			      \
				      offsetof(struct bpf_sock_ops_kern, sk));\
		*insn++ = BPF_STX_MEM(BPF_FIELD_SIZEOF(OBJ, OBJ_FIELD),	      \
				      reg, si->src_reg,			      \
				      offsetof(OBJ, OBJ_FIELD));	      \
		*insn++ = BPF_LDX_MEM(BPF_DW, reg, si->dst_reg,		      \
				      offsetof(struct bpf_sock_ops_kern,      \
					       temp));			      \
	} while (0)

#define SOCK_OPS_GET_OR_SET_FIELD(BPF_FIELD, OBJ_FIELD, OBJ, TYPE)	      \
	do {								      \
		if (TYPE == BPF_WRITE)					      \
			SOCK_OPS_SET_FIELD(BPF_FIELD, OBJ_FIELD, OBJ);	      \
		else							      \
			SOCK_OPS_GET_FIELD(BPF_FIELD, OBJ_FIELD, OBJ);	      \
	} while (0)

	if (insn > insn_buf)
		return insn - insn_buf;

	switch (si->off) {
	case offsetof(struct bpf_sock_ops, op):
		*insn++ = BPF_LDX_MEM(BPF_FIELD_SIZEOF(struct bpf_sock_ops_kern,
						       op),
				      si->dst_reg, si->src_reg,
				      offsetof(struct bpf_sock_ops_kern, op));
		break;

	case offsetof(struct bpf_sock_ops, replylong[0]) ...
	     offsetof(struct bpf_sock_ops, replylong[3]):
		BUILD_BUG_ON(sizeof_field(struct bpf_sock_ops, reply) !=
			     sizeof_field(struct bpf_sock_ops_kern, reply));
		BUILD_BUG_ON(sizeof_field(struct bpf_sock_ops, replylong) !=
			     sizeof_field(struct bpf_sock_ops_kern, replylong));
		off = si->off;
		off -= offsetof(struct bpf_sock_ops, replylong[0]);
		off += offsetof(struct bpf_sock_ops_kern, replylong[0]);
		if (type == BPF_WRITE)
			*insn++ = BPF_STX_MEM(BPF_W, si->dst_reg, si->src_reg,
					      off);
		else
			*insn++ = BPF_LDX_MEM(BPF_W, si->dst_reg, si->src_reg,
					      off);
		break;

	case offsetof(struct bpf_sock_ops, family):
		BUILD_BUG_ON(sizeof_field(struct sock_common, skc_family) != 2);

		*insn++ = BPF_LDX_MEM(BPF_FIELD_SIZEOF(
					      struct bpf_sock_ops_kern, sk),
				      si->dst_reg, si->src_reg,
				      offsetof(struct bpf_sock_ops_kern, sk));
		*insn++ = BPF_LDX_MEM(BPF_H, si->dst_reg, si->dst_reg,
				      offsetof(struct sock_common, skc_family));
		break;

	case offsetof(struct bpf_sock_ops, remote_ip4):
		BUILD_BUG_ON(sizeof_field(struct sock_common, skc_daddr) != 4);

		*insn++ = BPF_LDX_MEM(BPF_FIELD_SIZEOF(
						struct bpf_sock_ops_kern, sk),
				      si->dst_reg, si->src_reg,
				      offsetof(struct bpf_sock_ops_kern, sk));
		*insn++ = BPF_LDX_MEM(BPF_W, si->dst_reg, si->dst_reg,
				      offsetof(struct sock_common, skc_daddr));
		break;

	case offsetof(struct bpf_sock_ops, local_ip4):
		BUILD_BUG_ON(sizeof_field(struct sock_common,
					  skc_rcv_saddr) != 4);

		*insn++ = BPF_LDX_MEM(BPF_FIELD_SIZEOF(
					      struct bpf_sock_ops_kern, sk),
				      si->dst_reg, si->src_reg,
				      offsetof(struct bpf_sock_ops_kern, sk));
		*insn++ = BPF_LDX_MEM(BPF_W, si->dst_reg, si->dst_reg,
				      offsetof(struct sock_common,
					       skc_rcv_saddr));
		break;

	case offsetof(struct bpf_sock_ops, remote_ip6[0]) ...
	     offsetof(struct bpf_sock_ops, remote_ip6[3]):
#if IS_ENABLED(CONFIG_IPV6)
		BUILD_BUG_ON(sizeof_field(struct sock_common,
					  skc_v6_daddr.s6_addr32[0]) != 4);

		off = si->off;
		off -= offsetof(struct bpf_sock_ops, remote_ip6[0]);
		*insn++ = BPF_LDX_MEM(BPF_FIELD_SIZEOF(
						struct bpf_sock_ops_kern, sk),
				      si->dst_reg, si->src_reg,
				      offsetof(struct bpf_sock_ops_kern, sk));
		*insn++ = BPF_LDX_MEM(BPF_W, si->dst_reg, si->dst_reg,
				      offsetof(struct sock_common,
					       skc_v6_daddr.s6_addr32[0]) +
				      off);
#else
		*insn++ = BPF_MOV32_IMM(si->dst_reg, 0);
#endif
		break;

	case offsetof(struct bpf_sock_ops, local_ip6[0]) ...
	     offsetof(struct bpf_sock_ops, local_ip6[3]):
#if IS_ENABLED(CONFIG_IPV6)
		BUILD_BUG_ON(sizeof_field(struct sock_common,
					  skc_v6_rcv_saddr.s6_addr32[0]) != 4);

		off = si->off;
		off -= offsetof(struct bpf_sock_ops, local_ip6[0]);
		*insn++ = BPF_LDX_MEM(BPF_FIELD_SIZEOF(
						struct bpf_sock_ops_kern, sk),
				      si->dst_reg, si->src_reg,
				      offsetof(struct bpf_sock_ops_kern, sk));
		*insn++ = BPF_LDX_MEM(BPF_W, si->dst_reg, si->dst_reg,
				      offsetof(struct sock_common,
					       skc_v6_rcv_saddr.s6_addr32[0]) +
				      off);
#else
		*insn++ = BPF_MOV32_IMM(si->dst_reg, 0);
#endif
		break;

	case offsetof(struct bpf_sock_ops, remote_port):
		BUILD_BUG_ON(sizeof_field(struct sock_common, skc_dport) != 2);

		*insn++ = BPF_LDX_MEM(BPF_FIELD_SIZEOF(
						struct bpf_sock_ops_kern, sk),
				      si->dst_reg, si->src_reg,
				      offsetof(struct bpf_sock_ops_kern, sk));
		*insn++ = BPF_LDX_MEM(BPF_H, si->dst_reg, si->dst_reg,
				      offsetof(struct sock_common, skc_dport));
#ifndef __BIG_ENDIAN_BITFIELD
		*insn++ = BPF_ALU32_IMM(BPF_LSH, si->dst_reg, 16);
#endif
		break;

	case offsetof(struct bpf_sock_ops, local_port):
		BUILD_BUG_ON(sizeof_field(struct sock_common, skc_num) != 2);

		*insn++ = BPF_LDX_MEM(BPF_FIELD_SIZEOF(
						struct bpf_sock_ops_kern, sk),
				      si->dst_reg, si->src_reg,
				      offsetof(struct bpf_sock_ops_kern, sk));
		*insn++ = BPF_LDX_MEM(BPF_H, si->dst_reg, si->dst_reg,
				      offsetof(struct sock_common, skc_num));
		break;

	case offsetof(struct bpf_sock_ops, is_fullsock):
		*insn++ = BPF_LDX_MEM(BPF_FIELD_SIZEOF(
						struct bpf_sock_ops_kern,
						is_fullsock),
				      si->dst_reg, si->src_reg,
				      offsetof(struct bpf_sock_ops_kern,
					       is_fullsock));
		break;

	case offsetof(struct bpf_sock_ops, state):
		BUILD_BUG_ON(sizeof_field(struct sock_common, skc_state) != 1);

		*insn++ = BPF_LDX_MEM(BPF_FIELD_SIZEOF(
						struct bpf_sock_ops_kern, sk),
				      si->dst_reg, si->src_reg,
				      offsetof(struct bpf_sock_ops_kern, sk));
		*insn++ = BPF_LDX_MEM(BPF_B, si->dst_reg, si->dst_reg,
				      offsetof(struct sock_common, skc_state));
		break;

	case offsetof(struct bpf_sock_ops, rtt_min):
		BUILD_BUG_ON(sizeof_field(struct tcp_sock, rtt_min) !=
			     sizeof(struct minmax));
		BUILD_BUG_ON(sizeof(struct minmax) <
			     sizeof(struct minmax_sample));

		*insn++ = BPF_LDX_MEM(BPF_FIELD_SIZEOF(
						struct bpf_sock_ops_kern, sk),
				      si->dst_reg, si->src_reg,
				      offsetof(struct bpf_sock_ops_kern, sk));
		*insn++ = BPF_LDX_MEM(BPF_W, si->dst_reg, si->dst_reg,
				      offsetof(struct tcp_sock, rtt_min) +
				      sizeof_field(struct minmax_sample, t));
		break;

	case offsetof(struct bpf_sock_ops, bpf_sock_ops_cb_flags):
		SOCK_OPS_GET_FIELD(bpf_sock_ops_cb_flags, bpf_sock_ops_cb_flags,
				   struct tcp_sock);
		break;

	case offsetof(struct bpf_sock_ops, sk_txhash):
		SOCK_OPS_GET_OR_SET_FIELD(sk_txhash, sk_txhash,
					  struct sock, type);
		break;
	case offsetof(struct bpf_sock_ops, snd_cwnd):
		SOCK_OPS_GET_TCP_SOCK_FIELD(snd_cwnd);
		break;
	case offsetof(struct bpf_sock_ops, srtt_us):
		SOCK_OPS_GET_TCP_SOCK_FIELD(srtt_us);
		break;
	case offsetof(struct bpf_sock_ops, snd_ssthresh):
		SOCK_OPS_GET_TCP_SOCK_FIELD(snd_ssthresh);
		break;
	case offsetof(struct bpf_sock_ops, rcv_nxt):
		SOCK_OPS_GET_TCP_SOCK_FIELD(rcv_nxt);
		break;
	case offsetof(struct bpf_sock_ops, snd_nxt):
		SOCK_OPS_GET_TCP_SOCK_FIELD(snd_nxt);
		break;
	case offsetof(struct bpf_sock_ops, snd_una):
		SOCK_OPS_GET_TCP_SOCK_FIELD(snd_una);
		break;
	case offsetof(struct bpf_sock_ops, mss_cache):
		SOCK_OPS_GET_TCP_SOCK_FIELD(mss_cache);
		break;
	case offsetof(struct bpf_sock_ops, ecn_flags):
		SOCK_OPS_GET_TCP_SOCK_FIELD(ecn_flags);
		break;
	case offsetof(struct bpf_sock_ops, rate_delivered):
		SOCK_OPS_GET_TCP_SOCK_FIELD(rate_delivered);
		break;
	case offsetof(struct bpf_sock_ops, rate_interval_us):
		SOCK_OPS_GET_TCP_SOCK_FIELD(rate_interval_us);
		break;
	case offsetof(struct bpf_sock_ops, packets_out):
		SOCK_OPS_GET_TCP_SOCK_FIELD(packets_out);
		break;
	case offsetof(struct bpf_sock_ops, retrans_out):
		SOCK_OPS_GET_TCP_SOCK_FIELD(retrans_out);
		break;
	case offsetof(struct bpf_sock_ops, total_retrans):
		SOCK_OPS_GET_TCP_SOCK_FIELD(total_retrans);
		break;
	case offsetof(struct bpf_sock_ops, segs_in):
		SOCK_OPS_GET_TCP_SOCK_FIELD(segs_in);
		break;
	case offsetof(struct bpf_sock_ops, data_segs_in):
		SOCK_OPS_GET_TCP_SOCK_FIELD(data_segs_in);
		break;
	case offsetof(struct bpf_sock_ops, segs_out):
		SOCK_OPS_GET_TCP_SOCK_FIELD(segs_out);
		break;
	case offsetof(struct bpf_sock_ops, data_segs_out):
		SOCK_OPS_GET_TCP_SOCK_FIELD(data_segs_out);
		break;
	case offsetof(struct bpf_sock_ops, lost_out):
		SOCK_OPS_GET_TCP_SOCK_FIELD(lost_out);
		break;
	case offsetof(struct bpf_sock_ops, sacked_out):
		SOCK_OPS_GET_TCP_SOCK_FIELD(sacked_out);
		break;
	case offsetof(struct bpf_sock_ops, bytes_received):
		SOCK_OPS_GET_TCP_SOCK_FIELD(bytes_received);
		break;
	case offsetof(struct bpf_sock_ops, bytes_acked):
		SOCK_OPS_GET_TCP_SOCK_FIELD(bytes_acked);
		break;
	case offsetof(struct bpf_sock_ops, sk):
		SOCK_OPS_GET_SK();
		break;
	case offsetof(struct bpf_sock_ops, skb_data_end):
		*insn++ = BPF_LDX_MEM(BPF_FIELD_SIZEOF(struct bpf_sock_ops_kern,
						       skb_data_end),
				      si->dst_reg, si->src_reg,
				      offsetof(struct bpf_sock_ops_kern,
					       skb_data_end));
		break;
	case offsetof(struct bpf_sock_ops, skb_data):
		*insn++ = BPF_LDX_MEM(BPF_FIELD_SIZEOF(struct bpf_sock_ops_kern,
						       skb),
				      si->dst_reg, si->src_reg,
				      offsetof(struct bpf_sock_ops_kern,
					       skb));
		*insn++ = BPF_JMP_IMM(BPF_JEQ, si->dst_reg, 0, 1);
		*insn++ = BPF_LDX_MEM(BPF_FIELD_SIZEOF(struct sk_buff, data),
				      si->dst_reg, si->dst_reg,
				      offsetof(struct sk_buff, data));
		break;
	case offsetof(struct bpf_sock_ops, skb_len):
		*insn++ = BPF_LDX_MEM(BPF_FIELD_SIZEOF(struct bpf_sock_ops_kern,
						       skb),
				      si->dst_reg, si->src_reg,
				      offsetof(struct bpf_sock_ops_kern,
					       skb));
		*insn++ = BPF_JMP_IMM(BPF_JEQ, si->dst_reg, 0, 1);
		*insn++ = BPF_LDX_MEM(BPF_FIELD_SIZEOF(struct sk_buff, len),
				      si->dst_reg, si->dst_reg,
				      offsetof(struct sk_buff, len));
		break;
	case offsetof(struct bpf_sock_ops, skb_tcp_flags):
		off = offsetof(struct sk_buff, cb);
		off += offsetof(struct tcp_skb_cb, tcp_flags);
		*target_size = sizeof_field(struct tcp_skb_cb, tcp_flags);
		*insn++ = BPF_LDX_MEM(BPF_FIELD_SIZEOF(struct bpf_sock_ops_kern,
						       skb),
				      si->dst_reg, si->src_reg,
				      offsetof(struct bpf_sock_ops_kern,
					       skb));
		*insn++ = BPF_JMP_IMM(BPF_JEQ, si->dst_reg, 0, 1);
		*insn++ = BPF_LDX_MEM(BPF_FIELD_SIZEOF(struct tcp_skb_cb,
						       tcp_flags),
				      si->dst_reg, si->dst_reg, off);
		break;
	}
	return insn - insn_buf;
}

/* data_end = skb->data + skb_headlen() */
static struct bpf_insn *bpf_convert_data_end_access(const struct bpf_insn *si,
						    struct bpf_insn *insn)
{
	int reg;
	int temp_reg_off = offsetof(struct sk_buff, cb) +
			   offsetof(struct sk_skb_cb, temp_reg);

	if (si->src_reg == si->dst_reg) {
		/* We need an extra register, choose and save a register. */
		reg = BPF_REG_9;
		if (si->src_reg == reg || si->dst_reg == reg)
			reg--;
		if (si->src_reg == reg || si->dst_reg == reg)
			reg--;
		*insn++ = BPF_STX_MEM(BPF_DW, si->src_reg, reg, temp_reg_off);
	} else {
		reg = si->dst_reg;
	}

	/* reg = skb->data */
	*insn++ = BPF_LDX_MEM(BPF_FIELD_SIZEOF(struct sk_buff, data),
			      reg, si->src_reg,
			      offsetof(struct sk_buff, data));
	/* AX = skb->len */
	*insn++ = BPF_LDX_MEM(BPF_FIELD_SIZEOF(struct sk_buff, len),
			      BPF_REG_AX, si->src_reg,
			      offsetof(struct sk_buff, len));
	/* reg = skb->data + skb->len */
	*insn++ = BPF_ALU64_REG(BPF_ADD, reg, BPF_REG_AX);
	/* AX = skb->data_len */
	*insn++ = BPF_LDX_MEM(BPF_FIELD_SIZEOF(struct sk_buff, data_len),
			      BPF_REG_AX, si->src_reg,
			      offsetof(struct sk_buff, data_len));

	/* reg = skb->data + skb->len - skb->data_len */
	*insn++ = BPF_ALU64_REG(BPF_SUB, reg, BPF_REG_AX);

	if (si->src_reg == si->dst_reg) {
		/* Restore the saved register */
		*insn++ = BPF_MOV64_REG(BPF_REG_AX, si->src_reg);
		*insn++ = BPF_MOV64_REG(si->dst_reg, reg);
		*insn++ = BPF_LDX_MEM(BPF_DW, reg, BPF_REG_AX, temp_reg_off);
	}

	return insn;
}

static u32 sk_skb_convert_ctx_access(enum bpf_access_type type,
				     const struct bpf_insn *si,
				     struct bpf_insn *insn_buf,
				     struct bpf_prog *prog, u32 *target_size)
{
	struct bpf_insn *insn = insn_buf;
	int off;

	switch (si->off) {
	case offsetof(struct __sk_buff, data_end):
		insn = bpf_convert_data_end_access(si, insn);
		break;
	case offsetof(struct __sk_buff, cb[0]) ...
	     offsetofend(struct __sk_buff, cb[4]) - 1:
		BUILD_BUG_ON(sizeof_field(struct sk_skb_cb, data) < 20);
		BUILD_BUG_ON((offsetof(struct sk_buff, cb) +
			      offsetof(struct sk_skb_cb, data)) %
			     sizeof(__u64));

		prog->cb_access = 1;
		off  = si->off;
		off -= offsetof(struct __sk_buff, cb[0]);
		off += offsetof(struct sk_buff, cb);
		off += offsetof(struct sk_skb_cb, data);
		if (type == BPF_WRITE)
			*insn++ = BPF_STX_MEM(BPF_SIZE(si->code), si->dst_reg,
					      si->src_reg, off);
		else
			*insn++ = BPF_LDX_MEM(BPF_SIZE(si->code), si->dst_reg,
					      si->src_reg, off);
		break;


	default:
		return bpf_convert_ctx_access(type, si, insn_buf, prog,
					      target_size);
	}

	return insn - insn_buf;
}

static u32 sk_msg_convert_ctx_access(enum bpf_access_type type,
				     const struct bpf_insn *si,
				     struct bpf_insn *insn_buf,
				     struct bpf_prog *prog, u32 *target_size)
{
	struct bpf_insn *insn = insn_buf;
#if IS_ENABLED(CONFIG_IPV6)
	int off;
#endif

	/* convert ctx uses the fact sg element is first in struct */
	BUILD_BUG_ON(offsetof(struct sk_msg, sg) != 0);

	switch (si->off) {
	case offsetof(struct sk_msg_md, data):
		*insn++ = BPF_LDX_MEM(BPF_FIELD_SIZEOF(struct sk_msg, data),
				      si->dst_reg, si->src_reg,
				      offsetof(struct sk_msg, data));
		break;
	case offsetof(struct sk_msg_md, data_end):
		*insn++ = BPF_LDX_MEM(BPF_FIELD_SIZEOF(struct sk_msg, data_end),
				      si->dst_reg, si->src_reg,
				      offsetof(struct sk_msg, data_end));
		break;
	case offsetof(struct sk_msg_md, family):
		BUILD_BUG_ON(sizeof_field(struct sock_common, skc_family) != 2);

		*insn++ = BPF_LDX_MEM(BPF_FIELD_SIZEOF(
					      struct sk_msg, sk),
				      si->dst_reg, si->src_reg,
				      offsetof(struct sk_msg, sk));
		*insn++ = BPF_LDX_MEM(BPF_H, si->dst_reg, si->dst_reg,
				      offsetof(struct sock_common, skc_family));
		break;

	case offsetof(struct sk_msg_md, remote_ip4):
		BUILD_BUG_ON(sizeof_field(struct sock_common, skc_daddr) != 4);

		*insn++ = BPF_LDX_MEM(BPF_FIELD_SIZEOF(
						struct sk_msg, sk),
				      si->dst_reg, si->src_reg,
				      offsetof(struct sk_msg, sk));
		*insn++ = BPF_LDX_MEM(BPF_W, si->dst_reg, si->dst_reg,
				      offsetof(struct sock_common, skc_daddr));
		break;

	case offsetof(struct sk_msg_md, local_ip4):
		BUILD_BUG_ON(sizeof_field(struct sock_common,
					  skc_rcv_saddr) != 4);

		*insn++ = BPF_LDX_MEM(BPF_FIELD_SIZEOF(
					      struct sk_msg, sk),
				      si->dst_reg, si->src_reg,
				      offsetof(struct sk_msg, sk));
		*insn++ = BPF_LDX_MEM(BPF_W, si->dst_reg, si->dst_reg,
				      offsetof(struct sock_common,
					       skc_rcv_saddr));
		break;

	case offsetof(struct sk_msg_md, remote_ip6[0]) ...
	     offsetof(struct sk_msg_md, remote_ip6[3]):
#if IS_ENABLED(CONFIG_IPV6)
		BUILD_BUG_ON(sizeof_field(struct sock_common,
					  skc_v6_daddr.s6_addr32[0]) != 4);

		off = si->off;
		off -= offsetof(struct sk_msg_md, remote_ip6[0]);
		*insn++ = BPF_LDX_MEM(BPF_FIELD_SIZEOF(
						struct sk_msg, sk),
				      si->dst_reg, si->src_reg,
				      offsetof(struct sk_msg, sk));
		*insn++ = BPF_LDX_MEM(BPF_W, si->dst_reg, si->dst_reg,
				      offsetof(struct sock_common,
					       skc_v6_daddr.s6_addr32[0]) +
				      off);
#else
		*insn++ = BPF_MOV32_IMM(si->dst_reg, 0);
#endif
		break;

	case offsetof(struct sk_msg_md, local_ip6[0]) ...
	     offsetof(struct sk_msg_md, local_ip6[3]):
#if IS_ENABLED(CONFIG_IPV6)
		BUILD_BUG_ON(sizeof_field(struct sock_common,
					  skc_v6_rcv_saddr.s6_addr32[0]) != 4);

		off = si->off;
		off -= offsetof(struct sk_msg_md, local_ip6[0]);
		*insn++ = BPF_LDX_MEM(BPF_FIELD_SIZEOF(
						struct sk_msg, sk),
				      si->dst_reg, si->src_reg,
				      offsetof(struct sk_msg, sk));
		*insn++ = BPF_LDX_MEM(BPF_W, si->dst_reg, si->dst_reg,
				      offsetof(struct sock_common,
					       skc_v6_rcv_saddr.s6_addr32[0]) +
				      off);
#else
		*insn++ = BPF_MOV32_IMM(si->dst_reg, 0);
#endif
		break;

	case offsetof(struct sk_msg_md, remote_port):
		BUILD_BUG_ON(sizeof_field(struct sock_common, skc_dport) != 2);

		*insn++ = BPF_LDX_MEM(BPF_FIELD_SIZEOF(
						struct sk_msg, sk),
				      si->dst_reg, si->src_reg,
				      offsetof(struct sk_msg, sk));
		*insn++ = BPF_LDX_MEM(BPF_H, si->dst_reg, si->dst_reg,
				      offsetof(struct sock_common, skc_dport));
#ifndef __BIG_ENDIAN_BITFIELD
		*insn++ = BPF_ALU32_IMM(BPF_LSH, si->dst_reg, 16);
#endif
		break;

	case offsetof(struct sk_msg_md, local_port):
		BUILD_BUG_ON(sizeof_field(struct sock_common, skc_num) != 2);

		*insn++ = BPF_LDX_MEM(BPF_FIELD_SIZEOF(
						struct sk_msg, sk),
				      si->dst_reg, si->src_reg,
				      offsetof(struct sk_msg, sk));
		*insn++ = BPF_LDX_MEM(BPF_H, si->dst_reg, si->dst_reg,
				      offsetof(struct sock_common, skc_num));
		break;

	case offsetof(struct sk_msg_md, size):
		*insn++ = BPF_LDX_MEM(BPF_FIELD_SIZEOF(struct sk_msg_sg, size),
				      si->dst_reg, si->src_reg,
				      offsetof(struct sk_msg_sg, size));
		break;

	case offsetof(struct sk_msg_md, sk):
		*insn++ = BPF_LDX_MEM(BPF_FIELD_SIZEOF(struct sk_msg, sk),
				      si->dst_reg, si->src_reg,
				      offsetof(struct sk_msg, sk));
		break;
	}

	return insn - insn_buf;
}

const struct bpf_verifier_ops sk_filter_verifier_ops = {
	.get_func_proto		= sk_filter_func_proto,
	.is_valid_access	= sk_filter_is_valid_access,
	.convert_ctx_access	= bpf_convert_ctx_access,
	.gen_ld_abs		= bpf_gen_ld_abs,
};

const struct bpf_prog_ops sk_filter_prog_ops = {
	.test_run		= bpf_prog_test_run_skb,
};

const struct bpf_verifier_ops tc_cls_act_verifier_ops = {
	.get_func_proto		= tc_cls_act_func_proto,
	.is_valid_access	= tc_cls_act_is_valid_access,
	.convert_ctx_access	= tc_cls_act_convert_ctx_access,
	.gen_prologue		= tc_cls_act_prologue,
	.gen_ld_abs		= bpf_gen_ld_abs,
};

const struct bpf_prog_ops tc_cls_act_prog_ops = {
	.test_run		= bpf_prog_test_run_skb,
};

const struct bpf_verifier_ops xdp_verifier_ops = {
	.get_func_proto		= xdp_func_proto,
	.is_valid_access	= xdp_is_valid_access,
	.convert_ctx_access	= xdp_convert_ctx_access,
	.gen_prologue		= bpf_noop_prologue,
};

const struct bpf_prog_ops xdp_prog_ops = {
	.test_run		= bpf_prog_test_run_xdp,
};

const struct bpf_verifier_ops cg_skb_verifier_ops = {
	.get_func_proto		= cg_skb_func_proto,
	.is_valid_access	= cg_skb_is_valid_access,
	.convert_ctx_access	= bpf_convert_ctx_access,
};

const struct bpf_prog_ops cg_skb_prog_ops = {
	.test_run		= bpf_prog_test_run_skb,
};

const struct bpf_verifier_ops lwt_in_verifier_ops = {
	.get_func_proto		= lwt_in_func_proto,
	.is_valid_access	= lwt_is_valid_access,
	.convert_ctx_access	= bpf_convert_ctx_access,
};

const struct bpf_prog_ops lwt_in_prog_ops = {
	.test_run		= bpf_prog_test_run_skb,
};

const struct bpf_verifier_ops lwt_out_verifier_ops = {
	.get_func_proto		= lwt_out_func_proto,
	.is_valid_access	= lwt_is_valid_access,
	.convert_ctx_access	= bpf_convert_ctx_access,
};

const struct bpf_prog_ops lwt_out_prog_ops = {
	.test_run		= bpf_prog_test_run_skb,
};

const struct bpf_verifier_ops lwt_xmit_verifier_ops = {
	.get_func_proto		= lwt_xmit_func_proto,
	.is_valid_access	= lwt_is_valid_access,
	.convert_ctx_access	= bpf_convert_ctx_access,
	.gen_prologue		= tc_cls_act_prologue,
};

const struct bpf_prog_ops lwt_xmit_prog_ops = {
	.test_run		= bpf_prog_test_run_skb,
};

const struct bpf_verifier_ops lwt_seg6local_verifier_ops = {
	.get_func_proto		= lwt_seg6local_func_proto,
	.is_valid_access	= lwt_is_valid_access,
	.convert_ctx_access	= bpf_convert_ctx_access,
};

const struct bpf_prog_ops lwt_seg6local_prog_ops = {
	.test_run		= bpf_prog_test_run_skb,
};

const struct bpf_verifier_ops cg_sock_verifier_ops = {
	.get_func_proto		= sock_filter_func_proto,
	.is_valid_access	= sock_filter_is_valid_access,
	.convert_ctx_access	= bpf_sock_convert_ctx_access,
};

const struct bpf_prog_ops cg_sock_prog_ops = {
};

const struct bpf_verifier_ops cg_sock_addr_verifier_ops = {
	.get_func_proto		= sock_addr_func_proto,
	.is_valid_access	= sock_addr_is_valid_access,
	.convert_ctx_access	= sock_addr_convert_ctx_access,
};

const struct bpf_prog_ops cg_sock_addr_prog_ops = {
};

const struct bpf_verifier_ops sock_ops_verifier_ops = {
	.get_func_proto		= sock_ops_func_proto,
	.is_valid_access	= sock_ops_is_valid_access,
	.convert_ctx_access	= sock_ops_convert_ctx_access,
};

const struct bpf_prog_ops sock_ops_prog_ops = {
};

const struct bpf_verifier_ops sk_skb_verifier_ops = {
	.get_func_proto		= sk_skb_func_proto,
	.is_valid_access	= sk_skb_is_valid_access,
	.convert_ctx_access	= sk_skb_convert_ctx_access,
	.gen_prologue		= sk_skb_prologue,
};

const struct bpf_prog_ops sk_skb_prog_ops = {
};

const struct bpf_verifier_ops sk_msg_verifier_ops = {
	.get_func_proto		= sk_msg_func_proto,
	.is_valid_access	= sk_msg_is_valid_access,
	.convert_ctx_access	= sk_msg_convert_ctx_access,
	.gen_prologue		= bpf_noop_prologue,
};

const struct bpf_prog_ops sk_msg_prog_ops = {
};

const struct bpf_verifier_ops flow_dissector_verifier_ops = {
	.get_func_proto		= flow_dissector_func_proto,
	.is_valid_access	= flow_dissector_is_valid_access,
	.convert_ctx_access	= flow_dissector_convert_ctx_access,
};

const struct bpf_prog_ops flow_dissector_prog_ops = {
	.test_run		= bpf_prog_test_run_flow_dissector,
};

int sk_detach_filter(struct sock *sk)
{
	int ret = -ENOENT;
	struct sk_filter *filter;

	if (sock_flag(sk, SOCK_FILTER_LOCKED))
		return -EPERM;

	filter = rcu_dereference_protected(sk->sk_filter,
					   lockdep_sock_is_held(sk));
	if (filter) {
		RCU_INIT_POINTER(sk->sk_filter, NULL);
		sk_filter_uncharge(sk, filter);
		ret = 0;
	}

	return ret;
}
EXPORT_SYMBOL_GPL(sk_detach_filter);

int sk_get_filter(struct sock *sk, sockptr_t optval, unsigned int len)
{
	struct sock_fprog_kern *fprog;
	struct sk_filter *filter;
	int ret = 0;

	sockopt_lock_sock(sk);
	filter = rcu_dereference_protected(sk->sk_filter,
					   lockdep_sock_is_held(sk));
	if (!filter)
		goto out;

	/* We're copying the filter that has been originally attached,
	 * so no conversion/decode needed anymore. eBPF programs that
	 * have no original program cannot be dumped through this.
	 */
	ret = -EACCES;
	fprog = filter->prog->orig_prog;
	if (!fprog)
		goto out;

	ret = fprog->len;
	if (!len)
		/* User space only enquires number of filter blocks. */
		goto out;

	ret = -EINVAL;
	if (len < fprog->len)
		goto out;

	ret = -EFAULT;
	if (copy_to_sockptr(optval, fprog->filter, bpf_classic_proglen(fprog)))
		goto out;

	/* Instead of bytes, the API requests to return the number
	 * of filter blocks.
	 */
	ret = fprog->len;
out:
	sockopt_release_sock(sk);
	return ret;
}

#ifdef CONFIG_INET
static void bpf_init_reuseport_kern(struct sk_reuseport_kern *reuse_kern,
				    struct sock_reuseport *reuse,
				    struct sock *sk, struct sk_buff *skb,
				    struct sock *migrating_sk,
				    u32 hash)
{
	reuse_kern->skb = skb;
	reuse_kern->sk = sk;
	reuse_kern->selected_sk = NULL;
	reuse_kern->migrating_sk = migrating_sk;
	reuse_kern->data_end = skb->data + skb_headlen(skb);
	reuse_kern->hash = hash;
	reuse_kern->reuseport_id = reuse->reuseport_id;
	reuse_kern->bind_inany = reuse->bind_inany;
}

struct sock *bpf_run_sk_reuseport(struct sock_reuseport *reuse, struct sock *sk,
				  struct bpf_prog *prog, struct sk_buff *skb,
				  struct sock *migrating_sk,
				  u32 hash)
{
	struct sk_reuseport_kern reuse_kern;
	enum sk_action action;

	bpf_init_reuseport_kern(&reuse_kern, reuse, sk, skb, migrating_sk, hash);
	action = bpf_prog_run(prog, &reuse_kern);

	if (action == SK_PASS)
		return reuse_kern.selected_sk;
	else
		return ERR_PTR(-ECONNREFUSED);
}

BPF_CALL_4(sk_select_reuseport, struct sk_reuseport_kern *, reuse_kern,
	   struct bpf_map *, map, void *, key, u32, flags)
{
	bool is_sockarray = map->map_type == BPF_MAP_TYPE_REUSEPORT_SOCKARRAY;
	struct sock_reuseport *reuse;
	struct sock *selected_sk;

	selected_sk = map->ops->map_lookup_elem(map, key);
	if (!selected_sk)
		return -ENOENT;

	reuse = rcu_dereference(selected_sk->sk_reuseport_cb);
	if (!reuse) {
		/* Lookup in sock_map can return TCP ESTABLISHED sockets. */
		if (sk_is_refcounted(selected_sk))
			sock_put(selected_sk);

		/* reuseport_array has only sk with non NULL sk_reuseport_cb.
		 * The only (!reuse) case here is - the sk has already been
		 * unhashed (e.g. by close()), so treat it as -ENOENT.
		 *
		 * Other maps (e.g. sock_map) do not provide this guarantee and
		 * the sk may never be in the reuseport group to begin with.
		 */
		return is_sockarray ? -ENOENT : -EINVAL;
	}

	if (unlikely(reuse->reuseport_id != reuse_kern->reuseport_id)) {
		struct sock *sk = reuse_kern->sk;

		if (sk->sk_protocol != selected_sk->sk_protocol)
			return -EPROTOTYPE;
		else if (sk->sk_family != selected_sk->sk_family)
			return -EAFNOSUPPORT;

		/* Catch all. Likely bound to a different sockaddr. */
		return -EBADFD;
	}

	reuse_kern->selected_sk = selected_sk;

	return 0;
}

static const struct bpf_func_proto sk_select_reuseport_proto = {
	.func           = sk_select_reuseport,
	.gpl_only       = false,
	.ret_type       = RET_INTEGER,
	.arg1_type	= ARG_PTR_TO_CTX,
	.arg2_type      = ARG_CONST_MAP_PTR,
	.arg3_type      = ARG_PTR_TO_MAP_KEY,
	.arg4_type	= ARG_ANYTHING,
};

BPF_CALL_4(sk_reuseport_load_bytes,
	   const struct sk_reuseport_kern *, reuse_kern, u32, offset,
	   void *, to, u32, len)
{
	return ____bpf_skb_load_bytes(reuse_kern->skb, offset, to, len);
}

static const struct bpf_func_proto sk_reuseport_load_bytes_proto = {
	.func		= sk_reuseport_load_bytes,
	.gpl_only	= false,
	.ret_type	= RET_INTEGER,
	.arg1_type	= ARG_PTR_TO_CTX,
	.arg2_type	= ARG_ANYTHING,
	.arg3_type	= ARG_PTR_TO_UNINIT_MEM,
	.arg4_type	= ARG_CONST_SIZE,
};

BPF_CALL_5(sk_reuseport_load_bytes_relative,
	   const struct sk_reuseport_kern *, reuse_kern, u32, offset,
	   void *, to, u32, len, u32, start_header)
{
	return ____bpf_skb_load_bytes_relative(reuse_kern->skb, offset, to,
					       len, start_header);
}

static const struct bpf_func_proto sk_reuseport_load_bytes_relative_proto = {
	.func		= sk_reuseport_load_bytes_relative,
	.gpl_only	= false,
	.ret_type	= RET_INTEGER,
	.arg1_type	= ARG_PTR_TO_CTX,
	.arg2_type	= ARG_ANYTHING,
	.arg3_type	= ARG_PTR_TO_UNINIT_MEM,
	.arg4_type	= ARG_CONST_SIZE,
	.arg5_type	= ARG_ANYTHING,
};

static const struct bpf_func_proto *
sk_reuseport_func_proto(enum bpf_func_id func_id,
			const struct bpf_prog *prog)
{
	switch (func_id) {
	case BPF_FUNC_sk_select_reuseport:
		return &sk_select_reuseport_proto;
	case BPF_FUNC_skb_load_bytes:
		return &sk_reuseport_load_bytes_proto;
	case BPF_FUNC_skb_load_bytes_relative:
		return &sk_reuseport_load_bytes_relative_proto;
	case BPF_FUNC_get_socket_cookie:
		return &bpf_get_socket_ptr_cookie_proto;
	case BPF_FUNC_ktime_get_coarse_ns:
		return &bpf_ktime_get_coarse_ns_proto;
	default:
		return bpf_base_func_proto(func_id);
	}
}

static bool
sk_reuseport_is_valid_access(int off, int size,
			     enum bpf_access_type type,
			     const struct bpf_prog *prog,
			     struct bpf_insn_access_aux *info)
{
	const u32 size_default = sizeof(__u32);

	if (off < 0 || off >= sizeof(struct sk_reuseport_md) ||
	    off % size || type != BPF_READ)
		return false;

	switch (off) {
	case offsetof(struct sk_reuseport_md, data):
		info->reg_type = PTR_TO_PACKET;
		return size == sizeof(__u64);

	case offsetof(struct sk_reuseport_md, data_end):
		info->reg_type = PTR_TO_PACKET_END;
		return size == sizeof(__u64);

	case offsetof(struct sk_reuseport_md, hash):
		return size == size_default;

	case offsetof(struct sk_reuseport_md, sk):
		info->reg_type = PTR_TO_SOCKET;
		return size == sizeof(__u64);

	case offsetof(struct sk_reuseport_md, migrating_sk):
		info->reg_type = PTR_TO_SOCK_COMMON_OR_NULL;
		return size == sizeof(__u64);

	/* Fields that allow narrowing */
	case bpf_ctx_range(struct sk_reuseport_md, eth_protocol):
		if (size < sizeof_field(struct sk_buff, protocol))
			return false;
		fallthrough;
	case bpf_ctx_range(struct sk_reuseport_md, ip_protocol):
	case bpf_ctx_range(struct sk_reuseport_md, bind_inany):
	case bpf_ctx_range(struct sk_reuseport_md, len):
		bpf_ctx_record_field_size(info, size_default);
		return bpf_ctx_narrow_access_ok(off, size, size_default);

	default:
		return false;
	}
}

#define SK_REUSEPORT_LOAD_FIELD(F) ({					\
	*insn++ = BPF_LDX_MEM(BPF_FIELD_SIZEOF(struct sk_reuseport_kern, F), \
			      si->dst_reg, si->src_reg,			\
			      bpf_target_off(struct sk_reuseport_kern, F, \
					     sizeof_field(struct sk_reuseport_kern, F), \
					     target_size));		\
	})

#define SK_REUSEPORT_LOAD_SKB_FIELD(SKB_FIELD)				\
	SOCK_ADDR_LOAD_NESTED_FIELD(struct sk_reuseport_kern,		\
				    struct sk_buff,			\
				    skb,				\
				    SKB_FIELD)

#define SK_REUSEPORT_LOAD_SK_FIELD(SK_FIELD)				\
	SOCK_ADDR_LOAD_NESTED_FIELD(struct sk_reuseport_kern,		\
				    struct sock,			\
				    sk,					\
				    SK_FIELD)

static u32 sk_reuseport_convert_ctx_access(enum bpf_access_type type,
					   const struct bpf_insn *si,
					   struct bpf_insn *insn_buf,
					   struct bpf_prog *prog,
					   u32 *target_size)
{
	struct bpf_insn *insn = insn_buf;

	switch (si->off) {
	case offsetof(struct sk_reuseport_md, data):
		SK_REUSEPORT_LOAD_SKB_FIELD(data);
		break;

	case offsetof(struct sk_reuseport_md, len):
		SK_REUSEPORT_LOAD_SKB_FIELD(len);
		break;

	case offsetof(struct sk_reuseport_md, eth_protocol):
		SK_REUSEPORT_LOAD_SKB_FIELD(protocol);
		break;

	case offsetof(struct sk_reuseport_md, ip_protocol):
		SK_REUSEPORT_LOAD_SK_FIELD(sk_protocol);
		break;

	case offsetof(struct sk_reuseport_md, data_end):
		SK_REUSEPORT_LOAD_FIELD(data_end);
		break;

	case offsetof(struct sk_reuseport_md, hash):
		SK_REUSEPORT_LOAD_FIELD(hash);
		break;

	case offsetof(struct sk_reuseport_md, bind_inany):
		SK_REUSEPORT_LOAD_FIELD(bind_inany);
		break;

	case offsetof(struct sk_reuseport_md, sk):
		SK_REUSEPORT_LOAD_FIELD(sk);
		break;

	case offsetof(struct sk_reuseport_md, migrating_sk):
		SK_REUSEPORT_LOAD_FIELD(migrating_sk);
		break;
	}

	return insn - insn_buf;
}

const struct bpf_verifier_ops sk_reuseport_verifier_ops = {
	.get_func_proto		= sk_reuseport_func_proto,
	.is_valid_access	= sk_reuseport_is_valid_access,
	.convert_ctx_access	= sk_reuseport_convert_ctx_access,
};

const struct bpf_prog_ops sk_reuseport_prog_ops = {
};

DEFINE_STATIC_KEY_FALSE(bpf_sk_lookup_enabled);
EXPORT_SYMBOL(bpf_sk_lookup_enabled);

BPF_CALL_3(bpf_sk_lookup_assign, struct bpf_sk_lookup_kern *, ctx,
	   struct sock *, sk, u64, flags)
{
	if (unlikely(flags & ~(BPF_SK_LOOKUP_F_REPLACE |
			       BPF_SK_LOOKUP_F_NO_REUSEPORT)))
		return -EINVAL;
	if (unlikely(sk && sk_is_refcounted(sk)))
		return -ESOCKTNOSUPPORT; /* reject non-RCU freed sockets */
	if (unlikely(sk && sk_is_tcp(sk) && sk->sk_state != TCP_LISTEN))
		return -ESOCKTNOSUPPORT; /* only accept TCP socket in LISTEN */
	if (unlikely(sk && sk_is_udp(sk) && sk->sk_state != TCP_CLOSE))
		return -ESOCKTNOSUPPORT; /* only accept UDP socket in CLOSE */

	/* Check if socket is suitable for packet L3/L4 protocol */
	if (sk && sk->sk_protocol != ctx->protocol)
		return -EPROTOTYPE;
	if (sk && sk->sk_family != ctx->family &&
	    (sk->sk_family == AF_INET || ipv6_only_sock(sk)))
		return -EAFNOSUPPORT;

	if (ctx->selected_sk && !(flags & BPF_SK_LOOKUP_F_REPLACE))
		return -EEXIST;

	/* Select socket as lookup result */
	ctx->selected_sk = sk;
	ctx->no_reuseport = flags & BPF_SK_LOOKUP_F_NO_REUSEPORT;
	return 0;
}

static const struct bpf_func_proto bpf_sk_lookup_assign_proto = {
	.func		= bpf_sk_lookup_assign,
	.gpl_only	= false,
	.ret_type	= RET_INTEGER,
	.arg1_type	= ARG_PTR_TO_CTX,
	.arg2_type	= ARG_PTR_TO_SOCKET_OR_NULL,
	.arg3_type	= ARG_ANYTHING,
};

static const struct bpf_func_proto *
sk_lookup_func_proto(enum bpf_func_id func_id, const struct bpf_prog *prog)
{
	switch (func_id) {
	case BPF_FUNC_perf_event_output:
		return &bpf_event_output_data_proto;
	case BPF_FUNC_sk_assign:
		return &bpf_sk_lookup_assign_proto;
	case BPF_FUNC_sk_release:
		return &bpf_sk_release_proto;
	default:
		return bpf_sk_base_func_proto(func_id);
	}
}

static bool sk_lookup_is_valid_access(int off, int size,
				      enum bpf_access_type type,
				      const struct bpf_prog *prog,
				      struct bpf_insn_access_aux *info)
{
	if (off < 0 || off >= sizeof(struct bpf_sk_lookup))
		return false;
	if (off % size != 0)
		return false;
	if (type != BPF_READ)
		return false;

	switch (off) {
	case offsetof(struct bpf_sk_lookup, sk):
		info->reg_type = PTR_TO_SOCKET_OR_NULL;
		return size == sizeof(__u64);

	case bpf_ctx_range(struct bpf_sk_lookup, family):
	case bpf_ctx_range(struct bpf_sk_lookup, protocol):
	case bpf_ctx_range(struct bpf_sk_lookup, remote_ip4):
	case bpf_ctx_range(struct bpf_sk_lookup, local_ip4):
	case bpf_ctx_range_till(struct bpf_sk_lookup, remote_ip6[0], remote_ip6[3]):
	case bpf_ctx_range_till(struct bpf_sk_lookup, local_ip6[0], local_ip6[3]):
	case bpf_ctx_range(struct bpf_sk_lookup, local_port):
	case bpf_ctx_range(struct bpf_sk_lookup, ingress_ifindex):
		bpf_ctx_record_field_size(info, sizeof(__u32));
		return bpf_ctx_narrow_access_ok(off, size, sizeof(__u32));

	case bpf_ctx_range(struct bpf_sk_lookup, remote_port):
		/* Allow 4-byte access to 2-byte field for backward compatibility */
		if (size == sizeof(__u32))
			return true;
		bpf_ctx_record_field_size(info, sizeof(__be16));
		return bpf_ctx_narrow_access_ok(off, size, sizeof(__be16));

	case offsetofend(struct bpf_sk_lookup, remote_port) ...
	     offsetof(struct bpf_sk_lookup, local_ip4) - 1:
		/* Allow access to zero padding for backward compatibility */
		bpf_ctx_record_field_size(info, sizeof(__u16));
		return bpf_ctx_narrow_access_ok(off, size, sizeof(__u16));

	default:
		return false;
	}
}

static u32 sk_lookup_convert_ctx_access(enum bpf_access_type type,
					const struct bpf_insn *si,
					struct bpf_insn *insn_buf,
					struct bpf_prog *prog,
					u32 *target_size)
{
	struct bpf_insn *insn = insn_buf;

	switch (si->off) {
	case offsetof(struct bpf_sk_lookup, sk):
		*insn++ = BPF_LDX_MEM(BPF_SIZEOF(void *), si->dst_reg, si->src_reg,
				      offsetof(struct bpf_sk_lookup_kern, selected_sk));
		break;

	case offsetof(struct bpf_sk_lookup, family):
		*insn++ = BPF_LDX_MEM(BPF_H, si->dst_reg, si->src_reg,
				      bpf_target_off(struct bpf_sk_lookup_kern,
						     family, 2, target_size));
		break;

	case offsetof(struct bpf_sk_lookup, protocol):
		*insn++ = BPF_LDX_MEM(BPF_H, si->dst_reg, si->src_reg,
				      bpf_target_off(struct bpf_sk_lookup_kern,
						     protocol, 2, target_size));
		break;

	case offsetof(struct bpf_sk_lookup, remote_ip4):
		*insn++ = BPF_LDX_MEM(BPF_W, si->dst_reg, si->src_reg,
				      bpf_target_off(struct bpf_sk_lookup_kern,
						     v4.saddr, 4, target_size));
		break;

	case offsetof(struct bpf_sk_lookup, local_ip4):
		*insn++ = BPF_LDX_MEM(BPF_W, si->dst_reg, si->src_reg,
				      bpf_target_off(struct bpf_sk_lookup_kern,
						     v4.daddr, 4, target_size));
		break;

	case bpf_ctx_range_till(struct bpf_sk_lookup,
				remote_ip6[0], remote_ip6[3]): {
#if IS_ENABLED(CONFIG_IPV6)
		int off = si->off;

		off -= offsetof(struct bpf_sk_lookup, remote_ip6[0]);
		off += bpf_target_off(struct in6_addr, s6_addr32[0], 4, target_size);
		*insn++ = BPF_LDX_MEM(BPF_SIZEOF(void *), si->dst_reg, si->src_reg,
				      offsetof(struct bpf_sk_lookup_kern, v6.saddr));
		*insn++ = BPF_JMP_IMM(BPF_JEQ, si->dst_reg, 0, 1);
		*insn++ = BPF_LDX_MEM(BPF_W, si->dst_reg, si->dst_reg, off);
#else
		*insn++ = BPF_MOV32_IMM(si->dst_reg, 0);
#endif
		break;
	}
	case bpf_ctx_range_till(struct bpf_sk_lookup,
				local_ip6[0], local_ip6[3]): {
#if IS_ENABLED(CONFIG_IPV6)
		int off = si->off;

		off -= offsetof(struct bpf_sk_lookup, local_ip6[0]);
		off += bpf_target_off(struct in6_addr, s6_addr32[0], 4, target_size);
		*insn++ = BPF_LDX_MEM(BPF_SIZEOF(void *), si->dst_reg, si->src_reg,
				      offsetof(struct bpf_sk_lookup_kern, v6.daddr));
		*insn++ = BPF_JMP_IMM(BPF_JEQ, si->dst_reg, 0, 1);
		*insn++ = BPF_LDX_MEM(BPF_W, si->dst_reg, si->dst_reg, off);
#else
		*insn++ = BPF_MOV32_IMM(si->dst_reg, 0);
#endif
		break;
	}
	case offsetof(struct bpf_sk_lookup, remote_port):
		*insn++ = BPF_LDX_MEM(BPF_H, si->dst_reg, si->src_reg,
				      bpf_target_off(struct bpf_sk_lookup_kern,
						     sport, 2, target_size));
		break;

	case offsetofend(struct bpf_sk_lookup, remote_port):
		*target_size = 2;
		*insn++ = BPF_MOV32_IMM(si->dst_reg, 0);
		break;

	case offsetof(struct bpf_sk_lookup, local_port):
		*insn++ = BPF_LDX_MEM(BPF_H, si->dst_reg, si->src_reg,
				      bpf_target_off(struct bpf_sk_lookup_kern,
						     dport, 2, target_size));
		break;

	case offsetof(struct bpf_sk_lookup, ingress_ifindex):
		*insn++ = BPF_LDX_MEM(BPF_W, si->dst_reg, si->src_reg,
				      bpf_target_off(struct bpf_sk_lookup_kern,
						     ingress_ifindex, 4, target_size));
		break;
	}

	return insn - insn_buf;
}

const struct bpf_prog_ops sk_lookup_prog_ops = {
	.test_run = bpf_prog_test_run_sk_lookup,
};

const struct bpf_verifier_ops sk_lookup_verifier_ops = {
	.get_func_proto		= sk_lookup_func_proto,
	.is_valid_access	= sk_lookup_is_valid_access,
	.convert_ctx_access	= sk_lookup_convert_ctx_access,
};

#endif /* CONFIG_INET */

DEFINE_BPF_DISPATCHER(xdp)

void bpf_prog_change_xdp(struct bpf_prog *prev_prog, struct bpf_prog *prog)
{
	bpf_dispatcher_change_prog(BPF_DISPATCHER_PTR(xdp), prev_prog, prog);
}

BTF_ID_LIST_GLOBAL(btf_sock_ids, MAX_BTF_SOCK_TYPE)
#define BTF_SOCK_TYPE(name, type) BTF_ID(struct, type)
BTF_SOCK_TYPE_xxx
#undef BTF_SOCK_TYPE

BPF_CALL_1(bpf_skc_to_tcp6_sock, struct sock *, sk)
{
	/* tcp6_sock type is not generated in dwarf and hence btf,
	 * trigger an explicit type generation here.
	 */
	BTF_TYPE_EMIT(struct tcp6_sock);
	if (sk && sk_fullsock(sk) && sk->sk_protocol == IPPROTO_TCP &&
	    sk->sk_family == AF_INET6)
		return (unsigned long)sk;

	return (unsigned long)NULL;
}

const struct bpf_func_proto bpf_skc_to_tcp6_sock_proto = {
	.func			= bpf_skc_to_tcp6_sock,
	.gpl_only		= false,
	.ret_type		= RET_PTR_TO_BTF_ID_OR_NULL,
	.arg1_type		= ARG_PTR_TO_BTF_ID_SOCK_COMMON,
	.ret_btf_id		= &btf_sock_ids[BTF_SOCK_TYPE_TCP6],
};

BPF_CALL_1(bpf_skc_to_tcp_sock, struct sock *, sk)
{
	if (sk && sk_fullsock(sk) && sk->sk_protocol == IPPROTO_TCP)
		return (unsigned long)sk;

	return (unsigned long)NULL;
}

const struct bpf_func_proto bpf_skc_to_tcp_sock_proto = {
	.func			= bpf_skc_to_tcp_sock,
	.gpl_only		= false,
	.ret_type		= RET_PTR_TO_BTF_ID_OR_NULL,
	.arg1_type		= ARG_PTR_TO_BTF_ID_SOCK_COMMON,
	.ret_btf_id		= &btf_sock_ids[BTF_SOCK_TYPE_TCP],
};

BPF_CALL_1(bpf_skc_to_tcp_timewait_sock, struct sock *, sk)
{
	/* BTF types for tcp_timewait_sock and inet_timewait_sock are not
	 * generated if CONFIG_INET=n. Trigger an explicit generation here.
	 */
	BTF_TYPE_EMIT(struct inet_timewait_sock);
	BTF_TYPE_EMIT(struct tcp_timewait_sock);

#ifdef CONFIG_INET
	if (sk && sk->sk_prot == &tcp_prot && sk->sk_state == TCP_TIME_WAIT)
		return (unsigned long)sk;
#endif

#if IS_BUILTIN(CONFIG_IPV6)
	if (sk && sk->sk_prot == &tcpv6_prot && sk->sk_state == TCP_TIME_WAIT)
		return (unsigned long)sk;
#endif

	return (unsigned long)NULL;
}

const struct bpf_func_proto bpf_skc_to_tcp_timewait_sock_proto = {
	.func			= bpf_skc_to_tcp_timewait_sock,
	.gpl_only		= false,
	.ret_type		= RET_PTR_TO_BTF_ID_OR_NULL,
	.arg1_type		= ARG_PTR_TO_BTF_ID_SOCK_COMMON,
	.ret_btf_id		= &btf_sock_ids[BTF_SOCK_TYPE_TCP_TW],
};

BPF_CALL_1(bpf_skc_to_tcp_request_sock, struct sock *, sk)
{
#ifdef CONFIG_INET
	if (sk && sk->sk_prot == &tcp_prot && sk->sk_state == TCP_NEW_SYN_RECV)
		return (unsigned long)sk;
#endif

#if IS_BUILTIN(CONFIG_IPV6)
	if (sk && sk->sk_prot == &tcpv6_prot && sk->sk_state == TCP_NEW_SYN_RECV)
		return (unsigned long)sk;
#endif

	return (unsigned long)NULL;
}

const struct bpf_func_proto bpf_skc_to_tcp_request_sock_proto = {
	.func			= bpf_skc_to_tcp_request_sock,
	.gpl_only		= false,
	.ret_type		= RET_PTR_TO_BTF_ID_OR_NULL,
	.arg1_type		= ARG_PTR_TO_BTF_ID_SOCK_COMMON,
	.ret_btf_id		= &btf_sock_ids[BTF_SOCK_TYPE_TCP_REQ],
};

BPF_CALL_1(bpf_skc_to_udp6_sock, struct sock *, sk)
{
	/* udp6_sock type is not generated in dwarf and hence btf,
	 * trigger an explicit type generation here.
	 */
	BTF_TYPE_EMIT(struct udp6_sock);
	if (sk && sk_fullsock(sk) && sk->sk_protocol == IPPROTO_UDP &&
	    sk->sk_type == SOCK_DGRAM && sk->sk_family == AF_INET6)
		return (unsigned long)sk;

	return (unsigned long)NULL;
}

const struct bpf_func_proto bpf_skc_to_udp6_sock_proto = {
	.func			= bpf_skc_to_udp6_sock,
	.gpl_only		= false,
	.ret_type		= RET_PTR_TO_BTF_ID_OR_NULL,
	.arg1_type		= ARG_PTR_TO_BTF_ID_SOCK_COMMON,
	.ret_btf_id		= &btf_sock_ids[BTF_SOCK_TYPE_UDP6],
};

BPF_CALL_1(bpf_skc_to_unix_sock, struct sock *, sk)
{
	/* unix_sock type is not generated in dwarf and hence btf,
	 * trigger an explicit type generation here.
	 */
	BTF_TYPE_EMIT(struct unix_sock);
	if (sk && sk_fullsock(sk) && sk->sk_family == AF_UNIX)
		return (unsigned long)sk;

	return (unsigned long)NULL;
}

const struct bpf_func_proto bpf_skc_to_unix_sock_proto = {
	.func			= bpf_skc_to_unix_sock,
	.gpl_only		= false,
	.ret_type		= RET_PTR_TO_BTF_ID_OR_NULL,
	.arg1_type		= ARG_PTR_TO_BTF_ID_SOCK_COMMON,
	.ret_btf_id		= &btf_sock_ids[BTF_SOCK_TYPE_UNIX],
};

BPF_CALL_1(bpf_skc_to_mptcp_sock, struct sock *, sk)
{
	BTF_TYPE_EMIT(struct mptcp_sock);
	return (unsigned long)bpf_mptcp_sock_from_subflow(sk);
}

const struct bpf_func_proto bpf_skc_to_mptcp_sock_proto = {
	.func		= bpf_skc_to_mptcp_sock,
	.gpl_only	= false,
	.ret_type	= RET_PTR_TO_BTF_ID_OR_NULL,
	.arg1_type	= ARG_PTR_TO_SOCK_COMMON,
	.ret_btf_id	= &btf_sock_ids[BTF_SOCK_TYPE_MPTCP],
};

BPF_CALL_1(bpf_sock_from_file, struct file *, file)
{
	return (unsigned long)sock_from_file(file);
}

BTF_ID_LIST(bpf_sock_from_file_btf_ids)
BTF_ID(struct, socket)
BTF_ID(struct, file)

const struct bpf_func_proto bpf_sock_from_file_proto = {
	.func		= bpf_sock_from_file,
	.gpl_only	= false,
	.ret_type	= RET_PTR_TO_BTF_ID_OR_NULL,
	.ret_btf_id	= &bpf_sock_from_file_btf_ids[0],
	.arg1_type	= ARG_PTR_TO_BTF_ID,
	.arg1_btf_id	= &bpf_sock_from_file_btf_ids[1],
};

static const struct bpf_func_proto *
bpf_sk_base_func_proto(enum bpf_func_id func_id)
{
	const struct bpf_func_proto *func;

	switch (func_id) {
	case BPF_FUNC_skc_to_tcp6_sock:
		func = &bpf_skc_to_tcp6_sock_proto;
		break;
	case BPF_FUNC_skc_to_tcp_sock:
		func = &bpf_skc_to_tcp_sock_proto;
		break;
	case BPF_FUNC_skc_to_tcp_timewait_sock:
		func = &bpf_skc_to_tcp_timewait_sock_proto;
		break;
	case BPF_FUNC_skc_to_tcp_request_sock:
		func = &bpf_skc_to_tcp_request_sock_proto;
		break;
	case BPF_FUNC_skc_to_udp6_sock:
		func = &bpf_skc_to_udp6_sock_proto;
		break;
	case BPF_FUNC_skc_to_unix_sock:
		func = &bpf_skc_to_unix_sock_proto;
		break;
	case BPF_FUNC_skc_to_mptcp_sock:
		func = &bpf_skc_to_mptcp_sock_proto;
		break;
	case BPF_FUNC_ktime_get_coarse_ns:
		return &bpf_ktime_get_coarse_ns_proto;
	default:
		return bpf_base_func_proto(func_id);
	}

	if (!perfmon_capable())
		return NULL;

	return func;
}<|MERGE_RESOLUTION|>--- conflicted
+++ resolved
@@ -5046,63 +5046,10 @@
 	if (getopt) {
 		if (optname == SO_BINDTODEVICE)
 			return -EINVAL;
-<<<<<<< HEAD
-		val = *((int *)optval);
-		valbool = val ? 1 : 0;
-
-		/* Only some socketops are supported */
-		switch (optname) {
-		case SO_RCVBUF:
-			val = min_t(u32, val, READ_ONCE(sysctl_rmem_max));
-			val = min_t(int, val, INT_MAX / 2);
-			sk->sk_userlocks |= SOCK_RCVBUF_LOCK;
-			WRITE_ONCE(sk->sk_rcvbuf,
-				   max_t(int, val * 2, SOCK_MIN_RCVBUF));
-			break;
-		case SO_SNDBUF:
-			val = min_t(u32, val, READ_ONCE(sysctl_wmem_max));
-			val = min_t(int, val, INT_MAX / 2);
-			sk->sk_userlocks |= SOCK_SNDBUF_LOCK;
-			WRITE_ONCE(sk->sk_sndbuf,
-				   max_t(int, val * 2, SOCK_MIN_SNDBUF));
-			break;
-		case SO_MAX_PACING_RATE: /* 32bit version */
-			if (val != ~0U)
-				cmpxchg(&sk->sk_pacing_status,
-					SK_PACING_NONE,
-					SK_PACING_NEEDED);
-			sk->sk_max_pacing_rate = (val == ~0U) ?
-						 ~0UL : (unsigned int)val;
-			sk->sk_pacing_rate = min(sk->sk_pacing_rate,
-						 sk->sk_max_pacing_rate);
-			break;
-		case SO_PRIORITY:
-			sk->sk_priority = val;
-			break;
-		case SO_RCVLOWAT:
-			if (val < 0)
-				val = INT_MAX;
-			if (sk->sk_socket && sk->sk_socket->ops->set_rcvlowat)
-				ret = sk->sk_socket->ops->set_rcvlowat(sk, val);
-			else
-				WRITE_ONCE(sk->sk_rcvlowat, val ? : 1);
-			break;
-		case SO_MARK:
-			if (sk->sk_mark != val) {
-				sk->sk_mark = val;
-				sk_dst_reset(sk);
-			}
-			break;
-		case SO_BINDTODEVICE:
-			optlen = min_t(long, optlen, IFNAMSIZ - 1);
-			strncpy(devname, optval, optlen);
-			devname[optlen] = 0;
-=======
 		return sk_getsockopt(sk, SOL_SOCKET, optname,
 				     KERNEL_SOCKPTR(optval),
 				     KERNEL_SOCKPTR(optlen));
 	}
->>>>>>> 274052a2
 
 	return sk_setsockopt(sk, SOL_SOCKET, optname,
 			     KERNEL_SOCKPTR(optval), *optlen);
