/*
 * Linux Socket Filter - Kernel level socket filtering
 *
 * Based on the design of the Berkeley Packet Filter. The new
 * internal format has been designed by PLUMgrid:
 *
 *	Copyright (c) 2011 - 2014 PLUMgrid, http://plumgrid.com
 *
 * Authors:
 *
 *	Jay Schulist <jschlst@samba.org>
 *	Alexei Starovoitov <ast@plumgrid.com>
 *	Daniel Borkmann <dborkman@redhat.com>
 *
 * This program is free software; you can redistribute it and/or
 * modify it under the terms of the GNU General Public License
 * as published by the Free Software Foundation; either version
 * 2 of the License, or (at your option) any later version.
 *
 * Andi Kleen - Fix a few bad bugs and races.
 * Kris Katterjohn - Added many additional checks in bpf_check_classic()
 */

#include <linux/module.h>
#include <linux/types.h>
#include <linux/mm.h>
#include <linux/fcntl.h>
#include <linux/socket.h>
#include <linux/sock_diag.h>
#include <linux/in.h>
#include <linux/inet.h>
#include <linux/netdevice.h>
#include <linux/if_packet.h>
#include <linux/if_arp.h>
#include <linux/gfp.h>
#include <net/ip.h>
#include <net/protocol.h>
#include <net/netlink.h>
#include <linux/skbuff.h>
#include <net/sock.h>
#include <net/flow_dissector.h>
#include <linux/errno.h>
#include <linux/timer.h>
#include <linux/uaccess.h>
#include <asm/unaligned.h>
#include <asm/cmpxchg.h>
#include <linux/filter.h>
#include <linux/ratelimit.h>
#include <linux/seccomp.h>
#include <linux/if_vlan.h>
#include <linux/bpf.h>
#include <net/sch_generic.h>
#include <net/cls_cgroup.h>
#include <net/dst_metadata.h>
#include <net/dst.h>
#include <net/sock_reuseport.h>
#include <net/busy_poll.h>
#include <net/tcp.h>
#include <linux/bpf_trace.h>

/**
 *	sk_filter_trim_cap - run a packet through a socket filter
 *	@sk: sock associated with &sk_buff
 *	@skb: buffer to filter
 *	@cap: limit on how short the eBPF program may trim the packet
 *
 * Run the eBPF program and then cut skb->data to correct size returned by
 * the program. If pkt_len is 0 we toss packet. If skb->len is smaller
 * than pkt_len we keep whole skb->data. This is the socket level
 * wrapper to BPF_PROG_RUN. It returns 0 if the packet should
 * be accepted or -EPERM if the packet should be tossed.
 *
 */
int sk_filter_trim_cap(struct sock *sk, struct sk_buff *skb, unsigned int cap)
{
	int err;
	struct sk_filter *filter;

	/*
	 * If the skb was allocated from pfmemalloc reserves, only
	 * allow SOCK_MEMALLOC sockets to use it as this socket is
	 * helping free memory
	 */
	if (skb_pfmemalloc(skb) && !sock_flag(sk, SOCK_MEMALLOC)) {
		NET_INC_STATS(sock_net(sk), LINUX_MIB_PFMEMALLOCDROP);
		return -ENOMEM;
	}
	err = BPF_CGROUP_RUN_PROG_INET_INGRESS(sk, skb);
	if (err)
		return err;

	err = security_sock_rcv_skb(sk, skb);
	if (err)
		return err;

	rcu_read_lock();
	filter = rcu_dereference(sk->sk_filter);
	if (filter) {
		struct sock *save_sk = skb->sk;
		unsigned int pkt_len;

		skb->sk = sk;
		pkt_len = bpf_prog_run_save_cb(filter->prog, skb);
		skb->sk = save_sk;
		err = pkt_len ? pskb_trim(skb, max(cap, pkt_len)) : -EPERM;
	}
	rcu_read_unlock();

	return err;
}
EXPORT_SYMBOL(sk_filter_trim_cap);

BPF_CALL_1(__skb_get_pay_offset, struct sk_buff *, skb)
{
	return skb_get_poff(skb);
}

BPF_CALL_3(__skb_get_nlattr, struct sk_buff *, skb, u32, a, u32, x)
{
	struct nlattr *nla;

	if (skb_is_nonlinear(skb))
		return 0;

	if (skb->len < sizeof(struct nlattr))
		return 0;

	if (a > skb->len - sizeof(struct nlattr))
		return 0;

	nla = nla_find((struct nlattr *) &skb->data[a], skb->len - a, x);
	if (nla)
		return (void *) nla - (void *) skb->data;

	return 0;
}

BPF_CALL_3(__skb_get_nlattr_nest, struct sk_buff *, skb, u32, a, u32, x)
{
	struct nlattr *nla;

	if (skb_is_nonlinear(skb))
		return 0;

	if (skb->len < sizeof(struct nlattr))
		return 0;

	if (a > skb->len - sizeof(struct nlattr))
		return 0;

	nla = (struct nlattr *) &skb->data[a];
	if (nla->nla_len > skb->len - a)
		return 0;

	nla = nla_find_nested(nla, x);
	if (nla)
		return (void *) nla - (void *) skb->data;

	return 0;
}

BPF_CALL_0(__get_raw_cpu_id)
{
	return raw_smp_processor_id();
}

static const struct bpf_func_proto bpf_get_raw_smp_processor_id_proto = {
	.func		= __get_raw_cpu_id,
	.gpl_only	= false,
	.ret_type	= RET_INTEGER,
};

static u32 convert_skb_access(int skb_field, int dst_reg, int src_reg,
			      struct bpf_insn *insn_buf)
{
	struct bpf_insn *insn = insn_buf;

	switch (skb_field) {
	case SKF_AD_MARK:
		BUILD_BUG_ON(FIELD_SIZEOF(struct sk_buff, mark) != 4);

		*insn++ = BPF_LDX_MEM(BPF_W, dst_reg, src_reg,
				      offsetof(struct sk_buff, mark));
		break;

	case SKF_AD_PKTTYPE:
		*insn++ = BPF_LDX_MEM(BPF_B, dst_reg, src_reg, PKT_TYPE_OFFSET());
		*insn++ = BPF_ALU32_IMM(BPF_AND, dst_reg, PKT_TYPE_MAX);
#ifdef __BIG_ENDIAN_BITFIELD
		*insn++ = BPF_ALU32_IMM(BPF_RSH, dst_reg, 5);
#endif
		break;

	case SKF_AD_QUEUE:
		BUILD_BUG_ON(FIELD_SIZEOF(struct sk_buff, queue_mapping) != 2);

		*insn++ = BPF_LDX_MEM(BPF_H, dst_reg, src_reg,
				      offsetof(struct sk_buff, queue_mapping));
		break;

	case SKF_AD_VLAN_TAG:
	case SKF_AD_VLAN_TAG_PRESENT:
		BUILD_BUG_ON(FIELD_SIZEOF(struct sk_buff, vlan_tci) != 2);
		BUILD_BUG_ON(VLAN_TAG_PRESENT != 0x1000);

		/* dst_reg = *(u16 *) (src_reg + offsetof(vlan_tci)) */
		*insn++ = BPF_LDX_MEM(BPF_H, dst_reg, src_reg,
				      offsetof(struct sk_buff, vlan_tci));
		if (skb_field == SKF_AD_VLAN_TAG) {
			*insn++ = BPF_ALU32_IMM(BPF_AND, dst_reg,
						~VLAN_TAG_PRESENT);
		} else {
			/* dst_reg >>= 12 */
			*insn++ = BPF_ALU32_IMM(BPF_RSH, dst_reg, 12);
			/* dst_reg &= 1 */
			*insn++ = BPF_ALU32_IMM(BPF_AND, dst_reg, 1);
		}
		break;
	}

	return insn - insn_buf;
}

static bool convert_bpf_extensions(struct sock_filter *fp,
				   struct bpf_insn **insnp)
{
	struct bpf_insn *insn = *insnp;
	u32 cnt;

	switch (fp->k) {
	case SKF_AD_OFF + SKF_AD_PROTOCOL:
		BUILD_BUG_ON(FIELD_SIZEOF(struct sk_buff, protocol) != 2);

		/* A = *(u16 *) (CTX + offsetof(protocol)) */
		*insn++ = BPF_LDX_MEM(BPF_H, BPF_REG_A, BPF_REG_CTX,
				      offsetof(struct sk_buff, protocol));
		/* A = ntohs(A) [emitting a nop or swap16] */
		*insn = BPF_ENDIAN(BPF_FROM_BE, BPF_REG_A, 16);
		break;

	case SKF_AD_OFF + SKF_AD_PKTTYPE:
		cnt = convert_skb_access(SKF_AD_PKTTYPE, BPF_REG_A, BPF_REG_CTX, insn);
		insn += cnt - 1;
		break;

	case SKF_AD_OFF + SKF_AD_IFINDEX:
	case SKF_AD_OFF + SKF_AD_HATYPE:
		BUILD_BUG_ON(FIELD_SIZEOF(struct net_device, ifindex) != 4);
		BUILD_BUG_ON(FIELD_SIZEOF(struct net_device, type) != 2);

		*insn++ = BPF_LDX_MEM(BPF_FIELD_SIZEOF(struct sk_buff, dev),
				      BPF_REG_TMP, BPF_REG_CTX,
				      offsetof(struct sk_buff, dev));
		/* if (tmp != 0) goto pc + 1 */
		*insn++ = BPF_JMP_IMM(BPF_JNE, BPF_REG_TMP, 0, 1);
		*insn++ = BPF_EXIT_INSN();
		if (fp->k == SKF_AD_OFF + SKF_AD_IFINDEX)
			*insn = BPF_LDX_MEM(BPF_W, BPF_REG_A, BPF_REG_TMP,
					    offsetof(struct net_device, ifindex));
		else
			*insn = BPF_LDX_MEM(BPF_H, BPF_REG_A, BPF_REG_TMP,
					    offsetof(struct net_device, type));
		break;

	case SKF_AD_OFF + SKF_AD_MARK:
		cnt = convert_skb_access(SKF_AD_MARK, BPF_REG_A, BPF_REG_CTX, insn);
		insn += cnt - 1;
		break;

	case SKF_AD_OFF + SKF_AD_RXHASH:
		BUILD_BUG_ON(FIELD_SIZEOF(struct sk_buff, hash) != 4);

		*insn = BPF_LDX_MEM(BPF_W, BPF_REG_A, BPF_REG_CTX,
				    offsetof(struct sk_buff, hash));
		break;

	case SKF_AD_OFF + SKF_AD_QUEUE:
		cnt = convert_skb_access(SKF_AD_QUEUE, BPF_REG_A, BPF_REG_CTX, insn);
		insn += cnt - 1;
		break;

	case SKF_AD_OFF + SKF_AD_VLAN_TAG:
		cnt = convert_skb_access(SKF_AD_VLAN_TAG,
					 BPF_REG_A, BPF_REG_CTX, insn);
		insn += cnt - 1;
		break;

	case SKF_AD_OFF + SKF_AD_VLAN_TAG_PRESENT:
		cnt = convert_skb_access(SKF_AD_VLAN_TAG_PRESENT,
					 BPF_REG_A, BPF_REG_CTX, insn);
		insn += cnt - 1;
		break;

	case SKF_AD_OFF + SKF_AD_VLAN_TPID:
		BUILD_BUG_ON(FIELD_SIZEOF(struct sk_buff, vlan_proto) != 2);

		/* A = *(u16 *) (CTX + offsetof(vlan_proto)) */
		*insn++ = BPF_LDX_MEM(BPF_H, BPF_REG_A, BPF_REG_CTX,
				      offsetof(struct sk_buff, vlan_proto));
		/* A = ntohs(A) [emitting a nop or swap16] */
		*insn = BPF_ENDIAN(BPF_FROM_BE, BPF_REG_A, 16);
		break;

	case SKF_AD_OFF + SKF_AD_PAY_OFFSET:
	case SKF_AD_OFF + SKF_AD_NLATTR:
	case SKF_AD_OFF + SKF_AD_NLATTR_NEST:
	case SKF_AD_OFF + SKF_AD_CPU:
	case SKF_AD_OFF + SKF_AD_RANDOM:
		/* arg1 = CTX */
		*insn++ = BPF_MOV64_REG(BPF_REG_ARG1, BPF_REG_CTX);
		/* arg2 = A */
		*insn++ = BPF_MOV64_REG(BPF_REG_ARG2, BPF_REG_A);
		/* arg3 = X */
		*insn++ = BPF_MOV64_REG(BPF_REG_ARG3, BPF_REG_X);
		/* Emit call(arg1=CTX, arg2=A, arg3=X) */
		switch (fp->k) {
		case SKF_AD_OFF + SKF_AD_PAY_OFFSET:
			*insn = BPF_EMIT_CALL(__skb_get_pay_offset);
			break;
		case SKF_AD_OFF + SKF_AD_NLATTR:
			*insn = BPF_EMIT_CALL(__skb_get_nlattr);
			break;
		case SKF_AD_OFF + SKF_AD_NLATTR_NEST:
			*insn = BPF_EMIT_CALL(__skb_get_nlattr_nest);
			break;
		case SKF_AD_OFF + SKF_AD_CPU:
			*insn = BPF_EMIT_CALL(__get_raw_cpu_id);
			break;
		case SKF_AD_OFF + SKF_AD_RANDOM:
			*insn = BPF_EMIT_CALL(bpf_user_rnd_u32);
			bpf_user_rnd_init_once();
			break;
		}
		break;

	case SKF_AD_OFF + SKF_AD_ALU_XOR_X:
		/* A ^= X */
		*insn = BPF_ALU32_REG(BPF_XOR, BPF_REG_A, BPF_REG_X);
		break;

	default:
		/* This is just a dummy call to avoid letting the compiler
		 * evict __bpf_call_base() as an optimization. Placed here
		 * where no-one bothers.
		 */
		BUG_ON(__bpf_call_base(0, 0, 0, 0, 0) != 0);
		return false;
	}

	*insnp = insn;
	return true;
}

/**
 *	bpf_convert_filter - convert filter program
 *	@prog: the user passed filter program
 *	@len: the length of the user passed filter program
 *	@new_prog: allocated 'struct bpf_prog' or NULL
 *	@new_len: pointer to store length of converted program
 *
 * Remap 'sock_filter' style classic BPF (cBPF) instruction set to 'bpf_insn'
 * style extended BPF (eBPF).
 * Conversion workflow:
 *
 * 1) First pass for calculating the new program length:
 *   bpf_convert_filter(old_prog, old_len, NULL, &new_len)
 *
 * 2) 2nd pass to remap in two passes: 1st pass finds new
 *    jump offsets, 2nd pass remapping:
 *   bpf_convert_filter(old_prog, old_len, new_prog, &new_len);
 */
static int bpf_convert_filter(struct sock_filter *prog, int len,
			      struct bpf_prog *new_prog, int *new_len)
{
	int new_flen = 0, pass = 0, target, i, stack_off;
	struct bpf_insn *new_insn, *first_insn = NULL;
	struct sock_filter *fp;
	int *addrs = NULL;
	u8 bpf_src;

	BUILD_BUG_ON(BPF_MEMWORDS * sizeof(u32) > MAX_BPF_STACK);
	BUILD_BUG_ON(BPF_REG_FP + 1 != MAX_BPF_REG);

	if (len <= 0 || len > BPF_MAXINSNS)
		return -EINVAL;

	if (new_prog) {
		first_insn = new_prog->insnsi;
		addrs = kcalloc(len, sizeof(*addrs),
				GFP_KERNEL | __GFP_NOWARN);
		if (!addrs)
			return -ENOMEM;
	}

do_pass:
	new_insn = first_insn;
	fp = prog;

	/* Classic BPF related prologue emission. */
	if (new_prog) {
		/* Classic BPF expects A and X to be reset first. These need
		 * to be guaranteed to be the first two instructions.
		 */
		*new_insn++ = BPF_ALU64_REG(BPF_XOR, BPF_REG_A, BPF_REG_A);
		*new_insn++ = BPF_ALU64_REG(BPF_XOR, BPF_REG_X, BPF_REG_X);

		/* All programs must keep CTX in callee saved BPF_REG_CTX.
		 * In eBPF case it's done by the compiler, here we need to
		 * do this ourself. Initial CTX is present in BPF_REG_ARG1.
		 */
		*new_insn++ = BPF_MOV64_REG(BPF_REG_CTX, BPF_REG_ARG1);
	} else {
		new_insn += 3;
	}

	for (i = 0; i < len; fp++, i++) {
		struct bpf_insn tmp_insns[6] = { };
		struct bpf_insn *insn = tmp_insns;

		if (addrs)
			addrs[i] = new_insn - first_insn;

		switch (fp->code) {
		/* All arithmetic insns and skb loads map as-is. */
		case BPF_ALU | BPF_ADD | BPF_X:
		case BPF_ALU | BPF_ADD | BPF_K:
		case BPF_ALU | BPF_SUB | BPF_X:
		case BPF_ALU | BPF_SUB | BPF_K:
		case BPF_ALU | BPF_AND | BPF_X:
		case BPF_ALU | BPF_AND | BPF_K:
		case BPF_ALU | BPF_OR | BPF_X:
		case BPF_ALU | BPF_OR | BPF_K:
		case BPF_ALU | BPF_LSH | BPF_X:
		case BPF_ALU | BPF_LSH | BPF_K:
		case BPF_ALU | BPF_RSH | BPF_X:
		case BPF_ALU | BPF_RSH | BPF_K:
		case BPF_ALU | BPF_XOR | BPF_X:
		case BPF_ALU | BPF_XOR | BPF_K:
		case BPF_ALU | BPF_MUL | BPF_X:
		case BPF_ALU | BPF_MUL | BPF_K:
		case BPF_ALU | BPF_DIV | BPF_X:
		case BPF_ALU | BPF_DIV | BPF_K:
		case BPF_ALU | BPF_MOD | BPF_X:
		case BPF_ALU | BPF_MOD | BPF_K:
		case BPF_ALU | BPF_NEG:
		case BPF_LD | BPF_ABS | BPF_W:
		case BPF_LD | BPF_ABS | BPF_H:
		case BPF_LD | BPF_ABS | BPF_B:
		case BPF_LD | BPF_IND | BPF_W:
		case BPF_LD | BPF_IND | BPF_H:
		case BPF_LD | BPF_IND | BPF_B:
			/* Check for overloaded BPF extension and
			 * directly convert it if found, otherwise
			 * just move on with mapping.
			 */
			if (BPF_CLASS(fp->code) == BPF_LD &&
			    BPF_MODE(fp->code) == BPF_ABS &&
			    convert_bpf_extensions(fp, &insn))
				break;

			*insn = BPF_RAW_INSN(fp->code, BPF_REG_A, BPF_REG_X, 0, fp->k);
			break;

		/* Jump transformation cannot use BPF block macros
		 * everywhere as offset calculation and target updates
		 * require a bit more work than the rest, i.e. jump
		 * opcodes map as-is, but offsets need adjustment.
		 */

#define BPF_EMIT_JMP							\
	do {								\
		if (target >= len || target < 0)			\
			goto err;					\
		insn->off = addrs ? addrs[target] - addrs[i] - 1 : 0;	\
		/* Adjust pc relative offset for 2nd or 3rd insn. */	\
		insn->off -= insn - tmp_insns;				\
	} while (0)

		case BPF_JMP | BPF_JA:
			target = i + fp->k + 1;
			insn->code = fp->code;
			BPF_EMIT_JMP;
			break;

		case BPF_JMP | BPF_JEQ | BPF_K:
		case BPF_JMP | BPF_JEQ | BPF_X:
		case BPF_JMP | BPF_JSET | BPF_K:
		case BPF_JMP | BPF_JSET | BPF_X:
		case BPF_JMP | BPF_JGT | BPF_K:
		case BPF_JMP | BPF_JGT | BPF_X:
		case BPF_JMP | BPF_JGE | BPF_K:
		case BPF_JMP | BPF_JGE | BPF_X:
			if (BPF_SRC(fp->code) == BPF_K && (int) fp->k < 0) {
				/* BPF immediates are signed, zero extend
				 * immediate into tmp register and use it
				 * in compare insn.
				 */
				*insn++ = BPF_MOV32_IMM(BPF_REG_TMP, fp->k);

				insn->dst_reg = BPF_REG_A;
				insn->src_reg = BPF_REG_TMP;
				bpf_src = BPF_X;
			} else {
				insn->dst_reg = BPF_REG_A;
				insn->imm = fp->k;
				bpf_src = BPF_SRC(fp->code);
				insn->src_reg = bpf_src == BPF_X ? BPF_REG_X : 0;
			}

			/* Common case where 'jump_false' is next insn. */
			if (fp->jf == 0) {
				insn->code = BPF_JMP | BPF_OP(fp->code) | bpf_src;
				target = i + fp->jt + 1;
				BPF_EMIT_JMP;
				break;
			}

			/* Convert some jumps when 'jump_true' is next insn. */
			if (fp->jt == 0) {
				switch (BPF_OP(fp->code)) {
				case BPF_JEQ:
					insn->code = BPF_JMP | BPF_JNE | bpf_src;
					break;
				case BPF_JGT:
					insn->code = BPF_JMP | BPF_JLE | bpf_src;
					break;
				case BPF_JGE:
					insn->code = BPF_JMP | BPF_JLT | bpf_src;
					break;
				default:
					goto jmp_rest;
				}

				target = i + fp->jf + 1;
				BPF_EMIT_JMP;
				break;
			}
jmp_rest:
			/* Other jumps are mapped into two insns: Jxx and JA. */
			target = i + fp->jt + 1;
			insn->code = BPF_JMP | BPF_OP(fp->code) | bpf_src;
			BPF_EMIT_JMP;
			insn++;

			insn->code = BPF_JMP | BPF_JA;
			target = i + fp->jf + 1;
			BPF_EMIT_JMP;
			break;

		/* ldxb 4 * ([14] & 0xf) is remaped into 6 insns. */
		case BPF_LDX | BPF_MSH | BPF_B:
			/* tmp = A */
			*insn++ = BPF_MOV64_REG(BPF_REG_TMP, BPF_REG_A);
			/* A = BPF_R0 = *(u8 *) (skb->data + K) */
			*insn++ = BPF_LD_ABS(BPF_B, fp->k);
			/* A &= 0xf */
			*insn++ = BPF_ALU32_IMM(BPF_AND, BPF_REG_A, 0xf);
			/* A <<= 2 */
			*insn++ = BPF_ALU32_IMM(BPF_LSH, BPF_REG_A, 2);
			/* X = A */
			*insn++ = BPF_MOV64_REG(BPF_REG_X, BPF_REG_A);
			/* A = tmp */
			*insn = BPF_MOV64_REG(BPF_REG_A, BPF_REG_TMP);
			break;

		/* RET_K is remaped into 2 insns. RET_A case doesn't need an
		 * extra mov as BPF_REG_0 is already mapped into BPF_REG_A.
		 */
		case BPF_RET | BPF_A:
		case BPF_RET | BPF_K:
			if (BPF_RVAL(fp->code) == BPF_K)
				*insn++ = BPF_MOV32_RAW(BPF_K, BPF_REG_0,
							0, fp->k);
			*insn = BPF_EXIT_INSN();
			break;

		/* Store to stack. */
		case BPF_ST:
		case BPF_STX:
			stack_off = fp->k * 4  + 4;
			*insn = BPF_STX_MEM(BPF_W, BPF_REG_FP, BPF_CLASS(fp->code) ==
					    BPF_ST ? BPF_REG_A : BPF_REG_X,
					    -stack_off);
			/* check_load_and_stores() verifies that classic BPF can
			 * load from stack only after write, so tracking
			 * stack_depth for ST|STX insns is enough
			 */
			if (new_prog && new_prog->aux->stack_depth < stack_off)
				new_prog->aux->stack_depth = stack_off;
			break;

		/* Load from stack. */
		case BPF_LD | BPF_MEM:
		case BPF_LDX | BPF_MEM:
			stack_off = fp->k * 4  + 4;
			*insn = BPF_LDX_MEM(BPF_W, BPF_CLASS(fp->code) == BPF_LD  ?
					    BPF_REG_A : BPF_REG_X, BPF_REG_FP,
					    -stack_off);
			break;

		/* A = K or X = K */
		case BPF_LD | BPF_IMM:
		case BPF_LDX | BPF_IMM:
			*insn = BPF_MOV32_IMM(BPF_CLASS(fp->code) == BPF_LD ?
					      BPF_REG_A : BPF_REG_X, fp->k);
			break;

		/* X = A */
		case BPF_MISC | BPF_TAX:
			*insn = BPF_MOV64_REG(BPF_REG_X, BPF_REG_A);
			break;

		/* A = X */
		case BPF_MISC | BPF_TXA:
			*insn = BPF_MOV64_REG(BPF_REG_A, BPF_REG_X);
			break;

		/* A = skb->len or X = skb->len */
		case BPF_LD | BPF_W | BPF_LEN:
		case BPF_LDX | BPF_W | BPF_LEN:
			*insn = BPF_LDX_MEM(BPF_W, BPF_CLASS(fp->code) == BPF_LD ?
					    BPF_REG_A : BPF_REG_X, BPF_REG_CTX,
					    offsetof(struct sk_buff, len));
			break;

		/* Access seccomp_data fields. */
		case BPF_LDX | BPF_ABS | BPF_W:
			/* A = *(u32 *) (ctx + K) */
			*insn = BPF_LDX_MEM(BPF_W, BPF_REG_A, BPF_REG_CTX, fp->k);
			break;

		/* Unknown instruction. */
		default:
			goto err;
		}

		insn++;
		if (new_prog)
			memcpy(new_insn, tmp_insns,
			       sizeof(*insn) * (insn - tmp_insns));
		new_insn += insn - tmp_insns;
	}

	if (!new_prog) {
		/* Only calculating new length. */
		*new_len = new_insn - first_insn;
		return 0;
	}

	pass++;
	if (new_flen != new_insn - first_insn) {
		new_flen = new_insn - first_insn;
		if (pass > 2)
			goto err;
		goto do_pass;
	}

	kfree(addrs);
	BUG_ON(*new_len != new_flen);
	return 0;
err:
	kfree(addrs);
	return -EINVAL;
}

/* Security:
 *
 * As we dont want to clear mem[] array for each packet going through
 * __bpf_prog_run(), we check that filter loaded by user never try to read
 * a cell if not previously written, and we check all branches to be sure
 * a malicious user doesn't try to abuse us.
 */
static int check_load_and_stores(const struct sock_filter *filter, int flen)
{
	u16 *masks, memvalid = 0; /* One bit per cell, 16 cells */
	int pc, ret = 0;

	BUILD_BUG_ON(BPF_MEMWORDS > 16);

	masks = kmalloc_array(flen, sizeof(*masks), GFP_KERNEL);
	if (!masks)
		return -ENOMEM;

	memset(masks, 0xff, flen * sizeof(*masks));

	for (pc = 0; pc < flen; pc++) {
		memvalid &= masks[pc];

		switch (filter[pc].code) {
		case BPF_ST:
		case BPF_STX:
			memvalid |= (1 << filter[pc].k);
			break;
		case BPF_LD | BPF_MEM:
		case BPF_LDX | BPF_MEM:
			if (!(memvalid & (1 << filter[pc].k))) {
				ret = -EINVAL;
				goto error;
			}
			break;
		case BPF_JMP | BPF_JA:
			/* A jump must set masks on target */
			masks[pc + 1 + filter[pc].k] &= memvalid;
			memvalid = ~0;
			break;
		case BPF_JMP | BPF_JEQ | BPF_K:
		case BPF_JMP | BPF_JEQ | BPF_X:
		case BPF_JMP | BPF_JGE | BPF_K:
		case BPF_JMP | BPF_JGE | BPF_X:
		case BPF_JMP | BPF_JGT | BPF_K:
		case BPF_JMP | BPF_JGT | BPF_X:
		case BPF_JMP | BPF_JSET | BPF_K:
		case BPF_JMP | BPF_JSET | BPF_X:
			/* A jump must set masks on targets */
			masks[pc + 1 + filter[pc].jt] &= memvalid;
			masks[pc + 1 + filter[pc].jf] &= memvalid;
			memvalid = ~0;
			break;
		}
	}
error:
	kfree(masks);
	return ret;
}

static bool chk_code_allowed(u16 code_to_probe)
{
	static const bool codes[] = {
		/* 32 bit ALU operations */
		[BPF_ALU | BPF_ADD | BPF_K] = true,
		[BPF_ALU | BPF_ADD | BPF_X] = true,
		[BPF_ALU | BPF_SUB | BPF_K] = true,
		[BPF_ALU | BPF_SUB | BPF_X] = true,
		[BPF_ALU | BPF_MUL | BPF_K] = true,
		[BPF_ALU | BPF_MUL | BPF_X] = true,
		[BPF_ALU | BPF_DIV | BPF_K] = true,
		[BPF_ALU | BPF_DIV | BPF_X] = true,
		[BPF_ALU | BPF_MOD | BPF_K] = true,
		[BPF_ALU | BPF_MOD | BPF_X] = true,
		[BPF_ALU | BPF_AND | BPF_K] = true,
		[BPF_ALU | BPF_AND | BPF_X] = true,
		[BPF_ALU | BPF_OR | BPF_K] = true,
		[BPF_ALU | BPF_OR | BPF_X] = true,
		[BPF_ALU | BPF_XOR | BPF_K] = true,
		[BPF_ALU | BPF_XOR | BPF_X] = true,
		[BPF_ALU | BPF_LSH | BPF_K] = true,
		[BPF_ALU | BPF_LSH | BPF_X] = true,
		[BPF_ALU | BPF_RSH | BPF_K] = true,
		[BPF_ALU | BPF_RSH | BPF_X] = true,
		[BPF_ALU | BPF_NEG] = true,
		/* Load instructions */
		[BPF_LD | BPF_W | BPF_ABS] = true,
		[BPF_LD | BPF_H | BPF_ABS] = true,
		[BPF_LD | BPF_B | BPF_ABS] = true,
		[BPF_LD | BPF_W | BPF_LEN] = true,
		[BPF_LD | BPF_W | BPF_IND] = true,
		[BPF_LD | BPF_H | BPF_IND] = true,
		[BPF_LD | BPF_B | BPF_IND] = true,
		[BPF_LD | BPF_IMM] = true,
		[BPF_LD | BPF_MEM] = true,
		[BPF_LDX | BPF_W | BPF_LEN] = true,
		[BPF_LDX | BPF_B | BPF_MSH] = true,
		[BPF_LDX | BPF_IMM] = true,
		[BPF_LDX | BPF_MEM] = true,
		/* Store instructions */
		[BPF_ST] = true,
		[BPF_STX] = true,
		/* Misc instructions */
		[BPF_MISC | BPF_TAX] = true,
		[BPF_MISC | BPF_TXA] = true,
		/* Return instructions */
		[BPF_RET | BPF_K] = true,
		[BPF_RET | BPF_A] = true,
		/* Jump instructions */
		[BPF_JMP | BPF_JA] = true,
		[BPF_JMP | BPF_JEQ | BPF_K] = true,
		[BPF_JMP | BPF_JEQ | BPF_X] = true,
		[BPF_JMP | BPF_JGE | BPF_K] = true,
		[BPF_JMP | BPF_JGE | BPF_X] = true,
		[BPF_JMP | BPF_JGT | BPF_K] = true,
		[BPF_JMP | BPF_JGT | BPF_X] = true,
		[BPF_JMP | BPF_JSET | BPF_K] = true,
		[BPF_JMP | BPF_JSET | BPF_X] = true,
	};

	if (code_to_probe >= ARRAY_SIZE(codes))
		return false;

	return codes[code_to_probe];
}

static bool bpf_check_basics_ok(const struct sock_filter *filter,
				unsigned int flen)
{
	if (filter == NULL)
		return false;
	if (flen == 0 || flen > BPF_MAXINSNS)
		return false;

	return true;
}

/**
 *	bpf_check_classic - verify socket filter code
 *	@filter: filter to verify
 *	@flen: length of filter
 *
 * Check the user's filter code. If we let some ugly
 * filter code slip through kaboom! The filter must contain
 * no references or jumps that are out of range, no illegal
 * instructions, and must end with a RET instruction.
 *
 * All jumps are forward as they are not signed.
 *
 * Returns 0 if the rule set is legal or -EINVAL if not.
 */
static int bpf_check_classic(const struct sock_filter *filter,
			     unsigned int flen)
{
	bool anc_found;
	int pc;

	/* Check the filter code now */
	for (pc = 0; pc < flen; pc++) {
		const struct sock_filter *ftest = &filter[pc];

		/* May we actually operate on this code? */
		if (!chk_code_allowed(ftest->code))
			return -EINVAL;

		/* Some instructions need special checks */
		switch (ftest->code) {
		case BPF_ALU | BPF_DIV | BPF_K:
		case BPF_ALU | BPF_MOD | BPF_K:
			/* Check for division by zero */
			if (ftest->k == 0)
				return -EINVAL;
			break;
		case BPF_ALU | BPF_LSH | BPF_K:
		case BPF_ALU | BPF_RSH | BPF_K:
			if (ftest->k >= 32)
				return -EINVAL;
			break;
		case BPF_LD | BPF_MEM:
		case BPF_LDX | BPF_MEM:
		case BPF_ST:
		case BPF_STX:
			/* Check for invalid memory addresses */
			if (ftest->k >= BPF_MEMWORDS)
				return -EINVAL;
			break;
		case BPF_JMP | BPF_JA:
			/* Note, the large ftest->k might cause loops.
			 * Compare this with conditional jumps below,
			 * where offsets are limited. --ANK (981016)
			 */
			if (ftest->k >= (unsigned int)(flen - pc - 1))
				return -EINVAL;
			break;
		case BPF_JMP | BPF_JEQ | BPF_K:
		case BPF_JMP | BPF_JEQ | BPF_X:
		case BPF_JMP | BPF_JGE | BPF_K:
		case BPF_JMP | BPF_JGE | BPF_X:
		case BPF_JMP | BPF_JGT | BPF_K:
		case BPF_JMP | BPF_JGT | BPF_X:
		case BPF_JMP | BPF_JSET | BPF_K:
		case BPF_JMP | BPF_JSET | BPF_X:
			/* Both conditionals must be safe */
			if (pc + ftest->jt + 1 >= flen ||
			    pc + ftest->jf + 1 >= flen)
				return -EINVAL;
			break;
		case BPF_LD | BPF_W | BPF_ABS:
		case BPF_LD | BPF_H | BPF_ABS:
		case BPF_LD | BPF_B | BPF_ABS:
			anc_found = false;
			if (bpf_anc_helper(ftest) & BPF_ANC)
				anc_found = true;
			/* Ancillary operation unknown or unsupported */
			if (anc_found == false && ftest->k >= SKF_AD_OFF)
				return -EINVAL;
		}
	}

	/* Last instruction must be a RET code */
	switch (filter[flen - 1].code) {
	case BPF_RET | BPF_K:
	case BPF_RET | BPF_A:
		return check_load_and_stores(filter, flen);
	}

	return -EINVAL;
}

static int bpf_prog_store_orig_filter(struct bpf_prog *fp,
				      const struct sock_fprog *fprog)
{
	unsigned int fsize = bpf_classic_proglen(fprog);
	struct sock_fprog_kern *fkprog;

	fp->orig_prog = kmalloc(sizeof(*fkprog), GFP_KERNEL);
	if (!fp->orig_prog)
		return -ENOMEM;

	fkprog = fp->orig_prog;
	fkprog->len = fprog->len;

	fkprog->filter = kmemdup(fp->insns, fsize,
				 GFP_KERNEL | __GFP_NOWARN);
	if (!fkprog->filter) {
		kfree(fp->orig_prog);
		return -ENOMEM;
	}

	return 0;
}

static void bpf_release_orig_filter(struct bpf_prog *fp)
{
	struct sock_fprog_kern *fprog = fp->orig_prog;

	if (fprog) {
		kfree(fprog->filter);
		kfree(fprog);
	}
}

static void __bpf_prog_release(struct bpf_prog *prog)
{
	if (prog->type == BPF_PROG_TYPE_SOCKET_FILTER) {
		bpf_prog_put(prog);
	} else {
		bpf_release_orig_filter(prog);
		bpf_prog_free(prog);
	}
}

static void __sk_filter_release(struct sk_filter *fp)
{
	__bpf_prog_release(fp->prog);
	kfree(fp);
}

/**
 * 	sk_filter_release_rcu - Release a socket filter by rcu_head
 *	@rcu: rcu_head that contains the sk_filter to free
 */
static void sk_filter_release_rcu(struct rcu_head *rcu)
{
	struct sk_filter *fp = container_of(rcu, struct sk_filter, rcu);

	__sk_filter_release(fp);
}

/**
 *	sk_filter_release - release a socket filter
 *	@fp: filter to remove
 *
 *	Remove a filter from a socket and release its resources.
 */
static void sk_filter_release(struct sk_filter *fp)
{
	if (refcount_dec_and_test(&fp->refcnt))
		call_rcu(&fp->rcu, sk_filter_release_rcu);
}

void sk_filter_uncharge(struct sock *sk, struct sk_filter *fp)
{
	u32 filter_size = bpf_prog_size(fp->prog->len);

	atomic_sub(filter_size, &sk->sk_omem_alloc);
	sk_filter_release(fp);
}

/* try to charge the socket memory if there is space available
 * return true on success
 */
static bool __sk_filter_charge(struct sock *sk, struct sk_filter *fp)
{
	u32 filter_size = bpf_prog_size(fp->prog->len);

	/* same check as in sock_kmalloc() */
	if (filter_size <= sysctl_optmem_max &&
	    atomic_read(&sk->sk_omem_alloc) + filter_size < sysctl_optmem_max) {
		atomic_add(filter_size, &sk->sk_omem_alloc);
		return true;
	}
	return false;
}

bool sk_filter_charge(struct sock *sk, struct sk_filter *fp)
{
	if (!refcount_inc_not_zero(&fp->refcnt))
		return false;

	if (!__sk_filter_charge(sk, fp)) {
		sk_filter_release(fp);
		return false;
	}
	return true;
}

static struct bpf_prog *bpf_migrate_filter(struct bpf_prog *fp)
{
	struct sock_filter *old_prog;
	struct bpf_prog *old_fp;
	int err, new_len, old_len = fp->len;

	/* We are free to overwrite insns et al right here as it
	 * won't be used at this point in time anymore internally
	 * after the migration to the internal BPF instruction
	 * representation.
	 */
	BUILD_BUG_ON(sizeof(struct sock_filter) !=
		     sizeof(struct bpf_insn));

	/* Conversion cannot happen on overlapping memory areas,
	 * so we need to keep the user BPF around until the 2nd
	 * pass. At this time, the user BPF is stored in fp->insns.
	 */
	old_prog = kmemdup(fp->insns, old_len * sizeof(struct sock_filter),
			   GFP_KERNEL | __GFP_NOWARN);
	if (!old_prog) {
		err = -ENOMEM;
		goto out_err;
	}

	/* 1st pass: calculate the new program length. */
	err = bpf_convert_filter(old_prog, old_len, NULL, &new_len);
	if (err)
		goto out_err_free;

	/* Expand fp for appending the new filter representation. */
	old_fp = fp;
	fp = bpf_prog_realloc(old_fp, bpf_prog_size(new_len), 0);
	if (!fp) {
		/* The old_fp is still around in case we couldn't
		 * allocate new memory, so uncharge on that one.
		 */
		fp = old_fp;
		err = -ENOMEM;
		goto out_err_free;
	}

	fp->len = new_len;

	/* 2nd pass: remap sock_filter insns into bpf_insn insns. */
	err = bpf_convert_filter(old_prog, old_len, fp, &new_len);
	if (err)
		/* 2nd bpf_convert_filter() can fail only if it fails
		 * to allocate memory, remapping must succeed. Note,
		 * that at this time old_fp has already been released
		 * by krealloc().
		 */
		goto out_err_free;

	/* We are guaranteed to never error here with cBPF to eBPF
	 * transitions, since there's no issue with type compatibility
	 * checks on program arrays.
	 */
	fp = bpf_prog_select_runtime(fp, &err);

	kfree(old_prog);
	return fp;

out_err_free:
	kfree(old_prog);
out_err:
	__bpf_prog_release(fp);
	return ERR_PTR(err);
}

static struct bpf_prog *bpf_prepare_filter(struct bpf_prog *fp,
					   bpf_aux_classic_check_t trans)
{
	int err;

	fp->bpf_func = NULL;
	fp->jited = 0;

	err = bpf_check_classic(fp->insns, fp->len);
	if (err) {
		__bpf_prog_release(fp);
		return ERR_PTR(err);
	}

	/* There might be additional checks and transformations
	 * needed on classic filters, f.e. in case of seccomp.
	 */
	if (trans) {
		err = trans(fp->insns, fp->len);
		if (err) {
			__bpf_prog_release(fp);
			return ERR_PTR(err);
		}
	}

	/* Probe if we can JIT compile the filter and if so, do
	 * the compilation of the filter.
	 */
	bpf_jit_compile(fp);

	/* JIT compiler couldn't process this filter, so do the
	 * internal BPF translation for the optimized interpreter.
	 */
	if (!fp->jited)
		fp = bpf_migrate_filter(fp);

	return fp;
}

/**
 *	bpf_prog_create - create an unattached filter
 *	@pfp: the unattached filter that is created
 *	@fprog: the filter program
 *
 * Create a filter independent of any socket. We first run some
 * sanity checks on it to make sure it does not explode on us later.
 * If an error occurs or there is insufficient memory for the filter
 * a negative errno code is returned. On success the return is zero.
 */
int bpf_prog_create(struct bpf_prog **pfp, struct sock_fprog_kern *fprog)
{
	unsigned int fsize = bpf_classic_proglen(fprog);
	struct bpf_prog *fp;

	/* Make sure new filter is there and in the right amounts. */
	if (!bpf_check_basics_ok(fprog->filter, fprog->len))
		return -EINVAL;

	fp = bpf_prog_alloc(bpf_prog_size(fprog->len), 0);
	if (!fp)
		return -ENOMEM;

	memcpy(fp->insns, fprog->filter, fsize);

	fp->len = fprog->len;
	/* Since unattached filters are not copied back to user
	 * space through sk_get_filter(), we do not need to hold
	 * a copy here, and can spare us the work.
	 */
	fp->orig_prog = NULL;

	/* bpf_prepare_filter() already takes care of freeing
	 * memory in case something goes wrong.
	 */
	fp = bpf_prepare_filter(fp, NULL);
	if (IS_ERR(fp))
		return PTR_ERR(fp);

	*pfp = fp;
	return 0;
}
EXPORT_SYMBOL_GPL(bpf_prog_create);

/**
 *	bpf_prog_create_from_user - create an unattached filter from user buffer
 *	@pfp: the unattached filter that is created
 *	@fprog: the filter program
 *	@trans: post-classic verifier transformation handler
 *	@save_orig: save classic BPF program
 *
 * This function effectively does the same as bpf_prog_create(), only
 * that it builds up its insns buffer from user space provided buffer.
 * It also allows for passing a bpf_aux_classic_check_t handler.
 */
int bpf_prog_create_from_user(struct bpf_prog **pfp, struct sock_fprog *fprog,
			      bpf_aux_classic_check_t trans, bool save_orig)
{
	unsigned int fsize = bpf_classic_proglen(fprog);
	struct bpf_prog *fp;
	int err;

	/* Make sure new filter is there and in the right amounts. */
	if (!bpf_check_basics_ok(fprog->filter, fprog->len))
		return -EINVAL;

	fp = bpf_prog_alloc(bpf_prog_size(fprog->len), 0);
	if (!fp)
		return -ENOMEM;

	if (copy_from_user(fp->insns, fprog->filter, fsize)) {
		__bpf_prog_free(fp);
		return -EFAULT;
	}

	fp->len = fprog->len;
	fp->orig_prog = NULL;

	if (save_orig) {
		err = bpf_prog_store_orig_filter(fp, fprog);
		if (err) {
			__bpf_prog_free(fp);
			return -ENOMEM;
		}
	}

	/* bpf_prepare_filter() already takes care of freeing
	 * memory in case something goes wrong.
	 */
	fp = bpf_prepare_filter(fp, trans);
	if (IS_ERR(fp))
		return PTR_ERR(fp);

	*pfp = fp;
	return 0;
}
EXPORT_SYMBOL_GPL(bpf_prog_create_from_user);

void bpf_prog_destroy(struct bpf_prog *fp)
{
	__bpf_prog_release(fp);
}
EXPORT_SYMBOL_GPL(bpf_prog_destroy);

static int __sk_attach_prog(struct bpf_prog *prog, struct sock *sk)
{
	struct sk_filter *fp, *old_fp;

	fp = kmalloc(sizeof(*fp), GFP_KERNEL);
	if (!fp)
		return -ENOMEM;

	fp->prog = prog;

	if (!__sk_filter_charge(sk, fp)) {
		kfree(fp);
		return -ENOMEM;
	}
	refcount_set(&fp->refcnt, 1);

	old_fp = rcu_dereference_protected(sk->sk_filter,
					   lockdep_sock_is_held(sk));
	rcu_assign_pointer(sk->sk_filter, fp);

	if (old_fp)
		sk_filter_uncharge(sk, old_fp);

	return 0;
}

static int __reuseport_attach_prog(struct bpf_prog *prog, struct sock *sk)
{
	struct bpf_prog *old_prog;
	int err;

	if (bpf_prog_size(prog->len) > sysctl_optmem_max)
		return -ENOMEM;

	if (sk_unhashed(sk) && sk->sk_reuseport) {
		err = reuseport_alloc(sk);
		if (err)
			return err;
	} else if (!rcu_access_pointer(sk->sk_reuseport_cb)) {
		/* The socket wasn't bound with SO_REUSEPORT */
		return -EINVAL;
	}

	old_prog = reuseport_attach_prog(sk, prog);
	if (old_prog)
		bpf_prog_destroy(old_prog);

	return 0;
}

static
struct bpf_prog *__get_filter(struct sock_fprog *fprog, struct sock *sk)
{
	unsigned int fsize = bpf_classic_proglen(fprog);
	struct bpf_prog *prog;
	int err;

	if (sock_flag(sk, SOCK_FILTER_LOCKED))
		return ERR_PTR(-EPERM);

	/* Make sure new filter is there and in the right amounts. */
	if (!bpf_check_basics_ok(fprog->filter, fprog->len))
		return ERR_PTR(-EINVAL);

	prog = bpf_prog_alloc(bpf_prog_size(fprog->len), 0);
	if (!prog)
		return ERR_PTR(-ENOMEM);

	if (copy_from_user(prog->insns, fprog->filter, fsize)) {
		__bpf_prog_free(prog);
		return ERR_PTR(-EFAULT);
	}

	prog->len = fprog->len;

	err = bpf_prog_store_orig_filter(prog, fprog);
	if (err) {
		__bpf_prog_free(prog);
		return ERR_PTR(-ENOMEM);
	}

	/* bpf_prepare_filter() already takes care of freeing
	 * memory in case something goes wrong.
	 */
	return bpf_prepare_filter(prog, NULL);
}

/**
 *	sk_attach_filter - attach a socket filter
 *	@fprog: the filter program
 *	@sk: the socket to use
 *
 * Attach the user's filter code. We first run some sanity checks on
 * it to make sure it does not explode on us later. If an error
 * occurs or there is insufficient memory for the filter a negative
 * errno code is returned. On success the return is zero.
 */
int sk_attach_filter(struct sock_fprog *fprog, struct sock *sk)
{
	struct bpf_prog *prog = __get_filter(fprog, sk);
	int err;

	if (IS_ERR(prog))
		return PTR_ERR(prog);

	err = __sk_attach_prog(prog, sk);
	if (err < 0) {
		__bpf_prog_release(prog);
		return err;
	}

	return 0;
}
EXPORT_SYMBOL_GPL(sk_attach_filter);

int sk_reuseport_attach_filter(struct sock_fprog *fprog, struct sock *sk)
{
	struct bpf_prog *prog = __get_filter(fprog, sk);
	int err;

	if (IS_ERR(prog))
		return PTR_ERR(prog);

	err = __reuseport_attach_prog(prog, sk);
	if (err < 0) {
		__bpf_prog_release(prog);
		return err;
	}

	return 0;
}

static struct bpf_prog *__get_bpf(u32 ufd, struct sock *sk)
{
	if (sock_flag(sk, SOCK_FILTER_LOCKED))
		return ERR_PTR(-EPERM);

	return bpf_prog_get_type(ufd, BPF_PROG_TYPE_SOCKET_FILTER);
}

int sk_attach_bpf(u32 ufd, struct sock *sk)
{
	struct bpf_prog *prog = __get_bpf(ufd, sk);
	int err;

	if (IS_ERR(prog))
		return PTR_ERR(prog);

	err = __sk_attach_prog(prog, sk);
	if (err < 0) {
		bpf_prog_put(prog);
		return err;
	}

	return 0;
}

int sk_reuseport_attach_bpf(u32 ufd, struct sock *sk)
{
	struct bpf_prog *prog = __get_bpf(ufd, sk);
	int err;

	if (IS_ERR(prog))
		return PTR_ERR(prog);

	err = __reuseport_attach_prog(prog, sk);
	if (err < 0) {
		bpf_prog_put(prog);
		return err;
	}

	return 0;
}

struct bpf_scratchpad {
	union {
		__be32 diff[MAX_BPF_STACK / sizeof(__be32)];
		u8     buff[MAX_BPF_STACK];
	};
};

static DEFINE_PER_CPU(struct bpf_scratchpad, bpf_sp);

static inline int __bpf_try_make_writable(struct sk_buff *skb,
					  unsigned int write_len)
{
	return skb_ensure_writable(skb, write_len);
}

static inline int bpf_try_make_writable(struct sk_buff *skb,
					unsigned int write_len)
{
	int err = __bpf_try_make_writable(skb, write_len);

	bpf_compute_data_pointers(skb);
	return err;
}

static int bpf_try_make_head_writable(struct sk_buff *skb)
{
	return bpf_try_make_writable(skb, skb_headlen(skb));
}

static inline void bpf_push_mac_rcsum(struct sk_buff *skb)
{
	if (skb_at_tc_ingress(skb))
		skb_postpush_rcsum(skb, skb_mac_header(skb), skb->mac_len);
}

static inline void bpf_pull_mac_rcsum(struct sk_buff *skb)
{
	if (skb_at_tc_ingress(skb))
		skb_postpull_rcsum(skb, skb_mac_header(skb), skb->mac_len);
}

BPF_CALL_5(bpf_skb_store_bytes, struct sk_buff *, skb, u32, offset,
	   const void *, from, u32, len, u64, flags)
{
	void *ptr;

	if (unlikely(flags & ~(BPF_F_RECOMPUTE_CSUM | BPF_F_INVALIDATE_HASH)))
		return -EINVAL;
	if (unlikely(offset > 0xffff))
		return -EFAULT;
	if (unlikely(bpf_try_make_writable(skb, offset + len)))
		return -EFAULT;

	ptr = skb->data + offset;
	if (flags & BPF_F_RECOMPUTE_CSUM)
		__skb_postpull_rcsum(skb, ptr, len, offset);

	memcpy(ptr, from, len);

	if (flags & BPF_F_RECOMPUTE_CSUM)
		__skb_postpush_rcsum(skb, ptr, len, offset);
	if (flags & BPF_F_INVALIDATE_HASH)
		skb_clear_hash(skb);

	return 0;
}

static const struct bpf_func_proto bpf_skb_store_bytes_proto = {
	.func		= bpf_skb_store_bytes,
	.gpl_only	= false,
	.ret_type	= RET_INTEGER,
	.arg1_type	= ARG_PTR_TO_CTX,
	.arg2_type	= ARG_ANYTHING,
	.arg3_type	= ARG_PTR_TO_MEM,
	.arg4_type	= ARG_CONST_SIZE,
	.arg5_type	= ARG_ANYTHING,
};

BPF_CALL_4(bpf_skb_load_bytes, const struct sk_buff *, skb, u32, offset,
	   void *, to, u32, len)
{
	void *ptr;

	if (unlikely(offset > 0xffff))
		goto err_clear;

	ptr = skb_header_pointer(skb, offset, len, to);
	if (unlikely(!ptr))
		goto err_clear;
	if (ptr != to)
		memcpy(to, ptr, len);

	return 0;
err_clear:
	memset(to, 0, len);
	return -EFAULT;
}

static const struct bpf_func_proto bpf_skb_load_bytes_proto = {
	.func		= bpf_skb_load_bytes,
	.gpl_only	= false,
	.ret_type	= RET_INTEGER,
	.arg1_type	= ARG_PTR_TO_CTX,
	.arg2_type	= ARG_ANYTHING,
	.arg3_type	= ARG_PTR_TO_UNINIT_MEM,
	.arg4_type	= ARG_CONST_SIZE,
};

BPF_CALL_2(bpf_skb_pull_data, struct sk_buff *, skb, u32, len)
{
	/* Idea is the following: should the needed direct read/write
	 * test fail during runtime, we can pull in more data and redo
	 * again, since implicitly, we invalidate previous checks here.
	 *
	 * Or, since we know how much we need to make read/writeable,
	 * this can be done once at the program beginning for direct
	 * access case. By this we overcome limitations of only current
	 * headroom being accessible.
	 */
	return bpf_try_make_writable(skb, len ? : skb_headlen(skb));
}

static const struct bpf_func_proto bpf_skb_pull_data_proto = {
	.func		= bpf_skb_pull_data,
	.gpl_only	= false,
	.ret_type	= RET_INTEGER,
	.arg1_type	= ARG_PTR_TO_CTX,
	.arg2_type	= ARG_ANYTHING,
};

BPF_CALL_5(bpf_l3_csum_replace, struct sk_buff *, skb, u32, offset,
	   u64, from, u64, to, u64, flags)
{
	__sum16 *ptr;

	if (unlikely(flags & ~(BPF_F_HDR_FIELD_MASK)))
		return -EINVAL;
	if (unlikely(offset > 0xffff || offset & 1))
		return -EFAULT;
	if (unlikely(bpf_try_make_writable(skb, offset + sizeof(*ptr))))
		return -EFAULT;

	ptr = (__sum16 *)(skb->data + offset);
	switch (flags & BPF_F_HDR_FIELD_MASK) {
	case 0:
		if (unlikely(from != 0))
			return -EINVAL;

		csum_replace_by_diff(ptr, to);
		break;
	case 2:
		csum_replace2(ptr, from, to);
		break;
	case 4:
		csum_replace4(ptr, from, to);
		break;
	default:
		return -EINVAL;
	}

	return 0;
}

static const struct bpf_func_proto bpf_l3_csum_replace_proto = {
	.func		= bpf_l3_csum_replace,
	.gpl_only	= false,
	.ret_type	= RET_INTEGER,
	.arg1_type	= ARG_PTR_TO_CTX,
	.arg2_type	= ARG_ANYTHING,
	.arg3_type	= ARG_ANYTHING,
	.arg4_type	= ARG_ANYTHING,
	.arg5_type	= ARG_ANYTHING,
};

BPF_CALL_5(bpf_l4_csum_replace, struct sk_buff *, skb, u32, offset,
	   u64, from, u64, to, u64, flags)
{
	bool is_pseudo = flags & BPF_F_PSEUDO_HDR;
	bool is_mmzero = flags & BPF_F_MARK_MANGLED_0;
	bool do_mforce = flags & BPF_F_MARK_ENFORCE;
	__sum16 *ptr;

	if (unlikely(flags & ~(BPF_F_MARK_MANGLED_0 | BPF_F_MARK_ENFORCE |
			       BPF_F_PSEUDO_HDR | BPF_F_HDR_FIELD_MASK)))
		return -EINVAL;
	if (unlikely(offset > 0xffff || offset & 1))
		return -EFAULT;
	if (unlikely(bpf_try_make_writable(skb, offset + sizeof(*ptr))))
		return -EFAULT;

	ptr = (__sum16 *)(skb->data + offset);
	if (is_mmzero && !do_mforce && !*ptr)
		return 0;

	switch (flags & BPF_F_HDR_FIELD_MASK) {
	case 0:
		if (unlikely(from != 0))
			return -EINVAL;

		inet_proto_csum_replace_by_diff(ptr, skb, to, is_pseudo);
		break;
	case 2:
		inet_proto_csum_replace2(ptr, skb, from, to, is_pseudo);
		break;
	case 4:
		inet_proto_csum_replace4(ptr, skb, from, to, is_pseudo);
		break;
	default:
		return -EINVAL;
	}

	if (is_mmzero && !*ptr)
		*ptr = CSUM_MANGLED_0;
	return 0;
}

static const struct bpf_func_proto bpf_l4_csum_replace_proto = {
	.func		= bpf_l4_csum_replace,
	.gpl_only	= false,
	.ret_type	= RET_INTEGER,
	.arg1_type	= ARG_PTR_TO_CTX,
	.arg2_type	= ARG_ANYTHING,
	.arg3_type	= ARG_ANYTHING,
	.arg4_type	= ARG_ANYTHING,
	.arg5_type	= ARG_ANYTHING,
};

BPF_CALL_5(bpf_csum_diff, __be32 *, from, u32, from_size,
	   __be32 *, to, u32, to_size, __wsum, seed)
{
	struct bpf_scratchpad *sp = this_cpu_ptr(&bpf_sp);
	u32 diff_size = from_size + to_size;
	int i, j = 0;

	/* This is quite flexible, some examples:
	 *
	 * from_size == 0, to_size > 0,  seed := csum --> pushing data
	 * from_size > 0,  to_size == 0, seed := csum --> pulling data
	 * from_size > 0,  to_size > 0,  seed := 0    --> diffing data
	 *
	 * Even for diffing, from_size and to_size don't need to be equal.
	 */
	if (unlikely(((from_size | to_size) & (sizeof(__be32) - 1)) ||
		     diff_size > sizeof(sp->diff)))
		return -EINVAL;

	for (i = 0; i < from_size / sizeof(__be32); i++, j++)
		sp->diff[j] = ~from[i];
	for (i = 0; i <   to_size / sizeof(__be32); i++, j++)
		sp->diff[j] = to[i];

	return csum_partial(sp->diff, diff_size, seed);
}

static const struct bpf_func_proto bpf_csum_diff_proto = {
	.func		= bpf_csum_diff,
	.gpl_only	= false,
	.pkt_access	= true,
	.ret_type	= RET_INTEGER,
	.arg1_type	= ARG_PTR_TO_MEM,
	.arg2_type	= ARG_CONST_SIZE_OR_ZERO,
	.arg3_type	= ARG_PTR_TO_MEM,
	.arg4_type	= ARG_CONST_SIZE_OR_ZERO,
	.arg5_type	= ARG_ANYTHING,
};

BPF_CALL_2(bpf_csum_update, struct sk_buff *, skb, __wsum, csum)
{
	/* The interface is to be used in combination with bpf_csum_diff()
	 * for direct packet writes. csum rotation for alignment as well
	 * as emulating csum_sub() can be done from the eBPF program.
	 */
	if (skb->ip_summed == CHECKSUM_COMPLETE)
		return (skb->csum = csum_add(skb->csum, csum));

	return -ENOTSUPP;
}

static const struct bpf_func_proto bpf_csum_update_proto = {
	.func		= bpf_csum_update,
	.gpl_only	= false,
	.ret_type	= RET_INTEGER,
	.arg1_type	= ARG_PTR_TO_CTX,
	.arg2_type	= ARG_ANYTHING,
};

static inline int __bpf_rx_skb(struct net_device *dev, struct sk_buff *skb)
{
	return dev_forward_skb(dev, skb);
}

static inline int __bpf_rx_skb_no_mac(struct net_device *dev,
				      struct sk_buff *skb)
{
	int ret = ____dev_forward_skb(dev, skb);

	if (likely(!ret)) {
		skb->dev = dev;
		ret = netif_rx(skb);
	}

	return ret;
}

static inline int __bpf_tx_skb(struct net_device *dev, struct sk_buff *skb)
{
	int ret;

	if (unlikely(__this_cpu_read(xmit_recursion) > XMIT_RECURSION_LIMIT)) {
		net_crit_ratelimited("bpf: recursion limit reached on datapath, buggy bpf program?\n");
		kfree_skb(skb);
		return -ENETDOWN;
	}

	skb->dev = dev;

	__this_cpu_inc(xmit_recursion);
	ret = dev_queue_xmit(skb);
	__this_cpu_dec(xmit_recursion);

	return ret;
}

static int __bpf_redirect_no_mac(struct sk_buff *skb, struct net_device *dev,
				 u32 flags)
{
	/* skb->mac_len is not set on normal egress */
	unsigned int mlen = skb->network_header - skb->mac_header;

	__skb_pull(skb, mlen);

	/* At ingress, the mac header has already been pulled once.
	 * At egress, skb_pospull_rcsum has to be done in case that
	 * the skb is originated from ingress (i.e. a forwarded skb)
	 * to ensure that rcsum starts at net header.
	 */
	if (!skb_at_tc_ingress(skb))
		skb_postpull_rcsum(skb, skb_mac_header(skb), mlen);
	skb_pop_mac_header(skb);
	skb_reset_mac_len(skb);
	return flags & BPF_F_INGRESS ?
	       __bpf_rx_skb_no_mac(dev, skb) : __bpf_tx_skb(dev, skb);
}

static int __bpf_redirect_common(struct sk_buff *skb, struct net_device *dev,
				 u32 flags)
{
	/* Verify that a link layer header is carried */
	if (unlikely(skb->mac_header >= skb->network_header)) {
		kfree_skb(skb);
		return -ERANGE;
	}

	bpf_push_mac_rcsum(skb);
	return flags & BPF_F_INGRESS ?
	       __bpf_rx_skb(dev, skb) : __bpf_tx_skb(dev, skb);
}

static int __bpf_redirect(struct sk_buff *skb, struct net_device *dev,
			  u32 flags)
{
	if (dev_is_mac_header_xmit(dev))
		return __bpf_redirect_common(skb, dev, flags);
	else
		return __bpf_redirect_no_mac(skb, dev, flags);
}

BPF_CALL_3(bpf_clone_redirect, struct sk_buff *, skb, u32, ifindex, u64, flags)
{
	struct net_device *dev;
	struct sk_buff *clone;
	int ret;

	if (unlikely(flags & ~(BPF_F_INGRESS)))
		return -EINVAL;

	dev = dev_get_by_index_rcu(dev_net(skb->dev), ifindex);
	if (unlikely(!dev))
		return -EINVAL;

	clone = skb_clone(skb, GFP_ATOMIC);
	if (unlikely(!clone))
		return -ENOMEM;

	/* For direct write, we need to keep the invariant that the skbs
	 * we're dealing with need to be uncloned. Should uncloning fail
	 * here, we need to free the just generated clone to unclone once
	 * again.
	 */
	ret = bpf_try_make_head_writable(skb);
	if (unlikely(ret)) {
		kfree_skb(clone);
		return -ENOMEM;
	}

	return __bpf_redirect(clone, dev, flags);
}

static const struct bpf_func_proto bpf_clone_redirect_proto = {
	.func           = bpf_clone_redirect,
	.gpl_only       = false,
	.ret_type       = RET_INTEGER,
	.arg1_type      = ARG_PTR_TO_CTX,
	.arg2_type      = ARG_ANYTHING,
	.arg3_type      = ARG_ANYTHING,
};

struct redirect_info {
	u32 ifindex;
	u32 flags;
	struct bpf_map *map;
	struct bpf_map *map_to_flush;
	unsigned long   map_owner;
};

static DEFINE_PER_CPU(struct redirect_info, redirect_info);

BPF_CALL_2(bpf_redirect, u32, ifindex, u64, flags)
{
	struct redirect_info *ri = this_cpu_ptr(&redirect_info);

	if (unlikely(flags & ~(BPF_F_INGRESS)))
		return TC_ACT_SHOT;

	ri->ifindex = ifindex;
	ri->flags = flags;

	return TC_ACT_REDIRECT;
}

int skb_do_redirect(struct sk_buff *skb)
{
	struct redirect_info *ri = this_cpu_ptr(&redirect_info);
	struct net_device *dev;

	dev = dev_get_by_index_rcu(dev_net(skb->dev), ri->ifindex);
	ri->ifindex = 0;
	if (unlikely(!dev)) {
		kfree_skb(skb);
		return -EINVAL;
	}

	return __bpf_redirect(skb, dev, ri->flags);
}

static const struct bpf_func_proto bpf_redirect_proto = {
	.func           = bpf_redirect,
	.gpl_only       = false,
	.ret_type       = RET_INTEGER,
	.arg1_type      = ARG_ANYTHING,
	.arg2_type      = ARG_ANYTHING,
};

BPF_CALL_4(bpf_sk_redirect_map, struct sk_buff *, skb,
	   struct bpf_map *, map, u32, key, u64, flags)
{
	struct tcp_skb_cb *tcb = TCP_SKB_CB(skb);

	/* If user passes invalid input drop the packet. */
	if (unlikely(flags))
		return SK_DROP;

	tcb->bpf.key = key;
	tcb->bpf.flags = flags;
	tcb->bpf.map = map;

	return SK_PASS;
}

struct sock *do_sk_redirect_map(struct sk_buff *skb)
{
	struct tcp_skb_cb *tcb = TCP_SKB_CB(skb);
	struct sock *sk = NULL;

	if (tcb->bpf.map) {
		sk = __sock_map_lookup_elem(tcb->bpf.map, tcb->bpf.key);

		tcb->bpf.key = 0;
		tcb->bpf.map = NULL;
	}

	return sk;
}

static const struct bpf_func_proto bpf_sk_redirect_map_proto = {
	.func           = bpf_sk_redirect_map,
	.gpl_only       = false,
	.ret_type       = RET_INTEGER,
	.arg1_type	= ARG_PTR_TO_CTX,
	.arg2_type      = ARG_CONST_MAP_PTR,
	.arg3_type      = ARG_ANYTHING,
	.arg4_type      = ARG_ANYTHING,
};

BPF_CALL_1(bpf_get_cgroup_classid, const struct sk_buff *, skb)
{
	return task_get_classid(skb);
}

static const struct bpf_func_proto bpf_get_cgroup_classid_proto = {
	.func           = bpf_get_cgroup_classid,
	.gpl_only       = false,
	.ret_type       = RET_INTEGER,
	.arg1_type      = ARG_PTR_TO_CTX,
};

BPF_CALL_1(bpf_get_route_realm, const struct sk_buff *, skb)
{
	return dst_tclassid(skb);
}

static const struct bpf_func_proto bpf_get_route_realm_proto = {
	.func           = bpf_get_route_realm,
	.gpl_only       = false,
	.ret_type       = RET_INTEGER,
	.arg1_type      = ARG_PTR_TO_CTX,
};

BPF_CALL_1(bpf_get_hash_recalc, struct sk_buff *, skb)
{
	/* If skb_clear_hash() was called due to mangling, we can
	 * trigger SW recalculation here. Later access to hash
	 * can then use the inline skb->hash via context directly
	 * instead of calling this helper again.
	 */
	return skb_get_hash(skb);
}

static const struct bpf_func_proto bpf_get_hash_recalc_proto = {
	.func		= bpf_get_hash_recalc,
	.gpl_only	= false,
	.ret_type	= RET_INTEGER,
	.arg1_type	= ARG_PTR_TO_CTX,
};

BPF_CALL_1(bpf_set_hash_invalid, struct sk_buff *, skb)
{
	/* After all direct packet write, this can be used once for
	 * triggering a lazy recalc on next skb_get_hash() invocation.
	 */
	skb_clear_hash(skb);
	return 0;
}

static const struct bpf_func_proto bpf_set_hash_invalid_proto = {
	.func		= bpf_set_hash_invalid,
	.gpl_only	= false,
	.ret_type	= RET_INTEGER,
	.arg1_type	= ARG_PTR_TO_CTX,
};

BPF_CALL_2(bpf_set_hash, struct sk_buff *, skb, u32, hash)
{
	/* Set user specified hash as L4(+), so that it gets returned
	 * on skb_get_hash() call unless BPF prog later on triggers a
	 * skb_clear_hash().
	 */
	__skb_set_sw_hash(skb, hash, true);
	return 0;
}

static const struct bpf_func_proto bpf_set_hash_proto = {
	.func		= bpf_set_hash,
	.gpl_only	= false,
	.ret_type	= RET_INTEGER,
	.arg1_type	= ARG_PTR_TO_CTX,
	.arg2_type	= ARG_ANYTHING,
};

BPF_CALL_3(bpf_skb_vlan_push, struct sk_buff *, skb, __be16, vlan_proto,
	   u16, vlan_tci)
{
	int ret;

	if (unlikely(vlan_proto != htons(ETH_P_8021Q) &&
		     vlan_proto != htons(ETH_P_8021AD)))
		vlan_proto = htons(ETH_P_8021Q);

	bpf_push_mac_rcsum(skb);
	ret = skb_vlan_push(skb, vlan_proto, vlan_tci);
	bpf_pull_mac_rcsum(skb);

	bpf_compute_data_pointers(skb);
	return ret;
}

const struct bpf_func_proto bpf_skb_vlan_push_proto = {
	.func           = bpf_skb_vlan_push,
	.gpl_only       = false,
	.ret_type       = RET_INTEGER,
	.arg1_type      = ARG_PTR_TO_CTX,
	.arg2_type      = ARG_ANYTHING,
	.arg3_type      = ARG_ANYTHING,
};
EXPORT_SYMBOL_GPL(bpf_skb_vlan_push_proto);

BPF_CALL_1(bpf_skb_vlan_pop, struct sk_buff *, skb)
{
	int ret;

	bpf_push_mac_rcsum(skb);
	ret = skb_vlan_pop(skb);
	bpf_pull_mac_rcsum(skb);

	bpf_compute_data_pointers(skb);
	return ret;
}

const struct bpf_func_proto bpf_skb_vlan_pop_proto = {
	.func           = bpf_skb_vlan_pop,
	.gpl_only       = false,
	.ret_type       = RET_INTEGER,
	.arg1_type      = ARG_PTR_TO_CTX,
};
EXPORT_SYMBOL_GPL(bpf_skb_vlan_pop_proto);

static int bpf_skb_generic_push(struct sk_buff *skb, u32 off, u32 len)
{
	/* Caller already did skb_cow() with len as headroom,
	 * so no need to do it here.
	 */
	skb_push(skb, len);
	memmove(skb->data, skb->data + len, off);
	memset(skb->data + off, 0, len);

	/* No skb_postpush_rcsum(skb, skb->data + off, len)
	 * needed here as it does not change the skb->csum
	 * result for checksum complete when summing over
	 * zeroed blocks.
	 */
	return 0;
}

static int bpf_skb_generic_pop(struct sk_buff *skb, u32 off, u32 len)
{
	/* skb_ensure_writable() is not needed here, as we're
	 * already working on an uncloned skb.
	 */
	if (unlikely(!pskb_may_pull(skb, off + len)))
		return -ENOMEM;

	skb_postpull_rcsum(skb, skb->data + off, len);
	memmove(skb->data + len, skb->data, off);
	__skb_pull(skb, len);

	return 0;
}

static int bpf_skb_net_hdr_push(struct sk_buff *skb, u32 off, u32 len)
{
	bool trans_same = skb->transport_header == skb->network_header;
	int ret;

	/* There's no need for __skb_push()/__skb_pull() pair to
	 * get to the start of the mac header as we're guaranteed
	 * to always start from here under eBPF.
	 */
	ret = bpf_skb_generic_push(skb, off, len);
	if (likely(!ret)) {
		skb->mac_header -= len;
		skb->network_header -= len;
		if (trans_same)
			skb->transport_header = skb->network_header;
	}

	return ret;
}

static int bpf_skb_net_hdr_pop(struct sk_buff *skb, u32 off, u32 len)
{
	bool trans_same = skb->transport_header == skb->network_header;
	int ret;

	/* Same here, __skb_push()/__skb_pull() pair not needed. */
	ret = bpf_skb_generic_pop(skb, off, len);
	if (likely(!ret)) {
		skb->mac_header += len;
		skb->network_header += len;
		if (trans_same)
			skb->transport_header = skb->network_header;
	}

	return ret;
}

static int bpf_skb_proto_4_to_6(struct sk_buff *skb)
{
	const u32 len_diff = sizeof(struct ipv6hdr) - sizeof(struct iphdr);
	u32 off = skb_mac_header_len(skb);
	int ret;

	ret = skb_cow(skb, len_diff);
	if (unlikely(ret < 0))
		return ret;

	ret = bpf_skb_net_hdr_push(skb, off, len_diff);
	if (unlikely(ret < 0))
		return ret;

	if (skb_is_gso(skb)) {
		/* SKB_GSO_TCPV4 needs to be changed into
		 * SKB_GSO_TCPV6.
		 */
		if (skb_shinfo(skb)->gso_type & SKB_GSO_TCPV4) {
			skb_shinfo(skb)->gso_type &= ~SKB_GSO_TCPV4;
			skb_shinfo(skb)->gso_type |=  SKB_GSO_TCPV6;
		}

		/* Due to IPv6 header, MSS needs to be downgraded. */
		skb_shinfo(skb)->gso_size -= len_diff;
		/* Header must be checked, and gso_segs recomputed. */
		skb_shinfo(skb)->gso_type |= SKB_GSO_DODGY;
		skb_shinfo(skb)->gso_segs = 0;
	}

	skb->protocol = htons(ETH_P_IPV6);
	skb_clear_hash(skb);

	return 0;
}

static int bpf_skb_proto_6_to_4(struct sk_buff *skb)
{
	const u32 len_diff = sizeof(struct ipv6hdr) - sizeof(struct iphdr);
	u32 off = skb_mac_header_len(skb);
	int ret;

	ret = skb_unclone(skb, GFP_ATOMIC);
	if (unlikely(ret < 0))
		return ret;

	ret = bpf_skb_net_hdr_pop(skb, off, len_diff);
	if (unlikely(ret < 0))
		return ret;

	if (skb_is_gso(skb)) {
		/* SKB_GSO_TCPV6 needs to be changed into
		 * SKB_GSO_TCPV4.
		 */
		if (skb_shinfo(skb)->gso_type & SKB_GSO_TCPV6) {
			skb_shinfo(skb)->gso_type &= ~SKB_GSO_TCPV6;
			skb_shinfo(skb)->gso_type |=  SKB_GSO_TCPV4;
		}

		/* Due to IPv4 header, MSS can be upgraded. */
		skb_shinfo(skb)->gso_size += len_diff;
		/* Header must be checked, and gso_segs recomputed. */
		skb_shinfo(skb)->gso_type |= SKB_GSO_DODGY;
		skb_shinfo(skb)->gso_segs = 0;
	}

	skb->protocol = htons(ETH_P_IP);
	skb_clear_hash(skb);

	return 0;
}

static int bpf_skb_proto_xlat(struct sk_buff *skb, __be16 to_proto)
{
	__be16 from_proto = skb->protocol;

	if (from_proto == htons(ETH_P_IP) &&
	      to_proto == htons(ETH_P_IPV6))
		return bpf_skb_proto_4_to_6(skb);

	if (from_proto == htons(ETH_P_IPV6) &&
	      to_proto == htons(ETH_P_IP))
		return bpf_skb_proto_6_to_4(skb);

	return -ENOTSUPP;
}

BPF_CALL_3(bpf_skb_change_proto, struct sk_buff *, skb, __be16, proto,
	   u64, flags)
{
	int ret;

	if (unlikely(flags))
		return -EINVAL;

	/* General idea is that this helper does the basic groundwork
	 * needed for changing the protocol, and eBPF program fills the
	 * rest through bpf_skb_store_bytes(), bpf_lX_csum_replace()
	 * and other helpers, rather than passing a raw buffer here.
	 *
	 * The rationale is to keep this minimal and without a need to
	 * deal with raw packet data. F.e. even if we would pass buffers
	 * here, the program still needs to call the bpf_lX_csum_replace()
	 * helpers anyway. Plus, this way we keep also separation of
	 * concerns, since f.e. bpf_skb_store_bytes() should only take
	 * care of stores.
	 *
	 * Currently, additional options and extension header space are
	 * not supported, but flags register is reserved so we can adapt
	 * that. For offloads, we mark packet as dodgy, so that headers
	 * need to be verified first.
	 */
	ret = bpf_skb_proto_xlat(skb, proto);
	bpf_compute_data_pointers(skb);
	return ret;
}

static const struct bpf_func_proto bpf_skb_change_proto_proto = {
	.func		= bpf_skb_change_proto,
	.gpl_only	= false,
	.ret_type	= RET_INTEGER,
	.arg1_type	= ARG_PTR_TO_CTX,
	.arg2_type	= ARG_ANYTHING,
	.arg3_type	= ARG_ANYTHING,
};

BPF_CALL_2(bpf_skb_change_type, struct sk_buff *, skb, u32, pkt_type)
{
	/* We only allow a restricted subset to be changed for now. */
	if (unlikely(!skb_pkt_type_ok(skb->pkt_type) ||
		     !skb_pkt_type_ok(pkt_type)))
		return -EINVAL;

	skb->pkt_type = pkt_type;
	return 0;
}

static const struct bpf_func_proto bpf_skb_change_type_proto = {
	.func		= bpf_skb_change_type,
	.gpl_only	= false,
	.ret_type	= RET_INTEGER,
	.arg1_type	= ARG_PTR_TO_CTX,
	.arg2_type	= ARG_ANYTHING,
};

static u32 bpf_skb_net_base_len(const struct sk_buff *skb)
{
	switch (skb->protocol) {
	case htons(ETH_P_IP):
		return sizeof(struct iphdr);
	case htons(ETH_P_IPV6):
		return sizeof(struct ipv6hdr);
	default:
		return ~0U;
	}
}

static int bpf_skb_net_grow(struct sk_buff *skb, u32 len_diff)
{
	u32 off = skb_mac_header_len(skb) + bpf_skb_net_base_len(skb);
	int ret;

	ret = skb_cow(skb, len_diff);
	if (unlikely(ret < 0))
		return ret;

	ret = bpf_skb_net_hdr_push(skb, off, len_diff);
	if (unlikely(ret < 0))
		return ret;

	if (skb_is_gso(skb)) {
		/* Due to header grow, MSS needs to be downgraded. */
		skb_shinfo(skb)->gso_size -= len_diff;
		/* Header must be checked, and gso_segs recomputed. */
		skb_shinfo(skb)->gso_type |= SKB_GSO_DODGY;
		skb_shinfo(skb)->gso_segs = 0;
	}

	return 0;
}

static int bpf_skb_net_shrink(struct sk_buff *skb, u32 len_diff)
{
	u32 off = skb_mac_header_len(skb) + bpf_skb_net_base_len(skb);
	int ret;

	ret = skb_unclone(skb, GFP_ATOMIC);
	if (unlikely(ret < 0))
		return ret;

	ret = bpf_skb_net_hdr_pop(skb, off, len_diff);
	if (unlikely(ret < 0))
		return ret;

	if (skb_is_gso(skb)) {
		/* Due to header shrink, MSS can be upgraded. */
		skb_shinfo(skb)->gso_size += len_diff;
		/* Header must be checked, and gso_segs recomputed. */
		skb_shinfo(skb)->gso_type |= SKB_GSO_DODGY;
		skb_shinfo(skb)->gso_segs = 0;
	}

	return 0;
}

static u32 __bpf_skb_max_len(const struct sk_buff *skb)
{
	return skb->dev->mtu + skb->dev->hard_header_len;
}

static int bpf_skb_adjust_net(struct sk_buff *skb, s32 len_diff)
{
	bool trans_same = skb->transport_header == skb->network_header;
	u32 len_cur, len_diff_abs = abs(len_diff);
	u32 len_min = bpf_skb_net_base_len(skb);
	u32 len_max = __bpf_skb_max_len(skb);
	__be16 proto = skb->protocol;
	bool shrink = len_diff < 0;
	int ret;

	if (unlikely(len_diff_abs > 0xfffU))
		return -EFAULT;
	if (unlikely(proto != htons(ETH_P_IP) &&
		     proto != htons(ETH_P_IPV6)))
		return -ENOTSUPP;

	len_cur = skb->len - skb_network_offset(skb);
	if (skb_transport_header_was_set(skb) && !trans_same)
		len_cur = skb_network_header_len(skb);
	if ((shrink && (len_diff_abs >= len_cur ||
			len_cur - len_diff_abs < len_min)) ||
	    (!shrink && (skb->len + len_diff_abs > len_max &&
			 !skb_is_gso(skb))))
		return -ENOTSUPP;

	ret = shrink ? bpf_skb_net_shrink(skb, len_diff_abs) :
		       bpf_skb_net_grow(skb, len_diff_abs);

	bpf_compute_data_pointers(skb);
	return ret;
}

BPF_CALL_4(bpf_skb_adjust_room, struct sk_buff *, skb, s32, len_diff,
	   u32, mode, u64, flags)
{
	if (unlikely(flags))
		return -EINVAL;
	if (likely(mode == BPF_ADJ_ROOM_NET))
		return bpf_skb_adjust_net(skb, len_diff);

	return -ENOTSUPP;
}

static const struct bpf_func_proto bpf_skb_adjust_room_proto = {
	.func		= bpf_skb_adjust_room,
	.gpl_only	= false,
	.ret_type	= RET_INTEGER,
	.arg1_type	= ARG_PTR_TO_CTX,
	.arg2_type	= ARG_ANYTHING,
	.arg3_type	= ARG_ANYTHING,
	.arg4_type	= ARG_ANYTHING,
};

static u32 __bpf_skb_min_len(const struct sk_buff *skb)
{
	u32 min_len = skb_network_offset(skb);

	if (skb_transport_header_was_set(skb))
		min_len = skb_transport_offset(skb);
	if (skb->ip_summed == CHECKSUM_PARTIAL)
		min_len = skb_checksum_start_offset(skb) +
			  skb->csum_offset + sizeof(__sum16);
	return min_len;
}

static int bpf_skb_grow_rcsum(struct sk_buff *skb, unsigned int new_len)
{
	unsigned int old_len = skb->len;
	int ret;

	ret = __skb_grow_rcsum(skb, new_len);
	if (!ret)
		memset(skb->data + old_len, 0, new_len - old_len);
	return ret;
}

static int bpf_skb_trim_rcsum(struct sk_buff *skb, unsigned int new_len)
{
	return __skb_trim_rcsum(skb, new_len);
}

BPF_CALL_3(bpf_skb_change_tail, struct sk_buff *, skb, u32, new_len,
	   u64, flags)
{
	u32 max_len = __bpf_skb_max_len(skb);
	u32 min_len = __bpf_skb_min_len(skb);
	int ret;

	if (unlikely(flags || new_len > max_len || new_len < min_len))
		return -EINVAL;
	if (skb->encapsulation)
		return -ENOTSUPP;

	/* The basic idea of this helper is that it's performing the
	 * needed work to either grow or trim an skb, and eBPF program
	 * rewrites the rest via helpers like bpf_skb_store_bytes(),
	 * bpf_lX_csum_replace() and others rather than passing a raw
	 * buffer here. This one is a slow path helper and intended
	 * for replies with control messages.
	 *
	 * Like in bpf_skb_change_proto(), we want to keep this rather
	 * minimal and without protocol specifics so that we are able
	 * to separate concerns as in bpf_skb_store_bytes() should only
	 * be the one responsible for writing buffers.
	 *
	 * It's really expected to be a slow path operation here for
	 * control message replies, so we're implicitly linearizing,
	 * uncloning and drop offloads from the skb by this.
	 */
	ret = __bpf_try_make_writable(skb, skb->len);
	if (!ret) {
		if (new_len > skb->len)
			ret = bpf_skb_grow_rcsum(skb, new_len);
		else if (new_len < skb->len)
			ret = bpf_skb_trim_rcsum(skb, new_len);
		if (!ret && skb_is_gso(skb))
			skb_gso_reset(skb);
	}

	bpf_compute_data_pointers(skb);
	return ret;
}

static const struct bpf_func_proto bpf_skb_change_tail_proto = {
	.func		= bpf_skb_change_tail,
	.gpl_only	= false,
	.ret_type	= RET_INTEGER,
	.arg1_type	= ARG_PTR_TO_CTX,
	.arg2_type	= ARG_ANYTHING,
	.arg3_type	= ARG_ANYTHING,
};

BPF_CALL_3(bpf_skb_change_head, struct sk_buff *, skb, u32, head_room,
	   u64, flags)
{
	u32 max_len = __bpf_skb_max_len(skb);
	u32 new_len = skb->len + head_room;
	int ret;

	if (unlikely(flags || (!skb_is_gso(skb) && new_len > max_len) ||
		     new_len < skb->len))
		return -EINVAL;

	ret = skb_cow(skb, head_room);
	if (likely(!ret)) {
		/* Idea for this helper is that we currently only
		 * allow to expand on mac header. This means that
		 * skb->protocol network header, etc, stay as is.
		 * Compared to bpf_skb_change_tail(), we're more
		 * flexible due to not needing to linearize or
		 * reset GSO. Intention for this helper is to be
		 * used by an L3 skb that needs to push mac header
		 * for redirection into L2 device.
		 */
		__skb_push(skb, head_room);
		memset(skb->data, 0, head_room);
		skb_reset_mac_header(skb);
	}

	bpf_compute_data_pointers(skb);
	return 0;
}

static const struct bpf_func_proto bpf_skb_change_head_proto = {
	.func		= bpf_skb_change_head,
	.gpl_only	= false,
	.ret_type	= RET_INTEGER,
	.arg1_type	= ARG_PTR_TO_CTX,
	.arg2_type	= ARG_ANYTHING,
	.arg3_type	= ARG_ANYTHING,
};

static unsigned long xdp_get_metalen(const struct xdp_buff *xdp)
{
	return xdp_data_meta_unsupported(xdp) ? 0 :
	       xdp->data - xdp->data_meta;
}

BPF_CALL_2(bpf_xdp_adjust_head, struct xdp_buff *, xdp, int, offset)
{
	unsigned long metalen = xdp_get_metalen(xdp);
	void *data_start = xdp->data_hard_start + metalen;
	void *data = xdp->data + offset;

	if (unlikely(data < data_start ||
		     data > xdp->data_end - ETH_HLEN))
		return -EINVAL;

	if (metalen)
		memmove(xdp->data_meta + offset,
			xdp->data_meta, metalen);
	xdp->data_meta += offset;
	xdp->data = data;

	return 0;
}

static const struct bpf_func_proto bpf_xdp_adjust_head_proto = {
	.func		= bpf_xdp_adjust_head,
	.gpl_only	= false,
	.ret_type	= RET_INTEGER,
	.arg1_type	= ARG_PTR_TO_CTX,
	.arg2_type	= ARG_ANYTHING,
};

BPF_CALL_2(bpf_xdp_adjust_meta, struct xdp_buff *, xdp, int, offset)
{
	void *meta = xdp->data_meta + offset;
	unsigned long metalen = xdp->data - meta;

	if (xdp_data_meta_unsupported(xdp))
		return -ENOTSUPP;
	if (unlikely(meta < xdp->data_hard_start ||
		     meta > xdp->data))
		return -EINVAL;
	if (unlikely((metalen & (sizeof(__u32) - 1)) ||
		     (metalen > 32)))
		return -EACCES;

	xdp->data_meta = meta;

	return 0;
}

static const struct bpf_func_proto bpf_xdp_adjust_meta_proto = {
	.func		= bpf_xdp_adjust_meta,
	.gpl_only	= false,
	.ret_type	= RET_INTEGER,
	.arg1_type	= ARG_PTR_TO_CTX,
	.arg2_type	= ARG_ANYTHING,
};

static int __bpf_tx_xdp(struct net_device *dev,
			struct bpf_map *map,
			struct xdp_buff *xdp,
			u32 index)
{
	int err;

	if (!dev->netdev_ops->ndo_xdp_xmit) {
		return -EOPNOTSUPP;
	}

	err = dev->netdev_ops->ndo_xdp_xmit(dev, xdp);
	if (err)
		return err;
	dev->netdev_ops->ndo_xdp_flush(dev);
	return 0;
}

static int __bpf_tx_xdp_map(struct net_device *dev_rx, void *fwd,
			    struct bpf_map *map,
			    struct xdp_buff *xdp,
			    u32 index)
{
	int err;

	if (map->map_type == BPF_MAP_TYPE_DEVMAP) {
		struct net_device *dev = fwd;

		if (!dev->netdev_ops->ndo_xdp_xmit)
			return -EOPNOTSUPP;

		err = dev->netdev_ops->ndo_xdp_xmit(dev, xdp);
		if (err)
			return err;
		__dev_map_insert_ctx(map, index);

	} else if (map->map_type == BPF_MAP_TYPE_CPUMAP) {
		struct bpf_cpu_map_entry *rcpu = fwd;

		err = cpu_map_enqueue(rcpu, xdp, dev_rx);
		if (err)
			return err;
		__cpu_map_insert_ctx(map, index);
	}
	return 0;
}

void xdp_do_flush_map(void)
{
	struct redirect_info *ri = this_cpu_ptr(&redirect_info);
	struct bpf_map *map = ri->map_to_flush;

	ri->map_to_flush = NULL;
	if (map) {
		switch (map->map_type) {
		case BPF_MAP_TYPE_DEVMAP:
			__dev_map_flush(map);
			break;
		case BPF_MAP_TYPE_CPUMAP:
			__cpu_map_flush(map);
			break;
		default:
			break;
		}
	}
}
EXPORT_SYMBOL_GPL(xdp_do_flush_map);

static void *__xdp_map_lookup_elem(struct bpf_map *map, u32 index)
{
	switch (map->map_type) {
	case BPF_MAP_TYPE_DEVMAP:
		return __dev_map_lookup_elem(map, index);
	case BPF_MAP_TYPE_CPUMAP:
		return __cpu_map_lookup_elem(map, index);
	default:
		return NULL;
	}
}

static inline bool xdp_map_invalid(const struct bpf_prog *xdp_prog,
				   unsigned long aux)
{
	return (unsigned long)xdp_prog->aux != aux;
}

static int xdp_do_redirect_map(struct net_device *dev, struct xdp_buff *xdp,
			       struct bpf_prog *xdp_prog)
{
	struct redirect_info *ri = this_cpu_ptr(&redirect_info);
	unsigned long map_owner = ri->map_owner;
	struct bpf_map *map = ri->map;
	u32 index = ri->ifindex;
	void *fwd = NULL;
	int err;

	ri->ifindex = 0;
	ri->map = NULL;
	ri->map_owner = 0;

	if (unlikely(xdp_map_invalid(xdp_prog, map_owner))) {
		err = -EFAULT;
		map = NULL;
		goto err;
	}

	fwd = __xdp_map_lookup_elem(map, index);
	if (!fwd) {
		err = -EINVAL;
		goto err;
	}
	if (ri->map_to_flush && ri->map_to_flush != map)
		xdp_do_flush_map();

	err = __bpf_tx_xdp_map(dev, fwd, map, xdp, index);
	if (unlikely(err))
		goto err;

	ri->map_to_flush = map;
	_trace_xdp_redirect_map(dev, xdp_prog, fwd, map, index);
	return 0;
err:
	_trace_xdp_redirect_map_err(dev, xdp_prog, fwd, map, index, err);
	return err;
}

int xdp_do_redirect(struct net_device *dev, struct xdp_buff *xdp,
		    struct bpf_prog *xdp_prog)
{
	struct redirect_info *ri = this_cpu_ptr(&redirect_info);
	struct net_device *fwd;
	u32 index = ri->ifindex;
	int err;

	if (ri->map)
		return xdp_do_redirect_map(dev, xdp, xdp_prog);

	fwd = dev_get_by_index_rcu(dev_net(dev), index);
	ri->ifindex = 0;
	if (unlikely(!fwd)) {
		err = -EINVAL;
		goto err;
	}

	err = __bpf_tx_xdp(fwd, NULL, xdp, 0);
	if (unlikely(err))
		goto err;

	_trace_xdp_redirect(dev, xdp_prog, index);
	return 0;
err:
	_trace_xdp_redirect_err(dev, xdp_prog, index, err);
	return err;
}
EXPORT_SYMBOL_GPL(xdp_do_redirect);

static int __xdp_generic_ok_fwd_dev(struct sk_buff *skb, struct net_device *fwd)
{
	unsigned int len;

	if (unlikely(!(fwd->flags & IFF_UP)))
		return -ENETDOWN;

	len = fwd->mtu + fwd->hard_header_len + VLAN_HLEN;
	if (skb->len > len)
		return -EMSGSIZE;

	return 0;
}

int xdp_do_generic_redirect_map(struct net_device *dev, struct sk_buff *skb,
				struct bpf_prog *xdp_prog)
{
	struct redirect_info *ri = this_cpu_ptr(&redirect_info);
	unsigned long map_owner = ri->map_owner;
	struct bpf_map *map = ri->map;
	struct net_device *fwd = NULL;
	u32 index = ri->ifindex;
	int err = 0;

	ri->ifindex = 0;
	ri->map = NULL;
	ri->map_owner = 0;

	if (unlikely(xdp_map_invalid(xdp_prog, map_owner))) {
		err = -EFAULT;
		map = NULL;
		goto err;
	}
	fwd = __xdp_map_lookup_elem(map, index);
	if (unlikely(!fwd)) {
		err = -EINVAL;
		goto err;
	}

	if (map->map_type == BPF_MAP_TYPE_DEVMAP) {
		if (unlikely((err = __xdp_generic_ok_fwd_dev(skb, fwd))))
			goto err;
		skb->dev = fwd;
	} else {
		/* TODO: Handle BPF_MAP_TYPE_CPUMAP */
		err = -EBADRQC;
		goto err;
	}

	_trace_xdp_redirect_map(dev, xdp_prog, fwd, map, index);
	return 0;
err:
	_trace_xdp_redirect_map_err(dev, xdp_prog, fwd, map, index, err);
	return err;
}

int xdp_do_generic_redirect(struct net_device *dev, struct sk_buff *skb,
			    struct bpf_prog *xdp_prog)
{
	struct redirect_info *ri = this_cpu_ptr(&redirect_info);
	u32 index = ri->ifindex;
	struct net_device *fwd;
	int err = 0;

	if (ri->map)
		return xdp_do_generic_redirect_map(dev, skb, xdp_prog);

	ri->ifindex = 0;
	fwd = dev_get_by_index_rcu(dev_net(dev), index);
	if (unlikely(!fwd)) {
		err = -EINVAL;
		goto err;
	}

	if (unlikely((err = __xdp_generic_ok_fwd_dev(skb, fwd))))
		goto err;

	skb->dev = fwd;
	_trace_xdp_redirect(dev, xdp_prog, index);
	return 0;
err:
	_trace_xdp_redirect_err(dev, xdp_prog, index, err);
	return err;
}
EXPORT_SYMBOL_GPL(xdp_do_generic_redirect);

BPF_CALL_2(bpf_xdp_redirect, u32, ifindex, u64, flags)
{
	struct redirect_info *ri = this_cpu_ptr(&redirect_info);

	if (unlikely(flags))
		return XDP_ABORTED;

	ri->ifindex = ifindex;
	ri->flags = flags;
	ri->map = NULL;
	ri->map_owner = 0;

	return XDP_REDIRECT;
}

static const struct bpf_func_proto bpf_xdp_redirect_proto = {
	.func           = bpf_xdp_redirect,
	.gpl_only       = false,
	.ret_type       = RET_INTEGER,
	.arg1_type      = ARG_ANYTHING,
	.arg2_type      = ARG_ANYTHING,
};

BPF_CALL_4(bpf_xdp_redirect_map, struct bpf_map *, map, u32, ifindex, u64, flags,
	   unsigned long, map_owner)
{
	struct redirect_info *ri = this_cpu_ptr(&redirect_info);

	if (unlikely(flags))
		return XDP_ABORTED;

	ri->ifindex = ifindex;
	ri->flags = flags;
	ri->map = map;
	ri->map_owner = map_owner;

	return XDP_REDIRECT;
}

/* Note, arg4 is hidden from users and populated by the verifier
 * with the right pointer.
 */
static const struct bpf_func_proto bpf_xdp_redirect_map_proto = {
	.func           = bpf_xdp_redirect_map,
	.gpl_only       = false,
	.ret_type       = RET_INTEGER,
	.arg1_type      = ARG_CONST_MAP_PTR,
	.arg2_type      = ARG_ANYTHING,
	.arg3_type      = ARG_ANYTHING,
};

bool bpf_helper_changes_pkt_data(void *func)
{
	if (func == bpf_skb_vlan_push ||
	    func == bpf_skb_vlan_pop ||
	    func == bpf_skb_store_bytes ||
	    func == bpf_skb_change_proto ||
	    func == bpf_skb_change_head ||
	    func == bpf_skb_change_tail ||
	    func == bpf_skb_adjust_room ||
	    func == bpf_skb_pull_data ||
	    func == bpf_clone_redirect ||
	    func == bpf_l3_csum_replace ||
	    func == bpf_l4_csum_replace ||
	    func == bpf_xdp_adjust_head ||
	    func == bpf_xdp_adjust_meta)
		return true;

	return false;
}

static unsigned long bpf_skb_copy(void *dst_buff, const void *skb,
				  unsigned long off, unsigned long len)
{
	void *ptr = skb_header_pointer(skb, off, len, dst_buff);

	if (unlikely(!ptr))
		return len;
	if (ptr != dst_buff)
		memcpy(dst_buff, ptr, len);

	return 0;
}

BPF_CALL_5(bpf_skb_event_output, struct sk_buff *, skb, struct bpf_map *, map,
	   u64, flags, void *, meta, u64, meta_size)
{
	u64 skb_size = (flags & BPF_F_CTXLEN_MASK) >> 32;

	if (unlikely(flags & ~(BPF_F_CTXLEN_MASK | BPF_F_INDEX_MASK)))
		return -EINVAL;
	if (unlikely(skb_size > skb->len))
		return -EFAULT;

	return bpf_event_output(map, flags, meta, meta_size, skb, skb_size,
				bpf_skb_copy);
}

static const struct bpf_func_proto bpf_skb_event_output_proto = {
	.func		= bpf_skb_event_output,
	.gpl_only	= true,
	.ret_type	= RET_INTEGER,
	.arg1_type	= ARG_PTR_TO_CTX,
	.arg2_type	= ARG_CONST_MAP_PTR,
	.arg3_type	= ARG_ANYTHING,
	.arg4_type	= ARG_PTR_TO_MEM,
	.arg5_type	= ARG_CONST_SIZE,
};

static unsigned short bpf_tunnel_key_af(u64 flags)
{
	return flags & BPF_F_TUNINFO_IPV6 ? AF_INET6 : AF_INET;
}

BPF_CALL_4(bpf_skb_get_tunnel_key, struct sk_buff *, skb, struct bpf_tunnel_key *, to,
	   u32, size, u64, flags)
{
	const struct ip_tunnel_info *info = skb_tunnel_info(skb);
	u8 compat[sizeof(struct bpf_tunnel_key)];
	void *to_orig = to;
	int err;

	if (unlikely(!info || (flags & ~(BPF_F_TUNINFO_IPV6)))) {
		err = -EINVAL;
		goto err_clear;
	}
	if (ip_tunnel_info_af(info) != bpf_tunnel_key_af(flags)) {
		err = -EPROTO;
		goto err_clear;
	}
	if (unlikely(size != sizeof(struct bpf_tunnel_key))) {
		err = -EINVAL;
		switch (size) {
		case offsetof(struct bpf_tunnel_key, tunnel_label):
		case offsetof(struct bpf_tunnel_key, tunnel_ext):
			goto set_compat;
		case offsetof(struct bpf_tunnel_key, remote_ipv6[1]):
			/* Fixup deprecated structure layouts here, so we have
			 * a common path later on.
			 */
			if (ip_tunnel_info_af(info) != AF_INET)
				goto err_clear;
set_compat:
			to = (struct bpf_tunnel_key *)compat;
			break;
		default:
			goto err_clear;
		}
	}

	to->tunnel_id = be64_to_cpu(info->key.tun_id);
	to->tunnel_tos = info->key.tos;
	to->tunnel_ttl = info->key.ttl;

	if (flags & BPF_F_TUNINFO_IPV6) {
		memcpy(to->remote_ipv6, &info->key.u.ipv6.src,
		       sizeof(to->remote_ipv6));
		to->tunnel_label = be32_to_cpu(info->key.label);
	} else {
		to->remote_ipv4 = be32_to_cpu(info->key.u.ipv4.src);
	}

	if (unlikely(size != sizeof(struct bpf_tunnel_key)))
		memcpy(to_orig, to, size);

	return 0;
err_clear:
	memset(to_orig, 0, size);
	return err;
}

static const struct bpf_func_proto bpf_skb_get_tunnel_key_proto = {
	.func		= bpf_skb_get_tunnel_key,
	.gpl_only	= false,
	.ret_type	= RET_INTEGER,
	.arg1_type	= ARG_PTR_TO_CTX,
	.arg2_type	= ARG_PTR_TO_UNINIT_MEM,
	.arg3_type	= ARG_CONST_SIZE,
	.arg4_type	= ARG_ANYTHING,
};

BPF_CALL_3(bpf_skb_get_tunnel_opt, struct sk_buff *, skb, u8 *, to, u32, size)
{
	const struct ip_tunnel_info *info = skb_tunnel_info(skb);
	int err;

	if (unlikely(!info ||
		     !(info->key.tun_flags & TUNNEL_OPTIONS_PRESENT))) {
		err = -ENOENT;
		goto err_clear;
	}
	if (unlikely(size < info->options_len)) {
		err = -ENOMEM;
		goto err_clear;
	}

	ip_tunnel_info_opts_get(to, info);
	if (size > info->options_len)
		memset(to + info->options_len, 0, size - info->options_len);

	return info->options_len;
err_clear:
	memset(to, 0, size);
	return err;
}

static const struct bpf_func_proto bpf_skb_get_tunnel_opt_proto = {
	.func		= bpf_skb_get_tunnel_opt,
	.gpl_only	= false,
	.ret_type	= RET_INTEGER,
	.arg1_type	= ARG_PTR_TO_CTX,
	.arg2_type	= ARG_PTR_TO_UNINIT_MEM,
	.arg3_type	= ARG_CONST_SIZE,
};

static struct metadata_dst __percpu *md_dst;

BPF_CALL_4(bpf_skb_set_tunnel_key, struct sk_buff *, skb,
	   const struct bpf_tunnel_key *, from, u32, size, u64, flags)
{
	struct metadata_dst *md = this_cpu_ptr(md_dst);
	u8 compat[sizeof(struct bpf_tunnel_key)];
	struct ip_tunnel_info *info;

	if (unlikely(flags & ~(BPF_F_TUNINFO_IPV6 | BPF_F_ZERO_CSUM_TX |
			       BPF_F_DONT_FRAGMENT)))
		return -EINVAL;
	if (unlikely(size != sizeof(struct bpf_tunnel_key))) {
		switch (size) {
		case offsetof(struct bpf_tunnel_key, tunnel_label):
		case offsetof(struct bpf_tunnel_key, tunnel_ext):
		case offsetof(struct bpf_tunnel_key, remote_ipv6[1]):
			/* Fixup deprecated structure layouts here, so we have
			 * a common path later on.
			 */
			memcpy(compat, from, size);
			memset(compat + size, 0, sizeof(compat) - size);
			from = (const struct bpf_tunnel_key *) compat;
			break;
		default:
			return -EINVAL;
		}
	}
	if (unlikely((!(flags & BPF_F_TUNINFO_IPV6) && from->tunnel_label) ||
		     from->tunnel_ext))
		return -EINVAL;

	skb_dst_drop(skb);
	dst_hold((struct dst_entry *) md);
	skb_dst_set(skb, (struct dst_entry *) md);

	info = &md->u.tun_info;
	info->mode = IP_TUNNEL_INFO_TX;

	info->key.tun_flags = TUNNEL_KEY | TUNNEL_CSUM | TUNNEL_NOCACHE;
	if (flags & BPF_F_DONT_FRAGMENT)
		info->key.tun_flags |= TUNNEL_DONT_FRAGMENT;

	info->key.tun_id = cpu_to_be64(from->tunnel_id);
	info->key.tos = from->tunnel_tos;
	info->key.ttl = from->tunnel_ttl;

	if (flags & BPF_F_TUNINFO_IPV6) {
		info->mode |= IP_TUNNEL_INFO_IPV6;
		memcpy(&info->key.u.ipv6.dst, from->remote_ipv6,
		       sizeof(from->remote_ipv6));
		info->key.label = cpu_to_be32(from->tunnel_label) &
				  IPV6_FLOWLABEL_MASK;
	} else {
		info->key.u.ipv4.dst = cpu_to_be32(from->remote_ipv4);
		if (flags & BPF_F_ZERO_CSUM_TX)
			info->key.tun_flags &= ~TUNNEL_CSUM;
	}

	return 0;
}

static const struct bpf_func_proto bpf_skb_set_tunnel_key_proto = {
	.func		= bpf_skb_set_tunnel_key,
	.gpl_only	= false,
	.ret_type	= RET_INTEGER,
	.arg1_type	= ARG_PTR_TO_CTX,
	.arg2_type	= ARG_PTR_TO_MEM,
	.arg3_type	= ARG_CONST_SIZE,
	.arg4_type	= ARG_ANYTHING,
};

BPF_CALL_3(bpf_skb_set_tunnel_opt, struct sk_buff *, skb,
	   const u8 *, from, u32, size)
{
	struct ip_tunnel_info *info = skb_tunnel_info(skb);
	const struct metadata_dst *md = this_cpu_ptr(md_dst);

	if (unlikely(info != &md->u.tun_info || (size & (sizeof(u32) - 1))))
		return -EINVAL;
	if (unlikely(size > IP_TUNNEL_OPTS_MAX))
		return -ENOMEM;

	ip_tunnel_info_opts_set(info, from, size);

	return 0;
}

static const struct bpf_func_proto bpf_skb_set_tunnel_opt_proto = {
	.func		= bpf_skb_set_tunnel_opt,
	.gpl_only	= false,
	.ret_type	= RET_INTEGER,
	.arg1_type	= ARG_PTR_TO_CTX,
	.arg2_type	= ARG_PTR_TO_MEM,
	.arg3_type	= ARG_CONST_SIZE,
};

static const struct bpf_func_proto *
bpf_get_skb_set_tunnel_proto(enum bpf_func_id which)
{
	if (!md_dst) {
		struct metadata_dst __percpu *tmp;

		tmp = metadata_dst_alloc_percpu(IP_TUNNEL_OPTS_MAX,
						METADATA_IP_TUNNEL,
						GFP_KERNEL);
		if (!tmp)
			return NULL;
		if (cmpxchg(&md_dst, NULL, tmp))
			metadata_dst_free_percpu(tmp);
	}

	switch (which) {
	case BPF_FUNC_skb_set_tunnel_key:
		return &bpf_skb_set_tunnel_key_proto;
	case BPF_FUNC_skb_set_tunnel_opt:
		return &bpf_skb_set_tunnel_opt_proto;
	default:
		return NULL;
	}
}

BPF_CALL_3(bpf_skb_under_cgroup, struct sk_buff *, skb, struct bpf_map *, map,
	   u32, idx)
{
	struct bpf_array *array = container_of(map, struct bpf_array, map);
	struct cgroup *cgrp;
	struct sock *sk;

	sk = skb_to_full_sk(skb);
	if (!sk || !sk_fullsock(sk))
		return -ENOENT;
	if (unlikely(idx >= array->map.max_entries))
		return -E2BIG;

	cgrp = READ_ONCE(array->ptrs[idx]);
	if (unlikely(!cgrp))
		return -EAGAIN;

	return sk_under_cgroup_hierarchy(sk, cgrp);
}

static const struct bpf_func_proto bpf_skb_under_cgroup_proto = {
	.func		= bpf_skb_under_cgroup,
	.gpl_only	= false,
	.ret_type	= RET_INTEGER,
	.arg1_type	= ARG_PTR_TO_CTX,
	.arg2_type	= ARG_CONST_MAP_PTR,
	.arg3_type	= ARG_ANYTHING,
};

static unsigned long bpf_xdp_copy(void *dst_buff, const void *src_buff,
				  unsigned long off, unsigned long len)
{
	memcpy(dst_buff, src_buff + off, len);
	return 0;
}

BPF_CALL_5(bpf_xdp_event_output, struct xdp_buff *, xdp, struct bpf_map *, map,
	   u64, flags, void *, meta, u64, meta_size)
{
	u64 xdp_size = (flags & BPF_F_CTXLEN_MASK) >> 32;

	if (unlikely(flags & ~(BPF_F_CTXLEN_MASK | BPF_F_INDEX_MASK)))
		return -EINVAL;
	if (unlikely(xdp_size > (unsigned long)(xdp->data_end - xdp->data)))
		return -EFAULT;

	return bpf_event_output(map, flags, meta, meta_size, xdp->data,
				xdp_size, bpf_xdp_copy);
}

static const struct bpf_func_proto bpf_xdp_event_output_proto = {
	.func		= bpf_xdp_event_output,
	.gpl_only	= true,
	.ret_type	= RET_INTEGER,
	.arg1_type	= ARG_PTR_TO_CTX,
	.arg2_type	= ARG_CONST_MAP_PTR,
	.arg3_type	= ARG_ANYTHING,
	.arg4_type	= ARG_PTR_TO_MEM,
	.arg5_type	= ARG_CONST_SIZE,
};

BPF_CALL_1(bpf_get_socket_cookie, struct sk_buff *, skb)
{
	return skb->sk ? sock_gen_cookie(skb->sk) : 0;
}

static const struct bpf_func_proto bpf_get_socket_cookie_proto = {
	.func           = bpf_get_socket_cookie,
	.gpl_only       = false,
	.ret_type       = RET_INTEGER,
	.arg1_type      = ARG_PTR_TO_CTX,
};

BPF_CALL_1(bpf_get_socket_uid, struct sk_buff *, skb)
{
	struct sock *sk = sk_to_full_sk(skb->sk);
	kuid_t kuid;

	if (!sk || !sk_fullsock(sk))
		return overflowuid;
	kuid = sock_net_uid(sock_net(sk), sk);
	return from_kuid_munged(sock_net(sk)->user_ns, kuid);
}

static const struct bpf_func_proto bpf_get_socket_uid_proto = {
	.func           = bpf_get_socket_uid,
	.gpl_only       = false,
	.ret_type       = RET_INTEGER,
	.arg1_type      = ARG_PTR_TO_CTX,
};

BPF_CALL_5(bpf_setsockopt, struct bpf_sock_ops_kern *, bpf_sock,
	   int, level, int, optname, char *, optval, int, optlen)
{
	struct sock *sk = bpf_sock->sk;
	int ret = 0;
	int val;

	if (!sk_fullsock(sk))
		return -EINVAL;

	if (level == SOL_SOCKET) {
		if (optlen != sizeof(int))
			return -EINVAL;
		val = *((int *)optval);

		/* Only some socketops are supported */
		switch (optname) {
		case SO_RCVBUF:
			sk->sk_userlocks |= SOCK_RCVBUF_LOCK;
			sk->sk_rcvbuf = max_t(int, val * 2, SOCK_MIN_RCVBUF);
			break;
		case SO_SNDBUF:
			sk->sk_userlocks |= SOCK_SNDBUF_LOCK;
			sk->sk_sndbuf = max_t(int, val * 2, SOCK_MIN_SNDBUF);
			break;
		case SO_MAX_PACING_RATE:
			sk->sk_max_pacing_rate = val;
			sk->sk_pacing_rate = min(sk->sk_pacing_rate,
						 sk->sk_max_pacing_rate);
			break;
		case SO_PRIORITY:
			sk->sk_priority = val;
			break;
		case SO_RCVLOWAT:
			if (val < 0)
				val = INT_MAX;
			sk->sk_rcvlowat = val ? : 1;
			break;
		case SO_MARK:
			sk->sk_mark = val;
			break;
		default:
			ret = -EINVAL;
		}
#ifdef CONFIG_INET
	} else if (level == SOL_TCP &&
		   sk->sk_prot->setsockopt == tcp_setsockopt) {
		if (optname == TCP_CONGESTION) {
			char name[TCP_CA_NAME_MAX];
			bool reinit = bpf_sock->op > BPF_SOCK_OPS_NEEDS_ECN;

			strncpy(name, optval, min_t(long, optlen,
						    TCP_CA_NAME_MAX-1));
			name[TCP_CA_NAME_MAX-1] = 0;
			ret = tcp_set_congestion_control(sk, name, false, reinit);
		} else {
			struct tcp_sock *tp = tcp_sk(sk);

			if (optlen != sizeof(int))
				return -EINVAL;

			val = *((int *)optval);
			/* Only some options are supported */
			switch (optname) {
			case TCP_BPF_IW:
				if (val <= 0 || tp->data_segs_out > 0)
					ret = -EINVAL;
				else
					tp->snd_cwnd = val;
				break;
			case TCP_BPF_SNDCWND_CLAMP:
				if (val <= 0) {
					ret = -EINVAL;
				} else {
					tp->snd_cwnd_clamp = val;
					tp->snd_ssthresh = val;
				}
				break;
			default:
				ret = -EINVAL;
			}
		}
#endif
	} else {
		ret = -EINVAL;
	}
	return ret;
}

static const struct bpf_func_proto bpf_setsockopt_proto = {
	.func		= bpf_setsockopt,
	.gpl_only	= false,
	.ret_type	= RET_INTEGER,
	.arg1_type	= ARG_PTR_TO_CTX,
	.arg2_type	= ARG_ANYTHING,
	.arg3_type	= ARG_ANYTHING,
	.arg4_type	= ARG_PTR_TO_MEM,
	.arg5_type	= ARG_CONST_SIZE,
};

BPF_CALL_5(bpf_getsockopt, struct bpf_sock_ops_kern *, bpf_sock,
	   int, level, int, optname, char *, optval, int, optlen)
{
	struct sock *sk = bpf_sock->sk;

	if (!sk_fullsock(sk))
		goto err_clear;

#ifdef CONFIG_INET
	if (level == SOL_TCP && sk->sk_prot->getsockopt == tcp_getsockopt) {
		if (optname == TCP_CONGESTION) {
			struct inet_connection_sock *icsk = inet_csk(sk);

			if (!icsk->icsk_ca_ops || optlen <= 1)
				goto err_clear;
			strncpy(optval, icsk->icsk_ca_ops->name, optlen);
			optval[optlen - 1] = 0;
		} else {
			goto err_clear;
		}
	} else {
		goto err_clear;
	}
	return 0;
#endif
err_clear:
	memset(optval, 0, optlen);
	return -EINVAL;
}

static const struct bpf_func_proto bpf_getsockopt_proto = {
	.func		= bpf_getsockopt,
	.gpl_only	= false,
	.ret_type	= RET_INTEGER,
	.arg1_type	= ARG_PTR_TO_CTX,
	.arg2_type	= ARG_ANYTHING,
	.arg3_type	= ARG_ANYTHING,
	.arg4_type	= ARG_PTR_TO_UNINIT_MEM,
	.arg5_type	= ARG_CONST_SIZE,
};

static const struct bpf_func_proto *
bpf_base_func_proto(enum bpf_func_id func_id)
{
	switch (func_id) {
	case BPF_FUNC_map_lookup_elem:
		return &bpf_map_lookup_elem_proto;
	case BPF_FUNC_map_update_elem:
		return &bpf_map_update_elem_proto;
	case BPF_FUNC_map_delete_elem:
		return &bpf_map_delete_elem_proto;
	case BPF_FUNC_get_prandom_u32:
		return &bpf_get_prandom_u32_proto;
	case BPF_FUNC_get_smp_processor_id:
		return &bpf_get_raw_smp_processor_id_proto;
	case BPF_FUNC_get_numa_node_id:
		return &bpf_get_numa_node_id_proto;
	case BPF_FUNC_tail_call:
		return &bpf_tail_call_proto;
	case BPF_FUNC_ktime_get_ns:
		return &bpf_ktime_get_ns_proto;
	case BPF_FUNC_trace_printk:
		if (capable(CAP_SYS_ADMIN))
			return bpf_get_trace_printk_proto();
	default:
		return NULL;
	}
}

static const struct bpf_func_proto *
sock_filter_func_proto(enum bpf_func_id func_id)
{
	switch (func_id) {
	/* inet and inet6 sockets are created in a process
	 * context so there is always a valid uid/gid
	 */
	case BPF_FUNC_get_current_uid_gid:
		return &bpf_get_current_uid_gid_proto;
	default:
		return bpf_base_func_proto(func_id);
	}
}

static const struct bpf_func_proto *
sk_filter_func_proto(enum bpf_func_id func_id)
{
	switch (func_id) {
	case BPF_FUNC_skb_load_bytes:
		return &bpf_skb_load_bytes_proto;
	case BPF_FUNC_get_socket_cookie:
		return &bpf_get_socket_cookie_proto;
	case BPF_FUNC_get_socket_uid:
		return &bpf_get_socket_uid_proto;
	default:
		return bpf_base_func_proto(func_id);
	}
}

static const struct bpf_func_proto *
tc_cls_act_func_proto(enum bpf_func_id func_id)
{
	switch (func_id) {
	case BPF_FUNC_skb_store_bytes:
		return &bpf_skb_store_bytes_proto;
	case BPF_FUNC_skb_load_bytes:
		return &bpf_skb_load_bytes_proto;
	case BPF_FUNC_skb_pull_data:
		return &bpf_skb_pull_data_proto;
	case BPF_FUNC_csum_diff:
		return &bpf_csum_diff_proto;
	case BPF_FUNC_csum_update:
		return &bpf_csum_update_proto;
	case BPF_FUNC_l3_csum_replace:
		return &bpf_l3_csum_replace_proto;
	case BPF_FUNC_l4_csum_replace:
		return &bpf_l4_csum_replace_proto;
	case BPF_FUNC_clone_redirect:
		return &bpf_clone_redirect_proto;
	case BPF_FUNC_get_cgroup_classid:
		return &bpf_get_cgroup_classid_proto;
	case BPF_FUNC_skb_vlan_push:
		return &bpf_skb_vlan_push_proto;
	case BPF_FUNC_skb_vlan_pop:
		return &bpf_skb_vlan_pop_proto;
	case BPF_FUNC_skb_change_proto:
		return &bpf_skb_change_proto_proto;
	case BPF_FUNC_skb_change_type:
		return &bpf_skb_change_type_proto;
	case BPF_FUNC_skb_adjust_room:
		return &bpf_skb_adjust_room_proto;
	case BPF_FUNC_skb_change_tail:
		return &bpf_skb_change_tail_proto;
	case BPF_FUNC_skb_get_tunnel_key:
		return &bpf_skb_get_tunnel_key_proto;
	case BPF_FUNC_skb_set_tunnel_key:
		return bpf_get_skb_set_tunnel_proto(func_id);
	case BPF_FUNC_skb_get_tunnel_opt:
		return &bpf_skb_get_tunnel_opt_proto;
	case BPF_FUNC_skb_set_tunnel_opt:
		return bpf_get_skb_set_tunnel_proto(func_id);
	case BPF_FUNC_redirect:
		return &bpf_redirect_proto;
	case BPF_FUNC_get_route_realm:
		return &bpf_get_route_realm_proto;
	case BPF_FUNC_get_hash_recalc:
		return &bpf_get_hash_recalc_proto;
	case BPF_FUNC_set_hash_invalid:
		return &bpf_set_hash_invalid_proto;
	case BPF_FUNC_set_hash:
		return &bpf_set_hash_proto;
	case BPF_FUNC_perf_event_output:
		return &bpf_skb_event_output_proto;
	case BPF_FUNC_get_smp_processor_id:
		return &bpf_get_smp_processor_id_proto;
	case BPF_FUNC_skb_under_cgroup:
		return &bpf_skb_under_cgroup_proto;
	case BPF_FUNC_get_socket_cookie:
		return &bpf_get_socket_cookie_proto;
	case BPF_FUNC_get_socket_uid:
		return &bpf_get_socket_uid_proto;
	default:
		return bpf_base_func_proto(func_id);
	}
}

static const struct bpf_func_proto *
xdp_func_proto(enum bpf_func_id func_id)
{
	switch (func_id) {
	case BPF_FUNC_perf_event_output:
		return &bpf_xdp_event_output_proto;
	case BPF_FUNC_get_smp_processor_id:
		return &bpf_get_smp_processor_id_proto;
	case BPF_FUNC_xdp_adjust_head:
		return &bpf_xdp_adjust_head_proto;
	case BPF_FUNC_xdp_adjust_meta:
		return &bpf_xdp_adjust_meta_proto;
	case BPF_FUNC_redirect:
		return &bpf_xdp_redirect_proto;
	case BPF_FUNC_redirect_map:
		return &bpf_xdp_redirect_map_proto;
	default:
		return bpf_base_func_proto(func_id);
	}
}

static const struct bpf_func_proto *
lwt_inout_func_proto(enum bpf_func_id func_id)
{
	switch (func_id) {
	case BPF_FUNC_skb_load_bytes:
		return &bpf_skb_load_bytes_proto;
	case BPF_FUNC_skb_pull_data:
		return &bpf_skb_pull_data_proto;
	case BPF_FUNC_csum_diff:
		return &bpf_csum_diff_proto;
	case BPF_FUNC_get_cgroup_classid:
		return &bpf_get_cgroup_classid_proto;
	case BPF_FUNC_get_route_realm:
		return &bpf_get_route_realm_proto;
	case BPF_FUNC_get_hash_recalc:
		return &bpf_get_hash_recalc_proto;
	case BPF_FUNC_perf_event_output:
		return &bpf_skb_event_output_proto;
	case BPF_FUNC_get_smp_processor_id:
		return &bpf_get_smp_processor_id_proto;
	case BPF_FUNC_skb_under_cgroup:
		return &bpf_skb_under_cgroup_proto;
	default:
		return bpf_base_func_proto(func_id);
	}
}

static const struct bpf_func_proto *
	sock_ops_func_proto(enum bpf_func_id func_id)
{
	switch (func_id) {
	case BPF_FUNC_setsockopt:
		return &bpf_setsockopt_proto;
	case BPF_FUNC_getsockopt:
		return &bpf_getsockopt_proto;
	case BPF_FUNC_sock_map_update:
		return &bpf_sock_map_update_proto;
	default:
		return bpf_base_func_proto(func_id);
	}
}

static const struct bpf_func_proto *sk_skb_func_proto(enum bpf_func_id func_id)
{
	switch (func_id) {
	case BPF_FUNC_skb_store_bytes:
		return &bpf_skb_store_bytes_proto;
	case BPF_FUNC_skb_load_bytes:
		return &bpf_skb_load_bytes_proto;
	case BPF_FUNC_skb_pull_data:
		return &bpf_skb_pull_data_proto;
	case BPF_FUNC_skb_change_tail:
		return &bpf_skb_change_tail_proto;
	case BPF_FUNC_skb_change_head:
		return &bpf_skb_change_head_proto;
	case BPF_FUNC_get_socket_cookie:
		return &bpf_get_socket_cookie_proto;
	case BPF_FUNC_get_socket_uid:
		return &bpf_get_socket_uid_proto;
	case BPF_FUNC_sk_redirect_map:
		return &bpf_sk_redirect_map_proto;
	default:
		return bpf_base_func_proto(func_id);
	}
}

static const struct bpf_func_proto *
lwt_xmit_func_proto(enum bpf_func_id func_id)
{
	switch (func_id) {
	case BPF_FUNC_skb_get_tunnel_key:
		return &bpf_skb_get_tunnel_key_proto;
	case BPF_FUNC_skb_set_tunnel_key:
		return bpf_get_skb_set_tunnel_proto(func_id);
	case BPF_FUNC_skb_get_tunnel_opt:
		return &bpf_skb_get_tunnel_opt_proto;
	case BPF_FUNC_skb_set_tunnel_opt:
		return bpf_get_skb_set_tunnel_proto(func_id);
	case BPF_FUNC_redirect:
		return &bpf_redirect_proto;
	case BPF_FUNC_clone_redirect:
		return &bpf_clone_redirect_proto;
	case BPF_FUNC_skb_change_tail:
		return &bpf_skb_change_tail_proto;
	case BPF_FUNC_skb_change_head:
		return &bpf_skb_change_head_proto;
	case BPF_FUNC_skb_store_bytes:
		return &bpf_skb_store_bytes_proto;
	case BPF_FUNC_csum_update:
		return &bpf_csum_update_proto;
	case BPF_FUNC_l3_csum_replace:
		return &bpf_l3_csum_replace_proto;
	case BPF_FUNC_l4_csum_replace:
		return &bpf_l4_csum_replace_proto;
	case BPF_FUNC_set_hash_invalid:
		return &bpf_set_hash_invalid_proto;
	default:
		return lwt_inout_func_proto(func_id);
	}
}

static bool bpf_skb_is_valid_access(int off, int size, enum bpf_access_type type,
				    struct bpf_insn_access_aux *info)
{
	const int size_default = sizeof(__u32);

	if (off < 0 || off >= sizeof(struct __sk_buff))
		return false;

	/* The verifier guarantees that size > 0. */
	if (off % size != 0)
		return false;

	switch (off) {
	case bpf_ctx_range_till(struct __sk_buff, cb[0], cb[4]):
		if (off + size > offsetofend(struct __sk_buff, cb[4]))
			return false;
		break;
	case bpf_ctx_range_till(struct __sk_buff, remote_ip6[0], remote_ip6[3]):
	case bpf_ctx_range_till(struct __sk_buff, local_ip6[0], local_ip6[3]):
	case bpf_ctx_range_till(struct __sk_buff, remote_ip4, remote_ip4):
	case bpf_ctx_range_till(struct __sk_buff, local_ip4, local_ip4):
	case bpf_ctx_range(struct __sk_buff, data):
	case bpf_ctx_range(struct __sk_buff, data_meta):
	case bpf_ctx_range(struct __sk_buff, data_end):
		if (size != size_default)
			return false;
		break;
	default:
		/* Only narrow read access allowed for now. */
		if (type == BPF_WRITE) {
			if (size != size_default)
				return false;
		} else {
			bpf_ctx_record_field_size(info, size_default);
			if (!bpf_ctx_narrow_access_ok(off, size, size_default))
				return false;
		}
	}

	return true;
}

static bool sk_filter_is_valid_access(int off, int size,
				      enum bpf_access_type type,
				      struct bpf_insn_access_aux *info)
{
	switch (off) {
	case bpf_ctx_range(struct __sk_buff, tc_classid):
	case bpf_ctx_range(struct __sk_buff, data):
	case bpf_ctx_range(struct __sk_buff, data_meta):
	case bpf_ctx_range(struct __sk_buff, data_end):
	case bpf_ctx_range_till(struct __sk_buff, family, local_port):
		return false;
	}

	if (type == BPF_WRITE) {
		switch (off) {
		case bpf_ctx_range_till(struct __sk_buff, cb[0], cb[4]):
			break;
		default:
			return false;
		}
	}

	return bpf_skb_is_valid_access(off, size, type, info);
}

static bool lwt_is_valid_access(int off, int size,
				enum bpf_access_type type,
				struct bpf_insn_access_aux *info)
{
	switch (off) {
	case bpf_ctx_range(struct __sk_buff, tc_classid):
	case bpf_ctx_range_till(struct __sk_buff, family, local_port):
	case bpf_ctx_range(struct __sk_buff, data_meta):
		return false;
	}

	if (type == BPF_WRITE) {
		switch (off) {
		case bpf_ctx_range(struct __sk_buff, mark):
		case bpf_ctx_range(struct __sk_buff, priority):
		case bpf_ctx_range_till(struct __sk_buff, cb[0], cb[4]):
			break;
		default:
			return false;
		}
	}

	switch (off) {
	case bpf_ctx_range(struct __sk_buff, data):
		info->reg_type = PTR_TO_PACKET;
		break;
	case bpf_ctx_range(struct __sk_buff, data_end):
		info->reg_type = PTR_TO_PACKET_END;
		break;
	}

	return bpf_skb_is_valid_access(off, size, type, info);
}

static bool sock_filter_is_valid_access(int off, int size,
					enum bpf_access_type type,
					struct bpf_insn_access_aux *info)
{
	if (type == BPF_WRITE) {
		switch (off) {
		case offsetof(struct bpf_sock, bound_dev_if):
		case offsetof(struct bpf_sock, mark):
		case offsetof(struct bpf_sock, priority):
			break;
		default:
			return false;
		}
	}

	if (off < 0 || off + size > sizeof(struct bpf_sock))
		return false;
	/* The verifier guarantees that size > 0. */
	if (off % size != 0)
		return false;
	if (size != sizeof(__u32))
		return false;

	return true;
}

static int bpf_unclone_prologue(struct bpf_insn *insn_buf, bool direct_write,
				const struct bpf_prog *prog, int drop_verdict)
{
	struct bpf_insn *insn = insn_buf;

	if (!direct_write)
		return 0;

	/* if (!skb->cloned)
	 *       goto start;
	 *
	 * (Fast-path, otherwise approximation that we might be
	 *  a clone, do the rest in helper.)
	 */
	*insn++ = BPF_LDX_MEM(BPF_B, BPF_REG_6, BPF_REG_1, CLONED_OFFSET());
	*insn++ = BPF_ALU32_IMM(BPF_AND, BPF_REG_6, CLONED_MASK);
	*insn++ = BPF_JMP_IMM(BPF_JEQ, BPF_REG_6, 0, 7);

	/* ret = bpf_skb_pull_data(skb, 0); */
	*insn++ = BPF_MOV64_REG(BPF_REG_6, BPF_REG_1);
	*insn++ = BPF_ALU64_REG(BPF_XOR, BPF_REG_2, BPF_REG_2);
	*insn++ = BPF_RAW_INSN(BPF_JMP | BPF_CALL, 0, 0, 0,
			       BPF_FUNC_skb_pull_data);
	/* if (!ret)
	 *      goto restore;
	 * return TC_ACT_SHOT;
	 */
	*insn++ = BPF_JMP_IMM(BPF_JEQ, BPF_REG_0, 0, 2);
	*insn++ = BPF_ALU32_IMM(BPF_MOV, BPF_REG_0, drop_verdict);
	*insn++ = BPF_EXIT_INSN();

	/* restore: */
	*insn++ = BPF_MOV64_REG(BPF_REG_1, BPF_REG_6);
	/* start: */
	*insn++ = prog->insnsi[0];

	return insn - insn_buf;
}

static int tc_cls_act_prologue(struct bpf_insn *insn_buf, bool direct_write,
			       const struct bpf_prog *prog)
{
	return bpf_unclone_prologue(insn_buf, direct_write, prog, TC_ACT_SHOT);
}

static bool tc_cls_act_is_valid_access(int off, int size,
				       enum bpf_access_type type,
				       struct bpf_insn_access_aux *info)
{
	if (type == BPF_WRITE) {
		switch (off) {
		case bpf_ctx_range(struct __sk_buff, mark):
		case bpf_ctx_range(struct __sk_buff, tc_index):
		case bpf_ctx_range(struct __sk_buff, priority):
		case bpf_ctx_range(struct __sk_buff, tc_classid):
		case bpf_ctx_range_till(struct __sk_buff, cb[0], cb[4]):
			break;
		default:
			return false;
		}
	}

	switch (off) {
	case bpf_ctx_range(struct __sk_buff, data):
		info->reg_type = PTR_TO_PACKET;
		break;
	case bpf_ctx_range(struct __sk_buff, data_meta):
		info->reg_type = PTR_TO_PACKET_META;
		break;
	case bpf_ctx_range(struct __sk_buff, data_end):
		info->reg_type = PTR_TO_PACKET_END;
		break;
	case bpf_ctx_range_till(struct __sk_buff, family, local_port):
		return false;
	}

	return bpf_skb_is_valid_access(off, size, type, info);
}

static bool __is_valid_xdp_access(int off, int size)
{
	if (off < 0 || off >= sizeof(struct xdp_md))
		return false;
	if (off % size != 0)
		return false;
	if (size != sizeof(__u32))
		return false;

	return true;
}

static bool xdp_is_valid_access(int off, int size,
				enum bpf_access_type type,
				struct bpf_insn_access_aux *info)
{
	if (type == BPF_WRITE)
		return false;

	switch (off) {
	case offsetof(struct xdp_md, data):
		info->reg_type = PTR_TO_PACKET;
		break;
	case offsetof(struct xdp_md, data_meta):
		info->reg_type = PTR_TO_PACKET_META;
		break;
	case offsetof(struct xdp_md, data_end):
		info->reg_type = PTR_TO_PACKET_END;
		break;
	}

	return __is_valid_xdp_access(off, size);
}

void bpf_warn_invalid_xdp_action(u32 act)
{
	const u32 act_max = XDP_REDIRECT;

	WARN_ONCE(1, "%s XDP return value %u, expect packet loss!\n",
		  act > act_max ? "Illegal" : "Driver unsupported",
		  act);
}
EXPORT_SYMBOL_GPL(bpf_warn_invalid_xdp_action);

static bool __is_valid_sock_ops_access(int off, int size)
{
	if (off < 0 || off >= sizeof(struct bpf_sock_ops))
		return false;
	/* The verifier guarantees that size > 0. */
	if (off % size != 0)
		return false;
	if (size != sizeof(__u32))
		return false;

	return true;
}

static bool sock_ops_is_valid_access(int off, int size,
				     enum bpf_access_type type,
				     struct bpf_insn_access_aux *info)
{
	if (type == BPF_WRITE) {
		switch (off) {
		case offsetof(struct bpf_sock_ops, op) ...
		     offsetof(struct bpf_sock_ops, replylong[3]):
			break;
		default:
			return false;
		}
	}

	return __is_valid_sock_ops_access(off, size);
}

static int sk_skb_prologue(struct bpf_insn *insn_buf, bool direct_write,
			   const struct bpf_prog *prog)
{
	return bpf_unclone_prologue(insn_buf, direct_write, prog, SK_DROP);
}

static bool sk_skb_is_valid_access(int off, int size,
				   enum bpf_access_type type,
				   struct bpf_insn_access_aux *info)
{
	switch (off) {
	case bpf_ctx_range(struct __sk_buff, tc_classid):
	case bpf_ctx_range(struct __sk_buff, data_meta):
		return false;
	}

	if (type == BPF_WRITE) {
		switch (off) {
		case bpf_ctx_range(struct __sk_buff, tc_index):
		case bpf_ctx_range(struct __sk_buff, priority):
			break;
		default:
			return false;
		}
	}

	switch (off) {
	case bpf_ctx_range(struct __sk_buff, mark):
<<<<<<< HEAD
	case bpf_ctx_range(struct __sk_buff, tc_classid):
=======
>>>>>>> 0c86a6bd
		return false;
	case bpf_ctx_range(struct __sk_buff, data):
		info->reg_type = PTR_TO_PACKET;
		break;
	case bpf_ctx_range(struct __sk_buff, data_end):
		info->reg_type = PTR_TO_PACKET_END;
		break;
	}

	return bpf_skb_is_valid_access(off, size, type, info);
}

static u32 bpf_convert_ctx_access(enum bpf_access_type type,
				  const struct bpf_insn *si,
				  struct bpf_insn *insn_buf,
				  struct bpf_prog *prog, u32 *target_size)
{
	struct bpf_insn *insn = insn_buf;
	int off;

	switch (si->off) {
	case offsetof(struct __sk_buff, len):
		*insn++ = BPF_LDX_MEM(BPF_W, si->dst_reg, si->src_reg,
				      bpf_target_off(struct sk_buff, len, 4,
						     target_size));
		break;

	case offsetof(struct __sk_buff, protocol):
		*insn++ = BPF_LDX_MEM(BPF_H, si->dst_reg, si->src_reg,
				      bpf_target_off(struct sk_buff, protocol, 2,
						     target_size));
		break;

	case offsetof(struct __sk_buff, vlan_proto):
		*insn++ = BPF_LDX_MEM(BPF_H, si->dst_reg, si->src_reg,
				      bpf_target_off(struct sk_buff, vlan_proto, 2,
						     target_size));
		break;

	case offsetof(struct __sk_buff, priority):
		if (type == BPF_WRITE)
			*insn++ = BPF_STX_MEM(BPF_W, si->dst_reg, si->src_reg,
					      bpf_target_off(struct sk_buff, priority, 4,
							     target_size));
		else
			*insn++ = BPF_LDX_MEM(BPF_W, si->dst_reg, si->src_reg,
					      bpf_target_off(struct sk_buff, priority, 4,
							     target_size));
		break;

	case offsetof(struct __sk_buff, ingress_ifindex):
		*insn++ = BPF_LDX_MEM(BPF_W, si->dst_reg, si->src_reg,
				      bpf_target_off(struct sk_buff, skb_iif, 4,
						     target_size));
		break;

	case offsetof(struct __sk_buff, ifindex):
		*insn++ = BPF_LDX_MEM(BPF_FIELD_SIZEOF(struct sk_buff, dev),
				      si->dst_reg, si->src_reg,
				      offsetof(struct sk_buff, dev));
		*insn++ = BPF_JMP_IMM(BPF_JEQ, si->dst_reg, 0, 1);
		*insn++ = BPF_LDX_MEM(BPF_W, si->dst_reg, si->dst_reg,
				      bpf_target_off(struct net_device, ifindex, 4,
						     target_size));
		break;

	case offsetof(struct __sk_buff, hash):
		*insn++ = BPF_LDX_MEM(BPF_W, si->dst_reg, si->src_reg,
				      bpf_target_off(struct sk_buff, hash, 4,
						     target_size));
		break;

	case offsetof(struct __sk_buff, mark):
		if (type == BPF_WRITE)
			*insn++ = BPF_STX_MEM(BPF_W, si->dst_reg, si->src_reg,
					      bpf_target_off(struct sk_buff, mark, 4,
							     target_size));
		else
			*insn++ = BPF_LDX_MEM(BPF_W, si->dst_reg, si->src_reg,
					      bpf_target_off(struct sk_buff, mark, 4,
							     target_size));
		break;

	case offsetof(struct __sk_buff, pkt_type):
		*target_size = 1;
		*insn++ = BPF_LDX_MEM(BPF_B, si->dst_reg, si->src_reg,
				      PKT_TYPE_OFFSET());
		*insn++ = BPF_ALU32_IMM(BPF_AND, si->dst_reg, PKT_TYPE_MAX);
#ifdef __BIG_ENDIAN_BITFIELD
		*insn++ = BPF_ALU32_IMM(BPF_RSH, si->dst_reg, 5);
#endif
		break;

	case offsetof(struct __sk_buff, queue_mapping):
		*insn++ = BPF_LDX_MEM(BPF_H, si->dst_reg, si->src_reg,
				      bpf_target_off(struct sk_buff, queue_mapping, 2,
						     target_size));
		break;

	case offsetof(struct __sk_buff, vlan_present):
	case offsetof(struct __sk_buff, vlan_tci):
		BUILD_BUG_ON(VLAN_TAG_PRESENT != 0x1000);

		*insn++ = BPF_LDX_MEM(BPF_H, si->dst_reg, si->src_reg,
				      bpf_target_off(struct sk_buff, vlan_tci, 2,
						     target_size));
		if (si->off == offsetof(struct __sk_buff, vlan_tci)) {
			*insn++ = BPF_ALU32_IMM(BPF_AND, si->dst_reg,
						~VLAN_TAG_PRESENT);
		} else {
			*insn++ = BPF_ALU32_IMM(BPF_RSH, si->dst_reg, 12);
			*insn++ = BPF_ALU32_IMM(BPF_AND, si->dst_reg, 1);
		}
		break;

	case offsetof(struct __sk_buff, cb[0]) ...
	     offsetofend(struct __sk_buff, cb[4]) - 1:
		BUILD_BUG_ON(FIELD_SIZEOF(struct qdisc_skb_cb, data) < 20);
		BUILD_BUG_ON((offsetof(struct sk_buff, cb) +
			      offsetof(struct qdisc_skb_cb, data)) %
			     sizeof(__u64));

		prog->cb_access = 1;
		off  = si->off;
		off -= offsetof(struct __sk_buff, cb[0]);
		off += offsetof(struct sk_buff, cb);
		off += offsetof(struct qdisc_skb_cb, data);
		if (type == BPF_WRITE)
			*insn++ = BPF_STX_MEM(BPF_SIZE(si->code), si->dst_reg,
					      si->src_reg, off);
		else
			*insn++ = BPF_LDX_MEM(BPF_SIZE(si->code), si->dst_reg,
					      si->src_reg, off);
		break;

	case offsetof(struct __sk_buff, tc_classid):
		BUILD_BUG_ON(FIELD_SIZEOF(struct qdisc_skb_cb, tc_classid) != 2);

		off  = si->off;
		off -= offsetof(struct __sk_buff, tc_classid);
		off += offsetof(struct sk_buff, cb);
		off += offsetof(struct qdisc_skb_cb, tc_classid);
		*target_size = 2;
		if (type == BPF_WRITE)
			*insn++ = BPF_STX_MEM(BPF_H, si->dst_reg,
					      si->src_reg, off);
		else
			*insn++ = BPF_LDX_MEM(BPF_H, si->dst_reg,
					      si->src_reg, off);
		break;

	case offsetof(struct __sk_buff, data):
		*insn++ = BPF_LDX_MEM(BPF_FIELD_SIZEOF(struct sk_buff, data),
				      si->dst_reg, si->src_reg,
				      offsetof(struct sk_buff, data));
		break;

	case offsetof(struct __sk_buff, data_meta):
		off  = si->off;
		off -= offsetof(struct __sk_buff, data_meta);
		off += offsetof(struct sk_buff, cb);
		off += offsetof(struct bpf_skb_data_end, data_meta);
		*insn++ = BPF_LDX_MEM(BPF_SIZEOF(void *), si->dst_reg,
				      si->src_reg, off);
		break;

	case offsetof(struct __sk_buff, data_end):
		off  = si->off;
		off -= offsetof(struct __sk_buff, data_end);
		off += offsetof(struct sk_buff, cb);
		off += offsetof(struct bpf_skb_data_end, data_end);
		*insn++ = BPF_LDX_MEM(BPF_SIZEOF(void *), si->dst_reg,
				      si->src_reg, off);
		break;

	case offsetof(struct __sk_buff, tc_index):
#ifdef CONFIG_NET_SCHED
		if (type == BPF_WRITE)
			*insn++ = BPF_STX_MEM(BPF_H, si->dst_reg, si->src_reg,
					      bpf_target_off(struct sk_buff, tc_index, 2,
							     target_size));
		else
			*insn++ = BPF_LDX_MEM(BPF_H, si->dst_reg, si->src_reg,
					      bpf_target_off(struct sk_buff, tc_index, 2,
							     target_size));
#else
		*target_size = 2;
		if (type == BPF_WRITE)
			*insn++ = BPF_MOV64_REG(si->dst_reg, si->dst_reg);
		else
			*insn++ = BPF_MOV64_IMM(si->dst_reg, 0);
#endif
		break;

	case offsetof(struct __sk_buff, napi_id):
#if defined(CONFIG_NET_RX_BUSY_POLL)
		*insn++ = BPF_LDX_MEM(BPF_W, si->dst_reg, si->src_reg,
				      bpf_target_off(struct sk_buff, napi_id, 4,
						     target_size));
		*insn++ = BPF_JMP_IMM(BPF_JGE, si->dst_reg, MIN_NAPI_ID, 1);
		*insn++ = BPF_MOV64_IMM(si->dst_reg, 0);
#else
		*target_size = 4;
		*insn++ = BPF_MOV64_IMM(si->dst_reg, 0);
#endif
		break;
	case offsetof(struct __sk_buff, family):
		BUILD_BUG_ON(FIELD_SIZEOF(struct sock_common, skc_family) != 2);

		*insn++ = BPF_LDX_MEM(BPF_FIELD_SIZEOF(struct sk_buff, sk),
				      si->dst_reg, si->src_reg,
				      offsetof(struct sk_buff, sk));
		*insn++ = BPF_LDX_MEM(BPF_H, si->dst_reg, si->dst_reg,
				      bpf_target_off(struct sock_common,
						     skc_family,
						     2, target_size));
		break;
	case offsetof(struct __sk_buff, remote_ip4):
		BUILD_BUG_ON(FIELD_SIZEOF(struct sock_common, skc_daddr) != 4);

		*insn++ = BPF_LDX_MEM(BPF_FIELD_SIZEOF(struct sk_buff, sk),
				      si->dst_reg, si->src_reg,
				      offsetof(struct sk_buff, sk));
		*insn++ = BPF_LDX_MEM(BPF_W, si->dst_reg, si->dst_reg,
				      bpf_target_off(struct sock_common,
						     skc_daddr,
						     4, target_size));
		break;
	case offsetof(struct __sk_buff, local_ip4):
		BUILD_BUG_ON(FIELD_SIZEOF(struct sock_common,
					  skc_rcv_saddr) != 4);

		*insn++ = BPF_LDX_MEM(BPF_FIELD_SIZEOF(struct sk_buff, sk),
				      si->dst_reg, si->src_reg,
				      offsetof(struct sk_buff, sk));
		*insn++ = BPF_LDX_MEM(BPF_W, si->dst_reg, si->dst_reg,
				      bpf_target_off(struct sock_common,
						     skc_rcv_saddr,
						     4, target_size));
		break;
	case offsetof(struct __sk_buff, remote_ip6[0]) ...
	     offsetof(struct __sk_buff, remote_ip6[3]):
#if IS_ENABLED(CONFIG_IPV6)
		BUILD_BUG_ON(FIELD_SIZEOF(struct sock_common,
					  skc_v6_daddr.s6_addr32[0]) != 4);

		off = si->off;
		off -= offsetof(struct __sk_buff, remote_ip6[0]);

		*insn++ = BPF_LDX_MEM(BPF_FIELD_SIZEOF(struct sk_buff, sk),
				      si->dst_reg, si->src_reg,
				      offsetof(struct sk_buff, sk));
		*insn++ = BPF_LDX_MEM(BPF_W, si->dst_reg, si->dst_reg,
				      offsetof(struct sock_common,
					       skc_v6_daddr.s6_addr32[0]) +
				      off);
#else
		*insn++ = BPF_MOV32_IMM(si->dst_reg, 0);
#endif
		break;
	case offsetof(struct __sk_buff, local_ip6[0]) ...
	     offsetof(struct __sk_buff, local_ip6[3]):
#if IS_ENABLED(CONFIG_IPV6)
		BUILD_BUG_ON(FIELD_SIZEOF(struct sock_common,
					  skc_v6_rcv_saddr.s6_addr32[0]) != 4);

		off = si->off;
		off -= offsetof(struct __sk_buff, local_ip6[0]);

		*insn++ = BPF_LDX_MEM(BPF_FIELD_SIZEOF(struct sk_buff, sk),
				      si->dst_reg, si->src_reg,
				      offsetof(struct sk_buff, sk));
		*insn++ = BPF_LDX_MEM(BPF_W, si->dst_reg, si->dst_reg,
				      offsetof(struct sock_common,
					       skc_v6_rcv_saddr.s6_addr32[0]) +
				      off);
#else
		*insn++ = BPF_MOV32_IMM(si->dst_reg, 0);
#endif
		break;

	case offsetof(struct __sk_buff, remote_port):
		BUILD_BUG_ON(FIELD_SIZEOF(struct sock_common, skc_dport) != 2);

		*insn++ = BPF_LDX_MEM(BPF_FIELD_SIZEOF(struct sk_buff, sk),
				      si->dst_reg, si->src_reg,
				      offsetof(struct sk_buff, sk));
		*insn++ = BPF_LDX_MEM(BPF_H, si->dst_reg, si->dst_reg,
				      bpf_target_off(struct sock_common,
						     skc_dport,
						     2, target_size));
#ifndef __BIG_ENDIAN_BITFIELD
		*insn++ = BPF_ALU32_IMM(BPF_LSH, si->dst_reg, 16);
#endif
		break;

	case offsetof(struct __sk_buff, local_port):
		BUILD_BUG_ON(FIELD_SIZEOF(struct sock_common, skc_num) != 2);

		*insn++ = BPF_LDX_MEM(BPF_FIELD_SIZEOF(struct sk_buff, sk),
				      si->dst_reg, si->src_reg,
				      offsetof(struct sk_buff, sk));
		*insn++ = BPF_LDX_MEM(BPF_H, si->dst_reg, si->dst_reg,
				      bpf_target_off(struct sock_common,
						     skc_num, 2, target_size));
		break;
	}

	return insn - insn_buf;
}

static u32 sock_filter_convert_ctx_access(enum bpf_access_type type,
					  const struct bpf_insn *si,
					  struct bpf_insn *insn_buf,
					  struct bpf_prog *prog, u32 *target_size)
{
	struct bpf_insn *insn = insn_buf;

	switch (si->off) {
	case offsetof(struct bpf_sock, bound_dev_if):
		BUILD_BUG_ON(FIELD_SIZEOF(struct sock, sk_bound_dev_if) != 4);

		if (type == BPF_WRITE)
			*insn++ = BPF_STX_MEM(BPF_W, si->dst_reg, si->src_reg,
					offsetof(struct sock, sk_bound_dev_if));
		else
			*insn++ = BPF_LDX_MEM(BPF_W, si->dst_reg, si->src_reg,
				      offsetof(struct sock, sk_bound_dev_if));
		break;

	case offsetof(struct bpf_sock, mark):
		BUILD_BUG_ON(FIELD_SIZEOF(struct sock, sk_mark) != 4);

		if (type == BPF_WRITE)
			*insn++ = BPF_STX_MEM(BPF_W, si->dst_reg, si->src_reg,
					offsetof(struct sock, sk_mark));
		else
			*insn++ = BPF_LDX_MEM(BPF_W, si->dst_reg, si->src_reg,
				      offsetof(struct sock, sk_mark));
		break;

	case offsetof(struct bpf_sock, priority):
		BUILD_BUG_ON(FIELD_SIZEOF(struct sock, sk_priority) != 4);

		if (type == BPF_WRITE)
			*insn++ = BPF_STX_MEM(BPF_W, si->dst_reg, si->src_reg,
					offsetof(struct sock, sk_priority));
		else
			*insn++ = BPF_LDX_MEM(BPF_W, si->dst_reg, si->src_reg,
				      offsetof(struct sock, sk_priority));
		break;

	case offsetof(struct bpf_sock, family):
		BUILD_BUG_ON(FIELD_SIZEOF(struct sock, sk_family) != 2);

		*insn++ = BPF_LDX_MEM(BPF_H, si->dst_reg, si->src_reg,
				      offsetof(struct sock, sk_family));
		break;

	case offsetof(struct bpf_sock, type):
		*insn++ = BPF_LDX_MEM(BPF_W, si->dst_reg, si->src_reg,
				      offsetof(struct sock, __sk_flags_offset));
		*insn++ = BPF_ALU32_IMM(BPF_AND, si->dst_reg, SK_FL_TYPE_MASK);
		*insn++ = BPF_ALU32_IMM(BPF_RSH, si->dst_reg, SK_FL_TYPE_SHIFT);
		break;

	case offsetof(struct bpf_sock, protocol):
		*insn++ = BPF_LDX_MEM(BPF_W, si->dst_reg, si->src_reg,
				      offsetof(struct sock, __sk_flags_offset));
		*insn++ = BPF_ALU32_IMM(BPF_AND, si->dst_reg, SK_FL_PROTO_MASK);
		*insn++ = BPF_ALU32_IMM(BPF_RSH, si->dst_reg, SK_FL_PROTO_SHIFT);
		break;
	}

	return insn - insn_buf;
}

static u32 tc_cls_act_convert_ctx_access(enum bpf_access_type type,
					 const struct bpf_insn *si,
					 struct bpf_insn *insn_buf,
					 struct bpf_prog *prog, u32 *target_size)
{
	struct bpf_insn *insn = insn_buf;

	switch (si->off) {
	case offsetof(struct __sk_buff, ifindex):
		*insn++ = BPF_LDX_MEM(BPF_FIELD_SIZEOF(struct sk_buff, dev),
				      si->dst_reg, si->src_reg,
				      offsetof(struct sk_buff, dev));
		*insn++ = BPF_LDX_MEM(BPF_W, si->dst_reg, si->dst_reg,
				      bpf_target_off(struct net_device, ifindex, 4,
						     target_size));
		break;
	default:
		return bpf_convert_ctx_access(type, si, insn_buf, prog,
					      target_size);
	}

	return insn - insn_buf;
}

static u32 xdp_convert_ctx_access(enum bpf_access_type type,
				  const struct bpf_insn *si,
				  struct bpf_insn *insn_buf,
				  struct bpf_prog *prog, u32 *target_size)
{
	struct bpf_insn *insn = insn_buf;

	switch (si->off) {
	case offsetof(struct xdp_md, data):
		*insn++ = BPF_LDX_MEM(BPF_FIELD_SIZEOF(struct xdp_buff, data),
				      si->dst_reg, si->src_reg,
				      offsetof(struct xdp_buff, data));
		break;
	case offsetof(struct xdp_md, data_meta):
		*insn++ = BPF_LDX_MEM(BPF_FIELD_SIZEOF(struct xdp_buff, data_meta),
				      si->dst_reg, si->src_reg,
				      offsetof(struct xdp_buff, data_meta));
		break;
	case offsetof(struct xdp_md, data_end):
		*insn++ = BPF_LDX_MEM(BPF_FIELD_SIZEOF(struct xdp_buff, data_end),
				      si->dst_reg, si->src_reg,
				      offsetof(struct xdp_buff, data_end));
		break;
	}

	return insn - insn_buf;
}

static u32 sock_ops_convert_ctx_access(enum bpf_access_type type,
				       const struct bpf_insn *si,
				       struct bpf_insn *insn_buf,
				       struct bpf_prog *prog,
				       u32 *target_size)
{
	struct bpf_insn *insn = insn_buf;
	int off;

	switch (si->off) {
	case offsetof(struct bpf_sock_ops, op) ...
	     offsetof(struct bpf_sock_ops, replylong[3]):
		BUILD_BUG_ON(FIELD_SIZEOF(struct bpf_sock_ops, op) !=
			     FIELD_SIZEOF(struct bpf_sock_ops_kern, op));
		BUILD_BUG_ON(FIELD_SIZEOF(struct bpf_sock_ops, reply) !=
			     FIELD_SIZEOF(struct bpf_sock_ops_kern, reply));
		BUILD_BUG_ON(FIELD_SIZEOF(struct bpf_sock_ops, replylong) !=
			     FIELD_SIZEOF(struct bpf_sock_ops_kern, replylong));
		off = si->off;
		off -= offsetof(struct bpf_sock_ops, op);
		off += offsetof(struct bpf_sock_ops_kern, op);
		if (type == BPF_WRITE)
			*insn++ = BPF_STX_MEM(BPF_W, si->dst_reg, si->src_reg,
					      off);
		else
			*insn++ = BPF_LDX_MEM(BPF_W, si->dst_reg, si->src_reg,
					      off);
		break;

	case offsetof(struct bpf_sock_ops, family):
		BUILD_BUG_ON(FIELD_SIZEOF(struct sock_common, skc_family) != 2);

		*insn++ = BPF_LDX_MEM(BPF_FIELD_SIZEOF(
					      struct bpf_sock_ops_kern, sk),
				      si->dst_reg, si->src_reg,
				      offsetof(struct bpf_sock_ops_kern, sk));
		*insn++ = BPF_LDX_MEM(BPF_H, si->dst_reg, si->dst_reg,
				      offsetof(struct sock_common, skc_family));
		break;

	case offsetof(struct bpf_sock_ops, remote_ip4):
		BUILD_BUG_ON(FIELD_SIZEOF(struct sock_common, skc_daddr) != 4);

		*insn++ = BPF_LDX_MEM(BPF_FIELD_SIZEOF(
						struct bpf_sock_ops_kern, sk),
				      si->dst_reg, si->src_reg,
				      offsetof(struct bpf_sock_ops_kern, sk));
		*insn++ = BPF_LDX_MEM(BPF_W, si->dst_reg, si->dst_reg,
				      offsetof(struct sock_common, skc_daddr));
		break;

	case offsetof(struct bpf_sock_ops, local_ip4):
		BUILD_BUG_ON(FIELD_SIZEOF(struct sock_common, skc_rcv_saddr) != 4);

		*insn++ = BPF_LDX_MEM(BPF_FIELD_SIZEOF(
					      struct bpf_sock_ops_kern, sk),
				      si->dst_reg, si->src_reg,
				      offsetof(struct bpf_sock_ops_kern, sk));
		*insn++ = BPF_LDX_MEM(BPF_W, si->dst_reg, si->dst_reg,
				      offsetof(struct sock_common,
					       skc_rcv_saddr));
		break;

	case offsetof(struct bpf_sock_ops, remote_ip6[0]) ...
	     offsetof(struct bpf_sock_ops, remote_ip6[3]):
#if IS_ENABLED(CONFIG_IPV6)
		BUILD_BUG_ON(FIELD_SIZEOF(struct sock_common,
					  skc_v6_daddr.s6_addr32[0]) != 4);

		off = si->off;
		off -= offsetof(struct bpf_sock_ops, remote_ip6[0]);
		*insn++ = BPF_LDX_MEM(BPF_FIELD_SIZEOF(
						struct bpf_sock_ops_kern, sk),
				      si->dst_reg, si->src_reg,
				      offsetof(struct bpf_sock_ops_kern, sk));
		*insn++ = BPF_LDX_MEM(BPF_W, si->dst_reg, si->dst_reg,
				      offsetof(struct sock_common,
					       skc_v6_daddr.s6_addr32[0]) +
				      off);
#else
		*insn++ = BPF_MOV32_IMM(si->dst_reg, 0);
#endif
		break;

	case offsetof(struct bpf_sock_ops, local_ip6[0]) ...
	     offsetof(struct bpf_sock_ops, local_ip6[3]):
#if IS_ENABLED(CONFIG_IPV6)
		BUILD_BUG_ON(FIELD_SIZEOF(struct sock_common,
					  skc_v6_rcv_saddr.s6_addr32[0]) != 4);

		off = si->off;
		off -= offsetof(struct bpf_sock_ops, local_ip6[0]);
		*insn++ = BPF_LDX_MEM(BPF_FIELD_SIZEOF(
						struct bpf_sock_ops_kern, sk),
				      si->dst_reg, si->src_reg,
				      offsetof(struct bpf_sock_ops_kern, sk));
		*insn++ = BPF_LDX_MEM(BPF_W, si->dst_reg, si->dst_reg,
				      offsetof(struct sock_common,
					       skc_v6_rcv_saddr.s6_addr32[0]) +
				      off);
#else
		*insn++ = BPF_MOV32_IMM(si->dst_reg, 0);
#endif
		break;

	case offsetof(struct bpf_sock_ops, remote_port):
		BUILD_BUG_ON(FIELD_SIZEOF(struct sock_common, skc_dport) != 2);

		*insn++ = BPF_LDX_MEM(BPF_FIELD_SIZEOF(
						struct bpf_sock_ops_kern, sk),
				      si->dst_reg, si->src_reg,
				      offsetof(struct bpf_sock_ops_kern, sk));
		*insn++ = BPF_LDX_MEM(BPF_H, si->dst_reg, si->dst_reg,
				      offsetof(struct sock_common, skc_dport));
#ifndef __BIG_ENDIAN_BITFIELD
		*insn++ = BPF_ALU32_IMM(BPF_LSH, si->dst_reg, 16);
#endif
		break;

	case offsetof(struct bpf_sock_ops, local_port):
		BUILD_BUG_ON(FIELD_SIZEOF(struct sock_common, skc_num) != 2);

		*insn++ = BPF_LDX_MEM(BPF_FIELD_SIZEOF(
						struct bpf_sock_ops_kern, sk),
				      si->dst_reg, si->src_reg,
				      offsetof(struct bpf_sock_ops_kern, sk));
		*insn++ = BPF_LDX_MEM(BPF_H, si->dst_reg, si->dst_reg,
				      offsetof(struct sock_common, skc_num));
		break;
	}
	return insn - insn_buf;
}

static u32 sk_skb_convert_ctx_access(enum bpf_access_type type,
				     const struct bpf_insn *si,
				     struct bpf_insn *insn_buf,
				     struct bpf_prog *prog, u32 *target_size)
{
	struct bpf_insn *insn = insn_buf;
	int off;

	switch (si->off) {
	case offsetof(struct __sk_buff, data_end):
		off  = si->off;
		off -= offsetof(struct __sk_buff, data_end);
		off += offsetof(struct sk_buff, cb);
		off += offsetof(struct tcp_skb_cb, bpf.data_end);
		*insn++ = BPF_LDX_MEM(BPF_SIZEOF(void *), si->dst_reg,
				      si->src_reg, off);
		break;
	default:
		return bpf_convert_ctx_access(type, si, insn_buf, prog,
					      target_size);
	}

	return insn - insn_buf;
}

<<<<<<< HEAD
const struct bpf_verifier_ops sk_filter_prog_ops = {
=======
const struct bpf_verifier_ops sk_filter_verifier_ops = {
>>>>>>> 0c86a6bd
	.get_func_proto		= sk_filter_func_proto,
	.is_valid_access	= sk_filter_is_valid_access,
	.convert_ctx_access	= bpf_convert_ctx_access,
};

const struct bpf_prog_ops sk_filter_prog_ops = {
};

const struct bpf_verifier_ops tc_cls_act_verifier_ops = {
	.get_func_proto		= tc_cls_act_func_proto,
	.is_valid_access	= tc_cls_act_is_valid_access,
	.convert_ctx_access	= tc_cls_act_convert_ctx_access,
	.gen_prologue		= tc_cls_act_prologue,
};

const struct bpf_prog_ops tc_cls_act_prog_ops = {
	.test_run		= bpf_prog_test_run_skb,
};

const struct bpf_verifier_ops xdp_verifier_ops = {
	.get_func_proto		= xdp_func_proto,
	.is_valid_access	= xdp_is_valid_access,
	.convert_ctx_access	= xdp_convert_ctx_access,
};

const struct bpf_prog_ops xdp_prog_ops = {
	.test_run		= bpf_prog_test_run_xdp,
};

const struct bpf_verifier_ops cg_skb_verifier_ops = {
	.get_func_proto		= sk_filter_func_proto,
	.is_valid_access	= sk_filter_is_valid_access,
	.convert_ctx_access	= bpf_convert_ctx_access,
};

const struct bpf_prog_ops cg_skb_prog_ops = {
	.test_run		= bpf_prog_test_run_skb,
};

const struct bpf_verifier_ops lwt_inout_verifier_ops = {
	.get_func_proto		= lwt_inout_func_proto,
	.is_valid_access	= lwt_is_valid_access,
	.convert_ctx_access	= bpf_convert_ctx_access,
};

const struct bpf_prog_ops lwt_inout_prog_ops = {
	.test_run		= bpf_prog_test_run_skb,
};

const struct bpf_verifier_ops lwt_xmit_verifier_ops = {
	.get_func_proto		= lwt_xmit_func_proto,
	.is_valid_access	= lwt_is_valid_access,
	.convert_ctx_access	= bpf_convert_ctx_access,
	.gen_prologue		= tc_cls_act_prologue,
};

const struct bpf_prog_ops lwt_xmit_prog_ops = {
	.test_run		= bpf_prog_test_run_skb,
};

const struct bpf_verifier_ops cg_sock_verifier_ops = {
	.get_func_proto		= sock_filter_func_proto,
	.is_valid_access	= sock_filter_is_valid_access,
	.convert_ctx_access	= sock_filter_convert_ctx_access,
};

const struct bpf_prog_ops cg_sock_prog_ops = {
};

const struct bpf_verifier_ops sock_ops_verifier_ops = {
	.get_func_proto		= sock_ops_func_proto,
	.is_valid_access	= sock_ops_is_valid_access,
	.convert_ctx_access	= sock_ops_convert_ctx_access,
};

const struct bpf_prog_ops sock_ops_prog_ops = {
};

const struct bpf_verifier_ops sk_skb_verifier_ops = {
	.get_func_proto		= sk_skb_func_proto,
	.is_valid_access	= sk_skb_is_valid_access,
	.convert_ctx_access	= sk_skb_convert_ctx_access,
	.gen_prologue		= sk_skb_prologue,
};

const struct bpf_prog_ops sk_skb_prog_ops = {
};

int sk_detach_filter(struct sock *sk)
{
	int ret = -ENOENT;
	struct sk_filter *filter;

	if (sock_flag(sk, SOCK_FILTER_LOCKED))
		return -EPERM;

	filter = rcu_dereference_protected(sk->sk_filter,
					   lockdep_sock_is_held(sk));
	if (filter) {
		RCU_INIT_POINTER(sk->sk_filter, NULL);
		sk_filter_uncharge(sk, filter);
		ret = 0;
	}

	return ret;
}
EXPORT_SYMBOL_GPL(sk_detach_filter);

int sk_get_filter(struct sock *sk, struct sock_filter __user *ubuf,
		  unsigned int len)
{
	struct sock_fprog_kern *fprog;
	struct sk_filter *filter;
	int ret = 0;

	lock_sock(sk);
	filter = rcu_dereference_protected(sk->sk_filter,
					   lockdep_sock_is_held(sk));
	if (!filter)
		goto out;

	/* We're copying the filter that has been originally attached,
	 * so no conversion/decode needed anymore. eBPF programs that
	 * have no original program cannot be dumped through this.
	 */
	ret = -EACCES;
	fprog = filter->prog->orig_prog;
	if (!fprog)
		goto out;

	ret = fprog->len;
	if (!len)
		/* User space only enquires number of filter blocks. */
		goto out;

	ret = -EINVAL;
	if (len < fprog->len)
		goto out;

	ret = -EFAULT;
	if (copy_to_user(ubuf, fprog->filter, bpf_classic_proglen(fprog)))
		goto out;

	/* Instead of bytes, the API requests to return the number
	 * of filter blocks.
	 */
	ret = fprog->len;
out:
	release_sock(sk);
	return ret;
}<|MERGE_RESOLUTION|>--- conflicted
+++ resolved
@@ -3879,10 +3879,6 @@
 
 	switch (off) {
 	case bpf_ctx_range(struct __sk_buff, mark):
-<<<<<<< HEAD
-	case bpf_ctx_range(struct __sk_buff, tc_classid):
-=======
->>>>>>> 0c86a6bd
 		return false;
 	case bpf_ctx_range(struct __sk_buff, data):
 		info->reg_type = PTR_TO_PACKET;
@@ -4470,11 +4466,7 @@
 	return insn - insn_buf;
 }
 
-<<<<<<< HEAD
-const struct bpf_verifier_ops sk_filter_prog_ops = {
-=======
 const struct bpf_verifier_ops sk_filter_verifier_ops = {
->>>>>>> 0c86a6bd
 	.get_func_proto		= sk_filter_func_proto,
 	.is_valid_access	= sk_filter_is_valid_access,
 	.convert_ctx_access	= bpf_convert_ctx_access,
