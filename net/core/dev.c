--- conflicted
+++ resolved
@@ -1143,22 +1143,6 @@
 }
 EXPORT_SYMBOL(dev_alloc_name);
 
-<<<<<<< HEAD
-static int dev_alloc_name_ns(struct net *net,
-			     struct net_device *dev,
-			     const char *name)
-{
-	char buf[IFNAMSIZ];
-	int ret;
-
-	ret = __dev_alloc_name(net, name, buf);
-	if (ret >= 0)
-		strlcpy(dev->name, buf, IFNAMSIZ);
-	return ret;
-}
-
-=======
->>>>>>> 0c86a6bd
 int dev_get_valid_name(struct net *net, struct net_device *dev,
 		       const char *name)
 {
