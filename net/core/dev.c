/*
 *      NET3    Protocol independent device support routines.
 *
 *		This program is free software; you can redistribute it and/or
 *		modify it under the terms of the GNU General Public License
 *		as published by the Free Software Foundation; either version
 *		2 of the License, or (at your option) any later version.
 *
 *	Derived from the non IP parts of dev.c 1.0.19
 *              Authors:	Ross Biro
 *				Fred N. van Kempen, <waltje@uWalt.NL.Mugnet.ORG>
 *				Mark Evans, <evansmp@uhura.aston.ac.uk>
 *
 *	Additional Authors:
 *		Florian la Roche <rzsfl@rz.uni-sb.de>
 *		Alan Cox <gw4pts@gw4pts.ampr.org>
 *		David Hinds <dahinds@users.sourceforge.net>
 *		Alexey Kuznetsov <kuznet@ms2.inr.ac.ru>
 *		Adam Sulmicki <adam@cfar.umd.edu>
 *              Pekka Riikonen <priikone@poesidon.pspt.fi>
 *
 *	Changes:
 *              D.J. Barrow     :       Fixed bug where dev->refcnt gets set
 *                                      to 2 if register_netdev gets called
 *                                      before net_dev_init & also removed a
 *                                      few lines of code in the process.
 *		Alan Cox	:	device private ioctl copies fields back.
 *		Alan Cox	:	Transmit queue code does relevant
 *					stunts to keep the queue safe.
 *		Alan Cox	:	Fixed double lock.
 *		Alan Cox	:	Fixed promisc NULL pointer trap
 *		????????	:	Support the full private ioctl range
 *		Alan Cox	:	Moved ioctl permission check into
 *					drivers
 *		Tim Kordas	:	SIOCADDMULTI/SIOCDELMULTI
 *		Alan Cox	:	100 backlog just doesn't cut it when
 *					you start doing multicast video 8)
 *		Alan Cox	:	Rewrote net_bh and list manager.
 *              Alan Cox        :       Fix ETH_P_ALL echoback lengths.
 *		Alan Cox	:	Took out transmit every packet pass
 *					Saved a few bytes in the ioctl handler
 *		Alan Cox	:	Network driver sets packet type before
 *					calling netif_rx. Saves a function
 *					call a packet.
 *		Alan Cox	:	Hashed net_bh()
 *		Richard Kooijman:	Timestamp fixes.
 *		Alan Cox	:	Wrong field in SIOCGIFDSTADDR
 *		Alan Cox	:	Device lock protection.
 *              Alan Cox        :       Fixed nasty side effect of device close
 *					changes.
 *		Rudi Cilibrasi	:	Pass the right thing to
 *					set_mac_address()
 *		Dave Miller	:	32bit quantity for the device lock to
 *					make it work out on a Sparc.
 *		Bjorn Ekwall	:	Added KERNELD hack.
 *		Alan Cox	:	Cleaned up the backlog initialise.
 *		Craig Metz	:	SIOCGIFCONF fix if space for under
 *					1 device.
 *	    Thomas Bogendoerfer :	Return ENODEV for dev_open, if there
 *					is no device open function.
 *		Andi Kleen	:	Fix error reporting for SIOCGIFCONF
 *	    Michael Chastain	:	Fix signed/unsigned for SIOCGIFCONF
 *		Cyrus Durgin	:	Cleaned for KMOD
 *		Adam Sulmicki   :	Bug Fix : Network Device Unload
 *					A network device unload needs to purge
 *					the backlog queue.
 *	Paul Rusty Russell	:	SIOCSIFNAME
 *              Pekka Riikonen  :	Netdev boot-time settings code
 *              Andrew Morton   :       Make unregister_netdevice wait
 *                                      indefinitely on dev->refcnt
 *              J Hadi Salim    :       - Backlog queue sampling
 *				        - netif_rx() feedback
 */

#include <linux/uaccess.h>
#include <linux/bitops.h>
#include <linux/capability.h>
#include <linux/cpu.h>
#include <linux/types.h>
#include <linux/kernel.h>
#include <linux/hash.h>
#include <linux/slab.h>
#include <linux/sched.h>
#include <linux/sched/mm.h>
#include <linux/mutex.h>
#include <linux/string.h>
#include <linux/mm.h>
#include <linux/socket.h>
#include <linux/sockios.h>
#include <linux/errno.h>
#include <linux/interrupt.h>
#include <linux/if_ether.h>
#include <linux/netdevice.h>
#include <linux/etherdevice.h>
#include <linux/ethtool.h>
#include <linux/notifier.h>
#include <linux/skbuff.h>
#include <linux/bpf.h>
#include <linux/bpf_trace.h>
#include <net/net_namespace.h>
#include <net/sock.h>
#include <net/busy_poll.h>
#include <linux/rtnetlink.h>
#include <linux/stat.h>
#include <net/dst.h>
#include <net/dst_metadata.h>
#include <net/pkt_sched.h>
#include <net/pkt_cls.h>
#include <net/checksum.h>
#include <net/xfrm.h>
#include <linux/highmem.h>
#include <linux/init.h>
#include <linux/module.h>
#include <linux/netpoll.h>
#include <linux/rcupdate.h>
#include <linux/delay.h>
#include <net/iw_handler.h>
#include <asm/current.h>
#include <linux/audit.h>
#include <linux/dmaengine.h>
#include <linux/err.h>
#include <linux/ctype.h>
#include <linux/if_arp.h>
#include <linux/if_vlan.h>
#include <linux/ip.h>
#include <net/ip.h>
#include <net/mpls.h>
#include <linux/ipv6.h>
#include <linux/in.h>
#include <linux/jhash.h>
#include <linux/random.h>
#include <trace/events/napi.h>
#include <trace/events/net.h>
#include <trace/events/skb.h>
#include <linux/pci.h>
#include <linux/inetdevice.h>
#include <linux/cpu_rmap.h>
#include <linux/static_key.h>
#include <linux/hashtable.h>
#include <linux/vmalloc.h>
#include <linux/if_macvlan.h>
#include <linux/errqueue.h>
#include <linux/hrtimer.h>
#include <linux/netfilter_ingress.h>
#include <linux/crash_dump.h>
#include <linux/sctp.h>
#include <net/udp_tunnel.h>

#include "net-sysfs.h"

/* Instead of increasing this, you should create a hash table. */
#define MAX_GRO_SKBS 8

/* This should be increased if a protocol with a bigger head is added. */
#define GRO_MAX_HEAD (MAX_HEADER + 128)

static DEFINE_SPINLOCK(ptype_lock);
static DEFINE_SPINLOCK(offload_lock);
struct list_head ptype_base[PTYPE_HASH_SIZE] __read_mostly;
struct list_head ptype_all __read_mostly;	/* Taps */
static struct list_head offload_base __read_mostly;

static int netif_rx_internal(struct sk_buff *skb);
static int call_netdevice_notifiers_info(unsigned long val,
					 struct net_device *dev,
					 struct netdev_notifier_info *info);
static struct napi_struct *napi_by_id(unsigned int napi_id);

/*
 * The @dev_base_head list is protected by @dev_base_lock and the rtnl
 * semaphore.
 *
 * Pure readers hold dev_base_lock for reading, or rcu_read_lock()
 *
 * Writers must hold the rtnl semaphore while they loop through the
 * dev_base_head list, and hold dev_base_lock for writing when they do the
 * actual updates.  This allows pure readers to access the list even
 * while a writer is preparing to update it.
 *
 * To put it another way, dev_base_lock is held for writing only to
 * protect against pure readers; the rtnl semaphore provides the
 * protection against other writers.
 *
 * See, for example usages, register_netdevice() and
 * unregister_netdevice(), which must be called with the rtnl
 * semaphore held.
 */
DEFINE_RWLOCK(dev_base_lock);
EXPORT_SYMBOL(dev_base_lock);

/* protects napi_hash addition/deletion and napi_gen_id */
static DEFINE_SPINLOCK(napi_hash_lock);

static unsigned int napi_gen_id = NR_CPUS;
static DEFINE_READ_MOSTLY_HASHTABLE(napi_hash, 8);

static seqcount_t devnet_rename_seq;

static inline void dev_base_seq_inc(struct net *net)
{
	while (++net->dev_base_seq == 0)
		;
}

static inline struct hlist_head *dev_name_hash(struct net *net, const char *name)
{
	unsigned int hash = full_name_hash(net, name, strnlen(name, IFNAMSIZ));

	return &net->dev_name_head[hash_32(hash, NETDEV_HASHBITS)];
}

static inline struct hlist_head *dev_index_hash(struct net *net, int ifindex)
{
	return &net->dev_index_head[ifindex & (NETDEV_HASHENTRIES - 1)];
}

static inline void rps_lock(struct softnet_data *sd)
{
#ifdef CONFIG_RPS
	spin_lock(&sd->input_pkt_queue.lock);
#endif
}

static inline void rps_unlock(struct softnet_data *sd)
{
#ifdef CONFIG_RPS
	spin_unlock(&sd->input_pkt_queue.lock);
#endif
}

/* Device list insertion */
static void list_netdevice(struct net_device *dev)
{
	struct net *net = dev_net(dev);

	ASSERT_RTNL();

	write_lock_bh(&dev_base_lock);
	list_add_tail_rcu(&dev->dev_list, &net->dev_base_head);
	hlist_add_head_rcu(&dev->name_hlist, dev_name_hash(net, dev->name));
	hlist_add_head_rcu(&dev->index_hlist,
			   dev_index_hash(net, dev->ifindex));
	write_unlock_bh(&dev_base_lock);

	dev_base_seq_inc(net);
}

/* Device list removal
 * caller must respect a RCU grace period before freeing/reusing dev
 */
static void unlist_netdevice(struct net_device *dev)
{
	ASSERT_RTNL();

	/* Unlink dev from the device chain */
	write_lock_bh(&dev_base_lock);
	list_del_rcu(&dev->dev_list);
	hlist_del_rcu(&dev->name_hlist);
	hlist_del_rcu(&dev->index_hlist);
	write_unlock_bh(&dev_base_lock);

	dev_base_seq_inc(dev_net(dev));
}

/*
 *	Our notifier list
 */

static RAW_NOTIFIER_HEAD(netdev_chain);

/*
 *	Device drivers call our routines to queue packets here. We empty the
 *	queue in the local softnet handler.
 */

DEFINE_PER_CPU_ALIGNED(struct softnet_data, softnet_data);
EXPORT_PER_CPU_SYMBOL(softnet_data);

#ifdef CONFIG_LOCKDEP
/*
 * register_netdevice() inits txq->_xmit_lock and sets lockdep class
 * according to dev->type
 */
static const unsigned short netdev_lock_type[] = {
	 ARPHRD_NETROM, ARPHRD_ETHER, ARPHRD_EETHER, ARPHRD_AX25,
	 ARPHRD_PRONET, ARPHRD_CHAOS, ARPHRD_IEEE802, ARPHRD_ARCNET,
	 ARPHRD_APPLETLK, ARPHRD_DLCI, ARPHRD_ATM, ARPHRD_METRICOM,
	 ARPHRD_IEEE1394, ARPHRD_EUI64, ARPHRD_INFINIBAND, ARPHRD_SLIP,
	 ARPHRD_CSLIP, ARPHRD_SLIP6, ARPHRD_CSLIP6, ARPHRD_RSRVD,
	 ARPHRD_ADAPT, ARPHRD_ROSE, ARPHRD_X25, ARPHRD_HWX25,
	 ARPHRD_PPP, ARPHRD_CISCO, ARPHRD_LAPB, ARPHRD_DDCMP,
	 ARPHRD_RAWHDLC, ARPHRD_TUNNEL, ARPHRD_TUNNEL6, ARPHRD_FRAD,
	 ARPHRD_SKIP, ARPHRD_LOOPBACK, ARPHRD_LOCALTLK, ARPHRD_FDDI,
	 ARPHRD_BIF, ARPHRD_SIT, ARPHRD_IPDDP, ARPHRD_IPGRE,
	 ARPHRD_PIMREG, ARPHRD_HIPPI, ARPHRD_ASH, ARPHRD_ECONET,
	 ARPHRD_IRDA, ARPHRD_FCPP, ARPHRD_FCAL, ARPHRD_FCPL,
	 ARPHRD_FCFABRIC, ARPHRD_IEEE80211, ARPHRD_IEEE80211_PRISM,
	 ARPHRD_IEEE80211_RADIOTAP, ARPHRD_PHONET, ARPHRD_PHONET_PIPE,
	 ARPHRD_IEEE802154, ARPHRD_VOID, ARPHRD_NONE};

static const char *const netdev_lock_name[] = {
	"_xmit_NETROM", "_xmit_ETHER", "_xmit_EETHER", "_xmit_AX25",
	"_xmit_PRONET", "_xmit_CHAOS", "_xmit_IEEE802", "_xmit_ARCNET",
	"_xmit_APPLETLK", "_xmit_DLCI", "_xmit_ATM", "_xmit_METRICOM",
	"_xmit_IEEE1394", "_xmit_EUI64", "_xmit_INFINIBAND", "_xmit_SLIP",
	"_xmit_CSLIP", "_xmit_SLIP6", "_xmit_CSLIP6", "_xmit_RSRVD",
	"_xmit_ADAPT", "_xmit_ROSE", "_xmit_X25", "_xmit_HWX25",
	"_xmit_PPP", "_xmit_CISCO", "_xmit_LAPB", "_xmit_DDCMP",
	"_xmit_RAWHDLC", "_xmit_TUNNEL", "_xmit_TUNNEL6", "_xmit_FRAD",
	"_xmit_SKIP", "_xmit_LOOPBACK", "_xmit_LOCALTLK", "_xmit_FDDI",
	"_xmit_BIF", "_xmit_SIT", "_xmit_IPDDP", "_xmit_IPGRE",
	"_xmit_PIMREG", "_xmit_HIPPI", "_xmit_ASH", "_xmit_ECONET",
	"_xmit_IRDA", "_xmit_FCPP", "_xmit_FCAL", "_xmit_FCPL",
	"_xmit_FCFABRIC", "_xmit_IEEE80211", "_xmit_IEEE80211_PRISM",
	"_xmit_IEEE80211_RADIOTAP", "_xmit_PHONET", "_xmit_PHONET_PIPE",
	"_xmit_IEEE802154", "_xmit_VOID", "_xmit_NONE"};

static struct lock_class_key netdev_xmit_lock_key[ARRAY_SIZE(netdev_lock_type)];
static struct lock_class_key netdev_addr_lock_key[ARRAY_SIZE(netdev_lock_type)];

static inline unsigned short netdev_lock_pos(unsigned short dev_type)
{
	int i;

	for (i = 0; i < ARRAY_SIZE(netdev_lock_type); i++)
		if (netdev_lock_type[i] == dev_type)
			return i;
	/* the last key is used by default */
	return ARRAY_SIZE(netdev_lock_type) - 1;
}

static inline void netdev_set_xmit_lockdep_class(spinlock_t *lock,
						 unsigned short dev_type)
{
	int i;

	i = netdev_lock_pos(dev_type);
	lockdep_set_class_and_name(lock, &netdev_xmit_lock_key[i],
				   netdev_lock_name[i]);
}

static inline void netdev_set_addr_lockdep_class(struct net_device *dev)
{
	int i;

	i = netdev_lock_pos(dev->type);
	lockdep_set_class_and_name(&dev->addr_list_lock,
				   &netdev_addr_lock_key[i],
				   netdev_lock_name[i]);
}
#else
static inline void netdev_set_xmit_lockdep_class(spinlock_t *lock,
						 unsigned short dev_type)
{
}
static inline void netdev_set_addr_lockdep_class(struct net_device *dev)
{
}
#endif

/*******************************************************************************
 *
 *		Protocol management and registration routines
 *
 *******************************************************************************/


/*
 *	Add a protocol ID to the list. Now that the input handler is
 *	smarter we can dispense with all the messy stuff that used to be
 *	here.
 *
 *	BEWARE!!! Protocol handlers, mangling input packets,
 *	MUST BE last in hash buckets and checking protocol handlers
 *	MUST start from promiscuous ptype_all chain in net_bh.
 *	It is true now, do not change it.
 *	Explanation follows: if protocol handler, mangling packet, will
 *	be the first on list, it is not able to sense, that packet
 *	is cloned and should be copied-on-write, so that it will
 *	change it and subsequent readers will get broken packet.
 *							--ANK (980803)
 */

static inline struct list_head *ptype_head(const struct packet_type *pt)
{
	if (pt->type == htons(ETH_P_ALL))
		return pt->dev ? &pt->dev->ptype_all : &ptype_all;
	else
		return pt->dev ? &pt->dev->ptype_specific :
				 &ptype_base[ntohs(pt->type) & PTYPE_HASH_MASK];
}

/**
 *	dev_add_pack - add packet handler
 *	@pt: packet type declaration
 *
 *	Add a protocol handler to the networking stack. The passed &packet_type
 *	is linked into kernel lists and may not be freed until it has been
 *	removed from the kernel lists.
 *
 *	This call does not sleep therefore it can not
 *	guarantee all CPU's that are in middle of receiving packets
 *	will see the new packet type (until the next received packet).
 */

void dev_add_pack(struct packet_type *pt)
{
	struct list_head *head = ptype_head(pt);

	spin_lock(&ptype_lock);
	list_add_rcu(&pt->list, head);
	spin_unlock(&ptype_lock);
}
EXPORT_SYMBOL(dev_add_pack);

/**
 *	__dev_remove_pack	 - remove packet handler
 *	@pt: packet type declaration
 *
 *	Remove a protocol handler that was previously added to the kernel
 *	protocol handlers by dev_add_pack(). The passed &packet_type is removed
 *	from the kernel lists and can be freed or reused once this function
 *	returns.
 *
 *      The packet type might still be in use by receivers
 *	and must not be freed until after all the CPU's have gone
 *	through a quiescent state.
 */
void __dev_remove_pack(struct packet_type *pt)
{
	struct list_head *head = ptype_head(pt);
	struct packet_type *pt1;

	spin_lock(&ptype_lock);

	list_for_each_entry(pt1, head, list) {
		if (pt == pt1) {
			list_del_rcu(&pt->list);
			goto out;
		}
	}

	pr_warn("dev_remove_pack: %p not found\n", pt);
out:
	spin_unlock(&ptype_lock);
}
EXPORT_SYMBOL(__dev_remove_pack);

/**
 *	dev_remove_pack	 - remove packet handler
 *	@pt: packet type declaration
 *
 *	Remove a protocol handler that was previously added to the kernel
 *	protocol handlers by dev_add_pack(). The passed &packet_type is removed
 *	from the kernel lists and can be freed or reused once this function
 *	returns.
 *
 *	This call sleeps to guarantee that no CPU is looking at the packet
 *	type after return.
 */
void dev_remove_pack(struct packet_type *pt)
{
	__dev_remove_pack(pt);

	synchronize_net();
}
EXPORT_SYMBOL(dev_remove_pack);


/**
 *	dev_add_offload - register offload handlers
 *	@po: protocol offload declaration
 *
 *	Add protocol offload handlers to the networking stack. The passed
 *	&proto_offload is linked into kernel lists and may not be freed until
 *	it has been removed from the kernel lists.
 *
 *	This call does not sleep therefore it can not
 *	guarantee all CPU's that are in middle of receiving packets
 *	will see the new offload handlers (until the next received packet).
 */
void dev_add_offload(struct packet_offload *po)
{
	struct packet_offload *elem;

	spin_lock(&offload_lock);
	list_for_each_entry(elem, &offload_base, list) {
		if (po->priority < elem->priority)
			break;
	}
	list_add_rcu(&po->list, elem->list.prev);
	spin_unlock(&offload_lock);
}
EXPORT_SYMBOL(dev_add_offload);

/**
 *	__dev_remove_offload	 - remove offload handler
 *	@po: packet offload declaration
 *
 *	Remove a protocol offload handler that was previously added to the
 *	kernel offload handlers by dev_add_offload(). The passed &offload_type
 *	is removed from the kernel lists and can be freed or reused once this
 *	function returns.
 *
 *      The packet type might still be in use by receivers
 *	and must not be freed until after all the CPU's have gone
 *	through a quiescent state.
 */
static void __dev_remove_offload(struct packet_offload *po)
{
	struct list_head *head = &offload_base;
	struct packet_offload *po1;

	spin_lock(&offload_lock);

	list_for_each_entry(po1, head, list) {
		if (po == po1) {
			list_del_rcu(&po->list);
			goto out;
		}
	}

	pr_warn("dev_remove_offload: %p not found\n", po);
out:
	spin_unlock(&offload_lock);
}

/**
 *	dev_remove_offload	 - remove packet offload handler
 *	@po: packet offload declaration
 *
 *	Remove a packet offload handler that was previously added to the kernel
 *	offload handlers by dev_add_offload(). The passed &offload_type is
 *	removed from the kernel lists and can be freed or reused once this
 *	function returns.
 *
 *	This call sleeps to guarantee that no CPU is looking at the packet
 *	type after return.
 */
void dev_remove_offload(struct packet_offload *po)
{
	__dev_remove_offload(po);

	synchronize_net();
}
EXPORT_SYMBOL(dev_remove_offload);

/******************************************************************************
 *
 *		      Device Boot-time Settings Routines
 *
 ******************************************************************************/

/* Boot time configuration table */
static struct netdev_boot_setup dev_boot_setup[NETDEV_BOOT_SETUP_MAX];

/**
 *	netdev_boot_setup_add	- add new setup entry
 *	@name: name of the device
 *	@map: configured settings for the device
 *
 *	Adds new setup entry to the dev_boot_setup list.  The function
 *	returns 0 on error and 1 on success.  This is a generic routine to
 *	all netdevices.
 */
static int netdev_boot_setup_add(char *name, struct ifmap *map)
{
	struct netdev_boot_setup *s;
	int i;

	s = dev_boot_setup;
	for (i = 0; i < NETDEV_BOOT_SETUP_MAX; i++) {
		if (s[i].name[0] == '\0' || s[i].name[0] == ' ') {
			memset(s[i].name, 0, sizeof(s[i].name));
			strlcpy(s[i].name, name, IFNAMSIZ);
			memcpy(&s[i].map, map, sizeof(s[i].map));
			break;
		}
	}

	return i >= NETDEV_BOOT_SETUP_MAX ? 0 : 1;
}

/**
 * netdev_boot_setup_check	- check boot time settings
 * @dev: the netdevice
 *
 * Check boot time settings for the device.
 * The found settings are set for the device to be used
 * later in the device probing.
 * Returns 0 if no settings found, 1 if they are.
 */
int netdev_boot_setup_check(struct net_device *dev)
{
	struct netdev_boot_setup *s = dev_boot_setup;
	int i;

	for (i = 0; i < NETDEV_BOOT_SETUP_MAX; i++) {
		if (s[i].name[0] != '\0' && s[i].name[0] != ' ' &&
		    !strcmp(dev->name, s[i].name)) {
			dev->irq = s[i].map.irq;
			dev->base_addr = s[i].map.base_addr;
			dev->mem_start = s[i].map.mem_start;
			dev->mem_end = s[i].map.mem_end;
			return 1;
		}
	}
	return 0;
}
EXPORT_SYMBOL(netdev_boot_setup_check);


/**
 * netdev_boot_base	- get address from boot time settings
 * @prefix: prefix for network device
 * @unit: id for network device
 *
 * Check boot time settings for the base address of device.
 * The found settings are set for the device to be used
 * later in the device probing.
 * Returns 0 if no settings found.
 */
unsigned long netdev_boot_base(const char *prefix, int unit)
{
	const struct netdev_boot_setup *s = dev_boot_setup;
	char name[IFNAMSIZ];
	int i;

	sprintf(name, "%s%d", prefix, unit);

	/*
	 * If device already registered then return base of 1
	 * to indicate not to probe for this interface
	 */
	if (__dev_get_by_name(&init_net, name))
		return 1;

	for (i = 0; i < NETDEV_BOOT_SETUP_MAX; i++)
		if (!strcmp(name, s[i].name))
			return s[i].map.base_addr;
	return 0;
}

/*
 * Saves at boot time configured settings for any netdevice.
 */
int __init netdev_boot_setup(char *str)
{
	int ints[5];
	struct ifmap map;

	str = get_options(str, ARRAY_SIZE(ints), ints);
	if (!str || !*str)
		return 0;

	/* Save settings */
	memset(&map, 0, sizeof(map));
	if (ints[0] > 0)
		map.irq = ints[1];
	if (ints[0] > 1)
		map.base_addr = ints[2];
	if (ints[0] > 2)
		map.mem_start = ints[3];
	if (ints[0] > 3)
		map.mem_end = ints[4];

	/* Add new entry to the list */
	return netdev_boot_setup_add(str, &map);
}

__setup("netdev=", netdev_boot_setup);

/*******************************************************************************
 *
 *			    Device Interface Subroutines
 *
 *******************************************************************************/

/**
 *	dev_get_iflink	- get 'iflink' value of a interface
 *	@dev: targeted interface
 *
 *	Indicates the ifindex the interface is linked to.
 *	Physical interfaces have the same 'ifindex' and 'iflink' values.
 */

int dev_get_iflink(const struct net_device *dev)
{
	if (dev->netdev_ops && dev->netdev_ops->ndo_get_iflink)
		return dev->netdev_ops->ndo_get_iflink(dev);

	return dev->ifindex;
}
EXPORT_SYMBOL(dev_get_iflink);

/**
 *	dev_fill_metadata_dst - Retrieve tunnel egress information.
 *	@dev: targeted interface
 *	@skb: The packet.
 *
 *	For better visibility of tunnel traffic OVS needs to retrieve
 *	egress tunnel information for a packet. Following API allows
 *	user to get this info.
 */
int dev_fill_metadata_dst(struct net_device *dev, struct sk_buff *skb)
{
	struct ip_tunnel_info *info;

	if (!dev->netdev_ops  || !dev->netdev_ops->ndo_fill_metadata_dst)
		return -EINVAL;

	info = skb_tunnel_info_unclone(skb);
	if (!info)
		return -ENOMEM;
	if (unlikely(!(info->mode & IP_TUNNEL_INFO_TX)))
		return -EINVAL;

	return dev->netdev_ops->ndo_fill_metadata_dst(dev, skb);
}
EXPORT_SYMBOL_GPL(dev_fill_metadata_dst);

/**
 *	__dev_get_by_name	- find a device by its name
 *	@net: the applicable net namespace
 *	@name: name to find
 *
 *	Find an interface by name. Must be called under RTNL semaphore
 *	or @dev_base_lock. If the name is found a pointer to the device
 *	is returned. If the name is not found then %NULL is returned. The
 *	reference counters are not incremented so the caller must be
 *	careful with locks.
 */

struct net_device *__dev_get_by_name(struct net *net, const char *name)
{
	struct net_device *dev;
	struct hlist_head *head = dev_name_hash(net, name);

	hlist_for_each_entry(dev, head, name_hlist)
		if (!strncmp(dev->name, name, IFNAMSIZ))
			return dev;

	return NULL;
}
EXPORT_SYMBOL(__dev_get_by_name);

/**
 * dev_get_by_name_rcu	- find a device by its name
 * @net: the applicable net namespace
 * @name: name to find
 *
 * Find an interface by name.
 * If the name is found a pointer to the device is returned.
 * If the name is not found then %NULL is returned.
 * The reference counters are not incremented so the caller must be
 * careful with locks. The caller must hold RCU lock.
 */

struct net_device *dev_get_by_name_rcu(struct net *net, const char *name)
{
	struct net_device *dev;
	struct hlist_head *head = dev_name_hash(net, name);

	hlist_for_each_entry_rcu(dev, head, name_hlist)
		if (!strncmp(dev->name, name, IFNAMSIZ))
			return dev;

	return NULL;
}
EXPORT_SYMBOL(dev_get_by_name_rcu);

/**
 *	dev_get_by_name		- find a device by its name
 *	@net: the applicable net namespace
 *	@name: name to find
 *
 *	Find an interface by name. This can be called from any
 *	context and does its own locking. The returned handle has
 *	the usage count incremented and the caller must use dev_put() to
 *	release it when it is no longer needed. %NULL is returned if no
 *	matching device is found.
 */

struct net_device *dev_get_by_name(struct net *net, const char *name)
{
	struct net_device *dev;

	rcu_read_lock();
	dev = dev_get_by_name_rcu(net, name);
	if (dev)
		dev_hold(dev);
	rcu_read_unlock();
	return dev;
}
EXPORT_SYMBOL(dev_get_by_name);

/**
 *	__dev_get_by_index - find a device by its ifindex
 *	@net: the applicable net namespace
 *	@ifindex: index of device
 *
 *	Search for an interface by index. Returns %NULL if the device
 *	is not found or a pointer to the device. The device has not
 *	had its reference counter increased so the caller must be careful
 *	about locking. The caller must hold either the RTNL semaphore
 *	or @dev_base_lock.
 */

struct net_device *__dev_get_by_index(struct net *net, int ifindex)
{
	struct net_device *dev;
	struct hlist_head *head = dev_index_hash(net, ifindex);

	hlist_for_each_entry(dev, head, index_hlist)
		if (dev->ifindex == ifindex)
			return dev;

	return NULL;
}
EXPORT_SYMBOL(__dev_get_by_index);

/**
 *	dev_get_by_index_rcu - find a device by its ifindex
 *	@net: the applicable net namespace
 *	@ifindex: index of device
 *
 *	Search for an interface by index. Returns %NULL if the device
 *	is not found or a pointer to the device. The device has not
 *	had its reference counter increased so the caller must be careful
 *	about locking. The caller must hold RCU lock.
 */

struct net_device *dev_get_by_index_rcu(struct net *net, int ifindex)
{
	struct net_device *dev;
	struct hlist_head *head = dev_index_hash(net, ifindex);

	hlist_for_each_entry_rcu(dev, head, index_hlist)
		if (dev->ifindex == ifindex)
			return dev;

	return NULL;
}
EXPORT_SYMBOL(dev_get_by_index_rcu);


/**
 *	dev_get_by_index - find a device by its ifindex
 *	@net: the applicable net namespace
 *	@ifindex: index of device
 *
 *	Search for an interface by index. Returns NULL if the device
 *	is not found or a pointer to the device. The device returned has
 *	had a reference added and the pointer is safe until the user calls
 *	dev_put to indicate they have finished with it.
 */

struct net_device *dev_get_by_index(struct net *net, int ifindex)
{
	struct net_device *dev;

	rcu_read_lock();
	dev = dev_get_by_index_rcu(net, ifindex);
	if (dev)
		dev_hold(dev);
	rcu_read_unlock();
	return dev;
}
EXPORT_SYMBOL(dev_get_by_index);

/**
 *	dev_get_by_napi_id - find a device by napi_id
 *	@napi_id: ID of the NAPI struct
 *
 *	Search for an interface by NAPI ID. Returns %NULL if the device
 *	is not found or a pointer to the device. The device has not had
 *	its reference counter increased so the caller must be careful
 *	about locking. The caller must hold RCU lock.
 */

struct net_device *dev_get_by_napi_id(unsigned int napi_id)
{
	struct napi_struct *napi;

	WARN_ON_ONCE(!rcu_read_lock_held());

	if (napi_id < MIN_NAPI_ID)
		return NULL;

	napi = napi_by_id(napi_id);

	return napi ? napi->dev : NULL;
}
EXPORT_SYMBOL(dev_get_by_napi_id);

/**
 *	netdev_get_name - get a netdevice name, knowing its ifindex.
 *	@net: network namespace
 *	@name: a pointer to the buffer where the name will be stored.
 *	@ifindex: the ifindex of the interface to get the name from.
 *
 *	The use of raw_seqcount_begin() and cond_resched() before
 *	retrying is required as we want to give the writers a chance
 *	to complete when CONFIG_PREEMPT is not set.
 */
int netdev_get_name(struct net *net, char *name, int ifindex)
{
	struct net_device *dev;
	unsigned int seq;

retry:
	seq = raw_seqcount_begin(&devnet_rename_seq);
	rcu_read_lock();
	dev = dev_get_by_index_rcu(net, ifindex);
	if (!dev) {
		rcu_read_unlock();
		return -ENODEV;
	}

	strcpy(name, dev->name);
	rcu_read_unlock();
	if (read_seqcount_retry(&devnet_rename_seq, seq)) {
		cond_resched();
		goto retry;
	}

	return 0;
}

/**
 *	dev_getbyhwaddr_rcu - find a device by its hardware address
 *	@net: the applicable net namespace
 *	@type: media type of device
 *	@ha: hardware address
 *
 *	Search for an interface by MAC address. Returns NULL if the device
 *	is not found or a pointer to the device.
 *	The caller must hold RCU or RTNL.
 *	The returned device has not had its ref count increased
 *	and the caller must therefore be careful about locking
 *
 */

struct net_device *dev_getbyhwaddr_rcu(struct net *net, unsigned short type,
				       const char *ha)
{
	struct net_device *dev;

	for_each_netdev_rcu(net, dev)
		if (dev->type == type &&
		    !memcmp(dev->dev_addr, ha, dev->addr_len))
			return dev;

	return NULL;
}
EXPORT_SYMBOL(dev_getbyhwaddr_rcu);

struct net_device *__dev_getfirstbyhwtype(struct net *net, unsigned short type)
{
	struct net_device *dev;

	ASSERT_RTNL();
	for_each_netdev(net, dev)
		if (dev->type == type)
			return dev;

	return NULL;
}
EXPORT_SYMBOL(__dev_getfirstbyhwtype);

struct net_device *dev_getfirstbyhwtype(struct net *net, unsigned short type)
{
	struct net_device *dev, *ret = NULL;

	rcu_read_lock();
	for_each_netdev_rcu(net, dev)
		if (dev->type == type) {
			dev_hold(dev);
			ret = dev;
			break;
		}
	rcu_read_unlock();
	return ret;
}
EXPORT_SYMBOL(dev_getfirstbyhwtype);

/**
 *	__dev_get_by_flags - find any device with given flags
 *	@net: the applicable net namespace
 *	@if_flags: IFF_* values
 *	@mask: bitmask of bits in if_flags to check
 *
 *	Search for any interface with the given flags. Returns NULL if a device
 *	is not found or a pointer to the device. Must be called inside
 *	rtnl_lock(), and result refcount is unchanged.
 */

struct net_device *__dev_get_by_flags(struct net *net, unsigned short if_flags,
				      unsigned short mask)
{
	struct net_device *dev, *ret;

	ASSERT_RTNL();

	ret = NULL;
	for_each_netdev(net, dev) {
		if (((dev->flags ^ if_flags) & mask) == 0) {
			ret = dev;
			break;
		}
	}
	return ret;
}
EXPORT_SYMBOL(__dev_get_by_flags);

/**
 *	dev_valid_name - check if name is okay for network device
 *	@name: name string
 *
 *	Network device names need to be valid file names to
 *	to allow sysfs to work.  We also disallow any kind of
 *	whitespace.
 */
bool dev_valid_name(const char *name)
{
	if (*name == '\0')
		return false;
	if (strlen(name) >= IFNAMSIZ)
		return false;
	if (!strcmp(name, ".") || !strcmp(name, ".."))
		return false;

	while (*name) {
		if (*name == '/' || *name == ':' || isspace(*name))
			return false;
		name++;
	}
	return true;
}
EXPORT_SYMBOL(dev_valid_name);

/**
 *	__dev_alloc_name - allocate a name for a device
 *	@net: network namespace to allocate the device name in
 *	@name: name format string
 *	@buf:  scratch buffer and result name string
 *
 *	Passed a format string - eg "lt%d" it will try and find a suitable
 *	id. It scans list of devices to build up a free map, then chooses
 *	the first empty slot. The caller must hold the dev_base or rtnl lock
 *	while allocating the name and adding the device in order to avoid
 *	duplicates.
 *	Limited to bits_per_byte * page size devices (ie 32K on most platforms).
 *	Returns the number of the unit assigned or a negative errno code.
 */

static int __dev_alloc_name(struct net *net, const char *name, char *buf)
{
	int i = 0;
	const char *p;
	const int max_netdevices = 8*PAGE_SIZE;
	unsigned long *inuse;
	struct net_device *d;

	p = strnchr(name, IFNAMSIZ-1, '%');
	if (p) {
		/*
		 * Verify the string as this thing may have come from
		 * the user.  There must be either one "%d" and no other "%"
		 * characters.
		 */
		if (p[1] != 'd' || strchr(p + 2, '%'))
			return -EINVAL;

		/* Use one page as a bit array of possible slots */
		inuse = (unsigned long *) get_zeroed_page(GFP_ATOMIC);
		if (!inuse)
			return -ENOMEM;

		for_each_netdev(net, d) {
			if (!sscanf(d->name, name, &i))
				continue;
			if (i < 0 || i >= max_netdevices)
				continue;

			/*  avoid cases where sscanf is not exact inverse of printf */
			snprintf(buf, IFNAMSIZ, name, i);
			if (!strncmp(buf, d->name, IFNAMSIZ))
				set_bit(i, inuse);
		}

		i = find_first_zero_bit(inuse, max_netdevices);
		free_page((unsigned long) inuse);
	}

	if (buf != name)
		snprintf(buf, IFNAMSIZ, name, i);
	if (!__dev_get_by_name(net, buf))
		return i;

	/* It is possible to run out of possible slots
	 * when the name is long and there isn't enough space left
	 * for the digits, or if all bits are used.
	 */
	return -ENFILE;
}

/**
 *	dev_alloc_name - allocate a name for a device
 *	@dev: device
 *	@name: name format string
 *
 *	Passed a format string - eg "lt%d" it will try and find a suitable
 *	id. It scans list of devices to build up a free map, then chooses
 *	the first empty slot. The caller must hold the dev_base or rtnl lock
 *	while allocating the name and adding the device in order to avoid
 *	duplicates.
 *	Limited to bits_per_byte * page size devices (ie 32K on most platforms).
 *	Returns the number of the unit assigned or a negative errno code.
 */

int dev_alloc_name(struct net_device *dev, const char *name)
{
	char buf[IFNAMSIZ];
	struct net *net;
	int ret;

	BUG_ON(!dev_net(dev));
	net = dev_net(dev);
	ret = __dev_alloc_name(net, name, buf);
	if (ret >= 0)
		strlcpy(dev->name, buf, IFNAMSIZ);
	return ret;
}
EXPORT_SYMBOL(dev_alloc_name);

static int dev_alloc_name_ns(struct net *net,
			     struct net_device *dev,
			     const char *name)
{
	char buf[IFNAMSIZ];
	int ret;

	ret = __dev_alloc_name(net, name, buf);
	if (ret >= 0)
		strlcpy(dev->name, buf, IFNAMSIZ);
	return ret;
}

static int dev_get_valid_name(struct net *net,
			      struct net_device *dev,
			      const char *name)
{
	BUG_ON(!net);

	if (!dev_valid_name(name))
		return -EINVAL;

	if (strchr(name, '%'))
		return dev_alloc_name_ns(net, dev, name);
	else if (__dev_get_by_name(net, name))
		return -EEXIST;
	else if (dev->name != name)
		strlcpy(dev->name, name, IFNAMSIZ);

	return 0;
}

/**
 *	dev_change_name - change name of a device
 *	@dev: device
 *	@newname: name (or format string) must be at least IFNAMSIZ
 *
 *	Change name of a device, can pass format strings "eth%d".
 *	for wildcarding.
 */
int dev_change_name(struct net_device *dev, const char *newname)
{
	unsigned char old_assign_type;
	char oldname[IFNAMSIZ];
	int err = 0;
	int ret;
	struct net *net;

	ASSERT_RTNL();
	BUG_ON(!dev_net(dev));

	net = dev_net(dev);
	if (dev->flags & IFF_UP)
		return -EBUSY;

	write_seqcount_begin(&devnet_rename_seq);

	if (strncmp(newname, dev->name, IFNAMSIZ) == 0) {
		write_seqcount_end(&devnet_rename_seq);
		return 0;
	}

	memcpy(oldname, dev->name, IFNAMSIZ);

	err = dev_get_valid_name(net, dev, newname);
	if (err < 0) {
		write_seqcount_end(&devnet_rename_seq);
		return err;
	}

	if (oldname[0] && !strchr(oldname, '%'))
		netdev_info(dev, "renamed from %s\n", oldname);

	old_assign_type = dev->name_assign_type;
	dev->name_assign_type = NET_NAME_RENAMED;

rollback:
	ret = device_rename(&dev->dev, dev->name);
	if (ret) {
		memcpy(dev->name, oldname, IFNAMSIZ);
		dev->name_assign_type = old_assign_type;
		write_seqcount_end(&devnet_rename_seq);
		return ret;
	}

	write_seqcount_end(&devnet_rename_seq);

	netdev_adjacent_rename_links(dev, oldname);

	write_lock_bh(&dev_base_lock);
	hlist_del_rcu(&dev->name_hlist);
	write_unlock_bh(&dev_base_lock);

	synchronize_rcu();

	write_lock_bh(&dev_base_lock);
	hlist_add_head_rcu(&dev->name_hlist, dev_name_hash(net, dev->name));
	write_unlock_bh(&dev_base_lock);

	ret = call_netdevice_notifiers(NETDEV_CHANGENAME, dev);
	ret = notifier_to_errno(ret);

	if (ret) {
		/* err >= 0 after dev_alloc_name() or stores the first errno */
		if (err >= 0) {
			err = ret;
			write_seqcount_begin(&devnet_rename_seq);
			memcpy(dev->name, oldname, IFNAMSIZ);
			memcpy(oldname, newname, IFNAMSIZ);
			dev->name_assign_type = old_assign_type;
			old_assign_type = NET_NAME_RENAMED;
			goto rollback;
		} else {
			pr_err("%s: name change rollback failed: %d\n",
			       dev->name, ret);
		}
	}

	return err;
}

/**
 *	dev_set_alias - change ifalias of a device
 *	@dev: device
 *	@alias: name up to IFALIASZ
 *	@len: limit of bytes to copy from info
 *
 *	Set ifalias for a device,
 */
int dev_set_alias(struct net_device *dev, const char *alias, size_t len)
{
	char *new_ifalias;

	ASSERT_RTNL();

	if (len >= IFALIASZ)
		return -EINVAL;

	if (!len) {
		kfree(dev->ifalias);
		dev->ifalias = NULL;
		return 0;
	}

	new_ifalias = krealloc(dev->ifalias, len + 1, GFP_KERNEL);
	if (!new_ifalias)
		return -ENOMEM;
	dev->ifalias = new_ifalias;
	memcpy(dev->ifalias, alias, len);
	dev->ifalias[len] = 0;

	return len;
}


/**
 *	netdev_features_change - device changes features
 *	@dev: device to cause notification
 *
 *	Called to indicate a device has changed features.
 */
void netdev_features_change(struct net_device *dev)
{
	call_netdevice_notifiers(NETDEV_FEAT_CHANGE, dev);
}
EXPORT_SYMBOL(netdev_features_change);

/**
 *	netdev_state_change - device changes state
 *	@dev: device to cause notification
 *
 *	Called to indicate a device has changed state. This function calls
 *	the notifier chains for netdev_chain and sends a NEWLINK message
 *	to the routing socket.
 */
void netdev_state_change(struct net_device *dev)
{
	if (dev->flags & IFF_UP) {
		struct netdev_notifier_change_info change_info;

		change_info.flags_changed = 0;
		call_netdevice_notifiers_info(NETDEV_CHANGE, dev,
					      &change_info.info);
		rtmsg_ifinfo(RTM_NEWLINK, dev, 0, GFP_KERNEL);
	}
}
EXPORT_SYMBOL(netdev_state_change);

/**
 * netdev_notify_peers - notify network peers about existence of @dev
 * @dev: network device
 *
 * Generate traffic such that interested network peers are aware of
 * @dev, such as by generating a gratuitous ARP. This may be used when
 * a device wants to inform the rest of the network about some sort of
 * reconfiguration such as a failover event or virtual machine
 * migration.
 */
void netdev_notify_peers(struct net_device *dev)
{
	rtnl_lock();
	call_netdevice_notifiers(NETDEV_NOTIFY_PEERS, dev);
	call_netdevice_notifiers(NETDEV_RESEND_IGMP, dev);
	rtnl_unlock();
}
EXPORT_SYMBOL(netdev_notify_peers);

static int __dev_open(struct net_device *dev)
{
	const struct net_device_ops *ops = dev->netdev_ops;
	int ret;

	ASSERT_RTNL();

	if (!netif_device_present(dev))
		return -ENODEV;

	/* Block netpoll from trying to do any rx path servicing.
	 * If we don't do this there is a chance ndo_poll_controller
	 * or ndo_poll may be running while we open the device
	 */
	netpoll_poll_disable(dev);

	ret = call_netdevice_notifiers(NETDEV_PRE_UP, dev);
	ret = notifier_to_errno(ret);
	if (ret)
		return ret;

	set_bit(__LINK_STATE_START, &dev->state);

	if (ops->ndo_validate_addr)
		ret = ops->ndo_validate_addr(dev);

	if (!ret && ops->ndo_open)
		ret = ops->ndo_open(dev);

	netpoll_poll_enable(dev);

	if (ret)
		clear_bit(__LINK_STATE_START, &dev->state);
	else {
		dev->flags |= IFF_UP;
		dev_set_rx_mode(dev);
		dev_activate(dev);
		add_device_randomness(dev->dev_addr, dev->addr_len);
	}

	return ret;
}

/**
 *	dev_open	- prepare an interface for use.
 *	@dev:	device to open
 *
 *	Takes a device from down to up state. The device's private open
 *	function is invoked and then the multicast lists are loaded. Finally
 *	the device is moved into the up state and a %NETDEV_UP message is
 *	sent to the netdev notifier chain.
 *
 *	Calling this function on an active interface is a nop. On a failure
 *	a negative errno code is returned.
 */
int dev_open(struct net_device *dev)
{
	int ret;

	if (dev->flags & IFF_UP)
		return 0;

	ret = __dev_open(dev);
	if (ret < 0)
		return ret;

	rtmsg_ifinfo(RTM_NEWLINK, dev, IFF_UP|IFF_RUNNING, GFP_KERNEL);
	call_netdevice_notifiers(NETDEV_UP, dev);

	return ret;
}
EXPORT_SYMBOL(dev_open);

static void __dev_close_many(struct list_head *head)
{
	struct net_device *dev;

	ASSERT_RTNL();
	might_sleep();

	list_for_each_entry(dev, head, close_list) {
		/* Temporarily disable netpoll until the interface is down */
		netpoll_poll_disable(dev);

		call_netdevice_notifiers(NETDEV_GOING_DOWN, dev);

		clear_bit(__LINK_STATE_START, &dev->state);

		/* Synchronize to scheduled poll. We cannot touch poll list, it
		 * can be even on different cpu. So just clear netif_running().
		 *
		 * dev->stop() will invoke napi_disable() on all of it's
		 * napi_struct instances on this device.
		 */
		smp_mb__after_atomic(); /* Commit netif_running(). */
	}

	dev_deactivate_many(head);

	list_for_each_entry(dev, head, close_list) {
		const struct net_device_ops *ops = dev->netdev_ops;

		/*
		 *	Call the device specific close. This cannot fail.
		 *	Only if device is UP
		 *
		 *	We allow it to be called even after a DETACH hot-plug
		 *	event.
		 */
		if (ops->ndo_stop)
			ops->ndo_stop(dev);

		dev->flags &= ~IFF_UP;
		netpoll_poll_enable(dev);
	}
}

static void __dev_close(struct net_device *dev)
{
	LIST_HEAD(single);

	list_add(&dev->close_list, &single);
	__dev_close_many(&single);
	list_del(&single);
}

void dev_close_many(struct list_head *head, bool unlink)
{
	struct net_device *dev, *tmp;

	/* Remove the devices that don't need to be closed */
	list_for_each_entry_safe(dev, tmp, head, close_list)
		if (!(dev->flags & IFF_UP))
			list_del_init(&dev->close_list);

	__dev_close_many(head);

	list_for_each_entry_safe(dev, tmp, head, close_list) {
		rtmsg_ifinfo(RTM_NEWLINK, dev, IFF_UP|IFF_RUNNING, GFP_KERNEL);
		call_netdevice_notifiers(NETDEV_DOWN, dev);
		if (unlink)
			list_del_init(&dev->close_list);
	}
}
EXPORT_SYMBOL(dev_close_many);

/**
 *	dev_close - shutdown an interface.
 *	@dev: device to shutdown
 *
 *	This function moves an active device into down state. A
 *	%NETDEV_GOING_DOWN is sent to the netdev notifier chain. The device
 *	is then deactivated and finally a %NETDEV_DOWN is sent to the notifier
 *	chain.
 */
void dev_close(struct net_device *dev)
{
	if (dev->flags & IFF_UP) {
		LIST_HEAD(single);

		list_add(&dev->close_list, &single);
		dev_close_many(&single, true);
		list_del(&single);
	}
}
EXPORT_SYMBOL(dev_close);


/**
 *	dev_disable_lro - disable Large Receive Offload on a device
 *	@dev: device
 *
 *	Disable Large Receive Offload (LRO) on a net device.  Must be
 *	called under RTNL.  This is needed if received packets may be
 *	forwarded to another interface.
 */
void dev_disable_lro(struct net_device *dev)
{
	struct net_device *lower_dev;
	struct list_head *iter;

	dev->wanted_features &= ~NETIF_F_LRO;
	netdev_update_features(dev);

	if (unlikely(dev->features & NETIF_F_LRO))
		netdev_WARN(dev, "failed to disable LRO!\n");

	netdev_for_each_lower_dev(dev, lower_dev, iter)
		dev_disable_lro(lower_dev);
}
EXPORT_SYMBOL(dev_disable_lro);

static int call_netdevice_notifier(struct notifier_block *nb, unsigned long val,
				   struct net_device *dev)
{
	struct netdev_notifier_info info;

	netdev_notifier_info_init(&info, dev);
	return nb->notifier_call(nb, val, &info);
}

static int dev_boot_phase = 1;

/**
 * register_netdevice_notifier - register a network notifier block
 * @nb: notifier
 *
 * Register a notifier to be called when network device events occur.
 * The notifier passed is linked into the kernel structures and must
 * not be reused until it has been unregistered. A negative errno code
 * is returned on a failure.
 *
 * When registered all registration and up events are replayed
 * to the new notifier to allow device to have a race free
 * view of the network device list.
 */

int register_netdevice_notifier(struct notifier_block *nb)
{
	struct net_device *dev;
	struct net_device *last;
	struct net *net;
	int err;

	rtnl_lock();
	err = raw_notifier_chain_register(&netdev_chain, nb);
	if (err)
		goto unlock;
	if (dev_boot_phase)
		goto unlock;
	for_each_net(net) {
		for_each_netdev(net, dev) {
			err = call_netdevice_notifier(nb, NETDEV_REGISTER, dev);
			err = notifier_to_errno(err);
			if (err)
				goto rollback;

			if (!(dev->flags & IFF_UP))
				continue;

			call_netdevice_notifier(nb, NETDEV_UP, dev);
		}
	}

unlock:
	rtnl_unlock();
	return err;

rollback:
	last = dev;
	for_each_net(net) {
		for_each_netdev(net, dev) {
			if (dev == last)
				goto outroll;

			if (dev->flags & IFF_UP) {
				call_netdevice_notifier(nb, NETDEV_GOING_DOWN,
							dev);
				call_netdevice_notifier(nb, NETDEV_DOWN, dev);
			}
			call_netdevice_notifier(nb, NETDEV_UNREGISTER, dev);
		}
	}

outroll:
	raw_notifier_chain_unregister(&netdev_chain, nb);
	goto unlock;
}
EXPORT_SYMBOL(register_netdevice_notifier);

/**
 * unregister_netdevice_notifier - unregister a network notifier block
 * @nb: notifier
 *
 * Unregister a notifier previously registered by
 * register_netdevice_notifier(). The notifier is unlinked into the
 * kernel structures and may then be reused. A negative errno code
 * is returned on a failure.
 *
 * After unregistering unregister and down device events are synthesized
 * for all devices on the device list to the removed notifier to remove
 * the need for special case cleanup code.
 */

int unregister_netdevice_notifier(struct notifier_block *nb)
{
	struct net_device *dev;
	struct net *net;
	int err;

	rtnl_lock();
	err = raw_notifier_chain_unregister(&netdev_chain, nb);
	if (err)
		goto unlock;

	for_each_net(net) {
		for_each_netdev(net, dev) {
			if (dev->flags & IFF_UP) {
				call_netdevice_notifier(nb, NETDEV_GOING_DOWN,
							dev);
				call_netdevice_notifier(nb, NETDEV_DOWN, dev);
			}
			call_netdevice_notifier(nb, NETDEV_UNREGISTER, dev);
		}
	}
unlock:
	rtnl_unlock();
	return err;
}
EXPORT_SYMBOL(unregister_netdevice_notifier);

/**
 *	call_netdevice_notifiers_info - call all network notifier blocks
 *	@val: value passed unmodified to notifier function
 *	@dev: net_device pointer passed unmodified to notifier function
 *	@info: notifier information data
 *
 *	Call all network notifier blocks.  Parameters and return value
 *	are as for raw_notifier_call_chain().
 */

static int call_netdevice_notifiers_info(unsigned long val,
					 struct net_device *dev,
					 struct netdev_notifier_info *info)
{
	ASSERT_RTNL();
	netdev_notifier_info_init(info, dev);
	return raw_notifier_call_chain(&netdev_chain, val, info);
}

/**
 *	call_netdevice_notifiers - call all network notifier blocks
 *      @val: value passed unmodified to notifier function
 *      @dev: net_device pointer passed unmodified to notifier function
 *
 *	Call all network notifier blocks.  Parameters and return value
 *	are as for raw_notifier_call_chain().
 */

int call_netdevice_notifiers(unsigned long val, struct net_device *dev)
{
	struct netdev_notifier_info info;

	return call_netdevice_notifiers_info(val, dev, &info);
}
EXPORT_SYMBOL(call_netdevice_notifiers);

#ifdef CONFIG_NET_INGRESS
static struct static_key ingress_needed __read_mostly;

void net_inc_ingress_queue(void)
{
	static_key_slow_inc(&ingress_needed);
}
EXPORT_SYMBOL_GPL(net_inc_ingress_queue);

void net_dec_ingress_queue(void)
{
	static_key_slow_dec(&ingress_needed);
}
EXPORT_SYMBOL_GPL(net_dec_ingress_queue);
#endif

#ifdef CONFIG_NET_EGRESS
static struct static_key egress_needed __read_mostly;

void net_inc_egress_queue(void)
{
	static_key_slow_inc(&egress_needed);
}
EXPORT_SYMBOL_GPL(net_inc_egress_queue);

void net_dec_egress_queue(void)
{
	static_key_slow_dec(&egress_needed);
}
EXPORT_SYMBOL_GPL(net_dec_egress_queue);
#endif

static struct static_key netstamp_needed __read_mostly;
#ifdef HAVE_JUMP_LABEL
static atomic_t netstamp_needed_deferred;
static atomic_t netstamp_wanted;
static void netstamp_clear(struct work_struct *work)
{
	int deferred = atomic_xchg(&netstamp_needed_deferred, 0);
	int wanted;

	wanted = atomic_add_return(deferred, &netstamp_wanted);
	if (wanted > 0)
		static_key_enable(&netstamp_needed);
	else
		static_key_disable(&netstamp_needed);
}
static DECLARE_WORK(netstamp_work, netstamp_clear);
#endif

void net_enable_timestamp(void)
{
#ifdef HAVE_JUMP_LABEL
	int wanted;

	while (1) {
		wanted = atomic_read(&netstamp_wanted);
		if (wanted <= 0)
			break;
		if (atomic_cmpxchg(&netstamp_wanted, wanted, wanted + 1) == wanted)
			return;
	}
	atomic_inc(&netstamp_needed_deferred);
	schedule_work(&netstamp_work);
#else
	static_key_slow_inc(&netstamp_needed);
#endif
}
EXPORT_SYMBOL(net_enable_timestamp);

void net_disable_timestamp(void)
{
#ifdef HAVE_JUMP_LABEL
	int wanted;

	while (1) {
		wanted = atomic_read(&netstamp_wanted);
		if (wanted <= 1)
			break;
		if (atomic_cmpxchg(&netstamp_wanted, wanted, wanted - 1) == wanted)
			return;
	}
	atomic_dec(&netstamp_needed_deferred);
	schedule_work(&netstamp_work);
#else
	static_key_slow_dec(&netstamp_needed);
#endif
}
EXPORT_SYMBOL(net_disable_timestamp);

static inline void net_timestamp_set(struct sk_buff *skb)
{
	skb->tstamp = 0;
	if (static_key_false(&netstamp_needed))
		__net_timestamp(skb);
}

#define net_timestamp_check(COND, SKB)			\
	if (static_key_false(&netstamp_needed)) {		\
		if ((COND) && !(SKB)->tstamp)	\
			__net_timestamp(SKB);		\
	}						\

bool is_skb_forwardable(const struct net_device *dev, const struct sk_buff *skb)
{
	unsigned int len;

	if (!(dev->flags & IFF_UP))
		return false;

	len = dev->mtu + dev->hard_header_len + VLAN_HLEN;
	if (skb->len <= len)
		return true;

	/* if TSO is enabled, we don't care about the length as the packet
	 * could be forwarded without being segmented before
	 */
	if (skb_is_gso(skb))
		return true;

	return false;
}
EXPORT_SYMBOL_GPL(is_skb_forwardable);

int __dev_forward_skb(struct net_device *dev, struct sk_buff *skb)
{
	int ret = ____dev_forward_skb(dev, skb);

	if (likely(!ret)) {
		skb->protocol = eth_type_trans(skb, dev);
		skb_postpull_rcsum(skb, eth_hdr(skb), ETH_HLEN);
	}

	return ret;
}
EXPORT_SYMBOL_GPL(__dev_forward_skb);

/**
 * dev_forward_skb - loopback an skb to another netif
 *
 * @dev: destination network device
 * @skb: buffer to forward
 *
 * return values:
 *	NET_RX_SUCCESS	(no congestion)
 *	NET_RX_DROP     (packet was dropped, but freed)
 *
 * dev_forward_skb can be used for injecting an skb from the
 * start_xmit function of one device into the receive queue
 * of another device.
 *
 * The receiving device may be in another namespace, so
 * we have to clear all information in the skb that could
 * impact namespace isolation.
 */
int dev_forward_skb(struct net_device *dev, struct sk_buff *skb)
{
	return __dev_forward_skb(dev, skb) ?: netif_rx_internal(skb);
}
EXPORT_SYMBOL_GPL(dev_forward_skb);

static inline int deliver_skb(struct sk_buff *skb,
			      struct packet_type *pt_prev,
			      struct net_device *orig_dev)
{
	if (unlikely(skb_orphan_frags_rx(skb, GFP_ATOMIC)))
		return -ENOMEM;
	refcount_inc(&skb->users);
	return pt_prev->func(skb, skb->dev, pt_prev, orig_dev);
}

static inline void deliver_ptype_list_skb(struct sk_buff *skb,
					  struct packet_type **pt,
					  struct net_device *orig_dev,
					  __be16 type,
					  struct list_head *ptype_list)
{
	struct packet_type *ptype, *pt_prev = *pt;

	list_for_each_entry_rcu(ptype, ptype_list, list) {
		if (ptype->type != type)
			continue;
		if (pt_prev)
			deliver_skb(skb, pt_prev, orig_dev);
		pt_prev = ptype;
	}
	*pt = pt_prev;
}

static inline bool skb_loop_sk(struct packet_type *ptype, struct sk_buff *skb)
{
	if (!ptype->af_packet_priv || !skb->sk)
		return false;

	if (ptype->id_match)
		return ptype->id_match(ptype, skb->sk);
	else if ((struct sock *)ptype->af_packet_priv == skb->sk)
		return true;

	return false;
}

/*
 *	Support routine. Sends outgoing frames to any network
 *	taps currently in use.
 */

void dev_queue_xmit_nit(struct sk_buff *skb, struct net_device *dev)
{
	struct packet_type *ptype;
	struct sk_buff *skb2 = NULL;
	struct packet_type *pt_prev = NULL;
	struct list_head *ptype_list = &ptype_all;

	rcu_read_lock();
again:
	list_for_each_entry_rcu(ptype, ptype_list, list) {
		/* Never send packets back to the socket
		 * they originated from - MvS (miquels@drinkel.ow.org)
		 */
		if (skb_loop_sk(ptype, skb))
			continue;

		if (pt_prev) {
			deliver_skb(skb2, pt_prev, skb->dev);
			pt_prev = ptype;
			continue;
		}

		/* need to clone skb, done only once */
		skb2 = skb_clone(skb, GFP_ATOMIC);
		if (!skb2)
			goto out_unlock;

		net_timestamp_set(skb2);

		/* skb->nh should be correctly
		 * set by sender, so that the second statement is
		 * just protection against buggy protocols.
		 */
		skb_reset_mac_header(skb2);

		if (skb_network_header(skb2) < skb2->data ||
		    skb_network_header(skb2) > skb_tail_pointer(skb2)) {
			net_crit_ratelimited("protocol %04x is buggy, dev %s\n",
					     ntohs(skb2->protocol),
					     dev->name);
			skb_reset_network_header(skb2);
		}

		skb2->transport_header = skb2->network_header;
		skb2->pkt_type = PACKET_OUTGOING;
		pt_prev = ptype;
	}

	if (ptype_list == &ptype_all) {
		ptype_list = &dev->ptype_all;
		goto again;
	}
out_unlock:
	if (pt_prev)
		pt_prev->func(skb2, skb->dev, pt_prev, skb->dev);
	rcu_read_unlock();
}
EXPORT_SYMBOL_GPL(dev_queue_xmit_nit);

/**
 * netif_setup_tc - Handle tc mappings on real_num_tx_queues change
 * @dev: Network device
 * @txq: number of queues available
 *
 * If real_num_tx_queues is changed the tc mappings may no longer be
 * valid. To resolve this verify the tc mapping remains valid and if
 * not NULL the mapping. With no priorities mapping to this
 * offset/count pair it will no longer be used. In the worst case TC0
 * is invalid nothing can be done so disable priority mappings. If is
 * expected that drivers will fix this mapping if they can before
 * calling netif_set_real_num_tx_queues.
 */
static void netif_setup_tc(struct net_device *dev, unsigned int txq)
{
	int i;
	struct netdev_tc_txq *tc = &dev->tc_to_txq[0];

	/* If TC0 is invalidated disable TC mapping */
	if (tc->offset + tc->count > txq) {
		pr_warn("Number of in use tx queues changed invalidating tc mappings. Priority traffic classification disabled!\n");
		dev->num_tc = 0;
		return;
	}

	/* Invalidated prio to tc mappings set to TC0 */
	for (i = 1; i < TC_BITMASK + 1; i++) {
		int q = netdev_get_prio_tc_map(dev, i);

		tc = &dev->tc_to_txq[q];
		if (tc->offset + tc->count > txq) {
			pr_warn("Number of in use tx queues changed. Priority %i to tc mapping %i is no longer valid. Setting map to 0\n",
				i, q);
			netdev_set_prio_tc_map(dev, i, 0);
		}
	}
}

int netdev_txq_to_tc(struct net_device *dev, unsigned int txq)
{
	if (dev->num_tc) {
		struct netdev_tc_txq *tc = &dev->tc_to_txq[0];
		int i;

		for (i = 0; i < TC_MAX_QUEUE; i++, tc++) {
			if ((txq - tc->offset) < tc->count)
				return i;
		}

		return -1;
	}

	return 0;
}

#ifdef CONFIG_XPS
static DEFINE_MUTEX(xps_map_mutex);
#define xmap_dereference(P)		\
	rcu_dereference_protected((P), lockdep_is_held(&xps_map_mutex))

static bool remove_xps_queue(struct xps_dev_maps *dev_maps,
			     int tci, u16 index)
{
	struct xps_map *map = NULL;
	int pos;

	if (dev_maps)
		map = xmap_dereference(dev_maps->cpu_map[tci]);
	if (!map)
		return false;

	for (pos = map->len; pos--;) {
		if (map->queues[pos] != index)
			continue;

		if (map->len > 1) {
			map->queues[pos] = map->queues[--map->len];
			break;
		}

		RCU_INIT_POINTER(dev_maps->cpu_map[tci], NULL);
		kfree_rcu(map, rcu);
		return false;
	}

	return true;
}

static bool remove_xps_queue_cpu(struct net_device *dev,
				 struct xps_dev_maps *dev_maps,
				 int cpu, u16 offset, u16 count)
{
	int num_tc = dev->num_tc ? : 1;
	bool active = false;
	int tci;

	for (tci = cpu * num_tc; num_tc--; tci++) {
		int i, j;

		for (i = count, j = offset; i--; j++) {
			if (!remove_xps_queue(dev_maps, cpu, j))
				break;
		}

		active |= i < 0;
	}

	return active;
}

static void netif_reset_xps_queues(struct net_device *dev, u16 offset,
				   u16 count)
{
	struct xps_dev_maps *dev_maps;
	int cpu, i;
	bool active = false;

	mutex_lock(&xps_map_mutex);
	dev_maps = xmap_dereference(dev->xps_maps);

	if (!dev_maps)
		goto out_no_maps;

	for_each_possible_cpu(cpu)
		active |= remove_xps_queue_cpu(dev, dev_maps, cpu,
					       offset, count);

	if (!active) {
		RCU_INIT_POINTER(dev->xps_maps, NULL);
		kfree_rcu(dev_maps, rcu);
	}

	for (i = offset + (count - 1); count--; i--)
		netdev_queue_numa_node_write(netdev_get_tx_queue(dev, i),
					     NUMA_NO_NODE);

out_no_maps:
	mutex_unlock(&xps_map_mutex);
}

static void netif_reset_xps_queues_gt(struct net_device *dev, u16 index)
{
	netif_reset_xps_queues(dev, index, dev->num_tx_queues - index);
}

static struct xps_map *expand_xps_map(struct xps_map *map,
				      int cpu, u16 index)
{
	struct xps_map *new_map;
	int alloc_len = XPS_MIN_MAP_ALLOC;
	int i, pos;

	for (pos = 0; map && pos < map->len; pos++) {
		if (map->queues[pos] != index)
			continue;
		return map;
	}

	/* Need to add queue to this CPU's existing map */
	if (map) {
		if (pos < map->alloc_len)
			return map;

		alloc_len = map->alloc_len * 2;
	}

	/* Need to allocate new map to store queue on this CPU's map */
	new_map = kzalloc_node(XPS_MAP_SIZE(alloc_len), GFP_KERNEL,
			       cpu_to_node(cpu));
	if (!new_map)
		return NULL;

	for (i = 0; i < pos; i++)
		new_map->queues[i] = map->queues[i];
	new_map->alloc_len = alloc_len;
	new_map->len = pos;

	return new_map;
}

int netif_set_xps_queue(struct net_device *dev, const struct cpumask *mask,
			u16 index)
{
	struct xps_dev_maps *dev_maps, *new_dev_maps = NULL;
	int i, cpu, tci, numa_node_id = -2;
	int maps_sz, num_tc = 1, tc = 0;
	struct xps_map *map, *new_map;
	bool active = false;

	if (dev->num_tc) {
		num_tc = dev->num_tc;
		tc = netdev_txq_to_tc(dev, index);
		if (tc < 0)
			return -EINVAL;
	}

	maps_sz = XPS_DEV_MAPS_SIZE(num_tc);
	if (maps_sz < L1_CACHE_BYTES)
		maps_sz = L1_CACHE_BYTES;

	mutex_lock(&xps_map_mutex);

	dev_maps = xmap_dereference(dev->xps_maps);

	/* allocate memory for queue storage */
	for_each_cpu_and(cpu, cpu_online_mask, mask) {
		if (!new_dev_maps)
			new_dev_maps = kzalloc(maps_sz, GFP_KERNEL);
		if (!new_dev_maps) {
			mutex_unlock(&xps_map_mutex);
			return -ENOMEM;
		}

		tci = cpu * num_tc + tc;
		map = dev_maps ? xmap_dereference(dev_maps->cpu_map[tci]) :
				 NULL;

		map = expand_xps_map(map, cpu, index);
		if (!map)
			goto error;

		RCU_INIT_POINTER(new_dev_maps->cpu_map[tci], map);
	}

	if (!new_dev_maps)
		goto out_no_new_maps;

	for_each_possible_cpu(cpu) {
		/* copy maps belonging to foreign traffic classes */
		for (i = tc, tci = cpu * num_tc; dev_maps && i--; tci++) {
			/* fill in the new device map from the old device map */
			map = xmap_dereference(dev_maps->cpu_map[tci]);
			RCU_INIT_POINTER(new_dev_maps->cpu_map[tci], map);
		}

		/* We need to explicitly update tci as prevous loop
		 * could break out early if dev_maps is NULL.
		 */
		tci = cpu * num_tc + tc;

		if (cpumask_test_cpu(cpu, mask) && cpu_online(cpu)) {
			/* add queue to CPU maps */
			int pos = 0;

			map = xmap_dereference(new_dev_maps->cpu_map[tci]);
			while ((pos < map->len) && (map->queues[pos] != index))
				pos++;

			if (pos == map->len)
				map->queues[map->len++] = index;
#ifdef CONFIG_NUMA
			if (numa_node_id == -2)
				numa_node_id = cpu_to_node(cpu);
			else if (numa_node_id != cpu_to_node(cpu))
				numa_node_id = -1;
#endif
		} else if (dev_maps) {
			/* fill in the new device map from the old device map */
			map = xmap_dereference(dev_maps->cpu_map[tci]);
			RCU_INIT_POINTER(new_dev_maps->cpu_map[tci], map);
		}

		/* copy maps belonging to foreign traffic classes */
		for (i = num_tc - tc, tci++; dev_maps && --i; tci++) {
			/* fill in the new device map from the old device map */
			map = xmap_dereference(dev_maps->cpu_map[tci]);
			RCU_INIT_POINTER(new_dev_maps->cpu_map[tci], map);
		}
	}

	rcu_assign_pointer(dev->xps_maps, new_dev_maps);

	/* Cleanup old maps */
	if (!dev_maps)
		goto out_no_old_maps;

	for_each_possible_cpu(cpu) {
		for (i = num_tc, tci = cpu * num_tc; i--; tci++) {
			new_map = xmap_dereference(new_dev_maps->cpu_map[tci]);
			map = xmap_dereference(dev_maps->cpu_map[tci]);
			if (map && map != new_map)
				kfree_rcu(map, rcu);
		}
	}

	kfree_rcu(dev_maps, rcu);

out_no_old_maps:
	dev_maps = new_dev_maps;
	active = true;

out_no_new_maps:
	/* update Tx queue numa node */
	netdev_queue_numa_node_write(netdev_get_tx_queue(dev, index),
				     (numa_node_id >= 0) ? numa_node_id :
				     NUMA_NO_NODE);

	if (!dev_maps)
		goto out_no_maps;

	/* removes queue from unused CPUs */
	for_each_possible_cpu(cpu) {
		for (i = tc, tci = cpu * num_tc; i--; tci++)
			active |= remove_xps_queue(dev_maps, tci, index);
		if (!cpumask_test_cpu(cpu, mask) || !cpu_online(cpu))
			active |= remove_xps_queue(dev_maps, tci, index);
		for (i = num_tc - tc, tci++; --i; tci++)
			active |= remove_xps_queue(dev_maps, tci, index);
	}

	/* free map if not active */
	if (!active) {
		RCU_INIT_POINTER(dev->xps_maps, NULL);
		kfree_rcu(dev_maps, rcu);
	}

out_no_maps:
	mutex_unlock(&xps_map_mutex);

	return 0;
error:
	/* remove any maps that we added */
	for_each_possible_cpu(cpu) {
		for (i = num_tc, tci = cpu * num_tc; i--; tci++) {
			new_map = xmap_dereference(new_dev_maps->cpu_map[tci]);
			map = dev_maps ?
			      xmap_dereference(dev_maps->cpu_map[tci]) :
			      NULL;
			if (new_map && new_map != map)
				kfree(new_map);
		}
	}

	mutex_unlock(&xps_map_mutex);

	kfree(new_dev_maps);
	return -ENOMEM;
}
EXPORT_SYMBOL(netif_set_xps_queue);

#endif
void netdev_reset_tc(struct net_device *dev)
{
#ifdef CONFIG_XPS
	netif_reset_xps_queues_gt(dev, 0);
#endif
	dev->num_tc = 0;
	memset(dev->tc_to_txq, 0, sizeof(dev->tc_to_txq));
	memset(dev->prio_tc_map, 0, sizeof(dev->prio_tc_map));
}
EXPORT_SYMBOL(netdev_reset_tc);

int netdev_set_tc_queue(struct net_device *dev, u8 tc, u16 count, u16 offset)
{
	if (tc >= dev->num_tc)
		return -EINVAL;

#ifdef CONFIG_XPS
	netif_reset_xps_queues(dev, offset, count);
#endif
	dev->tc_to_txq[tc].count = count;
	dev->tc_to_txq[tc].offset = offset;
	return 0;
}
EXPORT_SYMBOL(netdev_set_tc_queue);

int netdev_set_num_tc(struct net_device *dev, u8 num_tc)
{
	if (num_tc > TC_MAX_QUEUE)
		return -EINVAL;

#ifdef CONFIG_XPS
	netif_reset_xps_queues_gt(dev, 0);
#endif
	dev->num_tc = num_tc;
	return 0;
}
EXPORT_SYMBOL(netdev_set_num_tc);

/*
 * Routine to help set real_num_tx_queues. To avoid skbs mapped to queues
 * greater then real_num_tx_queues stale skbs on the qdisc must be flushed.
 */
int netif_set_real_num_tx_queues(struct net_device *dev, unsigned int txq)
{
	int rc;

	if (txq < 1 || txq > dev->num_tx_queues)
		return -EINVAL;

	if (dev->reg_state == NETREG_REGISTERED ||
	    dev->reg_state == NETREG_UNREGISTERING) {
		ASSERT_RTNL();

		rc = netdev_queue_update_kobjects(dev, dev->real_num_tx_queues,
						  txq);
		if (rc)
			return rc;

		if (dev->num_tc)
			netif_setup_tc(dev, txq);

		if (txq < dev->real_num_tx_queues) {
			qdisc_reset_all_tx_gt(dev, txq);
#ifdef CONFIG_XPS
			netif_reset_xps_queues_gt(dev, txq);
#endif
		}
	}

	dev->real_num_tx_queues = txq;
	return 0;
}
EXPORT_SYMBOL(netif_set_real_num_tx_queues);

#ifdef CONFIG_SYSFS
/**
 *	netif_set_real_num_rx_queues - set actual number of RX queues used
 *	@dev: Network device
 *	@rxq: Actual number of RX queues
 *
 *	This must be called either with the rtnl_lock held or before
 *	registration of the net device.  Returns 0 on success, or a
 *	negative error code.  If called before registration, it always
 *	succeeds.
 */
int netif_set_real_num_rx_queues(struct net_device *dev, unsigned int rxq)
{
	int rc;

	if (rxq < 1 || rxq > dev->num_rx_queues)
		return -EINVAL;

	if (dev->reg_state == NETREG_REGISTERED) {
		ASSERT_RTNL();

		rc = net_rx_queue_update_kobjects(dev, dev->real_num_rx_queues,
						  rxq);
		if (rc)
			return rc;
	}

	dev->real_num_rx_queues = rxq;
	return 0;
}
EXPORT_SYMBOL(netif_set_real_num_rx_queues);
#endif

/**
 * netif_get_num_default_rss_queues - default number of RSS queues
 *
 * This routine should set an upper limit on the number of RSS queues
 * used by default by multiqueue devices.
 */
int netif_get_num_default_rss_queues(void)
{
	return is_kdump_kernel() ?
		1 : min_t(int, DEFAULT_MAX_NUM_RSS_QUEUES, num_online_cpus());
}
EXPORT_SYMBOL(netif_get_num_default_rss_queues);

static void __netif_reschedule(struct Qdisc *q)
{
	struct softnet_data *sd;
	unsigned long flags;

	local_irq_save(flags);
	sd = this_cpu_ptr(&softnet_data);
	q->next_sched = NULL;
	*sd->output_queue_tailp = q;
	sd->output_queue_tailp = &q->next_sched;
	raise_softirq_irqoff(NET_TX_SOFTIRQ);
	local_irq_restore(flags);
}

void __netif_schedule(struct Qdisc *q)
{
	if (!test_and_set_bit(__QDISC_STATE_SCHED, &q->state))
		__netif_reschedule(q);
}
EXPORT_SYMBOL(__netif_schedule);

struct dev_kfree_skb_cb {
	enum skb_free_reason reason;
};

static struct dev_kfree_skb_cb *get_kfree_skb_cb(const struct sk_buff *skb)
{
	return (struct dev_kfree_skb_cb *)skb->cb;
}

void netif_schedule_queue(struct netdev_queue *txq)
{
	rcu_read_lock();
	if (!(txq->state & QUEUE_STATE_ANY_XOFF)) {
		struct Qdisc *q = rcu_dereference(txq->qdisc);

		__netif_schedule(q);
	}
	rcu_read_unlock();
}
EXPORT_SYMBOL(netif_schedule_queue);

void netif_tx_wake_queue(struct netdev_queue *dev_queue)
{
	if (test_and_clear_bit(__QUEUE_STATE_DRV_XOFF, &dev_queue->state)) {
		struct Qdisc *q;

		rcu_read_lock();
		q = rcu_dereference(dev_queue->qdisc);
		__netif_schedule(q);
		rcu_read_unlock();
	}
}
EXPORT_SYMBOL(netif_tx_wake_queue);

void __dev_kfree_skb_irq(struct sk_buff *skb, enum skb_free_reason reason)
{
	unsigned long flags;

	if (unlikely(!skb))
		return;

	if (likely(refcount_read(&skb->users) == 1)) {
		smp_rmb();
		refcount_set(&skb->users, 0);
	} else if (likely(!refcount_dec_and_test(&skb->users))) {
		return;
	}
	get_kfree_skb_cb(skb)->reason = reason;
	local_irq_save(flags);
	skb->next = __this_cpu_read(softnet_data.completion_queue);
	__this_cpu_write(softnet_data.completion_queue, skb);
	raise_softirq_irqoff(NET_TX_SOFTIRQ);
	local_irq_restore(flags);
}
EXPORT_SYMBOL(__dev_kfree_skb_irq);

void __dev_kfree_skb_any(struct sk_buff *skb, enum skb_free_reason reason)
{
	if (in_irq() || irqs_disabled())
		__dev_kfree_skb_irq(skb, reason);
	else
		dev_kfree_skb(skb);
}
EXPORT_SYMBOL(__dev_kfree_skb_any);


/**
 * netif_device_detach - mark device as removed
 * @dev: network device
 *
 * Mark device as removed from system and therefore no longer available.
 */
void netif_device_detach(struct net_device *dev)
{
	if (test_and_clear_bit(__LINK_STATE_PRESENT, &dev->state) &&
	    netif_running(dev)) {
		netif_tx_stop_all_queues(dev);
	}
}
EXPORT_SYMBOL(netif_device_detach);

/**
 * netif_device_attach - mark device as attached
 * @dev: network device
 *
 * Mark device as attached from system and restart if needed.
 */
void netif_device_attach(struct net_device *dev)
{
	if (!test_and_set_bit(__LINK_STATE_PRESENT, &dev->state) &&
	    netif_running(dev)) {
		netif_tx_wake_all_queues(dev);
		__netdev_watchdog_up(dev);
	}
}
EXPORT_SYMBOL(netif_device_attach);

/*
 * Returns a Tx hash based on the given packet descriptor a Tx queues' number
 * to be used as a distribution range.
 */
u16 __skb_tx_hash(const struct net_device *dev, struct sk_buff *skb,
		  unsigned int num_tx_queues)
{
	u32 hash;
	u16 qoffset = 0;
	u16 qcount = num_tx_queues;

	if (skb_rx_queue_recorded(skb)) {
		hash = skb_get_rx_queue(skb);
		while (unlikely(hash >= num_tx_queues))
			hash -= num_tx_queues;
		return hash;
	}

	if (dev->num_tc) {
		u8 tc = netdev_get_prio_tc_map(dev, skb->priority);

		qoffset = dev->tc_to_txq[tc].offset;
		qcount = dev->tc_to_txq[tc].count;
	}

	return (u16) reciprocal_scale(skb_get_hash(skb), qcount) + qoffset;
}
EXPORT_SYMBOL(__skb_tx_hash);

static void skb_warn_bad_offload(const struct sk_buff *skb)
{
	static const netdev_features_t null_features;
	struct net_device *dev = skb->dev;
	const char *name = "";

	if (!net_ratelimit())
		return;

	if (dev) {
		if (dev->dev.parent)
			name = dev_driver_string(dev->dev.parent);
		else
			name = netdev_name(dev);
	}
	WARN(1, "%s: caps=(%pNF, %pNF) len=%d data_len=%d gso_size=%d "
	     "gso_type=%d ip_summed=%d\n",
	     name, dev ? &dev->features : &null_features,
	     skb->sk ? &skb->sk->sk_route_caps : &null_features,
	     skb->len, skb->data_len, skb_shinfo(skb)->gso_size,
	     skb_shinfo(skb)->gso_type, skb->ip_summed);
}

/*
 * Invalidate hardware checksum when packet is to be mangled, and
 * complete checksum manually on outgoing path.
 */
int skb_checksum_help(struct sk_buff *skb)
{
	__wsum csum;
	int ret = 0, offset;

	if (skb->ip_summed == CHECKSUM_COMPLETE)
		goto out_set_summed;

	if (unlikely(skb_shinfo(skb)->gso_size)) {
		skb_warn_bad_offload(skb);
		return -EINVAL;
	}

	/* Before computing a checksum, we should make sure no frag could
	 * be modified by an external entity : checksum could be wrong.
	 */
	if (skb_has_shared_frag(skb)) {
		ret = __skb_linearize(skb);
		if (ret)
			goto out;
	}

	offset = skb_checksum_start_offset(skb);
	BUG_ON(offset >= skb_headlen(skb));
	csum = skb_checksum(skb, offset, skb->len - offset, 0);

	offset += skb->csum_offset;
	BUG_ON(offset + sizeof(__sum16) > skb_headlen(skb));

	if (skb_cloned(skb) &&
	    !skb_clone_writable(skb, offset + sizeof(__sum16))) {
		ret = pskb_expand_head(skb, 0, 0, GFP_ATOMIC);
		if (ret)
			goto out;
	}

	*(__sum16 *)(skb->data + offset) = csum_fold(csum) ?: CSUM_MANGLED_0;
out_set_summed:
	skb->ip_summed = CHECKSUM_NONE;
out:
	return ret;
}
EXPORT_SYMBOL(skb_checksum_help);

int skb_crc32c_csum_help(struct sk_buff *skb)
{
	__le32 crc32c_csum;
	int ret = 0, offset, start;

	if (skb->ip_summed != CHECKSUM_PARTIAL)
		goto out;

	if (unlikely(skb_is_gso(skb)))
		goto out;

	/* Before computing a checksum, we should make sure no frag could
	 * be modified by an external entity : checksum could be wrong.
	 */
	if (unlikely(skb_has_shared_frag(skb))) {
		ret = __skb_linearize(skb);
		if (ret)
			goto out;
	}
	start = skb_checksum_start_offset(skb);
	offset = start + offsetof(struct sctphdr, checksum);
	if (WARN_ON_ONCE(offset >= skb_headlen(skb))) {
		ret = -EINVAL;
		goto out;
	}
	if (skb_cloned(skb) &&
	    !skb_clone_writable(skb, offset + sizeof(__le32))) {
		ret = pskb_expand_head(skb, 0, 0, GFP_ATOMIC);
		if (ret)
			goto out;
	}
	crc32c_csum = cpu_to_le32(~__skb_checksum(skb, start,
						  skb->len - start, ~(__u32)0,
						  crc32c_csum_stub));
	*(__le32 *)(skb->data + offset) = crc32c_csum;
	skb->ip_summed = CHECKSUM_NONE;
	skb->csum_not_inet = 0;
out:
	return ret;
}

__be16 skb_network_protocol(struct sk_buff *skb, int *depth)
{
	__be16 type = skb->protocol;

	/* Tunnel gso handlers can set protocol to ethernet. */
	if (type == htons(ETH_P_TEB)) {
		struct ethhdr *eth;

		if (unlikely(!pskb_may_pull(skb, sizeof(struct ethhdr))))
			return 0;

		eth = (struct ethhdr *)skb_mac_header(skb);
		type = eth->h_proto;
	}

	return __vlan_get_protocol(skb, type, depth);
}

/**
 *	skb_mac_gso_segment - mac layer segmentation handler.
 *	@skb: buffer to segment
 *	@features: features for the output path (see dev->features)
 */
struct sk_buff *skb_mac_gso_segment(struct sk_buff *skb,
				    netdev_features_t features)
{
	struct sk_buff *segs = ERR_PTR(-EPROTONOSUPPORT);
	struct packet_offload *ptype;
	int vlan_depth = skb->mac_len;
	__be16 type = skb_network_protocol(skb, &vlan_depth);

	if (unlikely(!type))
		return ERR_PTR(-EINVAL);

	__skb_pull(skb, vlan_depth);

	rcu_read_lock();
	list_for_each_entry_rcu(ptype, &offload_base, list) {
		if (ptype->type == type && ptype->callbacks.gso_segment) {
			segs = ptype->callbacks.gso_segment(skb, features);
			break;
		}
	}
	rcu_read_unlock();

	__skb_push(skb, skb->data - skb_mac_header(skb));

	return segs;
}
EXPORT_SYMBOL(skb_mac_gso_segment);


/* openvswitch calls this on rx path, so we need a different check.
 */
static inline bool skb_needs_check(struct sk_buff *skb, bool tx_path)
{
	if (tx_path)
<<<<<<< HEAD
		return skb->ip_summed != CHECKSUM_PARTIAL &&
		       skb->ip_summed != CHECKSUM_UNNECESSARY;
=======
		return skb->ip_summed != CHECKSUM_PARTIAL;
>>>>>>> a2bc8dea

	return skb->ip_summed == CHECKSUM_NONE;
}

/**
 *	__skb_gso_segment - Perform segmentation on skb.
 *	@skb: buffer to segment
 *	@features: features for the output path (see dev->features)
 *	@tx_path: whether it is called in TX path
 *
 *	This function segments the given skb and returns a list of segments.
 *
 *	It may return NULL if the skb requires no segmentation.  This is
 *	only possible when GSO is used for verifying header integrity.
 *
 *	Segmentation preserves SKB_SGO_CB_OFFSET bytes of previous skb cb.
 */
struct sk_buff *__skb_gso_segment(struct sk_buff *skb,
				  netdev_features_t features, bool tx_path)
{
	struct sk_buff *segs;

	if (unlikely(skb_needs_check(skb, tx_path))) {
		int err;

		/* We're going to init ->check field in TCP or UDP header */
		err = skb_cow_head(skb, 0);
		if (err < 0)
			return ERR_PTR(err);
	}

	/* Only report GSO partial support if it will enable us to
	 * support segmentation on this frame without needing additional
	 * work.
	 */
	if (features & NETIF_F_GSO_PARTIAL) {
		netdev_features_t partial_features = NETIF_F_GSO_ROBUST;
		struct net_device *dev = skb->dev;

		partial_features |= dev->features & dev->gso_partial_features;
		if (!skb_gso_ok(skb, features | partial_features))
			features &= ~NETIF_F_GSO_PARTIAL;
	}

	BUILD_BUG_ON(SKB_SGO_CB_OFFSET +
		     sizeof(*SKB_GSO_CB(skb)) > sizeof(skb->cb));

	SKB_GSO_CB(skb)->mac_offset = skb_headroom(skb);
	SKB_GSO_CB(skb)->encap_level = 0;

	skb_reset_mac_header(skb);
	skb_reset_mac_len(skb);

	segs = skb_mac_gso_segment(skb, features);

	if (unlikely(skb_needs_check(skb, tx_path)))
		skb_warn_bad_offload(skb);

	return segs;
}
EXPORT_SYMBOL(__skb_gso_segment);

/* Take action when hardware reception checksum errors are detected. */
#ifdef CONFIG_BUG
void netdev_rx_csum_fault(struct net_device *dev)
{
	if (net_ratelimit()) {
		pr_err("%s: hw csum failure\n", dev ? dev->name : "<unknown>");
		dump_stack();
	}
}
EXPORT_SYMBOL(netdev_rx_csum_fault);
#endif

/* Actually, we should eliminate this check as soon as we know, that:
 * 1. IOMMU is present and allows to map all the memory.
 * 2. No high memory really exists on this machine.
 */

static int illegal_highdma(struct net_device *dev, struct sk_buff *skb)
{
#ifdef CONFIG_HIGHMEM
	int i;

	if (!(dev->features & NETIF_F_HIGHDMA)) {
		for (i = 0; i < skb_shinfo(skb)->nr_frags; i++) {
			skb_frag_t *frag = &skb_shinfo(skb)->frags[i];

			if (PageHighMem(skb_frag_page(frag)))
				return 1;
		}
	}

	if (PCI_DMA_BUS_IS_PHYS) {
		struct device *pdev = dev->dev.parent;

		if (!pdev)
			return 0;
		for (i = 0; i < skb_shinfo(skb)->nr_frags; i++) {
			skb_frag_t *frag = &skb_shinfo(skb)->frags[i];
			dma_addr_t addr = page_to_phys(skb_frag_page(frag));

			if (!pdev->dma_mask || addr + PAGE_SIZE - 1 > *pdev->dma_mask)
				return 1;
		}
	}
#endif
	return 0;
}

/* If MPLS offload request, verify we are testing hardware MPLS features
 * instead of standard features for the netdev.
 */
#if IS_ENABLED(CONFIG_NET_MPLS_GSO)
static netdev_features_t net_mpls_features(struct sk_buff *skb,
					   netdev_features_t features,
					   __be16 type)
{
	if (eth_p_mpls(type))
		features &= skb->dev->mpls_features;

	return features;
}
#else
static netdev_features_t net_mpls_features(struct sk_buff *skb,
					   netdev_features_t features,
					   __be16 type)
{
	return features;
}
#endif

static netdev_features_t harmonize_features(struct sk_buff *skb,
	netdev_features_t features)
{
	int tmp;
	__be16 type;

	type = skb_network_protocol(skb, &tmp);
	features = net_mpls_features(skb, features, type);

	if (skb->ip_summed != CHECKSUM_NONE &&
	    !can_checksum_protocol(features, type)) {
		features &= ~(NETIF_F_CSUM_MASK | NETIF_F_GSO_MASK);
	}
	if (illegal_highdma(skb->dev, skb))
		features &= ~NETIF_F_SG;

	return features;
}

netdev_features_t passthru_features_check(struct sk_buff *skb,
					  struct net_device *dev,
					  netdev_features_t features)
{
	return features;
}
EXPORT_SYMBOL(passthru_features_check);

static netdev_features_t dflt_features_check(const struct sk_buff *skb,
					     struct net_device *dev,
					     netdev_features_t features)
{
	return vlan_features_check(skb, features);
}

static netdev_features_t gso_features_check(const struct sk_buff *skb,
					    struct net_device *dev,
					    netdev_features_t features)
{
	u16 gso_segs = skb_shinfo(skb)->gso_segs;

	if (gso_segs > dev->gso_max_segs)
		return features & ~NETIF_F_GSO_MASK;

	/* Support for GSO partial features requires software
	 * intervention before we can actually process the packets
	 * so we need to strip support for any partial features now
	 * and we can pull them back in after we have partially
	 * segmented the frame.
	 */
	if (!(skb_shinfo(skb)->gso_type & SKB_GSO_PARTIAL))
		features &= ~dev->gso_partial_features;

	/* Make sure to clear the IPv4 ID mangling feature if the
	 * IPv4 header has the potential to be fragmented.
	 */
	if (skb_shinfo(skb)->gso_type & SKB_GSO_TCPV4) {
		struct iphdr *iph = skb->encapsulation ?
				    inner_ip_hdr(skb) : ip_hdr(skb);

		if (!(iph->frag_off & htons(IP_DF)))
			features &= ~NETIF_F_TSO_MANGLEID;
	}

	return features;
}

netdev_features_t netif_skb_features(struct sk_buff *skb)
{
	struct net_device *dev = skb->dev;
	netdev_features_t features = dev->features;

	if (skb_is_gso(skb))
		features = gso_features_check(skb, dev, features);

	/* If encapsulation offload request, verify we are testing
	 * hardware encapsulation features instead of standard
	 * features for the netdev
	 */
	if (skb->encapsulation)
		features &= dev->hw_enc_features;

	if (skb_vlan_tagged(skb))
		features = netdev_intersect_features(features,
						     dev->vlan_features |
						     NETIF_F_HW_VLAN_CTAG_TX |
						     NETIF_F_HW_VLAN_STAG_TX);

	if (dev->netdev_ops->ndo_features_check)
		features &= dev->netdev_ops->ndo_features_check(skb, dev,
								features);
	else
		features &= dflt_features_check(skb, dev, features);

	return harmonize_features(skb, features);
}
EXPORT_SYMBOL(netif_skb_features);

static int xmit_one(struct sk_buff *skb, struct net_device *dev,
		    struct netdev_queue *txq, bool more)
{
	unsigned int len;
	int rc;

	if (!list_empty(&ptype_all) || !list_empty(&dev->ptype_all))
		dev_queue_xmit_nit(skb, dev);

	len = skb->len;
	trace_net_dev_start_xmit(skb, dev);
	rc = netdev_start_xmit(skb, dev, txq, more);
	trace_net_dev_xmit(skb, rc, dev, len);

	return rc;
}

struct sk_buff *dev_hard_start_xmit(struct sk_buff *first, struct net_device *dev,
				    struct netdev_queue *txq, int *ret)
{
	struct sk_buff *skb = first;
	int rc = NETDEV_TX_OK;

	while (skb) {
		struct sk_buff *next = skb->next;

		skb->next = NULL;
		rc = xmit_one(skb, dev, txq, next != NULL);
		if (unlikely(!dev_xmit_complete(rc))) {
			skb->next = next;
			goto out;
		}

		skb = next;
		if (netif_xmit_stopped(txq) && skb) {
			rc = NETDEV_TX_BUSY;
			break;
		}
	}

out:
	*ret = rc;
	return skb;
}

static struct sk_buff *validate_xmit_vlan(struct sk_buff *skb,
					  netdev_features_t features)
{
	if (skb_vlan_tag_present(skb) &&
	    !vlan_hw_offload_capable(features, skb->vlan_proto))
		skb = __vlan_hwaccel_push_inside(skb);
	return skb;
}

int skb_csum_hwoffload_help(struct sk_buff *skb,
			    const netdev_features_t features)
{
	if (unlikely(skb->csum_not_inet))
		return !!(features & NETIF_F_SCTP_CRC) ? 0 :
			skb_crc32c_csum_help(skb);

	return !!(features & NETIF_F_CSUM_MASK) ? 0 : skb_checksum_help(skb);
}
EXPORT_SYMBOL(skb_csum_hwoffload_help);

static struct sk_buff *validate_xmit_skb(struct sk_buff *skb, struct net_device *dev)
{
	netdev_features_t features;

	features = netif_skb_features(skb);
	skb = validate_xmit_vlan(skb, features);
	if (unlikely(!skb))
		goto out_null;

	if (netif_needs_gso(skb, features)) {
		struct sk_buff *segs;

		segs = skb_gso_segment(skb, features);
		if (IS_ERR(segs)) {
			goto out_kfree_skb;
		} else if (segs) {
			consume_skb(skb);
			skb = segs;
		}
	} else {
		if (skb_needs_linearize(skb, features) &&
		    __skb_linearize(skb))
			goto out_kfree_skb;

		if (validate_xmit_xfrm(skb, features))
			goto out_kfree_skb;

		/* If packet is not checksummed and device does not
		 * support checksumming for this protocol, complete
		 * checksumming here.
		 */
		if (skb->ip_summed == CHECKSUM_PARTIAL) {
			if (skb->encapsulation)
				skb_set_inner_transport_header(skb,
							       skb_checksum_start_offset(skb));
			else
				skb_set_transport_header(skb,
							 skb_checksum_start_offset(skb));
			if (skb_csum_hwoffload_help(skb, features))
				goto out_kfree_skb;
		}
	}

	return skb;

out_kfree_skb:
	kfree_skb(skb);
out_null:
	atomic_long_inc(&dev->tx_dropped);
	return NULL;
}

struct sk_buff *validate_xmit_skb_list(struct sk_buff *skb, struct net_device *dev)
{
	struct sk_buff *next, *head = NULL, *tail;

	for (; skb != NULL; skb = next) {
		next = skb->next;
		skb->next = NULL;

		/* in case skb wont be segmented, point to itself */
		skb->prev = skb;

		skb = validate_xmit_skb(skb, dev);
		if (!skb)
			continue;

		if (!head)
			head = skb;
		else
			tail->next = skb;
		/* If skb was segmented, skb->prev points to
		 * the last segment. If not, it still contains skb.
		 */
		tail = skb->prev;
	}
	return head;
}
EXPORT_SYMBOL_GPL(validate_xmit_skb_list);

static void qdisc_pkt_len_init(struct sk_buff *skb)
{
	const struct skb_shared_info *shinfo = skb_shinfo(skb);

	qdisc_skb_cb(skb)->pkt_len = skb->len;

	/* To get more precise estimation of bytes sent on wire,
	 * we add to pkt_len the headers size of all segments
	 */
	if (shinfo->gso_size)  {
		unsigned int hdr_len;
		u16 gso_segs = shinfo->gso_segs;

		/* mac layer + network layer */
		hdr_len = skb_transport_header(skb) - skb_mac_header(skb);

		/* + transport layer */
		if (likely(shinfo->gso_type & (SKB_GSO_TCPV4 | SKB_GSO_TCPV6)))
			hdr_len += tcp_hdrlen(skb);
		else
			hdr_len += sizeof(struct udphdr);

		if (shinfo->gso_type & SKB_GSO_DODGY)
			gso_segs = DIV_ROUND_UP(skb->len - hdr_len,
						shinfo->gso_size);

		qdisc_skb_cb(skb)->pkt_len += (gso_segs - 1) * hdr_len;
	}
}

static inline int __dev_xmit_skb(struct sk_buff *skb, struct Qdisc *q,
				 struct net_device *dev,
				 struct netdev_queue *txq)
{
	spinlock_t *root_lock = qdisc_lock(q);
	struct sk_buff *to_free = NULL;
	bool contended;
	int rc;

	qdisc_calculate_pkt_len(skb, q);
	/*
	 * Heuristic to force contended enqueues to serialize on a
	 * separate lock before trying to get qdisc main lock.
	 * This permits qdisc->running owner to get the lock more
	 * often and dequeue packets faster.
	 */
	contended = qdisc_is_running(q);
	if (unlikely(contended))
		spin_lock(&q->busylock);

	spin_lock(root_lock);
	if (unlikely(test_bit(__QDISC_STATE_DEACTIVATED, &q->state))) {
		__qdisc_drop(skb, &to_free);
		rc = NET_XMIT_DROP;
	} else if ((q->flags & TCQ_F_CAN_BYPASS) && !qdisc_qlen(q) &&
		   qdisc_run_begin(q)) {
		/*
		 * This is a work-conserving queue; there are no old skbs
		 * waiting to be sent out; and the qdisc is not running -
		 * xmit the skb directly.
		 */

		qdisc_bstats_update(q, skb);

		if (sch_direct_xmit(skb, q, dev, txq, root_lock, true)) {
			if (unlikely(contended)) {
				spin_unlock(&q->busylock);
				contended = false;
			}
			__qdisc_run(q);
		} else
			qdisc_run_end(q);

		rc = NET_XMIT_SUCCESS;
	} else {
		rc = q->enqueue(skb, q, &to_free) & NET_XMIT_MASK;
		if (qdisc_run_begin(q)) {
			if (unlikely(contended)) {
				spin_unlock(&q->busylock);
				contended = false;
			}
			__qdisc_run(q);
		}
	}
	spin_unlock(root_lock);
	if (unlikely(to_free))
		kfree_skb_list(to_free);
	if (unlikely(contended))
		spin_unlock(&q->busylock);
	return rc;
}

#if IS_ENABLED(CONFIG_CGROUP_NET_PRIO)
static void skb_update_prio(struct sk_buff *skb)
{
	struct netprio_map *map = rcu_dereference_bh(skb->dev->priomap);

	if (!skb->priority && skb->sk && map) {
		unsigned int prioidx =
			sock_cgroup_prioidx(&skb->sk->sk_cgrp_data);

		if (prioidx < map->priomap_len)
			skb->priority = map->priomap[prioidx];
	}
}
#else
#define skb_update_prio(skb)
#endif

DEFINE_PER_CPU(int, xmit_recursion);
EXPORT_SYMBOL(xmit_recursion);

/**
 *	dev_loopback_xmit - loop back @skb
 *	@net: network namespace this loopback is happening in
 *	@sk:  sk needed to be a netfilter okfn
 *	@skb: buffer to transmit
 */
int dev_loopback_xmit(struct net *net, struct sock *sk, struct sk_buff *skb)
{
	skb_reset_mac_header(skb);
	__skb_pull(skb, skb_network_offset(skb));
	skb->pkt_type = PACKET_LOOPBACK;
	skb->ip_summed = CHECKSUM_UNNECESSARY;
	WARN_ON(!skb_dst(skb));
	skb_dst_force(skb);
	netif_rx_ni(skb);
	return 0;
}
EXPORT_SYMBOL(dev_loopback_xmit);

#ifdef CONFIG_NET_EGRESS
static struct sk_buff *
sch_handle_egress(struct sk_buff *skb, int *ret, struct net_device *dev)
{
	struct tcf_proto *cl = rcu_dereference_bh(dev->egress_cl_list);
	struct tcf_result cl_res;

	if (!cl)
		return skb;

	/* qdisc_skb_cb(skb)->pkt_len was already set by the caller. */
	qdisc_bstats_cpu_update(cl->q, skb);

	switch (tcf_classify(skb, cl, &cl_res, false)) {
	case TC_ACT_OK:
	case TC_ACT_RECLASSIFY:
		skb->tc_index = TC_H_MIN(cl_res.classid);
		break;
	case TC_ACT_SHOT:
		qdisc_qstats_cpu_drop(cl->q);
		*ret = NET_XMIT_DROP;
		kfree_skb(skb);
		return NULL;
	case TC_ACT_STOLEN:
	case TC_ACT_QUEUED:
	case TC_ACT_TRAP:
		*ret = NET_XMIT_SUCCESS;
		consume_skb(skb);
		return NULL;
	case TC_ACT_REDIRECT:
		/* No need to push/pop skb's mac_header here on egress! */
		skb_do_redirect(skb);
		*ret = NET_XMIT_SUCCESS;
		return NULL;
	default:
		break;
	}

	return skb;
}
#endif /* CONFIG_NET_EGRESS */

static inline int get_xps_queue(struct net_device *dev, struct sk_buff *skb)
{
#ifdef CONFIG_XPS
	struct xps_dev_maps *dev_maps;
	struct xps_map *map;
	int queue_index = -1;

	rcu_read_lock();
	dev_maps = rcu_dereference(dev->xps_maps);
	if (dev_maps) {
		unsigned int tci = skb->sender_cpu - 1;

		if (dev->num_tc) {
			tci *= dev->num_tc;
			tci += netdev_get_prio_tc_map(dev, skb->priority);
		}

		map = rcu_dereference(dev_maps->cpu_map[tci]);
		if (map) {
			if (map->len == 1)
				queue_index = map->queues[0];
			else
				queue_index = map->queues[reciprocal_scale(skb_get_hash(skb),
									   map->len)];
			if (unlikely(queue_index >= dev->real_num_tx_queues))
				queue_index = -1;
		}
	}
	rcu_read_unlock();

	return queue_index;
#else
	return -1;
#endif
}

static u16 __netdev_pick_tx(struct net_device *dev, struct sk_buff *skb)
{
	struct sock *sk = skb->sk;
	int queue_index = sk_tx_queue_get(sk);

	if (queue_index < 0 || skb->ooo_okay ||
	    queue_index >= dev->real_num_tx_queues) {
		int new_index = get_xps_queue(dev, skb);

		if (new_index < 0)
			new_index = skb_tx_hash(dev, skb);

		if (queue_index != new_index && sk &&
		    sk_fullsock(sk) &&
		    rcu_access_pointer(sk->sk_dst_cache))
			sk_tx_queue_set(sk, new_index);

		queue_index = new_index;
	}

	return queue_index;
}

struct netdev_queue *netdev_pick_tx(struct net_device *dev,
				    struct sk_buff *skb,
				    void *accel_priv)
{
	int queue_index = 0;

#ifdef CONFIG_XPS
	u32 sender_cpu = skb->sender_cpu - 1;

	if (sender_cpu >= (u32)NR_CPUS)
		skb->sender_cpu = raw_smp_processor_id() + 1;
#endif

	if (dev->real_num_tx_queues != 1) {
		const struct net_device_ops *ops = dev->netdev_ops;

		if (ops->ndo_select_queue)
			queue_index = ops->ndo_select_queue(dev, skb, accel_priv,
							    __netdev_pick_tx);
		else
			queue_index = __netdev_pick_tx(dev, skb);

		if (!accel_priv)
			queue_index = netdev_cap_txqueue(dev, queue_index);
	}

	skb_set_queue_mapping(skb, queue_index);
	return netdev_get_tx_queue(dev, queue_index);
}

/**
 *	__dev_queue_xmit - transmit a buffer
 *	@skb: buffer to transmit
 *	@accel_priv: private data used for L2 forwarding offload
 *
 *	Queue a buffer for transmission to a network device. The caller must
 *	have set the device and priority and built the buffer before calling
 *	this function. The function can be called from an interrupt.
 *
 *	A negative errno code is returned on a failure. A success does not
 *	guarantee the frame will be transmitted as it may be dropped due
 *	to congestion or traffic shaping.
 *
 * -----------------------------------------------------------------------------------
 *      I notice this method can also return errors from the queue disciplines,
 *      including NET_XMIT_DROP, which is a positive value.  So, errors can also
 *      be positive.
 *
 *      Regardless of the return value, the skb is consumed, so it is currently
 *      difficult to retry a send to this method.  (You can bump the ref count
 *      before sending to hold a reference for retry if you are careful.)
 *
 *      When calling this method, interrupts MUST be enabled.  This is because
 *      the BH enable code must have IRQs enabled so that it will not deadlock.
 *          --BLG
 */
static int __dev_queue_xmit(struct sk_buff *skb, void *accel_priv)
{
	struct net_device *dev = skb->dev;
	struct netdev_queue *txq;
	struct Qdisc *q;
	int rc = -ENOMEM;

	skb_reset_mac_header(skb);

	if (unlikely(skb_shinfo(skb)->tx_flags & SKBTX_SCHED_TSTAMP))
		__skb_tstamp_tx(skb, NULL, skb->sk, SCM_TSTAMP_SCHED);

	/* Disable soft irqs for various locks below. Also
	 * stops preemption for RCU.
	 */
	rcu_read_lock_bh();

	skb_update_prio(skb);

	qdisc_pkt_len_init(skb);
#ifdef CONFIG_NET_CLS_ACT
	skb->tc_at_ingress = 0;
# ifdef CONFIG_NET_EGRESS
	if (static_key_false(&egress_needed)) {
		skb = sch_handle_egress(skb, &rc, dev);
		if (!skb)
			goto out;
	}
# endif
#endif
	/* If device/qdisc don't need skb->dst, release it right now while
	 * its hot in this cpu cache.
	 */
	if (dev->priv_flags & IFF_XMIT_DST_RELEASE)
		skb_dst_drop(skb);
	else
		skb_dst_force(skb);

	txq = netdev_pick_tx(dev, skb, accel_priv);
	q = rcu_dereference_bh(txq->qdisc);

	trace_net_dev_queue(skb);
	if (q->enqueue) {
		rc = __dev_xmit_skb(skb, q, dev, txq);
		goto out;
	}

	/* The device has no queue. Common case for software devices:
	 * loopback, all the sorts of tunnels...

	 * Really, it is unlikely that netif_tx_lock protection is necessary
	 * here.  (f.e. loopback and IP tunnels are clean ignoring statistics
	 * counters.)
	 * However, it is possible, that they rely on protection
	 * made by us here.

	 * Check this and shot the lock. It is not prone from deadlocks.
	 *Either shot noqueue qdisc, it is even simpler 8)
	 */
	if (dev->flags & IFF_UP) {
		int cpu = smp_processor_id(); /* ok because BHs are off */

		if (txq->xmit_lock_owner != cpu) {
			if (unlikely(__this_cpu_read(xmit_recursion) >
				     XMIT_RECURSION_LIMIT))
				goto recursion_alert;

			skb = validate_xmit_skb(skb, dev);
			if (!skb)
				goto out;

			HARD_TX_LOCK(dev, txq, cpu);

			if (!netif_xmit_stopped(txq)) {
				__this_cpu_inc(xmit_recursion);
				skb = dev_hard_start_xmit(skb, dev, txq, &rc);
				__this_cpu_dec(xmit_recursion);
				if (dev_xmit_complete(rc)) {
					HARD_TX_UNLOCK(dev, txq);
					goto out;
				}
			}
			HARD_TX_UNLOCK(dev, txq);
			net_crit_ratelimited("Virtual device %s asks to queue packet!\n",
					     dev->name);
		} else {
			/* Recursion is detected! It is possible,
			 * unfortunately
			 */
recursion_alert:
			net_crit_ratelimited("Dead loop on virtual device %s, fix it urgently!\n",
					     dev->name);
		}
	}

	rc = -ENETDOWN;
	rcu_read_unlock_bh();

	atomic_long_inc(&dev->tx_dropped);
	kfree_skb_list(skb);
	return rc;
out:
	rcu_read_unlock_bh();
	return rc;
}

int dev_queue_xmit(struct sk_buff *skb)
{
	return __dev_queue_xmit(skb, NULL);
}
EXPORT_SYMBOL(dev_queue_xmit);

int dev_queue_xmit_accel(struct sk_buff *skb, void *accel_priv)
{
	return __dev_queue_xmit(skb, accel_priv);
}
EXPORT_SYMBOL(dev_queue_xmit_accel);


/*************************************************************************
 *			Receiver routines
 *************************************************************************/

int netdev_max_backlog __read_mostly = 1000;
EXPORT_SYMBOL(netdev_max_backlog);

int netdev_tstamp_prequeue __read_mostly = 1;
int netdev_budget __read_mostly = 300;
unsigned int __read_mostly netdev_budget_usecs = 2000;
int weight_p __read_mostly = 64;           /* old backlog weight */
int dev_weight_rx_bias __read_mostly = 1;  /* bias for backlog weight */
int dev_weight_tx_bias __read_mostly = 1;  /* bias for output_queue quota */
int dev_rx_weight __read_mostly = 64;
int dev_tx_weight __read_mostly = 64;

/* Called with irq disabled */
static inline void ____napi_schedule(struct softnet_data *sd,
				     struct napi_struct *napi)
{
	list_add_tail(&napi->poll_list, &sd->poll_list);
	__raise_softirq_irqoff(NET_RX_SOFTIRQ);
}

#ifdef CONFIG_RPS

/* One global table that all flow-based protocols share. */
struct rps_sock_flow_table __rcu *rps_sock_flow_table __read_mostly;
EXPORT_SYMBOL(rps_sock_flow_table);
u32 rps_cpu_mask __read_mostly;
EXPORT_SYMBOL(rps_cpu_mask);

struct static_key rps_needed __read_mostly;
EXPORT_SYMBOL(rps_needed);
struct static_key rfs_needed __read_mostly;
EXPORT_SYMBOL(rfs_needed);

static struct rps_dev_flow *
set_rps_cpu(struct net_device *dev, struct sk_buff *skb,
	    struct rps_dev_flow *rflow, u16 next_cpu)
{
	if (next_cpu < nr_cpu_ids) {
#ifdef CONFIG_RFS_ACCEL
		struct netdev_rx_queue *rxqueue;
		struct rps_dev_flow_table *flow_table;
		struct rps_dev_flow *old_rflow;
		u32 flow_id;
		u16 rxq_index;
		int rc;

		/* Should we steer this flow to a different hardware queue? */
		if (!skb_rx_queue_recorded(skb) || !dev->rx_cpu_rmap ||
		    !(dev->features & NETIF_F_NTUPLE))
			goto out;
		rxq_index = cpu_rmap_lookup_index(dev->rx_cpu_rmap, next_cpu);
		if (rxq_index == skb_get_rx_queue(skb))
			goto out;

		rxqueue = dev->_rx + rxq_index;
		flow_table = rcu_dereference(rxqueue->rps_flow_table);
		if (!flow_table)
			goto out;
		flow_id = skb_get_hash(skb) & flow_table->mask;
		rc = dev->netdev_ops->ndo_rx_flow_steer(dev, skb,
							rxq_index, flow_id);
		if (rc < 0)
			goto out;
		old_rflow = rflow;
		rflow = &flow_table->flows[flow_id];
		rflow->filter = rc;
		if (old_rflow->filter == rflow->filter)
			old_rflow->filter = RPS_NO_FILTER;
	out:
#endif
		rflow->last_qtail =
			per_cpu(softnet_data, next_cpu).input_queue_head;
	}

	rflow->cpu = next_cpu;
	return rflow;
}

/*
 * get_rps_cpu is called from netif_receive_skb and returns the target
 * CPU from the RPS map of the receiving queue for a given skb.
 * rcu_read_lock must be held on entry.
 */
static int get_rps_cpu(struct net_device *dev, struct sk_buff *skb,
		       struct rps_dev_flow **rflowp)
{
	const struct rps_sock_flow_table *sock_flow_table;
	struct netdev_rx_queue *rxqueue = dev->_rx;
	struct rps_dev_flow_table *flow_table;
	struct rps_map *map;
	int cpu = -1;
	u32 tcpu;
	u32 hash;

	if (skb_rx_queue_recorded(skb)) {
		u16 index = skb_get_rx_queue(skb);

		if (unlikely(index >= dev->real_num_rx_queues)) {
			WARN_ONCE(dev->real_num_rx_queues > 1,
				  "%s received packet on queue %u, but number "
				  "of RX queues is %u\n",
				  dev->name, index, dev->real_num_rx_queues);
			goto done;
		}
		rxqueue += index;
	}

	/* Avoid computing hash if RFS/RPS is not active for this rxqueue */

	flow_table = rcu_dereference(rxqueue->rps_flow_table);
	map = rcu_dereference(rxqueue->rps_map);
	if (!flow_table && !map)
		goto done;

	skb_reset_network_header(skb);
	hash = skb_get_hash(skb);
	if (!hash)
		goto done;

	sock_flow_table = rcu_dereference(rps_sock_flow_table);
	if (flow_table && sock_flow_table) {
		struct rps_dev_flow *rflow;
		u32 next_cpu;
		u32 ident;

		/* First check into global flow table if there is a match */
		ident = sock_flow_table->ents[hash & sock_flow_table->mask];
		if ((ident ^ hash) & ~rps_cpu_mask)
			goto try_rps;

		next_cpu = ident & rps_cpu_mask;

		/* OK, now we know there is a match,
		 * we can look at the local (per receive queue) flow table
		 */
		rflow = &flow_table->flows[hash & flow_table->mask];
		tcpu = rflow->cpu;

		/*
		 * If the desired CPU (where last recvmsg was done) is
		 * different from current CPU (one in the rx-queue flow
		 * table entry), switch if one of the following holds:
		 *   - Current CPU is unset (>= nr_cpu_ids).
		 *   - Current CPU is offline.
		 *   - The current CPU's queue tail has advanced beyond the
		 *     last packet that was enqueued using this table entry.
		 *     This guarantees that all previous packets for the flow
		 *     have been dequeued, thus preserving in order delivery.
		 */
		if (unlikely(tcpu != next_cpu) &&
		    (tcpu >= nr_cpu_ids || !cpu_online(tcpu) ||
		     ((int)(per_cpu(softnet_data, tcpu).input_queue_head -
		      rflow->last_qtail)) >= 0)) {
			tcpu = next_cpu;
			rflow = set_rps_cpu(dev, skb, rflow, next_cpu);
		}

		if (tcpu < nr_cpu_ids && cpu_online(tcpu)) {
			*rflowp = rflow;
			cpu = tcpu;
			goto done;
		}
	}

try_rps:

	if (map) {
		tcpu = map->cpus[reciprocal_scale(hash, map->len)];
		if (cpu_online(tcpu)) {
			cpu = tcpu;
			goto done;
		}
	}

done:
	return cpu;
}

#ifdef CONFIG_RFS_ACCEL

/**
 * rps_may_expire_flow - check whether an RFS hardware filter may be removed
 * @dev: Device on which the filter was set
 * @rxq_index: RX queue index
 * @flow_id: Flow ID passed to ndo_rx_flow_steer()
 * @filter_id: Filter ID returned by ndo_rx_flow_steer()
 *
 * Drivers that implement ndo_rx_flow_steer() should periodically call
 * this function for each installed filter and remove the filters for
 * which it returns %true.
 */
bool rps_may_expire_flow(struct net_device *dev, u16 rxq_index,
			 u32 flow_id, u16 filter_id)
{
	struct netdev_rx_queue *rxqueue = dev->_rx + rxq_index;
	struct rps_dev_flow_table *flow_table;
	struct rps_dev_flow *rflow;
	bool expire = true;
	unsigned int cpu;

	rcu_read_lock();
	flow_table = rcu_dereference(rxqueue->rps_flow_table);
	if (flow_table && flow_id <= flow_table->mask) {
		rflow = &flow_table->flows[flow_id];
		cpu = ACCESS_ONCE(rflow->cpu);
		if (rflow->filter == filter_id && cpu < nr_cpu_ids &&
		    ((int)(per_cpu(softnet_data, cpu).input_queue_head -
			   rflow->last_qtail) <
		     (int)(10 * flow_table->mask)))
			expire = false;
	}
	rcu_read_unlock();
	return expire;
}
EXPORT_SYMBOL(rps_may_expire_flow);

#endif /* CONFIG_RFS_ACCEL */

/* Called from hardirq (IPI) context */
static void rps_trigger_softirq(void *data)
{
	struct softnet_data *sd = data;

	____napi_schedule(sd, &sd->backlog);
	sd->received_rps++;
}

#endif /* CONFIG_RPS */

/*
 * Check if this softnet_data structure is another cpu one
 * If yes, queue it to our IPI list and return 1
 * If no, return 0
 */
static int rps_ipi_queued(struct softnet_data *sd)
{
#ifdef CONFIG_RPS
	struct softnet_data *mysd = this_cpu_ptr(&softnet_data);

	if (sd != mysd) {
		sd->rps_ipi_next = mysd->rps_ipi_list;
		mysd->rps_ipi_list = sd;

		__raise_softirq_irqoff(NET_RX_SOFTIRQ);
		return 1;
	}
#endif /* CONFIG_RPS */
	return 0;
}

#ifdef CONFIG_NET_FLOW_LIMIT
int netdev_flow_limit_table_len __read_mostly = (1 << 12);
#endif

static bool skb_flow_limit(struct sk_buff *skb, unsigned int qlen)
{
#ifdef CONFIG_NET_FLOW_LIMIT
	struct sd_flow_limit *fl;
	struct softnet_data *sd;
	unsigned int old_flow, new_flow;

	if (qlen < (netdev_max_backlog >> 1))
		return false;

	sd = this_cpu_ptr(&softnet_data);

	rcu_read_lock();
	fl = rcu_dereference(sd->flow_limit);
	if (fl) {
		new_flow = skb_get_hash(skb) & (fl->num_buckets - 1);
		old_flow = fl->history[fl->history_head];
		fl->history[fl->history_head] = new_flow;

		fl->history_head++;
		fl->history_head &= FLOW_LIMIT_HISTORY - 1;

		if (likely(fl->buckets[old_flow]))
			fl->buckets[old_flow]--;

		if (++fl->buckets[new_flow] > (FLOW_LIMIT_HISTORY >> 1)) {
			fl->count++;
			rcu_read_unlock();
			return true;
		}
	}
	rcu_read_unlock();
#endif
	return false;
}

/*
 * enqueue_to_backlog is called to queue an skb to a per CPU backlog
 * queue (may be a remote CPU queue).
 */
static int enqueue_to_backlog(struct sk_buff *skb, int cpu,
			      unsigned int *qtail)
{
	struct softnet_data *sd;
	unsigned long flags;
	unsigned int qlen;

	sd = &per_cpu(softnet_data, cpu);

	local_irq_save(flags);

	rps_lock(sd);
	if (!netif_running(skb->dev))
		goto drop;
	qlen = skb_queue_len(&sd->input_pkt_queue);
	if (qlen <= netdev_max_backlog && !skb_flow_limit(skb, qlen)) {
		if (qlen) {
enqueue:
			__skb_queue_tail(&sd->input_pkt_queue, skb);
			input_queue_tail_incr_save(sd, qtail);
			rps_unlock(sd);
			local_irq_restore(flags);
			return NET_RX_SUCCESS;
		}

		/* Schedule NAPI for backlog device
		 * We can use non atomic operation since we own the queue lock
		 */
		if (!__test_and_set_bit(NAPI_STATE_SCHED, &sd->backlog.state)) {
			if (!rps_ipi_queued(sd))
				____napi_schedule(sd, &sd->backlog);
		}
		goto enqueue;
	}

drop:
	sd->dropped++;
	rps_unlock(sd);

	local_irq_restore(flags);

	atomic_long_inc(&skb->dev->rx_dropped);
	kfree_skb(skb);
	return NET_RX_DROP;
}

static u32 netif_receive_generic_xdp(struct sk_buff *skb,
				     struct bpf_prog *xdp_prog)
{
	struct xdp_buff xdp;
	u32 act = XDP_DROP;
	void *orig_data;
	int hlen, off;
	u32 mac_len;

	/* Reinjected packets coming from act_mirred or similar should
	 * not get XDP generic processing.
	 */
	if (skb_cloned(skb))
		return XDP_PASS;

	if (skb_linearize(skb))
		goto do_drop;

	/* The XDP program wants to see the packet starting at the MAC
	 * header.
	 */
	mac_len = skb->data - skb_mac_header(skb);
	hlen = skb_headlen(skb) + mac_len;
	xdp.data = skb->data - mac_len;
	xdp.data_end = xdp.data + hlen;
	xdp.data_hard_start = skb->data - skb_headroom(skb);
	orig_data = xdp.data;

	act = bpf_prog_run_xdp(xdp_prog, &xdp);

	off = xdp.data - orig_data;
	if (off > 0)
		__skb_pull(skb, off);
	else if (off < 0)
		__skb_push(skb, -off);

	switch (act) {
	case XDP_REDIRECT:
	case XDP_TX:
		__skb_push(skb, mac_len);
		/* fall through */
	case XDP_PASS:
		break;

	default:
		bpf_warn_invalid_xdp_action(act);
		/* fall through */
	case XDP_ABORTED:
		trace_xdp_exception(skb->dev, xdp_prog, act);
		/* fall through */
	case XDP_DROP:
	do_drop:
		kfree_skb(skb);
		break;
	}

	return act;
}

/* When doing generic XDP we have to bypass the qdisc layer and the
 * network taps in order to match in-driver-XDP behavior.
 */
void generic_xdp_tx(struct sk_buff *skb, struct bpf_prog *xdp_prog)
{
	struct net_device *dev = skb->dev;
	struct netdev_queue *txq;
	bool free_skb = true;
	int cpu, rc;

	txq = netdev_pick_tx(dev, skb, NULL);
	cpu = smp_processor_id();
	HARD_TX_LOCK(dev, txq, cpu);
	if (!netif_xmit_stopped(txq)) {
		rc = netdev_start_xmit(skb, dev, txq, 0);
		if (dev_xmit_complete(rc))
			free_skb = false;
	}
	HARD_TX_UNLOCK(dev, txq);
	if (free_skb) {
		trace_xdp_exception(dev, xdp_prog, XDP_TX);
		kfree_skb(skb);
	}
}
EXPORT_SYMBOL_GPL(generic_xdp_tx);

static struct static_key generic_xdp_needed __read_mostly;

int do_xdp_generic(struct bpf_prog *xdp_prog, struct sk_buff *skb)
{
	if (xdp_prog) {
		u32 act = netif_receive_generic_xdp(skb, xdp_prog);
		int err;

		if (act != XDP_PASS) {
			switch (act) {
			case XDP_REDIRECT:
				err = xdp_do_generic_redirect(skb->dev, skb,
							      xdp_prog);
				if (err)
					goto out_redir;
			/* fallthru to submit skb */
			case XDP_TX:
				generic_xdp_tx(skb, xdp_prog);
				break;
			}
			return XDP_DROP;
		}
	}
	return XDP_PASS;
out_redir:
	kfree_skb(skb);
	return XDP_DROP;
}
EXPORT_SYMBOL_GPL(do_xdp_generic);

static int netif_rx_internal(struct sk_buff *skb)
{
	int ret;

	net_timestamp_check(netdev_tstamp_prequeue, skb);

	trace_netif_rx(skb);

	if (static_key_false(&generic_xdp_needed)) {
		int ret;

		preempt_disable();
		rcu_read_lock();
		ret = do_xdp_generic(rcu_dereference(skb->dev->xdp_prog), skb);
		rcu_read_unlock();
		preempt_enable();

		/* Consider XDP consuming the packet a success from
		 * the netdev point of view we do not want to count
		 * this as an error.
		 */
		if (ret != XDP_PASS)
			return NET_RX_SUCCESS;
	}

#ifdef CONFIG_RPS
	if (static_key_false(&rps_needed)) {
		struct rps_dev_flow voidflow, *rflow = &voidflow;
		int cpu;

		preempt_disable();
		rcu_read_lock();

		cpu = get_rps_cpu(skb->dev, skb, &rflow);
		if (cpu < 0)
			cpu = smp_processor_id();

		ret = enqueue_to_backlog(skb, cpu, &rflow->last_qtail);

		rcu_read_unlock();
		preempt_enable();
	} else
#endif
	{
		unsigned int qtail;

		ret = enqueue_to_backlog(skb, get_cpu(), &qtail);
		put_cpu();
	}
	return ret;
}

/**
 *	netif_rx	-	post buffer to the network code
 *	@skb: buffer to post
 *
 *	This function receives a packet from a device driver and queues it for
 *	the upper (protocol) levels to process.  It always succeeds. The buffer
 *	may be dropped during processing for congestion control or by the
 *	protocol layers.
 *
 *	return values:
 *	NET_RX_SUCCESS	(no congestion)
 *	NET_RX_DROP     (packet was dropped)
 *
 */

int netif_rx(struct sk_buff *skb)
{
	trace_netif_rx_entry(skb);

	return netif_rx_internal(skb);
}
EXPORT_SYMBOL(netif_rx);

int netif_rx_ni(struct sk_buff *skb)
{
	int err;

	trace_netif_rx_ni_entry(skb);

	preempt_disable();
	err = netif_rx_internal(skb);
	if (local_softirq_pending())
		do_softirq();
	preempt_enable();

	return err;
}
EXPORT_SYMBOL(netif_rx_ni);

static __latent_entropy void net_tx_action(struct softirq_action *h)
{
	struct softnet_data *sd = this_cpu_ptr(&softnet_data);

	if (sd->completion_queue) {
		struct sk_buff *clist;

		local_irq_disable();
		clist = sd->completion_queue;
		sd->completion_queue = NULL;
		local_irq_enable();

		while (clist) {
			struct sk_buff *skb = clist;

			clist = clist->next;

			WARN_ON(refcount_read(&skb->users));
			if (likely(get_kfree_skb_cb(skb)->reason == SKB_REASON_CONSUMED))
				trace_consume_skb(skb);
			else
				trace_kfree_skb(skb, net_tx_action);

			if (skb->fclone != SKB_FCLONE_UNAVAILABLE)
				__kfree_skb(skb);
			else
				__kfree_skb_defer(skb);
		}

		__kfree_skb_flush();
	}

	if (sd->output_queue) {
		struct Qdisc *head;

		local_irq_disable();
		head = sd->output_queue;
		sd->output_queue = NULL;
		sd->output_queue_tailp = &sd->output_queue;
		local_irq_enable();

		while (head) {
			struct Qdisc *q = head;
			spinlock_t *root_lock;

			head = head->next_sched;

			root_lock = qdisc_lock(q);
			spin_lock(root_lock);
			/* We need to make sure head->next_sched is read
			 * before clearing __QDISC_STATE_SCHED
			 */
			smp_mb__before_atomic();
			clear_bit(__QDISC_STATE_SCHED, &q->state);
			qdisc_run(q);
			spin_unlock(root_lock);
		}
	}
}

#if IS_ENABLED(CONFIG_BRIDGE) && IS_ENABLED(CONFIG_ATM_LANE)
/* This hook is defined here for ATM LANE */
int (*br_fdb_test_addr_hook)(struct net_device *dev,
			     unsigned char *addr) __read_mostly;
EXPORT_SYMBOL_GPL(br_fdb_test_addr_hook);
#endif

static inline struct sk_buff *
sch_handle_ingress(struct sk_buff *skb, struct packet_type **pt_prev, int *ret,
		   struct net_device *orig_dev)
{
#ifdef CONFIG_NET_CLS_ACT
	struct tcf_proto *cl = rcu_dereference_bh(skb->dev->ingress_cl_list);
	struct tcf_result cl_res;

	/* If there's at least one ingress present somewhere (so
	 * we get here via enabled static key), remaining devices
	 * that are not configured with an ingress qdisc will bail
	 * out here.
	 */
	if (!cl)
		return skb;
	if (*pt_prev) {
		*ret = deliver_skb(skb, *pt_prev, orig_dev);
		*pt_prev = NULL;
	}

	qdisc_skb_cb(skb)->pkt_len = skb->len;
	skb->tc_at_ingress = 1;
	qdisc_bstats_cpu_update(cl->q, skb);

	switch (tcf_classify(skb, cl, &cl_res, false)) {
	case TC_ACT_OK:
	case TC_ACT_RECLASSIFY:
		skb->tc_index = TC_H_MIN(cl_res.classid);
		break;
	case TC_ACT_SHOT:
		qdisc_qstats_cpu_drop(cl->q);
		kfree_skb(skb);
		return NULL;
	case TC_ACT_STOLEN:
	case TC_ACT_QUEUED:
	case TC_ACT_TRAP:
		consume_skb(skb);
		return NULL;
	case TC_ACT_REDIRECT:
		/* skb_mac_header check was done by cls/act_bpf, so
		 * we can safely push the L2 header back before
		 * redirecting to another netdev
		 */
		__skb_push(skb, skb->mac_len);
		skb_do_redirect(skb);
		return NULL;
	default:
		break;
	}
#endif /* CONFIG_NET_CLS_ACT */
	return skb;
}

/**
 *	netdev_is_rx_handler_busy - check if receive handler is registered
 *	@dev: device to check
 *
 *	Check if a receive handler is already registered for a given device.
 *	Return true if there one.
 *
 *	The caller must hold the rtnl_mutex.
 */
bool netdev_is_rx_handler_busy(struct net_device *dev)
{
	ASSERT_RTNL();
	return dev && rtnl_dereference(dev->rx_handler);
}
EXPORT_SYMBOL_GPL(netdev_is_rx_handler_busy);

/**
 *	netdev_rx_handler_register - register receive handler
 *	@dev: device to register a handler for
 *	@rx_handler: receive handler to register
 *	@rx_handler_data: data pointer that is used by rx handler
 *
 *	Register a receive handler for a device. This handler will then be
 *	called from __netif_receive_skb. A negative errno code is returned
 *	on a failure.
 *
 *	The caller must hold the rtnl_mutex.
 *
 *	For a general description of rx_handler, see enum rx_handler_result.
 */
int netdev_rx_handler_register(struct net_device *dev,
			       rx_handler_func_t *rx_handler,
			       void *rx_handler_data)
{
	if (netdev_is_rx_handler_busy(dev))
		return -EBUSY;

	/* Note: rx_handler_data must be set before rx_handler */
	rcu_assign_pointer(dev->rx_handler_data, rx_handler_data);
	rcu_assign_pointer(dev->rx_handler, rx_handler);

	return 0;
}
EXPORT_SYMBOL_GPL(netdev_rx_handler_register);

/**
 *	netdev_rx_handler_unregister - unregister receive handler
 *	@dev: device to unregister a handler from
 *
 *	Unregister a receive handler from a device.
 *
 *	The caller must hold the rtnl_mutex.
 */
void netdev_rx_handler_unregister(struct net_device *dev)
{

	ASSERT_RTNL();
	RCU_INIT_POINTER(dev->rx_handler, NULL);
	/* a reader seeing a non NULL rx_handler in a rcu_read_lock()
	 * section has a guarantee to see a non NULL rx_handler_data
	 * as well.
	 */
	synchronize_net();
	RCU_INIT_POINTER(dev->rx_handler_data, NULL);
}
EXPORT_SYMBOL_GPL(netdev_rx_handler_unregister);

/*
 * Limit the use of PFMEMALLOC reserves to those protocols that implement
 * the special handling of PFMEMALLOC skbs.
 */
static bool skb_pfmemalloc_protocol(struct sk_buff *skb)
{
	switch (skb->protocol) {
	case htons(ETH_P_ARP):
	case htons(ETH_P_IP):
	case htons(ETH_P_IPV6):
	case htons(ETH_P_8021Q):
	case htons(ETH_P_8021AD):
		return true;
	default:
		return false;
	}
}

static inline int nf_ingress(struct sk_buff *skb, struct packet_type **pt_prev,
			     int *ret, struct net_device *orig_dev)
{
#ifdef CONFIG_NETFILTER_INGRESS
	if (nf_hook_ingress_active(skb)) {
		int ingress_retval;

		if (*pt_prev) {
			*ret = deliver_skb(skb, *pt_prev, orig_dev);
			*pt_prev = NULL;
		}

		rcu_read_lock();
		ingress_retval = nf_hook_ingress(skb);
		rcu_read_unlock();
		return ingress_retval;
	}
#endif /* CONFIG_NETFILTER_INGRESS */
	return 0;
}

static int __netif_receive_skb_core(struct sk_buff *skb, bool pfmemalloc)
{
	struct packet_type *ptype, *pt_prev;
	rx_handler_func_t *rx_handler;
	struct net_device *orig_dev;
	bool deliver_exact = false;
	int ret = NET_RX_DROP;
	__be16 type;

	net_timestamp_check(!netdev_tstamp_prequeue, skb);

	trace_netif_receive_skb(skb);

	orig_dev = skb->dev;

	skb_reset_network_header(skb);
	if (!skb_transport_header_was_set(skb))
		skb_reset_transport_header(skb);
	skb_reset_mac_len(skb);

	pt_prev = NULL;

another_round:
	skb->skb_iif = skb->dev->ifindex;

	__this_cpu_inc(softnet_data.processed);

	if (skb->protocol == cpu_to_be16(ETH_P_8021Q) ||
	    skb->protocol == cpu_to_be16(ETH_P_8021AD)) {
		skb = skb_vlan_untag(skb);
		if (unlikely(!skb))
			goto out;
	}

	if (skb_skip_tc_classify(skb))
		goto skip_classify;

	if (pfmemalloc)
		goto skip_taps;

	list_for_each_entry_rcu(ptype, &ptype_all, list) {
		if (pt_prev)
			ret = deliver_skb(skb, pt_prev, orig_dev);
		pt_prev = ptype;
	}

	list_for_each_entry_rcu(ptype, &skb->dev->ptype_all, list) {
		if (pt_prev)
			ret = deliver_skb(skb, pt_prev, orig_dev);
		pt_prev = ptype;
	}

skip_taps:
#ifdef CONFIG_NET_INGRESS
	if (static_key_false(&ingress_needed)) {
		skb = sch_handle_ingress(skb, &pt_prev, &ret, orig_dev);
		if (!skb)
			goto out;

		if (nf_ingress(skb, &pt_prev, &ret, orig_dev) < 0)
			goto out;
	}
#endif
	skb_reset_tc(skb);
skip_classify:
	if (pfmemalloc && !skb_pfmemalloc_protocol(skb))
		goto drop;

	if (skb_vlan_tag_present(skb)) {
		if (pt_prev) {
			ret = deliver_skb(skb, pt_prev, orig_dev);
			pt_prev = NULL;
		}
		if (vlan_do_receive(&skb))
			goto another_round;
		else if (unlikely(!skb))
			goto out;
	}

	rx_handler = rcu_dereference(skb->dev->rx_handler);
	if (rx_handler) {
		if (pt_prev) {
			ret = deliver_skb(skb, pt_prev, orig_dev);
			pt_prev = NULL;
		}
		switch (rx_handler(&skb)) {
		case RX_HANDLER_CONSUMED:
			ret = NET_RX_SUCCESS;
			goto out;
		case RX_HANDLER_ANOTHER:
			goto another_round;
		case RX_HANDLER_EXACT:
			deliver_exact = true;
		case RX_HANDLER_PASS:
			break;
		default:
			BUG();
		}
	}

	if (unlikely(skb_vlan_tag_present(skb))) {
		if (skb_vlan_tag_get_id(skb))
			skb->pkt_type = PACKET_OTHERHOST;
		/* Note: we might in the future use prio bits
		 * and set skb->priority like in vlan_do_receive()
		 * For the time being, just ignore Priority Code Point
		 */
		skb->vlan_tci = 0;
	}

	type = skb->protocol;

	/* deliver only exact match when indicated */
	if (likely(!deliver_exact)) {
		deliver_ptype_list_skb(skb, &pt_prev, orig_dev, type,
				       &ptype_base[ntohs(type) &
						   PTYPE_HASH_MASK]);
	}

	deliver_ptype_list_skb(skb, &pt_prev, orig_dev, type,
			       &orig_dev->ptype_specific);

	if (unlikely(skb->dev != orig_dev)) {
		deliver_ptype_list_skb(skb, &pt_prev, orig_dev, type,
				       &skb->dev->ptype_specific);
	}

	if (pt_prev) {
		if (unlikely(skb_orphan_frags_rx(skb, GFP_ATOMIC)))
			goto drop;
		else
			ret = pt_prev->func(skb, skb->dev, pt_prev, orig_dev);
	} else {
drop:
		if (!deliver_exact)
			atomic_long_inc(&skb->dev->rx_dropped);
		else
			atomic_long_inc(&skb->dev->rx_nohandler);
		kfree_skb(skb);
		/* Jamal, now you will not able to escape explaining
		 * me how you were going to use this. :-)
		 */
		ret = NET_RX_DROP;
	}

out:
	return ret;
}

static int __netif_receive_skb(struct sk_buff *skb)
{
	int ret;

	if (sk_memalloc_socks() && skb_pfmemalloc(skb)) {
		unsigned int noreclaim_flag;

		/*
		 * PFMEMALLOC skbs are special, they should
		 * - be delivered to SOCK_MEMALLOC sockets only
		 * - stay away from userspace
		 * - have bounded memory usage
		 *
		 * Use PF_MEMALLOC as this saves us from propagating the allocation
		 * context down to all allocation sites.
		 */
		noreclaim_flag = memalloc_noreclaim_save();
		ret = __netif_receive_skb_core(skb, true);
		memalloc_noreclaim_restore(noreclaim_flag);
	} else
		ret = __netif_receive_skb_core(skb, false);

	return ret;
}

static int generic_xdp_install(struct net_device *dev, struct netdev_xdp *xdp)
{
	struct bpf_prog *old = rtnl_dereference(dev->xdp_prog);
	struct bpf_prog *new = xdp->prog;
	int ret = 0;

	switch (xdp->command) {
	case XDP_SETUP_PROG:
		rcu_assign_pointer(dev->xdp_prog, new);
		if (old)
			bpf_prog_put(old);

		if (old && !new) {
			static_key_slow_dec(&generic_xdp_needed);
		} else if (new && !old) {
			static_key_slow_inc(&generic_xdp_needed);
			dev_disable_lro(dev);
		}
		break;

	case XDP_QUERY_PROG:
		xdp->prog_attached = !!old;
		xdp->prog_id = old ? old->aux->id : 0;
		break;

	default:
		ret = -EINVAL;
		break;
	}

	return ret;
}

static int netif_receive_skb_internal(struct sk_buff *skb)
{
	int ret;

	net_timestamp_check(netdev_tstamp_prequeue, skb);

	if (skb_defer_rx_timestamp(skb))
		return NET_RX_SUCCESS;

	if (static_key_false(&generic_xdp_needed)) {
		int ret;

		preempt_disable();
		rcu_read_lock();
		ret = do_xdp_generic(rcu_dereference(skb->dev->xdp_prog), skb);
		rcu_read_unlock();
		preempt_enable();

		if (ret != XDP_PASS)
			return NET_RX_DROP;
	}

	rcu_read_lock();
#ifdef CONFIG_RPS
	if (static_key_false(&rps_needed)) {
		struct rps_dev_flow voidflow, *rflow = &voidflow;
		int cpu = get_rps_cpu(skb->dev, skb, &rflow);

		if (cpu >= 0) {
			ret = enqueue_to_backlog(skb, cpu, &rflow->last_qtail);
			rcu_read_unlock();
			return ret;
		}
	}
#endif
	ret = __netif_receive_skb(skb);
	rcu_read_unlock();
	return ret;
}

/**
 *	netif_receive_skb - process receive buffer from network
 *	@skb: buffer to process
 *
 *	netif_receive_skb() is the main receive data processing function.
 *	It always succeeds. The buffer may be dropped during processing
 *	for congestion control or by the protocol layers.
 *
 *	This function may only be called from softirq context and interrupts
 *	should be enabled.
 *
 *	Return values (usually ignored):
 *	NET_RX_SUCCESS: no congestion
 *	NET_RX_DROP: packet was dropped
 */
int netif_receive_skb(struct sk_buff *skb)
{
	trace_netif_receive_skb_entry(skb);

	return netif_receive_skb_internal(skb);
}
EXPORT_SYMBOL(netif_receive_skb);

DEFINE_PER_CPU(struct work_struct, flush_works);

/* Network device is going away, flush any packets still pending */
static void flush_backlog(struct work_struct *work)
{
	struct sk_buff *skb, *tmp;
	struct softnet_data *sd;

	local_bh_disable();
	sd = this_cpu_ptr(&softnet_data);

	local_irq_disable();
	rps_lock(sd);
	skb_queue_walk_safe(&sd->input_pkt_queue, skb, tmp) {
		if (skb->dev->reg_state == NETREG_UNREGISTERING) {
			__skb_unlink(skb, &sd->input_pkt_queue);
			kfree_skb(skb);
			input_queue_head_incr(sd);
		}
	}
	rps_unlock(sd);
	local_irq_enable();

	skb_queue_walk_safe(&sd->process_queue, skb, tmp) {
		if (skb->dev->reg_state == NETREG_UNREGISTERING) {
			__skb_unlink(skb, &sd->process_queue);
			kfree_skb(skb);
			input_queue_head_incr(sd);
		}
	}
	local_bh_enable();
}

static void flush_all_backlogs(void)
{
	unsigned int cpu;

	get_online_cpus();

	for_each_online_cpu(cpu)
		queue_work_on(cpu, system_highpri_wq,
			      per_cpu_ptr(&flush_works, cpu));

	for_each_online_cpu(cpu)
		flush_work(per_cpu_ptr(&flush_works, cpu));

	put_online_cpus();
}

static int napi_gro_complete(struct sk_buff *skb)
{
	struct packet_offload *ptype;
	__be16 type = skb->protocol;
	struct list_head *head = &offload_base;
	int err = -ENOENT;

	BUILD_BUG_ON(sizeof(struct napi_gro_cb) > sizeof(skb->cb));

	if (NAPI_GRO_CB(skb)->count == 1) {
		skb_shinfo(skb)->gso_size = 0;
		goto out;
	}

	rcu_read_lock();
	list_for_each_entry_rcu(ptype, head, list) {
		if (ptype->type != type || !ptype->callbacks.gro_complete)
			continue;

		err = ptype->callbacks.gro_complete(skb, 0);
		break;
	}
	rcu_read_unlock();

	if (err) {
		WARN_ON(&ptype->list == head);
		kfree_skb(skb);
		return NET_RX_SUCCESS;
	}

out:
	return netif_receive_skb_internal(skb);
}

/* napi->gro_list contains packets ordered by age.
 * youngest packets at the head of it.
 * Complete skbs in reverse order to reduce latencies.
 */
void napi_gro_flush(struct napi_struct *napi, bool flush_old)
{
	struct sk_buff *skb, *prev = NULL;

	/* scan list and build reverse chain */
	for (skb = napi->gro_list; skb != NULL; skb = skb->next) {
		skb->prev = prev;
		prev = skb;
	}

	for (skb = prev; skb; skb = prev) {
		skb->next = NULL;

		if (flush_old && NAPI_GRO_CB(skb)->age == jiffies)
			return;

		prev = skb->prev;
		napi_gro_complete(skb);
		napi->gro_count--;
	}

	napi->gro_list = NULL;
}
EXPORT_SYMBOL(napi_gro_flush);

static void gro_list_prepare(struct napi_struct *napi, struct sk_buff *skb)
{
	struct sk_buff *p;
	unsigned int maclen = skb->dev->hard_header_len;
	u32 hash = skb_get_hash_raw(skb);

	for (p = napi->gro_list; p; p = p->next) {
		unsigned long diffs;

		NAPI_GRO_CB(p)->flush = 0;

		if (hash != skb_get_hash_raw(p)) {
			NAPI_GRO_CB(p)->same_flow = 0;
			continue;
		}

		diffs = (unsigned long)p->dev ^ (unsigned long)skb->dev;
		diffs |= p->vlan_tci ^ skb->vlan_tci;
		diffs |= skb_metadata_dst_cmp(p, skb);
		if (maclen == ETH_HLEN)
			diffs |= compare_ether_header(skb_mac_header(p),
						      skb_mac_header(skb));
		else if (!diffs)
			diffs = memcmp(skb_mac_header(p),
				       skb_mac_header(skb),
				       maclen);
		NAPI_GRO_CB(p)->same_flow = !diffs;
	}
}

static void skb_gro_reset_offset(struct sk_buff *skb)
{
	const struct skb_shared_info *pinfo = skb_shinfo(skb);
	const skb_frag_t *frag0 = &pinfo->frags[0];

	NAPI_GRO_CB(skb)->data_offset = 0;
	NAPI_GRO_CB(skb)->frag0 = NULL;
	NAPI_GRO_CB(skb)->frag0_len = 0;

	if (skb_mac_header(skb) == skb_tail_pointer(skb) &&
	    pinfo->nr_frags &&
	    !PageHighMem(skb_frag_page(frag0))) {
		NAPI_GRO_CB(skb)->frag0 = skb_frag_address(frag0);
		NAPI_GRO_CB(skb)->frag0_len = min_t(unsigned int,
						    skb_frag_size(frag0),
						    skb->end - skb->tail);
	}
}

static void gro_pull_from_frag0(struct sk_buff *skb, int grow)
{
	struct skb_shared_info *pinfo = skb_shinfo(skb);

	BUG_ON(skb->end - skb->tail < grow);

	memcpy(skb_tail_pointer(skb), NAPI_GRO_CB(skb)->frag0, grow);

	skb->data_len -= grow;
	skb->tail += grow;

	pinfo->frags[0].page_offset += grow;
	skb_frag_size_sub(&pinfo->frags[0], grow);

	if (unlikely(!skb_frag_size(&pinfo->frags[0]))) {
		skb_frag_unref(skb, 0);
		memmove(pinfo->frags, pinfo->frags + 1,
			--pinfo->nr_frags * sizeof(pinfo->frags[0]));
	}
}

static enum gro_result dev_gro_receive(struct napi_struct *napi, struct sk_buff *skb)
{
	struct sk_buff **pp = NULL;
	struct packet_offload *ptype;
	__be16 type = skb->protocol;
	struct list_head *head = &offload_base;
	int same_flow;
	enum gro_result ret;
	int grow;

	if (netif_elide_gro(skb->dev))
		goto normal;

	gro_list_prepare(napi, skb);

	rcu_read_lock();
	list_for_each_entry_rcu(ptype, head, list) {
		if (ptype->type != type || !ptype->callbacks.gro_receive)
			continue;

		skb_set_network_header(skb, skb_gro_offset(skb));
		skb_reset_mac_len(skb);
		NAPI_GRO_CB(skb)->same_flow = 0;
		NAPI_GRO_CB(skb)->flush = skb_is_gso(skb) || skb_has_frag_list(skb);
		NAPI_GRO_CB(skb)->free = 0;
		NAPI_GRO_CB(skb)->encap_mark = 0;
		NAPI_GRO_CB(skb)->recursion_counter = 0;
		NAPI_GRO_CB(skb)->is_fou = 0;
		NAPI_GRO_CB(skb)->is_atomic = 1;
		NAPI_GRO_CB(skb)->gro_remcsum_start = 0;

		/* Setup for GRO checksum validation */
		switch (skb->ip_summed) {
		case CHECKSUM_COMPLETE:
			NAPI_GRO_CB(skb)->csum = skb->csum;
			NAPI_GRO_CB(skb)->csum_valid = 1;
			NAPI_GRO_CB(skb)->csum_cnt = 0;
			break;
		case CHECKSUM_UNNECESSARY:
			NAPI_GRO_CB(skb)->csum_cnt = skb->csum_level + 1;
			NAPI_GRO_CB(skb)->csum_valid = 0;
			break;
		default:
			NAPI_GRO_CB(skb)->csum_cnt = 0;
			NAPI_GRO_CB(skb)->csum_valid = 0;
		}

		pp = ptype->callbacks.gro_receive(&napi->gro_list, skb);
		break;
	}
	rcu_read_unlock();

	if (&ptype->list == head)
		goto normal;

	if (IS_ERR(pp) && PTR_ERR(pp) == -EINPROGRESS) {
		ret = GRO_CONSUMED;
		goto ok;
	}

	same_flow = NAPI_GRO_CB(skb)->same_flow;
	ret = NAPI_GRO_CB(skb)->free ? GRO_MERGED_FREE : GRO_MERGED;

	if (pp) {
		struct sk_buff *nskb = *pp;

		*pp = nskb->next;
		nskb->next = NULL;
		napi_gro_complete(nskb);
		napi->gro_count--;
	}

	if (same_flow)
		goto ok;

	if (NAPI_GRO_CB(skb)->flush)
		goto normal;

	if (unlikely(napi->gro_count >= MAX_GRO_SKBS)) {
		struct sk_buff *nskb = napi->gro_list;

		/* locate the end of the list to select the 'oldest' flow */
		while (nskb->next) {
			pp = &nskb->next;
			nskb = *pp;
		}
		*pp = NULL;
		nskb->next = NULL;
		napi_gro_complete(nskb);
	} else {
		napi->gro_count++;
	}
	NAPI_GRO_CB(skb)->count = 1;
	NAPI_GRO_CB(skb)->age = jiffies;
	NAPI_GRO_CB(skb)->last = skb;
	skb_shinfo(skb)->gso_size = skb_gro_len(skb);
	skb->next = napi->gro_list;
	napi->gro_list = skb;
	ret = GRO_HELD;

pull:
	grow = skb_gro_offset(skb) - skb_headlen(skb);
	if (grow > 0)
		gro_pull_from_frag0(skb, grow);
ok:
	return ret;

normal:
	ret = GRO_NORMAL;
	goto pull;
}

struct packet_offload *gro_find_receive_by_type(__be16 type)
{
	struct list_head *offload_head = &offload_base;
	struct packet_offload *ptype;

	list_for_each_entry_rcu(ptype, offload_head, list) {
		if (ptype->type != type || !ptype->callbacks.gro_receive)
			continue;
		return ptype;
	}
	return NULL;
}
EXPORT_SYMBOL(gro_find_receive_by_type);

struct packet_offload *gro_find_complete_by_type(__be16 type)
{
	struct list_head *offload_head = &offload_base;
	struct packet_offload *ptype;

	list_for_each_entry_rcu(ptype, offload_head, list) {
		if (ptype->type != type || !ptype->callbacks.gro_complete)
			continue;
		return ptype;
	}
	return NULL;
}
EXPORT_SYMBOL(gro_find_complete_by_type);

static void napi_skb_free_stolen_head(struct sk_buff *skb)
{
	skb_dst_drop(skb);
	secpath_reset(skb);
	kmem_cache_free(skbuff_head_cache, skb);
}

static gro_result_t napi_skb_finish(gro_result_t ret, struct sk_buff *skb)
{
	switch (ret) {
	case GRO_NORMAL:
		if (netif_receive_skb_internal(skb))
			ret = GRO_DROP;
		break;

	case GRO_DROP:
		kfree_skb(skb);
		break;

	case GRO_MERGED_FREE:
		if (NAPI_GRO_CB(skb)->free == NAPI_GRO_FREE_STOLEN_HEAD)
			napi_skb_free_stolen_head(skb);
		else
			__kfree_skb(skb);
		break;

	case GRO_HELD:
	case GRO_MERGED:
	case GRO_CONSUMED:
		break;
	}

	return ret;
}

gro_result_t napi_gro_receive(struct napi_struct *napi, struct sk_buff *skb)
{
	skb_mark_napi_id(skb, napi);
	trace_napi_gro_receive_entry(skb);

	skb_gro_reset_offset(skb);

	return napi_skb_finish(dev_gro_receive(napi, skb), skb);
}
EXPORT_SYMBOL(napi_gro_receive);

static void napi_reuse_skb(struct napi_struct *napi, struct sk_buff *skb)
{
	if (unlikely(skb->pfmemalloc)) {
		consume_skb(skb);
		return;
	}
	__skb_pull(skb, skb_headlen(skb));
	/* restore the reserve we had after netdev_alloc_skb_ip_align() */
	skb_reserve(skb, NET_SKB_PAD + NET_IP_ALIGN - skb_headroom(skb));
	skb->vlan_tci = 0;
	skb->dev = napi->dev;
	skb->skb_iif = 0;
	skb->encapsulation = 0;
	skb_shinfo(skb)->gso_type = 0;
	skb->truesize = SKB_TRUESIZE(skb_end_offset(skb));
	secpath_reset(skb);

	napi->skb = skb;
}

struct sk_buff *napi_get_frags(struct napi_struct *napi)
{
	struct sk_buff *skb = napi->skb;

	if (!skb) {
		skb = napi_alloc_skb(napi, GRO_MAX_HEAD);
		if (skb) {
			napi->skb = skb;
			skb_mark_napi_id(skb, napi);
		}
	}
	return skb;
}
EXPORT_SYMBOL(napi_get_frags);

static gro_result_t napi_frags_finish(struct napi_struct *napi,
				      struct sk_buff *skb,
				      gro_result_t ret)
{
	switch (ret) {
	case GRO_NORMAL:
	case GRO_HELD:
		__skb_push(skb, ETH_HLEN);
		skb->protocol = eth_type_trans(skb, skb->dev);
		if (ret == GRO_NORMAL && netif_receive_skb_internal(skb))
			ret = GRO_DROP;
		break;

	case GRO_DROP:
		napi_reuse_skb(napi, skb);
		break;

	case GRO_MERGED_FREE:
		if (NAPI_GRO_CB(skb)->free == NAPI_GRO_FREE_STOLEN_HEAD)
			napi_skb_free_stolen_head(skb);
		else
			napi_reuse_skb(napi, skb);
		break;

	case GRO_MERGED:
	case GRO_CONSUMED:
		break;
	}

	return ret;
}

/* Upper GRO stack assumes network header starts at gro_offset=0
 * Drivers could call both napi_gro_frags() and napi_gro_receive()
 * We copy ethernet header into skb->data to have a common layout.
 */
static struct sk_buff *napi_frags_skb(struct napi_struct *napi)
{
	struct sk_buff *skb = napi->skb;
	const struct ethhdr *eth;
	unsigned int hlen = sizeof(*eth);

	napi->skb = NULL;

	skb_reset_mac_header(skb);
	skb_gro_reset_offset(skb);

	eth = skb_gro_header_fast(skb, 0);
	if (unlikely(skb_gro_header_hard(skb, hlen))) {
		eth = skb_gro_header_slow(skb, hlen, 0);
		if (unlikely(!eth)) {
			net_warn_ratelimited("%s: dropping impossible skb from %s\n",
					     __func__, napi->dev->name);
			napi_reuse_skb(napi, skb);
			return NULL;
		}
	} else {
		gro_pull_from_frag0(skb, hlen);
		NAPI_GRO_CB(skb)->frag0 += hlen;
		NAPI_GRO_CB(skb)->frag0_len -= hlen;
	}
	__skb_pull(skb, hlen);

	/*
	 * This works because the only protocols we care about don't require
	 * special handling.
	 * We'll fix it up properly in napi_frags_finish()
	 */
	skb->protocol = eth->h_proto;

	return skb;
}

gro_result_t napi_gro_frags(struct napi_struct *napi)
{
	struct sk_buff *skb = napi_frags_skb(napi);

	if (!skb)
		return GRO_DROP;

	trace_napi_gro_frags_entry(skb);

	return napi_frags_finish(napi, skb, dev_gro_receive(napi, skb));
}
EXPORT_SYMBOL(napi_gro_frags);

/* Compute the checksum from gro_offset and return the folded value
 * after adding in any pseudo checksum.
 */
__sum16 __skb_gro_checksum_complete(struct sk_buff *skb)
{
	__wsum wsum;
	__sum16 sum;

	wsum = skb_checksum(skb, skb_gro_offset(skb), skb_gro_len(skb), 0);

	/* NAPI_GRO_CB(skb)->csum holds pseudo checksum */
	sum = csum_fold(csum_add(NAPI_GRO_CB(skb)->csum, wsum));
	if (likely(!sum)) {
		if (unlikely(skb->ip_summed == CHECKSUM_COMPLETE) &&
		    !skb->csum_complete_sw)
			netdev_rx_csum_fault(skb->dev);
	}

	NAPI_GRO_CB(skb)->csum = wsum;
	NAPI_GRO_CB(skb)->csum_valid = 1;

	return sum;
}
EXPORT_SYMBOL(__skb_gro_checksum_complete);

static void net_rps_send_ipi(struct softnet_data *remsd)
{
#ifdef CONFIG_RPS
	while (remsd) {
		struct softnet_data *next = remsd->rps_ipi_next;

		if (cpu_online(remsd->cpu))
			smp_call_function_single_async(remsd->cpu, &remsd->csd);
		remsd = next;
	}
#endif
}

/*
 * net_rps_action_and_irq_enable sends any pending IPI's for rps.
 * Note: called with local irq disabled, but exits with local irq enabled.
 */
static void net_rps_action_and_irq_enable(struct softnet_data *sd)
{
#ifdef CONFIG_RPS
	struct softnet_data *remsd = sd->rps_ipi_list;

	if (remsd) {
		sd->rps_ipi_list = NULL;

		local_irq_enable();

		/* Send pending IPI's to kick RPS processing on remote cpus. */
		net_rps_send_ipi(remsd);
	} else
#endif
		local_irq_enable();
}

static bool sd_has_rps_ipi_waiting(struct softnet_data *sd)
{
#ifdef CONFIG_RPS
	return sd->rps_ipi_list != NULL;
#else
	return false;
#endif
}

static int process_backlog(struct napi_struct *napi, int quota)
{
	struct softnet_data *sd = container_of(napi, struct softnet_data, backlog);
	bool again = true;
	int work = 0;

	/* Check if we have pending ipi, its better to send them now,
	 * not waiting net_rx_action() end.
	 */
	if (sd_has_rps_ipi_waiting(sd)) {
		local_irq_disable();
		net_rps_action_and_irq_enable(sd);
	}

	napi->weight = dev_rx_weight;
	while (again) {
		struct sk_buff *skb;

		while ((skb = __skb_dequeue(&sd->process_queue))) {
			rcu_read_lock();
			__netif_receive_skb(skb);
			rcu_read_unlock();
			input_queue_head_incr(sd);
			if (++work >= quota)
				return work;

		}

		local_irq_disable();
		rps_lock(sd);
		if (skb_queue_empty(&sd->input_pkt_queue)) {
			/*
			 * Inline a custom version of __napi_complete().
			 * only current cpu owns and manipulates this napi,
			 * and NAPI_STATE_SCHED is the only possible flag set
			 * on backlog.
			 * We can use a plain write instead of clear_bit(),
			 * and we dont need an smp_mb() memory barrier.
			 */
			napi->state = 0;
			again = false;
		} else {
			skb_queue_splice_tail_init(&sd->input_pkt_queue,
						   &sd->process_queue);
		}
		rps_unlock(sd);
		local_irq_enable();
	}

	return work;
}

/**
 * __napi_schedule - schedule for receive
 * @n: entry to schedule
 *
 * The entry's receive function will be scheduled to run.
 * Consider using __napi_schedule_irqoff() if hard irqs are masked.
 */
void __napi_schedule(struct napi_struct *n)
{
	unsigned long flags;

	local_irq_save(flags);
	____napi_schedule(this_cpu_ptr(&softnet_data), n);
	local_irq_restore(flags);
}
EXPORT_SYMBOL(__napi_schedule);

/**
 *	napi_schedule_prep - check if napi can be scheduled
 *	@n: napi context
 *
 * Test if NAPI routine is already running, and if not mark
 * it as running.  This is used as a condition variable
 * insure only one NAPI poll instance runs.  We also make
 * sure there is no pending NAPI disable.
 */
bool napi_schedule_prep(struct napi_struct *n)
{
	unsigned long val, new;

	do {
		val = READ_ONCE(n->state);
		if (unlikely(val & NAPIF_STATE_DISABLE))
			return false;
		new = val | NAPIF_STATE_SCHED;

		/* Sets STATE_MISSED bit if STATE_SCHED was already set
		 * This was suggested by Alexander Duyck, as compiler
		 * emits better code than :
		 * if (val & NAPIF_STATE_SCHED)
		 *     new |= NAPIF_STATE_MISSED;
		 */
		new |= (val & NAPIF_STATE_SCHED) / NAPIF_STATE_SCHED *
						   NAPIF_STATE_MISSED;
	} while (cmpxchg(&n->state, val, new) != val);

	return !(val & NAPIF_STATE_SCHED);
}
EXPORT_SYMBOL(napi_schedule_prep);

/**
 * __napi_schedule_irqoff - schedule for receive
 * @n: entry to schedule
 *
 * Variant of __napi_schedule() assuming hard irqs are masked
 */
void __napi_schedule_irqoff(struct napi_struct *n)
{
	____napi_schedule(this_cpu_ptr(&softnet_data), n);
}
EXPORT_SYMBOL(__napi_schedule_irqoff);

bool napi_complete_done(struct napi_struct *n, int work_done)
{
	unsigned long flags, val, new;

	/*
	 * 1) Don't let napi dequeue from the cpu poll list
	 *    just in case its running on a different cpu.
	 * 2) If we are busy polling, do nothing here, we have
	 *    the guarantee we will be called later.
	 */
	if (unlikely(n->state & (NAPIF_STATE_NPSVC |
				 NAPIF_STATE_IN_BUSY_POLL)))
		return false;

	if (n->gro_list) {
		unsigned long timeout = 0;

		if (work_done)
			timeout = n->dev->gro_flush_timeout;

		if (timeout)
			hrtimer_start(&n->timer, ns_to_ktime(timeout),
				      HRTIMER_MODE_REL_PINNED);
		else
			napi_gro_flush(n, false);
	}
	if (unlikely(!list_empty(&n->poll_list))) {
		/* If n->poll_list is not empty, we need to mask irqs */
		local_irq_save(flags);
		list_del_init(&n->poll_list);
		local_irq_restore(flags);
	}

	do {
		val = READ_ONCE(n->state);

		WARN_ON_ONCE(!(val & NAPIF_STATE_SCHED));

		new = val & ~(NAPIF_STATE_MISSED | NAPIF_STATE_SCHED);

		/* If STATE_MISSED was set, leave STATE_SCHED set,
		 * because we will call napi->poll() one more time.
		 * This C code was suggested by Alexander Duyck to help gcc.
		 */
		new |= (val & NAPIF_STATE_MISSED) / NAPIF_STATE_MISSED *
						    NAPIF_STATE_SCHED;
	} while (cmpxchg(&n->state, val, new) != val);

	if (unlikely(val & NAPIF_STATE_MISSED)) {
		__napi_schedule(n);
		return false;
	}

	return true;
}
EXPORT_SYMBOL(napi_complete_done);

/* must be called under rcu_read_lock(), as we dont take a reference */
static struct napi_struct *napi_by_id(unsigned int napi_id)
{
	unsigned int hash = napi_id % HASH_SIZE(napi_hash);
	struct napi_struct *napi;

	hlist_for_each_entry_rcu(napi, &napi_hash[hash], napi_hash_node)
		if (napi->napi_id == napi_id)
			return napi;

	return NULL;
}

#if defined(CONFIG_NET_RX_BUSY_POLL)

#define BUSY_POLL_BUDGET 8

static void busy_poll_stop(struct napi_struct *napi, void *have_poll_lock)
{
	int rc;

	/* Busy polling means there is a high chance device driver hard irq
	 * could not grab NAPI_STATE_SCHED, and that NAPI_STATE_MISSED was
	 * set in napi_schedule_prep().
	 * Since we are about to call napi->poll() once more, we can safely
	 * clear NAPI_STATE_MISSED.
	 *
	 * Note: x86 could use a single "lock and ..." instruction
	 * to perform these two clear_bit()
	 */
	clear_bit(NAPI_STATE_MISSED, &napi->state);
	clear_bit(NAPI_STATE_IN_BUSY_POLL, &napi->state);

	local_bh_disable();

	/* All we really want here is to re-enable device interrupts.
	 * Ideally, a new ndo_busy_poll_stop() could avoid another round.
	 */
	rc = napi->poll(napi, BUSY_POLL_BUDGET);
	trace_napi_poll(napi, rc, BUSY_POLL_BUDGET);
	netpoll_poll_unlock(have_poll_lock);
	if (rc == BUSY_POLL_BUDGET)
		__napi_schedule(napi);
	local_bh_enable();
}

void napi_busy_loop(unsigned int napi_id,
		    bool (*loop_end)(void *, unsigned long),
		    void *loop_end_arg)
{
	unsigned long start_time = loop_end ? busy_loop_current_time() : 0;
	int (*napi_poll)(struct napi_struct *napi, int budget);
	void *have_poll_lock = NULL;
	struct napi_struct *napi;

restart:
	napi_poll = NULL;

	rcu_read_lock();

	napi = napi_by_id(napi_id);
	if (!napi)
		goto out;

	preempt_disable();
	for (;;) {
		int work = 0;

		local_bh_disable();
		if (!napi_poll) {
			unsigned long val = READ_ONCE(napi->state);

			/* If multiple threads are competing for this napi,
			 * we avoid dirtying napi->state as much as we can.
			 */
			if (val & (NAPIF_STATE_DISABLE | NAPIF_STATE_SCHED |
				   NAPIF_STATE_IN_BUSY_POLL))
				goto count;
			if (cmpxchg(&napi->state, val,
				    val | NAPIF_STATE_IN_BUSY_POLL |
					  NAPIF_STATE_SCHED) != val)
				goto count;
			have_poll_lock = netpoll_poll_lock(napi);
			napi_poll = napi->poll;
		}
		work = napi_poll(napi, BUSY_POLL_BUDGET);
		trace_napi_poll(napi, work, BUSY_POLL_BUDGET);
count:
		if (work > 0)
			__NET_ADD_STATS(dev_net(napi->dev),
					LINUX_MIB_BUSYPOLLRXPACKETS, work);
		local_bh_enable();

		if (!loop_end || loop_end(loop_end_arg, start_time))
			break;

		if (unlikely(need_resched())) {
			if (napi_poll)
				busy_poll_stop(napi, have_poll_lock);
			preempt_enable();
			rcu_read_unlock();
			cond_resched();
			if (loop_end(loop_end_arg, start_time))
				return;
			goto restart;
		}
		cpu_relax();
	}
	if (napi_poll)
		busy_poll_stop(napi, have_poll_lock);
	preempt_enable();
out:
	rcu_read_unlock();
}
EXPORT_SYMBOL(napi_busy_loop);

#endif /* CONFIG_NET_RX_BUSY_POLL */

static void napi_hash_add(struct napi_struct *napi)
{
	if (test_bit(NAPI_STATE_NO_BUSY_POLL, &napi->state) ||
	    test_and_set_bit(NAPI_STATE_HASHED, &napi->state))
		return;

	spin_lock(&napi_hash_lock);

	/* 0..NR_CPUS range is reserved for sender_cpu use */
	do {
		if (unlikely(++napi_gen_id < MIN_NAPI_ID))
			napi_gen_id = MIN_NAPI_ID;
	} while (napi_by_id(napi_gen_id));
	napi->napi_id = napi_gen_id;

	hlist_add_head_rcu(&napi->napi_hash_node,
			   &napi_hash[napi->napi_id % HASH_SIZE(napi_hash)]);

	spin_unlock(&napi_hash_lock);
}

/* Warning : caller is responsible to make sure rcu grace period
 * is respected before freeing memory containing @napi
 */
bool napi_hash_del(struct napi_struct *napi)
{
	bool rcu_sync_needed = false;

	spin_lock(&napi_hash_lock);

	if (test_and_clear_bit(NAPI_STATE_HASHED, &napi->state)) {
		rcu_sync_needed = true;
		hlist_del_rcu(&napi->napi_hash_node);
	}
	spin_unlock(&napi_hash_lock);
	return rcu_sync_needed;
}
EXPORT_SYMBOL_GPL(napi_hash_del);

static enum hrtimer_restart napi_watchdog(struct hrtimer *timer)
{
	struct napi_struct *napi;

	napi = container_of(timer, struct napi_struct, timer);

	/* Note : we use a relaxed variant of napi_schedule_prep() not setting
	 * NAPI_STATE_MISSED, since we do not react to a device IRQ.
	 */
	if (napi->gro_list && !napi_disable_pending(napi) &&
	    !test_and_set_bit(NAPI_STATE_SCHED, &napi->state))
		__napi_schedule_irqoff(napi);

	return HRTIMER_NORESTART;
}

void netif_napi_add(struct net_device *dev, struct napi_struct *napi,
		    int (*poll)(struct napi_struct *, int), int weight)
{
	INIT_LIST_HEAD(&napi->poll_list);
	hrtimer_init(&napi->timer, CLOCK_MONOTONIC, HRTIMER_MODE_REL_PINNED);
	napi->timer.function = napi_watchdog;
	napi->gro_count = 0;
	napi->gro_list = NULL;
	napi->skb = NULL;
	napi->poll = poll;
	if (weight > NAPI_POLL_WEIGHT)
		pr_err_once("netif_napi_add() called with weight %d on device %s\n",
			    weight, dev->name);
	napi->weight = weight;
	list_add(&napi->dev_list, &dev->napi_list);
	napi->dev = dev;
#ifdef CONFIG_NETPOLL
	napi->poll_owner = -1;
#endif
	set_bit(NAPI_STATE_SCHED, &napi->state);
	napi_hash_add(napi);
}
EXPORT_SYMBOL(netif_napi_add);

void napi_disable(struct napi_struct *n)
{
	might_sleep();
	set_bit(NAPI_STATE_DISABLE, &n->state);

	while (test_and_set_bit(NAPI_STATE_SCHED, &n->state))
		msleep(1);
	while (test_and_set_bit(NAPI_STATE_NPSVC, &n->state))
		msleep(1);

	hrtimer_cancel(&n->timer);

	clear_bit(NAPI_STATE_DISABLE, &n->state);
}
EXPORT_SYMBOL(napi_disable);

/* Must be called in process context */
void netif_napi_del(struct napi_struct *napi)
{
	might_sleep();
	if (napi_hash_del(napi))
		synchronize_net();
	list_del_init(&napi->dev_list);
	napi_free_frags(napi);

	kfree_skb_list(napi->gro_list);
	napi->gro_list = NULL;
	napi->gro_count = 0;
}
EXPORT_SYMBOL(netif_napi_del);

static int napi_poll(struct napi_struct *n, struct list_head *repoll)
{
	void *have;
	int work, weight;

	list_del_init(&n->poll_list);

	have = netpoll_poll_lock(n);

	weight = n->weight;

	/* This NAPI_STATE_SCHED test is for avoiding a race
	 * with netpoll's poll_napi().  Only the entity which
	 * obtains the lock and sees NAPI_STATE_SCHED set will
	 * actually make the ->poll() call.  Therefore we avoid
	 * accidentally calling ->poll() when NAPI is not scheduled.
	 */
	work = 0;
	if (test_bit(NAPI_STATE_SCHED, &n->state)) {
		work = n->poll(n, weight);
		trace_napi_poll(n, work, weight);
	}

	WARN_ON_ONCE(work > weight);

	if (likely(work < weight))
		goto out_unlock;

	/* Drivers must not modify the NAPI state if they
	 * consume the entire weight.  In such cases this code
	 * still "owns" the NAPI instance and therefore can
	 * move the instance around on the list at-will.
	 */
	if (unlikely(napi_disable_pending(n))) {
		napi_complete(n);
		goto out_unlock;
	}

	if (n->gro_list) {
		/* flush too old packets
		 * If HZ < 1000, flush all packets.
		 */
		napi_gro_flush(n, HZ >= 1000);
	}

	/* Some drivers may have called napi_schedule
	 * prior to exhausting their budget.
	 */
	if (unlikely(!list_empty(&n->poll_list))) {
		pr_warn_once("%s: Budget exhausted after napi rescheduled\n",
			     n->dev ? n->dev->name : "backlog");
		goto out_unlock;
	}

	list_add_tail(&n->poll_list, repoll);

out_unlock:
	netpoll_poll_unlock(have);

	return work;
}

static __latent_entropy void net_rx_action(struct softirq_action *h)
{
	struct softnet_data *sd = this_cpu_ptr(&softnet_data);
	unsigned long time_limit = jiffies +
		usecs_to_jiffies(netdev_budget_usecs);
	int budget = netdev_budget;
	LIST_HEAD(list);
	LIST_HEAD(repoll);

	local_irq_disable();
	list_splice_init(&sd->poll_list, &list);
	local_irq_enable();

	for (;;) {
		struct napi_struct *n;

		if (list_empty(&list)) {
			if (!sd_has_rps_ipi_waiting(sd) && list_empty(&repoll))
				goto out;
			break;
		}

		n = list_first_entry(&list, struct napi_struct, poll_list);
		budget -= napi_poll(n, &repoll);

		/* If softirq window is exhausted then punt.
		 * Allow this to run for 2 jiffies since which will allow
		 * an average latency of 1.5/HZ.
		 */
		if (unlikely(budget <= 0 ||
			     time_after_eq(jiffies, time_limit))) {
			sd->time_squeeze++;
			break;
		}
	}

	local_irq_disable();

	list_splice_tail_init(&sd->poll_list, &list);
	list_splice_tail(&repoll, &list);
	list_splice(&list, &sd->poll_list);
	if (!list_empty(&sd->poll_list))
		__raise_softirq_irqoff(NET_RX_SOFTIRQ);

	net_rps_action_and_irq_enable(sd);
out:
	__kfree_skb_flush();
}

struct netdev_adjacent {
	struct net_device *dev;

	/* upper master flag, there can only be one master device per list */
	bool master;

	/* counter for the number of times this device was added to us */
	u16 ref_nr;

	/* private field for the users */
	void *private;

	struct list_head list;
	struct rcu_head rcu;
};

static struct netdev_adjacent *__netdev_find_adj(struct net_device *adj_dev,
						 struct list_head *adj_list)
{
	struct netdev_adjacent *adj;

	list_for_each_entry(adj, adj_list, list) {
		if (adj->dev == adj_dev)
			return adj;
	}
	return NULL;
}

static int __netdev_has_upper_dev(struct net_device *upper_dev, void *data)
{
	struct net_device *dev = data;

	return upper_dev == dev;
}

/**
 * netdev_has_upper_dev - Check if device is linked to an upper device
 * @dev: device
 * @upper_dev: upper device to check
 *
 * Find out if a device is linked to specified upper device and return true
 * in case it is. Note that this checks only immediate upper device,
 * not through a complete stack of devices. The caller must hold the RTNL lock.
 */
bool netdev_has_upper_dev(struct net_device *dev,
			  struct net_device *upper_dev)
{
	ASSERT_RTNL();

	return netdev_walk_all_upper_dev_rcu(dev, __netdev_has_upper_dev,
					     upper_dev);
}
EXPORT_SYMBOL(netdev_has_upper_dev);

/**
 * netdev_has_upper_dev_all - Check if device is linked to an upper device
 * @dev: device
 * @upper_dev: upper device to check
 *
 * Find out if a device is linked to specified upper device and return true
 * in case it is. Note that this checks the entire upper device chain.
 * The caller must hold rcu lock.
 */

bool netdev_has_upper_dev_all_rcu(struct net_device *dev,
				  struct net_device *upper_dev)
{
	return !!netdev_walk_all_upper_dev_rcu(dev, __netdev_has_upper_dev,
					       upper_dev);
}
EXPORT_SYMBOL(netdev_has_upper_dev_all_rcu);

/**
 * netdev_has_any_upper_dev - Check if device is linked to some device
 * @dev: device
 *
 * Find out if a device is linked to an upper device and return true in case
 * it is. The caller must hold the RTNL lock.
 */
bool netdev_has_any_upper_dev(struct net_device *dev)
{
	ASSERT_RTNL();

	return !list_empty(&dev->adj_list.upper);
}
EXPORT_SYMBOL(netdev_has_any_upper_dev);

/**
 * netdev_master_upper_dev_get - Get master upper device
 * @dev: device
 *
 * Find a master upper device and return pointer to it or NULL in case
 * it's not there. The caller must hold the RTNL lock.
 */
struct net_device *netdev_master_upper_dev_get(struct net_device *dev)
{
	struct netdev_adjacent *upper;

	ASSERT_RTNL();

	if (list_empty(&dev->adj_list.upper))
		return NULL;

	upper = list_first_entry(&dev->adj_list.upper,
				 struct netdev_adjacent, list);
	if (likely(upper->master))
		return upper->dev;
	return NULL;
}
EXPORT_SYMBOL(netdev_master_upper_dev_get);

/**
 * netdev_has_any_lower_dev - Check if device is linked to some device
 * @dev: device
 *
 * Find out if a device is linked to a lower device and return true in case
 * it is. The caller must hold the RTNL lock.
 */
static bool netdev_has_any_lower_dev(struct net_device *dev)
{
	ASSERT_RTNL();

	return !list_empty(&dev->adj_list.lower);
}

void *netdev_adjacent_get_private(struct list_head *adj_list)
{
	struct netdev_adjacent *adj;

	adj = list_entry(adj_list, struct netdev_adjacent, list);

	return adj->private;
}
EXPORT_SYMBOL(netdev_adjacent_get_private);

/**
 * netdev_upper_get_next_dev_rcu - Get the next dev from upper list
 * @dev: device
 * @iter: list_head ** of the current position
 *
 * Gets the next device from the dev's upper list, starting from iter
 * position. The caller must hold RCU read lock.
 */
struct net_device *netdev_upper_get_next_dev_rcu(struct net_device *dev,
						 struct list_head **iter)
{
	struct netdev_adjacent *upper;

	WARN_ON_ONCE(!rcu_read_lock_held() && !lockdep_rtnl_is_held());

	upper = list_entry_rcu((*iter)->next, struct netdev_adjacent, list);

	if (&upper->list == &dev->adj_list.upper)
		return NULL;

	*iter = &upper->list;

	return upper->dev;
}
EXPORT_SYMBOL(netdev_upper_get_next_dev_rcu);

static struct net_device *netdev_next_upper_dev_rcu(struct net_device *dev,
						    struct list_head **iter)
{
	struct netdev_adjacent *upper;

	WARN_ON_ONCE(!rcu_read_lock_held() && !lockdep_rtnl_is_held());

	upper = list_entry_rcu((*iter)->next, struct netdev_adjacent, list);

	if (&upper->list == &dev->adj_list.upper)
		return NULL;

	*iter = &upper->list;

	return upper->dev;
}

int netdev_walk_all_upper_dev_rcu(struct net_device *dev,
				  int (*fn)(struct net_device *dev,
					    void *data),
				  void *data)
{
	struct net_device *udev;
	struct list_head *iter;
	int ret;

	for (iter = &dev->adj_list.upper,
	     udev = netdev_next_upper_dev_rcu(dev, &iter);
	     udev;
	     udev = netdev_next_upper_dev_rcu(dev, &iter)) {
		/* first is the upper device itself */
		ret = fn(udev, data);
		if (ret)
			return ret;

		/* then look at all of its upper devices */
		ret = netdev_walk_all_upper_dev_rcu(udev, fn, data);
		if (ret)
			return ret;
	}

	return 0;
}
EXPORT_SYMBOL_GPL(netdev_walk_all_upper_dev_rcu);

/**
 * netdev_lower_get_next_private - Get the next ->private from the
 *				   lower neighbour list
 * @dev: device
 * @iter: list_head ** of the current position
 *
 * Gets the next netdev_adjacent->private from the dev's lower neighbour
 * list, starting from iter position. The caller must hold either hold the
 * RTNL lock or its own locking that guarantees that the neighbour lower
 * list will remain unchanged.
 */
void *netdev_lower_get_next_private(struct net_device *dev,
				    struct list_head **iter)
{
	struct netdev_adjacent *lower;

	lower = list_entry(*iter, struct netdev_adjacent, list);

	if (&lower->list == &dev->adj_list.lower)
		return NULL;

	*iter = lower->list.next;

	return lower->private;
}
EXPORT_SYMBOL(netdev_lower_get_next_private);

/**
 * netdev_lower_get_next_private_rcu - Get the next ->private from the
 *				       lower neighbour list, RCU
 *				       variant
 * @dev: device
 * @iter: list_head ** of the current position
 *
 * Gets the next netdev_adjacent->private from the dev's lower neighbour
 * list, starting from iter position. The caller must hold RCU read lock.
 */
void *netdev_lower_get_next_private_rcu(struct net_device *dev,
					struct list_head **iter)
{
	struct netdev_adjacent *lower;

	WARN_ON_ONCE(!rcu_read_lock_held());

	lower = list_entry_rcu((*iter)->next, struct netdev_adjacent, list);

	if (&lower->list == &dev->adj_list.lower)
		return NULL;

	*iter = &lower->list;

	return lower->private;
}
EXPORT_SYMBOL(netdev_lower_get_next_private_rcu);

/**
 * netdev_lower_get_next - Get the next device from the lower neighbour
 *                         list
 * @dev: device
 * @iter: list_head ** of the current position
 *
 * Gets the next netdev_adjacent from the dev's lower neighbour
 * list, starting from iter position. The caller must hold RTNL lock or
 * its own locking that guarantees that the neighbour lower
 * list will remain unchanged.
 */
void *netdev_lower_get_next(struct net_device *dev, struct list_head **iter)
{
	struct netdev_adjacent *lower;

	lower = list_entry(*iter, struct netdev_adjacent, list);

	if (&lower->list == &dev->adj_list.lower)
		return NULL;

	*iter = lower->list.next;

	return lower->dev;
}
EXPORT_SYMBOL(netdev_lower_get_next);

static struct net_device *netdev_next_lower_dev(struct net_device *dev,
						struct list_head **iter)
{
	struct netdev_adjacent *lower;

	lower = list_entry((*iter)->next, struct netdev_adjacent, list);

	if (&lower->list == &dev->adj_list.lower)
		return NULL;

	*iter = &lower->list;

	return lower->dev;
}

int netdev_walk_all_lower_dev(struct net_device *dev,
			      int (*fn)(struct net_device *dev,
					void *data),
			      void *data)
{
	struct net_device *ldev;
	struct list_head *iter;
	int ret;

	for (iter = &dev->adj_list.lower,
	     ldev = netdev_next_lower_dev(dev, &iter);
	     ldev;
	     ldev = netdev_next_lower_dev(dev, &iter)) {
		/* first is the lower device itself */
		ret = fn(ldev, data);
		if (ret)
			return ret;

		/* then look at all of its lower devices */
		ret = netdev_walk_all_lower_dev(ldev, fn, data);
		if (ret)
			return ret;
	}

	return 0;
}
EXPORT_SYMBOL_GPL(netdev_walk_all_lower_dev);

static struct net_device *netdev_next_lower_dev_rcu(struct net_device *dev,
						    struct list_head **iter)
{
	struct netdev_adjacent *lower;

	lower = list_entry_rcu((*iter)->next, struct netdev_adjacent, list);
	if (&lower->list == &dev->adj_list.lower)
		return NULL;

	*iter = &lower->list;

	return lower->dev;
}

int netdev_walk_all_lower_dev_rcu(struct net_device *dev,
				  int (*fn)(struct net_device *dev,
					    void *data),
				  void *data)
{
	struct net_device *ldev;
	struct list_head *iter;
	int ret;

	for (iter = &dev->adj_list.lower,
	     ldev = netdev_next_lower_dev_rcu(dev, &iter);
	     ldev;
	     ldev = netdev_next_lower_dev_rcu(dev, &iter)) {
		/* first is the lower device itself */
		ret = fn(ldev, data);
		if (ret)
			return ret;

		/* then look at all of its lower devices */
		ret = netdev_walk_all_lower_dev_rcu(ldev, fn, data);
		if (ret)
			return ret;
	}

	return 0;
}
EXPORT_SYMBOL_GPL(netdev_walk_all_lower_dev_rcu);

/**
 * netdev_lower_get_first_private_rcu - Get the first ->private from the
 *				       lower neighbour list, RCU
 *				       variant
 * @dev: device
 *
 * Gets the first netdev_adjacent->private from the dev's lower neighbour
 * list. The caller must hold RCU read lock.
 */
void *netdev_lower_get_first_private_rcu(struct net_device *dev)
{
	struct netdev_adjacent *lower;

	lower = list_first_or_null_rcu(&dev->adj_list.lower,
			struct netdev_adjacent, list);
	if (lower)
		return lower->private;
	return NULL;
}
EXPORT_SYMBOL(netdev_lower_get_first_private_rcu);

/**
 * netdev_master_upper_dev_get_rcu - Get master upper device
 * @dev: device
 *
 * Find a master upper device and return pointer to it or NULL in case
 * it's not there. The caller must hold the RCU read lock.
 */
struct net_device *netdev_master_upper_dev_get_rcu(struct net_device *dev)
{
	struct netdev_adjacent *upper;

	upper = list_first_or_null_rcu(&dev->adj_list.upper,
				       struct netdev_adjacent, list);
	if (upper && likely(upper->master))
		return upper->dev;
	return NULL;
}
EXPORT_SYMBOL(netdev_master_upper_dev_get_rcu);

static int netdev_adjacent_sysfs_add(struct net_device *dev,
			      struct net_device *adj_dev,
			      struct list_head *dev_list)
{
	char linkname[IFNAMSIZ+7];

	sprintf(linkname, dev_list == &dev->adj_list.upper ?
		"upper_%s" : "lower_%s", adj_dev->name);
	return sysfs_create_link(&(dev->dev.kobj), &(adj_dev->dev.kobj),
				 linkname);
}
static void netdev_adjacent_sysfs_del(struct net_device *dev,
			       char *name,
			       struct list_head *dev_list)
{
	char linkname[IFNAMSIZ+7];

	sprintf(linkname, dev_list == &dev->adj_list.upper ?
		"upper_%s" : "lower_%s", name);
	sysfs_remove_link(&(dev->dev.kobj), linkname);
}

static inline bool netdev_adjacent_is_neigh_list(struct net_device *dev,
						 struct net_device *adj_dev,
						 struct list_head *dev_list)
{
	return (dev_list == &dev->adj_list.upper ||
		dev_list == &dev->adj_list.lower) &&
		net_eq(dev_net(dev), dev_net(adj_dev));
}

static int __netdev_adjacent_dev_insert(struct net_device *dev,
					struct net_device *adj_dev,
					struct list_head *dev_list,
					void *private, bool master)
{
	struct netdev_adjacent *adj;
	int ret;

	adj = __netdev_find_adj(adj_dev, dev_list);

	if (adj) {
		adj->ref_nr += 1;
		pr_debug("Insert adjacency: dev %s adj_dev %s adj->ref_nr %d\n",
			 dev->name, adj_dev->name, adj->ref_nr);

		return 0;
	}

	adj = kmalloc(sizeof(*adj), GFP_KERNEL);
	if (!adj)
		return -ENOMEM;

	adj->dev = adj_dev;
	adj->master = master;
	adj->ref_nr = 1;
	adj->private = private;
	dev_hold(adj_dev);

	pr_debug("Insert adjacency: dev %s adj_dev %s adj->ref_nr %d; dev_hold on %s\n",
		 dev->name, adj_dev->name, adj->ref_nr, adj_dev->name);

	if (netdev_adjacent_is_neigh_list(dev, adj_dev, dev_list)) {
		ret = netdev_adjacent_sysfs_add(dev, adj_dev, dev_list);
		if (ret)
			goto free_adj;
	}

	/* Ensure that master link is always the first item in list. */
	if (master) {
		ret = sysfs_create_link(&(dev->dev.kobj),
					&(adj_dev->dev.kobj), "master");
		if (ret)
			goto remove_symlinks;

		list_add_rcu(&adj->list, dev_list);
	} else {
		list_add_tail_rcu(&adj->list, dev_list);
	}

	return 0;

remove_symlinks:
	if (netdev_adjacent_is_neigh_list(dev, adj_dev, dev_list))
		netdev_adjacent_sysfs_del(dev, adj_dev->name, dev_list);
free_adj:
	kfree(adj);
	dev_put(adj_dev);

	return ret;
}

static void __netdev_adjacent_dev_remove(struct net_device *dev,
					 struct net_device *adj_dev,
					 u16 ref_nr,
					 struct list_head *dev_list)
{
	struct netdev_adjacent *adj;

	pr_debug("Remove adjacency: dev %s adj_dev %s ref_nr %d\n",
		 dev->name, adj_dev->name, ref_nr);

	adj = __netdev_find_adj(adj_dev, dev_list);

	if (!adj) {
		pr_err("Adjacency does not exist for device %s from %s\n",
		       dev->name, adj_dev->name);
		WARN_ON(1);
		return;
	}

	if (adj->ref_nr > ref_nr) {
		pr_debug("adjacency: %s to %s ref_nr - %d = %d\n",
			 dev->name, adj_dev->name, ref_nr,
			 adj->ref_nr - ref_nr);
		adj->ref_nr -= ref_nr;
		return;
	}

	if (adj->master)
		sysfs_remove_link(&(dev->dev.kobj), "master");

	if (netdev_adjacent_is_neigh_list(dev, adj_dev, dev_list))
		netdev_adjacent_sysfs_del(dev, adj_dev->name, dev_list);

	list_del_rcu(&adj->list);
	pr_debug("adjacency: dev_put for %s, because link removed from %s to %s\n",
		 adj_dev->name, dev->name, adj_dev->name);
	dev_put(adj_dev);
	kfree_rcu(adj, rcu);
}

static int __netdev_adjacent_dev_link_lists(struct net_device *dev,
					    struct net_device *upper_dev,
					    struct list_head *up_list,
					    struct list_head *down_list,
					    void *private, bool master)
{
	int ret;

	ret = __netdev_adjacent_dev_insert(dev, upper_dev, up_list,
					   private, master);
	if (ret)
		return ret;

	ret = __netdev_adjacent_dev_insert(upper_dev, dev, down_list,
					   private, false);
	if (ret) {
		__netdev_adjacent_dev_remove(dev, upper_dev, 1, up_list);
		return ret;
	}

	return 0;
}

static void __netdev_adjacent_dev_unlink_lists(struct net_device *dev,
					       struct net_device *upper_dev,
					       u16 ref_nr,
					       struct list_head *up_list,
					       struct list_head *down_list)
{
	__netdev_adjacent_dev_remove(dev, upper_dev, ref_nr, up_list);
	__netdev_adjacent_dev_remove(upper_dev, dev, ref_nr, down_list);
}

static int __netdev_adjacent_dev_link_neighbour(struct net_device *dev,
						struct net_device *upper_dev,
						void *private, bool master)
{
	return __netdev_adjacent_dev_link_lists(dev, upper_dev,
						&dev->adj_list.upper,
						&upper_dev->adj_list.lower,
						private, master);
}

static void __netdev_adjacent_dev_unlink_neighbour(struct net_device *dev,
						   struct net_device *upper_dev)
{
	__netdev_adjacent_dev_unlink_lists(dev, upper_dev, 1,
					   &dev->adj_list.upper,
					   &upper_dev->adj_list.lower);
}

static int __netdev_upper_dev_link(struct net_device *dev,
				   struct net_device *upper_dev, bool master,
				   void *upper_priv, void *upper_info)
{
	struct netdev_notifier_changeupper_info changeupper_info;
	int ret = 0;

	ASSERT_RTNL();

	if (dev == upper_dev)
		return -EBUSY;

	/* To prevent loops, check if dev is not upper device to upper_dev. */
	if (netdev_has_upper_dev(upper_dev, dev))
		return -EBUSY;

	if (netdev_has_upper_dev(dev, upper_dev))
		return -EEXIST;

	if (master && netdev_master_upper_dev_get(dev))
		return -EBUSY;

	changeupper_info.upper_dev = upper_dev;
	changeupper_info.master = master;
	changeupper_info.linking = true;
	changeupper_info.upper_info = upper_info;

	ret = call_netdevice_notifiers_info(NETDEV_PRECHANGEUPPER, dev,
					    &changeupper_info.info);
	ret = notifier_to_errno(ret);
	if (ret)
		return ret;

	ret = __netdev_adjacent_dev_link_neighbour(dev, upper_dev, upper_priv,
						   master);
	if (ret)
		return ret;

	ret = call_netdevice_notifiers_info(NETDEV_CHANGEUPPER, dev,
					    &changeupper_info.info);
	ret = notifier_to_errno(ret);
	if (ret)
		goto rollback;

	return 0;

rollback:
	__netdev_adjacent_dev_unlink_neighbour(dev, upper_dev);

	return ret;
}

/**
 * netdev_upper_dev_link - Add a link to the upper device
 * @dev: device
 * @upper_dev: new upper device
 *
 * Adds a link to device which is upper to this one. The caller must hold
 * the RTNL lock. On a failure a negative errno code is returned.
 * On success the reference counts are adjusted and the function
 * returns zero.
 */
int netdev_upper_dev_link(struct net_device *dev,
			  struct net_device *upper_dev)
{
	return __netdev_upper_dev_link(dev, upper_dev, false, NULL, NULL);
}
EXPORT_SYMBOL(netdev_upper_dev_link);

/**
 * netdev_master_upper_dev_link - Add a master link to the upper device
 * @dev: device
 * @upper_dev: new upper device
 * @upper_priv: upper device private
 * @upper_info: upper info to be passed down via notifier
 *
 * Adds a link to device which is upper to this one. In this case, only
 * one master upper device can be linked, although other non-master devices
 * might be linked as well. The caller must hold the RTNL lock.
 * On a failure a negative errno code is returned. On success the reference
 * counts are adjusted and the function returns zero.
 */
int netdev_master_upper_dev_link(struct net_device *dev,
				 struct net_device *upper_dev,
				 void *upper_priv, void *upper_info)
{
	return __netdev_upper_dev_link(dev, upper_dev, true,
				       upper_priv, upper_info);
}
EXPORT_SYMBOL(netdev_master_upper_dev_link);

/**
 * netdev_upper_dev_unlink - Removes a link to upper device
 * @dev: device
 * @upper_dev: new upper device
 *
 * Removes a link to device which is upper to this one. The caller must hold
 * the RTNL lock.
 */
void netdev_upper_dev_unlink(struct net_device *dev,
			     struct net_device *upper_dev)
{
	struct netdev_notifier_changeupper_info changeupper_info;

	ASSERT_RTNL();

	changeupper_info.upper_dev = upper_dev;
	changeupper_info.master = netdev_master_upper_dev_get(dev) == upper_dev;
	changeupper_info.linking = false;

	call_netdevice_notifiers_info(NETDEV_PRECHANGEUPPER, dev,
				      &changeupper_info.info);

	__netdev_adjacent_dev_unlink_neighbour(dev, upper_dev);

	call_netdevice_notifiers_info(NETDEV_CHANGEUPPER, dev,
				      &changeupper_info.info);
}
EXPORT_SYMBOL(netdev_upper_dev_unlink);

/**
 * netdev_bonding_info_change - Dispatch event about slave change
 * @dev: device
 * @bonding_info: info to dispatch
 *
 * Send NETDEV_BONDING_INFO to netdev notifiers with info.
 * The caller must hold the RTNL lock.
 */
void netdev_bonding_info_change(struct net_device *dev,
				struct netdev_bonding_info *bonding_info)
{
	struct netdev_notifier_bonding_info	info;

	memcpy(&info.bonding_info, bonding_info,
	       sizeof(struct netdev_bonding_info));
	call_netdevice_notifiers_info(NETDEV_BONDING_INFO, dev,
				      &info.info);
}
EXPORT_SYMBOL(netdev_bonding_info_change);

static void netdev_adjacent_add_links(struct net_device *dev)
{
	struct netdev_adjacent *iter;

	struct net *net = dev_net(dev);

	list_for_each_entry(iter, &dev->adj_list.upper, list) {
		if (!net_eq(net, dev_net(iter->dev)))
			continue;
		netdev_adjacent_sysfs_add(iter->dev, dev,
					  &iter->dev->adj_list.lower);
		netdev_adjacent_sysfs_add(dev, iter->dev,
					  &dev->adj_list.upper);
	}

	list_for_each_entry(iter, &dev->adj_list.lower, list) {
		if (!net_eq(net, dev_net(iter->dev)))
			continue;
		netdev_adjacent_sysfs_add(iter->dev, dev,
					  &iter->dev->adj_list.upper);
		netdev_adjacent_sysfs_add(dev, iter->dev,
					  &dev->adj_list.lower);
	}
}

static void netdev_adjacent_del_links(struct net_device *dev)
{
	struct netdev_adjacent *iter;

	struct net *net = dev_net(dev);

	list_for_each_entry(iter, &dev->adj_list.upper, list) {
		if (!net_eq(net, dev_net(iter->dev)))
			continue;
		netdev_adjacent_sysfs_del(iter->dev, dev->name,
					  &iter->dev->adj_list.lower);
		netdev_adjacent_sysfs_del(dev, iter->dev->name,
					  &dev->adj_list.upper);
	}

	list_for_each_entry(iter, &dev->adj_list.lower, list) {
		if (!net_eq(net, dev_net(iter->dev)))
			continue;
		netdev_adjacent_sysfs_del(iter->dev, dev->name,
					  &iter->dev->adj_list.upper);
		netdev_adjacent_sysfs_del(dev, iter->dev->name,
					  &dev->adj_list.lower);
	}
}

void netdev_adjacent_rename_links(struct net_device *dev, char *oldname)
{
	struct netdev_adjacent *iter;

	struct net *net = dev_net(dev);

	list_for_each_entry(iter, &dev->adj_list.upper, list) {
		if (!net_eq(net, dev_net(iter->dev)))
			continue;
		netdev_adjacent_sysfs_del(iter->dev, oldname,
					  &iter->dev->adj_list.lower);
		netdev_adjacent_sysfs_add(iter->dev, dev,
					  &iter->dev->adj_list.lower);
	}

	list_for_each_entry(iter, &dev->adj_list.lower, list) {
		if (!net_eq(net, dev_net(iter->dev)))
			continue;
		netdev_adjacent_sysfs_del(iter->dev, oldname,
					  &iter->dev->adj_list.upper);
		netdev_adjacent_sysfs_add(iter->dev, dev,
					  &iter->dev->adj_list.upper);
	}
}

void *netdev_lower_dev_get_private(struct net_device *dev,
				   struct net_device *lower_dev)
{
	struct netdev_adjacent *lower;

	if (!lower_dev)
		return NULL;
	lower = __netdev_find_adj(lower_dev, &dev->adj_list.lower);
	if (!lower)
		return NULL;

	return lower->private;
}
EXPORT_SYMBOL(netdev_lower_dev_get_private);


int dev_get_nest_level(struct net_device *dev)
{
	struct net_device *lower = NULL;
	struct list_head *iter;
	int max_nest = -1;
	int nest;

	ASSERT_RTNL();

	netdev_for_each_lower_dev(dev, lower, iter) {
		nest = dev_get_nest_level(lower);
		if (max_nest < nest)
			max_nest = nest;
	}

	return max_nest + 1;
}
EXPORT_SYMBOL(dev_get_nest_level);

/**
 * netdev_lower_change - Dispatch event about lower device state change
 * @lower_dev: device
 * @lower_state_info: state to dispatch
 *
 * Send NETDEV_CHANGELOWERSTATE to netdev notifiers with info.
 * The caller must hold the RTNL lock.
 */
void netdev_lower_state_changed(struct net_device *lower_dev,
				void *lower_state_info)
{
	struct netdev_notifier_changelowerstate_info changelowerstate_info;

	ASSERT_RTNL();
	changelowerstate_info.lower_state_info = lower_state_info;
	call_netdevice_notifiers_info(NETDEV_CHANGELOWERSTATE, lower_dev,
				      &changelowerstate_info.info);
}
EXPORT_SYMBOL(netdev_lower_state_changed);

static void dev_change_rx_flags(struct net_device *dev, int flags)
{
	const struct net_device_ops *ops = dev->netdev_ops;

	if (ops->ndo_change_rx_flags)
		ops->ndo_change_rx_flags(dev, flags);
}

static int __dev_set_promiscuity(struct net_device *dev, int inc, bool notify)
{
	unsigned int old_flags = dev->flags;
	kuid_t uid;
	kgid_t gid;

	ASSERT_RTNL();

	dev->flags |= IFF_PROMISC;
	dev->promiscuity += inc;
	if (dev->promiscuity == 0) {
		/*
		 * Avoid overflow.
		 * If inc causes overflow, untouch promisc and return error.
		 */
		if (inc < 0)
			dev->flags &= ~IFF_PROMISC;
		else {
			dev->promiscuity -= inc;
			pr_warn("%s: promiscuity touches roof, set promiscuity failed. promiscuity feature of device might be broken.\n",
				dev->name);
			return -EOVERFLOW;
		}
	}
	if (dev->flags != old_flags) {
		pr_info("device %s %s promiscuous mode\n",
			dev->name,
			dev->flags & IFF_PROMISC ? "entered" : "left");
		if (audit_enabled) {
			current_uid_gid(&uid, &gid);
			audit_log(current->audit_context, GFP_ATOMIC,
				AUDIT_ANOM_PROMISCUOUS,
				"dev=%s prom=%d old_prom=%d auid=%u uid=%u gid=%u ses=%u",
				dev->name, (dev->flags & IFF_PROMISC),
				(old_flags & IFF_PROMISC),
				from_kuid(&init_user_ns, audit_get_loginuid(current)),
				from_kuid(&init_user_ns, uid),
				from_kgid(&init_user_ns, gid),
				audit_get_sessionid(current));
		}

		dev_change_rx_flags(dev, IFF_PROMISC);
	}
	if (notify)
		__dev_notify_flags(dev, old_flags, IFF_PROMISC);
	return 0;
}

/**
 *	dev_set_promiscuity	- update promiscuity count on a device
 *	@dev: device
 *	@inc: modifier
 *
 *	Add or remove promiscuity from a device. While the count in the device
 *	remains above zero the interface remains promiscuous. Once it hits zero
 *	the device reverts back to normal filtering operation. A negative inc
 *	value is used to drop promiscuity on the device.
 *	Return 0 if successful or a negative errno code on error.
 */
int dev_set_promiscuity(struct net_device *dev, int inc)
{
	unsigned int old_flags = dev->flags;
	int err;

	err = __dev_set_promiscuity(dev, inc, true);
	if (err < 0)
		return err;
	if (dev->flags != old_flags)
		dev_set_rx_mode(dev);
	return err;
}
EXPORT_SYMBOL(dev_set_promiscuity);

static int __dev_set_allmulti(struct net_device *dev, int inc, bool notify)
{
	unsigned int old_flags = dev->flags, old_gflags = dev->gflags;

	ASSERT_RTNL();

	dev->flags |= IFF_ALLMULTI;
	dev->allmulti += inc;
	if (dev->allmulti == 0) {
		/*
		 * Avoid overflow.
		 * If inc causes overflow, untouch allmulti and return error.
		 */
		if (inc < 0)
			dev->flags &= ~IFF_ALLMULTI;
		else {
			dev->allmulti -= inc;
			pr_warn("%s: allmulti touches roof, set allmulti failed. allmulti feature of device might be broken.\n",
				dev->name);
			return -EOVERFLOW;
		}
	}
	if (dev->flags ^ old_flags) {
		dev_change_rx_flags(dev, IFF_ALLMULTI);
		dev_set_rx_mode(dev);
		if (notify)
			__dev_notify_flags(dev, old_flags,
					   dev->gflags ^ old_gflags);
	}
	return 0;
}

/**
 *	dev_set_allmulti	- update allmulti count on a device
 *	@dev: device
 *	@inc: modifier
 *
 *	Add or remove reception of all multicast frames to a device. While the
 *	count in the device remains above zero the interface remains listening
 *	to all interfaces. Once it hits zero the device reverts back to normal
 *	filtering operation. A negative @inc value is used to drop the counter
 *	when releasing a resource needing all multicasts.
 *	Return 0 if successful or a negative errno code on error.
 */

int dev_set_allmulti(struct net_device *dev, int inc)
{
	return __dev_set_allmulti(dev, inc, true);
}
EXPORT_SYMBOL(dev_set_allmulti);

/*
 *	Upload unicast and multicast address lists to device and
 *	configure RX filtering. When the device doesn't support unicast
 *	filtering it is put in promiscuous mode while unicast addresses
 *	are present.
 */
void __dev_set_rx_mode(struct net_device *dev)
{
	const struct net_device_ops *ops = dev->netdev_ops;

	/* dev_open will call this function so the list will stay sane. */
	if (!(dev->flags&IFF_UP))
		return;

	if (!netif_device_present(dev))
		return;

	if (!(dev->priv_flags & IFF_UNICAST_FLT)) {
		/* Unicast addresses changes may only happen under the rtnl,
		 * therefore calling __dev_set_promiscuity here is safe.
		 */
		if (!netdev_uc_empty(dev) && !dev->uc_promisc) {
			__dev_set_promiscuity(dev, 1, false);
			dev->uc_promisc = true;
		} else if (netdev_uc_empty(dev) && dev->uc_promisc) {
			__dev_set_promiscuity(dev, -1, false);
			dev->uc_promisc = false;
		}
	}

	if (ops->ndo_set_rx_mode)
		ops->ndo_set_rx_mode(dev);
}

void dev_set_rx_mode(struct net_device *dev)
{
	netif_addr_lock_bh(dev);
	__dev_set_rx_mode(dev);
	netif_addr_unlock_bh(dev);
}

/**
 *	dev_get_flags - get flags reported to userspace
 *	@dev: device
 *
 *	Get the combination of flag bits exported through APIs to userspace.
 */
unsigned int dev_get_flags(const struct net_device *dev)
{
	unsigned int flags;

	flags = (dev->flags & ~(IFF_PROMISC |
				IFF_ALLMULTI |
				IFF_RUNNING |
				IFF_LOWER_UP |
				IFF_DORMANT)) |
		(dev->gflags & (IFF_PROMISC |
				IFF_ALLMULTI));

	if (netif_running(dev)) {
		if (netif_oper_up(dev))
			flags |= IFF_RUNNING;
		if (netif_carrier_ok(dev))
			flags |= IFF_LOWER_UP;
		if (netif_dormant(dev))
			flags |= IFF_DORMANT;
	}

	return flags;
}
EXPORT_SYMBOL(dev_get_flags);

int __dev_change_flags(struct net_device *dev, unsigned int flags)
{
	unsigned int old_flags = dev->flags;
	int ret;

	ASSERT_RTNL();

	/*
	 *	Set the flags on our device.
	 */

	dev->flags = (flags & (IFF_DEBUG | IFF_NOTRAILERS | IFF_NOARP |
			       IFF_DYNAMIC | IFF_MULTICAST | IFF_PORTSEL |
			       IFF_AUTOMEDIA)) |
		     (dev->flags & (IFF_UP | IFF_VOLATILE | IFF_PROMISC |
				    IFF_ALLMULTI));

	/*
	 *	Load in the correct multicast list now the flags have changed.
	 */

	if ((old_flags ^ flags) & IFF_MULTICAST)
		dev_change_rx_flags(dev, IFF_MULTICAST);

	dev_set_rx_mode(dev);

	/*
	 *	Have we downed the interface. We handle IFF_UP ourselves
	 *	according to user attempts to set it, rather than blindly
	 *	setting it.
	 */

	ret = 0;
	if ((old_flags ^ flags) & IFF_UP) {
		if (old_flags & IFF_UP)
			__dev_close(dev);
		else
			ret = __dev_open(dev);
	}

	if ((flags ^ dev->gflags) & IFF_PROMISC) {
		int inc = (flags & IFF_PROMISC) ? 1 : -1;
		unsigned int old_flags = dev->flags;

		dev->gflags ^= IFF_PROMISC;

		if (__dev_set_promiscuity(dev, inc, false) >= 0)
			if (dev->flags != old_flags)
				dev_set_rx_mode(dev);
	}

	/* NOTE: order of synchronization of IFF_PROMISC and IFF_ALLMULTI
	 * is important. Some (broken) drivers set IFF_PROMISC, when
	 * IFF_ALLMULTI is requested not asking us and not reporting.
	 */
	if ((flags ^ dev->gflags) & IFF_ALLMULTI) {
		int inc = (flags & IFF_ALLMULTI) ? 1 : -1;

		dev->gflags ^= IFF_ALLMULTI;
		__dev_set_allmulti(dev, inc, false);
	}

	return ret;
}

void __dev_notify_flags(struct net_device *dev, unsigned int old_flags,
			unsigned int gchanges)
{
	unsigned int changes = dev->flags ^ old_flags;

	if (gchanges)
		rtmsg_ifinfo(RTM_NEWLINK, dev, gchanges, GFP_ATOMIC);

	if (changes & IFF_UP) {
		if (dev->flags & IFF_UP)
			call_netdevice_notifiers(NETDEV_UP, dev);
		else
			call_netdevice_notifiers(NETDEV_DOWN, dev);
	}

	if (dev->flags & IFF_UP &&
	    (changes & ~(IFF_UP | IFF_PROMISC | IFF_ALLMULTI | IFF_VOLATILE))) {
		struct netdev_notifier_change_info change_info;

		change_info.flags_changed = changes;
		call_netdevice_notifiers_info(NETDEV_CHANGE, dev,
					      &change_info.info);
	}
}

/**
 *	dev_change_flags - change device settings
 *	@dev: device
 *	@flags: device state flags
 *
 *	Change settings on device based state flags. The flags are
 *	in the userspace exported format.
 */
int dev_change_flags(struct net_device *dev, unsigned int flags)
{
	int ret;
	unsigned int changes, old_flags = dev->flags, old_gflags = dev->gflags;

	ret = __dev_change_flags(dev, flags);
	if (ret < 0)
		return ret;

	changes = (old_flags ^ dev->flags) | (old_gflags ^ dev->gflags);
	__dev_notify_flags(dev, old_flags, changes);
	return ret;
}
EXPORT_SYMBOL(dev_change_flags);

int __dev_set_mtu(struct net_device *dev, int new_mtu)
{
	const struct net_device_ops *ops = dev->netdev_ops;

	if (ops->ndo_change_mtu)
		return ops->ndo_change_mtu(dev, new_mtu);

	dev->mtu = new_mtu;
	return 0;
}
EXPORT_SYMBOL(__dev_set_mtu);

/**
 *	dev_set_mtu - Change maximum transfer unit
 *	@dev: device
 *	@new_mtu: new transfer unit
 *
 *	Change the maximum transfer size of the network device.
 */
int dev_set_mtu(struct net_device *dev, int new_mtu)
{
	int err, orig_mtu;

	if (new_mtu == dev->mtu)
		return 0;

	/* MTU must be positive, and in range */
	if (new_mtu < 0 || new_mtu < dev->min_mtu) {
		net_err_ratelimited("%s: Invalid MTU %d requested, hw min %d\n",
				    dev->name, new_mtu, dev->min_mtu);
		return -EINVAL;
	}

	if (dev->max_mtu > 0 && new_mtu > dev->max_mtu) {
		net_err_ratelimited("%s: Invalid MTU %d requested, hw max %d\n",
				    dev->name, new_mtu, dev->max_mtu);
		return -EINVAL;
	}

	if (!netif_device_present(dev))
		return -ENODEV;

	err = call_netdevice_notifiers(NETDEV_PRECHANGEMTU, dev);
	err = notifier_to_errno(err);
	if (err)
		return err;

	orig_mtu = dev->mtu;
	err = __dev_set_mtu(dev, new_mtu);

	if (!err) {
		err = call_netdevice_notifiers(NETDEV_CHANGEMTU, dev);
		err = notifier_to_errno(err);
		if (err) {
			/* setting mtu back and notifying everyone again,
			 * so that they have a chance to revert changes.
			 */
			__dev_set_mtu(dev, orig_mtu);
			call_netdevice_notifiers(NETDEV_CHANGEMTU, dev);
		}
	}
	return err;
}
EXPORT_SYMBOL(dev_set_mtu);

/**
 *	dev_set_group - Change group this device belongs to
 *	@dev: device
 *	@new_group: group this device should belong to
 */
void dev_set_group(struct net_device *dev, int new_group)
{
	dev->group = new_group;
}
EXPORT_SYMBOL(dev_set_group);

/**
 *	dev_set_mac_address - Change Media Access Control Address
 *	@dev: device
 *	@sa: new address
 *
 *	Change the hardware (MAC) address of the device
 */
int dev_set_mac_address(struct net_device *dev, struct sockaddr *sa)
{
	const struct net_device_ops *ops = dev->netdev_ops;
	int err;

	if (!ops->ndo_set_mac_address)
		return -EOPNOTSUPP;
	if (sa->sa_family != dev->type)
		return -EINVAL;
	if (!netif_device_present(dev))
		return -ENODEV;
	err = ops->ndo_set_mac_address(dev, sa);
	if (err)
		return err;
	dev->addr_assign_type = NET_ADDR_SET;
	call_netdevice_notifiers(NETDEV_CHANGEADDR, dev);
	add_device_randomness(dev->dev_addr, dev->addr_len);
	return 0;
}
EXPORT_SYMBOL(dev_set_mac_address);

/**
 *	dev_change_carrier - Change device carrier
 *	@dev: device
 *	@new_carrier: new value
 *
 *	Change device carrier
 */
int dev_change_carrier(struct net_device *dev, bool new_carrier)
{
	const struct net_device_ops *ops = dev->netdev_ops;

	if (!ops->ndo_change_carrier)
		return -EOPNOTSUPP;
	if (!netif_device_present(dev))
		return -ENODEV;
	return ops->ndo_change_carrier(dev, new_carrier);
}
EXPORT_SYMBOL(dev_change_carrier);

/**
 *	dev_get_phys_port_id - Get device physical port ID
 *	@dev: device
 *	@ppid: port ID
 *
 *	Get device physical port ID
 */
int dev_get_phys_port_id(struct net_device *dev,
			 struct netdev_phys_item_id *ppid)
{
	const struct net_device_ops *ops = dev->netdev_ops;

	if (!ops->ndo_get_phys_port_id)
		return -EOPNOTSUPP;
	return ops->ndo_get_phys_port_id(dev, ppid);
}
EXPORT_SYMBOL(dev_get_phys_port_id);

/**
 *	dev_get_phys_port_name - Get device physical port name
 *	@dev: device
 *	@name: port name
 *	@len: limit of bytes to copy to name
 *
 *	Get device physical port name
 */
int dev_get_phys_port_name(struct net_device *dev,
			   char *name, size_t len)
{
	const struct net_device_ops *ops = dev->netdev_ops;

	if (!ops->ndo_get_phys_port_name)
		return -EOPNOTSUPP;
	return ops->ndo_get_phys_port_name(dev, name, len);
}
EXPORT_SYMBOL(dev_get_phys_port_name);

/**
 *	dev_change_proto_down - update protocol port state information
 *	@dev: device
 *	@proto_down: new value
 *
 *	This info can be used by switch drivers to set the phys state of the
 *	port.
 */
int dev_change_proto_down(struct net_device *dev, bool proto_down)
{
	const struct net_device_ops *ops = dev->netdev_ops;

	if (!ops->ndo_change_proto_down)
		return -EOPNOTSUPP;
	if (!netif_device_present(dev))
		return -ENODEV;
	return ops->ndo_change_proto_down(dev, proto_down);
}
EXPORT_SYMBOL(dev_change_proto_down);

u8 __dev_xdp_attached(struct net_device *dev, xdp_op_t xdp_op, u32 *prog_id)
{
	struct netdev_xdp xdp;

	memset(&xdp, 0, sizeof(xdp));
	xdp.command = XDP_QUERY_PROG;

	/* Query must always succeed. */
	WARN_ON(xdp_op(dev, &xdp) < 0);
	if (prog_id)
		*prog_id = xdp.prog_id;

	return xdp.prog_attached;
}

static int dev_xdp_install(struct net_device *dev, xdp_op_t xdp_op,
			   struct netlink_ext_ack *extack, u32 flags,
			   struct bpf_prog *prog)
{
	struct netdev_xdp xdp;

	memset(&xdp, 0, sizeof(xdp));
	if (flags & XDP_FLAGS_HW_MODE)
		xdp.command = XDP_SETUP_PROG_HW;
	else
		xdp.command = XDP_SETUP_PROG;
	xdp.extack = extack;
	xdp.flags = flags;
	xdp.prog = prog;

	return xdp_op(dev, &xdp);
}

/**
 *	dev_change_xdp_fd - set or clear a bpf program for a device rx path
 *	@dev: device
 *	@extack: netlink extended ack
 *	@fd: new program fd or negative value to clear
 *	@flags: xdp-related flags
 *
 *	Set or clear a bpf program for a device
 */
int dev_change_xdp_fd(struct net_device *dev, struct netlink_ext_ack *extack,
		      int fd, u32 flags)
{
	const struct net_device_ops *ops = dev->netdev_ops;
	struct bpf_prog *prog = NULL;
	xdp_op_t xdp_op, xdp_chk;
	int err;

	ASSERT_RTNL();

	xdp_op = xdp_chk = ops->ndo_xdp;
	if (!xdp_op && (flags & (XDP_FLAGS_DRV_MODE | XDP_FLAGS_HW_MODE)))
		return -EOPNOTSUPP;
	if (!xdp_op || (flags & XDP_FLAGS_SKB_MODE))
		xdp_op = generic_xdp_install;
	if (xdp_op == xdp_chk)
		xdp_chk = generic_xdp_install;

	if (fd >= 0) {
		if (xdp_chk && __dev_xdp_attached(dev, xdp_chk, NULL))
			return -EEXIST;
		if ((flags & XDP_FLAGS_UPDATE_IF_NOEXIST) &&
		    __dev_xdp_attached(dev, xdp_op, NULL))
			return -EBUSY;

		prog = bpf_prog_get_type(fd, BPF_PROG_TYPE_XDP);
		if (IS_ERR(prog))
			return PTR_ERR(prog);
	}

	err = dev_xdp_install(dev, xdp_op, extack, flags, prog);
	if (err < 0 && prog)
		bpf_prog_put(prog);

	return err;
}

/**
 *	dev_new_index	-	allocate an ifindex
 *	@net: the applicable net namespace
 *
 *	Returns a suitable unique value for a new device interface
 *	number.  The caller must hold the rtnl semaphore or the
 *	dev_base_lock to be sure it remains unique.
 */
static int dev_new_index(struct net *net)
{
	int ifindex = net->ifindex;

	for (;;) {
		if (++ifindex <= 0)
			ifindex = 1;
		if (!__dev_get_by_index(net, ifindex))
			return net->ifindex = ifindex;
	}
}

/* Delayed registration/unregisteration */
static LIST_HEAD(net_todo_list);
DECLARE_WAIT_QUEUE_HEAD(netdev_unregistering_wq);

static void net_set_todo(struct net_device *dev)
{
	list_add_tail(&dev->todo_list, &net_todo_list);
	dev_net(dev)->dev_unreg_count++;
}

static void rollback_registered_many(struct list_head *head)
{
	struct net_device *dev, *tmp;
	LIST_HEAD(close_head);

	BUG_ON(dev_boot_phase);
	ASSERT_RTNL();

	list_for_each_entry_safe(dev, tmp, head, unreg_list) {
		/* Some devices call without registering
		 * for initialization unwind. Remove those
		 * devices and proceed with the remaining.
		 */
		if (dev->reg_state == NETREG_UNINITIALIZED) {
			pr_debug("unregister_netdevice: device %s/%p never was registered\n",
				 dev->name, dev);

			WARN_ON(1);
			list_del(&dev->unreg_list);
			continue;
		}
		dev->dismantle = true;
		BUG_ON(dev->reg_state != NETREG_REGISTERED);
	}

	/* If device is running, close it first. */
	list_for_each_entry(dev, head, unreg_list)
		list_add_tail(&dev->close_list, &close_head);
	dev_close_many(&close_head, true);

	list_for_each_entry(dev, head, unreg_list) {
		/* And unlink it from device chain. */
		unlist_netdevice(dev);

		dev->reg_state = NETREG_UNREGISTERING;
	}
	flush_all_backlogs();

	synchronize_net();

	list_for_each_entry(dev, head, unreg_list) {
		struct sk_buff *skb = NULL;

		/* Shutdown queueing discipline. */
		dev_shutdown(dev);


		/* Notify protocols, that we are about to destroy
		 * this device. They should clean all the things.
		 */
		call_netdevice_notifiers(NETDEV_UNREGISTER, dev);

		if (!dev->rtnl_link_ops ||
		    dev->rtnl_link_state == RTNL_LINK_INITIALIZED)
			skb = rtmsg_ifinfo_build_skb(RTM_DELLINK, dev, ~0U, 0,
						     GFP_KERNEL);

		/*
		 *	Flush the unicast and multicast chains
		 */
		dev_uc_flush(dev);
		dev_mc_flush(dev);

		if (dev->netdev_ops->ndo_uninit)
			dev->netdev_ops->ndo_uninit(dev);

		if (skb)
			rtmsg_ifinfo_send(skb, dev, GFP_KERNEL);

		/* Notifier chain MUST detach us all upper devices. */
		WARN_ON(netdev_has_any_upper_dev(dev));
		WARN_ON(netdev_has_any_lower_dev(dev));

		/* Remove entries from kobject tree */
		netdev_unregister_kobject(dev);
#ifdef CONFIG_XPS
		/* Remove XPS queueing entries */
		netif_reset_xps_queues_gt(dev, 0);
#endif
	}

	synchronize_net();

	list_for_each_entry(dev, head, unreg_list)
		dev_put(dev);
}

static void rollback_registered(struct net_device *dev)
{
	LIST_HEAD(single);

	list_add(&dev->unreg_list, &single);
	rollback_registered_many(&single);
	list_del(&single);
}

static netdev_features_t netdev_sync_upper_features(struct net_device *lower,
	struct net_device *upper, netdev_features_t features)
{
	netdev_features_t upper_disables = NETIF_F_UPPER_DISABLES;
	netdev_features_t feature;
	int feature_bit;

	for_each_netdev_feature(&upper_disables, feature_bit) {
		feature = __NETIF_F_BIT(feature_bit);
		if (!(upper->wanted_features & feature)
		    && (features & feature)) {
			netdev_dbg(lower, "Dropping feature %pNF, upper dev %s has it off.\n",
				   &feature, upper->name);
			features &= ~feature;
		}
	}

	return features;
}

static void netdev_sync_lower_features(struct net_device *upper,
	struct net_device *lower, netdev_features_t features)
{
	netdev_features_t upper_disables = NETIF_F_UPPER_DISABLES;
	netdev_features_t feature;
	int feature_bit;

	for_each_netdev_feature(&upper_disables, feature_bit) {
		feature = __NETIF_F_BIT(feature_bit);
		if (!(features & feature) && (lower->features & feature)) {
			netdev_dbg(upper, "Disabling feature %pNF on lower dev %s.\n",
				   &feature, lower->name);
			lower->wanted_features &= ~feature;
			netdev_update_features(lower);

			if (unlikely(lower->features & feature))
				netdev_WARN(upper, "failed to disable %pNF on %s!\n",
					    &feature, lower->name);
		}
	}
}

static netdev_features_t netdev_fix_features(struct net_device *dev,
	netdev_features_t features)
{
	/* Fix illegal checksum combinations */
	if ((features & NETIF_F_HW_CSUM) &&
	    (features & (NETIF_F_IP_CSUM|NETIF_F_IPV6_CSUM))) {
		netdev_warn(dev, "mixed HW and IP checksum settings.\n");
		features &= ~(NETIF_F_IP_CSUM|NETIF_F_IPV6_CSUM);
	}

	/* TSO requires that SG is present as well. */
	if ((features & NETIF_F_ALL_TSO) && !(features & NETIF_F_SG)) {
		netdev_dbg(dev, "Dropping TSO features since no SG feature.\n");
		features &= ~NETIF_F_ALL_TSO;
	}

	if ((features & NETIF_F_TSO) && !(features & NETIF_F_HW_CSUM) &&
					!(features & NETIF_F_IP_CSUM)) {
		netdev_dbg(dev, "Dropping TSO features since no CSUM feature.\n");
		features &= ~NETIF_F_TSO;
		features &= ~NETIF_F_TSO_ECN;
	}

	if ((features & NETIF_F_TSO6) && !(features & NETIF_F_HW_CSUM) &&
					 !(features & NETIF_F_IPV6_CSUM)) {
		netdev_dbg(dev, "Dropping TSO6 features since no CSUM feature.\n");
		features &= ~NETIF_F_TSO6;
	}

	/* TSO with IPv4 ID mangling requires IPv4 TSO be enabled */
	if ((features & NETIF_F_TSO_MANGLEID) && !(features & NETIF_F_TSO))
		features &= ~NETIF_F_TSO_MANGLEID;

	/* TSO ECN requires that TSO is present as well. */
	if ((features & NETIF_F_ALL_TSO) == NETIF_F_TSO_ECN)
		features &= ~NETIF_F_TSO_ECN;

	/* Software GSO depends on SG. */
	if ((features & NETIF_F_GSO) && !(features & NETIF_F_SG)) {
		netdev_dbg(dev, "Dropping NETIF_F_GSO since no SG feature.\n");
		features &= ~NETIF_F_GSO;
	}

	/* GSO partial features require GSO partial be set */
	if ((features & dev->gso_partial_features) &&
	    !(features & NETIF_F_GSO_PARTIAL)) {
		netdev_dbg(dev,
			   "Dropping partially supported GSO features since no GSO partial.\n");
		features &= ~dev->gso_partial_features;
	}

	return features;
}

int __netdev_update_features(struct net_device *dev)
{
	struct net_device *upper, *lower;
	netdev_features_t features;
	struct list_head *iter;
	int err = -1;

	ASSERT_RTNL();

	features = netdev_get_wanted_features(dev);

	if (dev->netdev_ops->ndo_fix_features)
		features = dev->netdev_ops->ndo_fix_features(dev, features);

	/* driver might be less strict about feature dependencies */
	features = netdev_fix_features(dev, features);

	/* some features can't be enabled if they're off an an upper device */
	netdev_for_each_upper_dev_rcu(dev, upper, iter)
		features = netdev_sync_upper_features(dev, upper, features);

	if (dev->features == features)
		goto sync_lower;

	netdev_dbg(dev, "Features changed: %pNF -> %pNF\n",
		&dev->features, &features);

	if (dev->netdev_ops->ndo_set_features)
		err = dev->netdev_ops->ndo_set_features(dev, features);
	else
		err = 0;

	if (unlikely(err < 0)) {
		netdev_err(dev,
			"set_features() failed (%d); wanted %pNF, left %pNF\n",
			err, &features, &dev->features);
		/* return non-0 since some features might have changed and
		 * it's better to fire a spurious notification than miss it
		 */
		return -1;
	}

sync_lower:
	/* some features must be disabled on lower devices when disabled
	 * on an upper device (think: bonding master or bridge)
	 */
	netdev_for_each_lower_dev(dev, lower, iter)
		netdev_sync_lower_features(dev, lower, features);

	if (!err) {
		netdev_features_t diff = features ^ dev->features;

		if (diff & NETIF_F_RX_UDP_TUNNEL_PORT) {
			/* udp_tunnel_{get,drop}_rx_info both need
			 * NETIF_F_RX_UDP_TUNNEL_PORT enabled on the
			 * device, or they won't do anything.
			 * Thus we need to update dev->features
			 * *before* calling udp_tunnel_get_rx_info,
			 * but *after* calling udp_tunnel_drop_rx_info.
			 */
			if (features & NETIF_F_RX_UDP_TUNNEL_PORT) {
				dev->features = features;
				udp_tunnel_get_rx_info(dev);
			} else {
				udp_tunnel_drop_rx_info(dev);
			}
		}

		dev->features = features;
	}

	return err < 0 ? 0 : 1;
}

/**
 *	netdev_update_features - recalculate device features
 *	@dev: the device to check
 *
 *	Recalculate dev->features set and send notifications if it
 *	has changed. Should be called after driver or hardware dependent
 *	conditions might have changed that influence the features.
 */
void netdev_update_features(struct net_device *dev)
{
	if (__netdev_update_features(dev))
		netdev_features_change(dev);
}
EXPORT_SYMBOL(netdev_update_features);

/**
 *	netdev_change_features - recalculate device features
 *	@dev: the device to check
 *
 *	Recalculate dev->features set and send notifications even
 *	if they have not changed. Should be called instead of
 *	netdev_update_features() if also dev->vlan_features might
 *	have changed to allow the changes to be propagated to stacked
 *	VLAN devices.
 */
void netdev_change_features(struct net_device *dev)
{
	__netdev_update_features(dev);
	netdev_features_change(dev);
}
EXPORT_SYMBOL(netdev_change_features);

/**
 *	netif_stacked_transfer_operstate -	transfer operstate
 *	@rootdev: the root or lower level device to transfer state from
 *	@dev: the device to transfer operstate to
 *
 *	Transfer operational state from root to device. This is normally
 *	called when a stacking relationship exists between the root
 *	device and the device(a leaf device).
 */
void netif_stacked_transfer_operstate(const struct net_device *rootdev,
					struct net_device *dev)
{
	if (rootdev->operstate == IF_OPER_DORMANT)
		netif_dormant_on(dev);
	else
		netif_dormant_off(dev);

	if (netif_carrier_ok(rootdev))
		netif_carrier_on(dev);
	else
		netif_carrier_off(dev);
}
EXPORT_SYMBOL(netif_stacked_transfer_operstate);

#ifdef CONFIG_SYSFS
static int netif_alloc_rx_queues(struct net_device *dev)
{
	unsigned int i, count = dev->num_rx_queues;
	struct netdev_rx_queue *rx;
	size_t sz = count * sizeof(*rx);

	BUG_ON(count < 1);

	rx = kvzalloc(sz, GFP_KERNEL | __GFP_RETRY_MAYFAIL);
	if (!rx)
		return -ENOMEM;

	dev->_rx = rx;

	for (i = 0; i < count; i++)
		rx[i].dev = dev;
	return 0;
}
#endif

static void netdev_init_one_queue(struct net_device *dev,
				  struct netdev_queue *queue, void *_unused)
{
	/* Initialize queue lock */
	spin_lock_init(&queue->_xmit_lock);
	netdev_set_xmit_lockdep_class(&queue->_xmit_lock, dev->type);
	queue->xmit_lock_owner = -1;
	netdev_queue_numa_node_write(queue, NUMA_NO_NODE);
	queue->dev = dev;
#ifdef CONFIG_BQL
	dql_init(&queue->dql, HZ);
#endif
}

static void netif_free_tx_queues(struct net_device *dev)
{
	kvfree(dev->_tx);
}

static int netif_alloc_netdev_queues(struct net_device *dev)
{
	unsigned int count = dev->num_tx_queues;
	struct netdev_queue *tx;
	size_t sz = count * sizeof(*tx);

	if (count < 1 || count > 0xffff)
		return -EINVAL;

	tx = kvzalloc(sz, GFP_KERNEL | __GFP_RETRY_MAYFAIL);
	if (!tx)
		return -ENOMEM;

	dev->_tx = tx;

	netdev_for_each_tx_queue(dev, netdev_init_one_queue, NULL);
	spin_lock_init(&dev->tx_global_lock);

	return 0;
}

void netif_tx_stop_all_queues(struct net_device *dev)
{
	unsigned int i;

	for (i = 0; i < dev->num_tx_queues; i++) {
		struct netdev_queue *txq = netdev_get_tx_queue(dev, i);

		netif_tx_stop_queue(txq);
	}
}
EXPORT_SYMBOL(netif_tx_stop_all_queues);

/**
 *	register_netdevice	- register a network device
 *	@dev: device to register
 *
 *	Take a completed network device structure and add it to the kernel
 *	interfaces. A %NETDEV_REGISTER message is sent to the netdev notifier
 *	chain. 0 is returned on success. A negative errno code is returned
 *	on a failure to set up the device, or if the name is a duplicate.
 *
 *	Callers must hold the rtnl semaphore. You may want
 *	register_netdev() instead of this.
 *
 *	BUGS:
 *	The locking appears insufficient to guarantee two parallel registers
 *	will not get the same name.
 */

int register_netdevice(struct net_device *dev)
{
	int ret;
	struct net *net = dev_net(dev);

	BUG_ON(dev_boot_phase);
	ASSERT_RTNL();

	might_sleep();

	/* When net_device's are persistent, this will be fatal. */
	BUG_ON(dev->reg_state != NETREG_UNINITIALIZED);
	BUG_ON(!net);

	spin_lock_init(&dev->addr_list_lock);
	netdev_set_addr_lockdep_class(dev);

	ret = dev_get_valid_name(net, dev, dev->name);
	if (ret < 0)
		goto out;

	/* Init, if this function is available */
	if (dev->netdev_ops->ndo_init) {
		ret = dev->netdev_ops->ndo_init(dev);
		if (ret) {
			if (ret > 0)
				ret = -EIO;
			goto out;
		}
	}

	if (((dev->hw_features | dev->features) &
	     NETIF_F_HW_VLAN_CTAG_FILTER) &&
	    (!dev->netdev_ops->ndo_vlan_rx_add_vid ||
	     !dev->netdev_ops->ndo_vlan_rx_kill_vid)) {
		netdev_WARN(dev, "Buggy VLAN acceleration in driver!\n");
		ret = -EINVAL;
		goto err_uninit;
	}

	ret = -EBUSY;
	if (!dev->ifindex)
		dev->ifindex = dev_new_index(net);
	else if (__dev_get_by_index(net, dev->ifindex))
		goto err_uninit;

	/* Transfer changeable features to wanted_features and enable
	 * software offloads (GSO and GRO).
	 */
	dev->hw_features |= NETIF_F_SOFT_FEATURES;
	dev->features |= NETIF_F_SOFT_FEATURES;

	if (dev->netdev_ops->ndo_udp_tunnel_add) {
		dev->features |= NETIF_F_RX_UDP_TUNNEL_PORT;
		dev->hw_features |= NETIF_F_RX_UDP_TUNNEL_PORT;
	}

	dev->wanted_features = dev->features & dev->hw_features;

	if (!(dev->flags & IFF_LOOPBACK))
		dev->hw_features |= NETIF_F_NOCACHE_COPY;

	/* If IPv4 TCP segmentation offload is supported we should also
	 * allow the device to enable segmenting the frame with the option
	 * of ignoring a static IP ID value.  This doesn't enable the
	 * feature itself but allows the user to enable it later.
	 */
	if (dev->hw_features & NETIF_F_TSO)
		dev->hw_features |= NETIF_F_TSO_MANGLEID;
	if (dev->vlan_features & NETIF_F_TSO)
		dev->vlan_features |= NETIF_F_TSO_MANGLEID;
	if (dev->mpls_features & NETIF_F_TSO)
		dev->mpls_features |= NETIF_F_TSO_MANGLEID;
	if (dev->hw_enc_features & NETIF_F_TSO)
		dev->hw_enc_features |= NETIF_F_TSO_MANGLEID;

	/* Make NETIF_F_HIGHDMA inheritable to VLAN devices.
	 */
	dev->vlan_features |= NETIF_F_HIGHDMA;

	/* Make NETIF_F_SG inheritable to tunnel devices.
	 */
	dev->hw_enc_features |= NETIF_F_SG | NETIF_F_GSO_PARTIAL;

	/* Make NETIF_F_SG inheritable to MPLS.
	 */
	dev->mpls_features |= NETIF_F_SG;

	ret = call_netdevice_notifiers(NETDEV_POST_INIT, dev);
	ret = notifier_to_errno(ret);
	if (ret)
		goto err_uninit;

	ret = netdev_register_kobject(dev);
	if (ret)
		goto err_uninit;
	dev->reg_state = NETREG_REGISTERED;

	__netdev_update_features(dev);

	/*
	 *	Default initial state at registry is that the
	 *	device is present.
	 */

	set_bit(__LINK_STATE_PRESENT, &dev->state);

	linkwatch_init_dev(dev);

	dev_init_scheduler(dev);
	dev_hold(dev);
	list_netdevice(dev);
	add_device_randomness(dev->dev_addr, dev->addr_len);

	/* If the device has permanent device address, driver should
	 * set dev_addr and also addr_assign_type should be set to
	 * NET_ADDR_PERM (default value).
	 */
	if (dev->addr_assign_type == NET_ADDR_PERM)
		memcpy(dev->perm_addr, dev->dev_addr, dev->addr_len);

	/* Notify protocols, that a new device appeared. */
	ret = call_netdevice_notifiers(NETDEV_REGISTER, dev);
	ret = notifier_to_errno(ret);
	if (ret) {
		rollback_registered(dev);
		dev->reg_state = NETREG_UNREGISTERED;
	}
	/*
	 *	Prevent userspace races by waiting until the network
	 *	device is fully setup before sending notifications.
	 */
	if (!dev->rtnl_link_ops ||
	    dev->rtnl_link_state == RTNL_LINK_INITIALIZED)
		rtmsg_ifinfo(RTM_NEWLINK, dev, ~0U, GFP_KERNEL);

out:
	return ret;

err_uninit:
	if (dev->netdev_ops->ndo_uninit)
		dev->netdev_ops->ndo_uninit(dev);
	if (dev->priv_destructor)
		dev->priv_destructor(dev);
	goto out;
}
EXPORT_SYMBOL(register_netdevice);

/**
 *	init_dummy_netdev	- init a dummy network device for NAPI
 *	@dev: device to init
 *
 *	This takes a network device structure and initialize the minimum
 *	amount of fields so it can be used to schedule NAPI polls without
 *	registering a full blown interface. This is to be used by drivers
 *	that need to tie several hardware interfaces to a single NAPI
 *	poll scheduler due to HW limitations.
 */
int init_dummy_netdev(struct net_device *dev)
{
	/* Clear everything. Note we don't initialize spinlocks
	 * are they aren't supposed to be taken by any of the
	 * NAPI code and this dummy netdev is supposed to be
	 * only ever used for NAPI polls
	 */
	memset(dev, 0, sizeof(struct net_device));

	/* make sure we BUG if trying to hit standard
	 * register/unregister code path
	 */
	dev->reg_state = NETREG_DUMMY;

	/* NAPI wants this */
	INIT_LIST_HEAD(&dev->napi_list);

	/* a dummy interface is started by default */
	set_bit(__LINK_STATE_PRESENT, &dev->state);
	set_bit(__LINK_STATE_START, &dev->state);

	/* Note : We dont allocate pcpu_refcnt for dummy devices,
	 * because users of this 'device' dont need to change
	 * its refcount.
	 */

	return 0;
}
EXPORT_SYMBOL_GPL(init_dummy_netdev);


/**
 *	register_netdev	- register a network device
 *	@dev: device to register
 *
 *	Take a completed network device structure and add it to the kernel
 *	interfaces. A %NETDEV_REGISTER message is sent to the netdev notifier
 *	chain. 0 is returned on success. A negative errno code is returned
 *	on a failure to set up the device, or if the name is a duplicate.
 *
 *	This is a wrapper around register_netdevice that takes the rtnl semaphore
 *	and expands the device name if you passed a format string to
 *	alloc_netdev.
 */
int register_netdev(struct net_device *dev)
{
	int err;

	rtnl_lock();
	err = register_netdevice(dev);
	rtnl_unlock();
	return err;
}
EXPORT_SYMBOL(register_netdev);

int netdev_refcnt_read(const struct net_device *dev)
{
	int i, refcnt = 0;

	for_each_possible_cpu(i)
		refcnt += *per_cpu_ptr(dev->pcpu_refcnt, i);
	return refcnt;
}
EXPORT_SYMBOL(netdev_refcnt_read);

/**
 * netdev_wait_allrefs - wait until all references are gone.
 * @dev: target net_device
 *
 * This is called when unregistering network devices.
 *
 * Any protocol or device that holds a reference should register
 * for netdevice notification, and cleanup and put back the
 * reference if they receive an UNREGISTER event.
 * We can get stuck here if buggy protocols don't correctly
 * call dev_put.
 */
static void netdev_wait_allrefs(struct net_device *dev)
{
	unsigned long rebroadcast_time, warning_time;
	int refcnt;

	linkwatch_forget_dev(dev);

	rebroadcast_time = warning_time = jiffies;
	refcnt = netdev_refcnt_read(dev);

	while (refcnt != 0) {
		if (time_after(jiffies, rebroadcast_time + 1 * HZ)) {
			rtnl_lock();

			/* Rebroadcast unregister notification */
			call_netdevice_notifiers(NETDEV_UNREGISTER, dev);

			__rtnl_unlock();
			rcu_barrier();
			rtnl_lock();

			call_netdevice_notifiers(NETDEV_UNREGISTER_FINAL, dev);
			if (test_bit(__LINK_STATE_LINKWATCH_PENDING,
				     &dev->state)) {
				/* We must not have linkwatch events
				 * pending on unregister. If this
				 * happens, we simply run the queue
				 * unscheduled, resulting in a noop
				 * for this device.
				 */
				linkwatch_run_queue();
			}

			__rtnl_unlock();

			rebroadcast_time = jiffies;
		}

		msleep(250);

		refcnt = netdev_refcnt_read(dev);

		if (time_after(jiffies, warning_time + 10 * HZ)) {
			pr_emerg("unregister_netdevice: waiting for %s to become free. Usage count = %d\n",
				 dev->name, refcnt);
			warning_time = jiffies;
		}
	}
}

/* The sequence is:
 *
 *	rtnl_lock();
 *	...
 *	register_netdevice(x1);
 *	register_netdevice(x2);
 *	...
 *	unregister_netdevice(y1);
 *	unregister_netdevice(y2);
 *      ...
 *	rtnl_unlock();
 *	free_netdev(y1);
 *	free_netdev(y2);
 *
 * We are invoked by rtnl_unlock().
 * This allows us to deal with problems:
 * 1) We can delete sysfs objects which invoke hotplug
 *    without deadlocking with linkwatch via keventd.
 * 2) Since we run with the RTNL semaphore not held, we can sleep
 *    safely in order to wait for the netdev refcnt to drop to zero.
 *
 * We must not return until all unregister events added during
 * the interval the lock was held have been completed.
 */
void netdev_run_todo(void)
{
	struct list_head list;

	/* Snapshot list, allow later requests */
	list_replace_init(&net_todo_list, &list);

	__rtnl_unlock();


	/* Wait for rcu callbacks to finish before next phase */
	if (!list_empty(&list))
		rcu_barrier();

	while (!list_empty(&list)) {
		struct net_device *dev
			= list_first_entry(&list, struct net_device, todo_list);
		list_del(&dev->todo_list);

		rtnl_lock();
		call_netdevice_notifiers(NETDEV_UNREGISTER_FINAL, dev);
		__rtnl_unlock();

		if (unlikely(dev->reg_state != NETREG_UNREGISTERING)) {
			pr_err("network todo '%s' but state %d\n",
			       dev->name, dev->reg_state);
			dump_stack();
			continue;
		}

		dev->reg_state = NETREG_UNREGISTERED;

		netdev_wait_allrefs(dev);

		/* paranoia */
		BUG_ON(netdev_refcnt_read(dev));
		BUG_ON(!list_empty(&dev->ptype_all));
		BUG_ON(!list_empty(&dev->ptype_specific));
		WARN_ON(rcu_access_pointer(dev->ip_ptr));
		WARN_ON(rcu_access_pointer(dev->ip6_ptr));
		WARN_ON(dev->dn_ptr);

		if (dev->priv_destructor)
			dev->priv_destructor(dev);
		if (dev->needs_free_netdev)
			free_netdev(dev);

		/* Report a network device has been unregistered */
		rtnl_lock();
		dev_net(dev)->dev_unreg_count--;
		__rtnl_unlock();
		wake_up(&netdev_unregistering_wq);

		/* Free network device */
		kobject_put(&dev->dev.kobj);
	}
}

/* Convert net_device_stats to rtnl_link_stats64. rtnl_link_stats64 has
 * all the same fields in the same order as net_device_stats, with only
 * the type differing, but rtnl_link_stats64 may have additional fields
 * at the end for newer counters.
 */
void netdev_stats_to_stats64(struct rtnl_link_stats64 *stats64,
			     const struct net_device_stats *netdev_stats)
{
#if BITS_PER_LONG == 64
	BUILD_BUG_ON(sizeof(*stats64) < sizeof(*netdev_stats));
	memcpy(stats64, netdev_stats, sizeof(*netdev_stats));
	/* zero out counters that only exist in rtnl_link_stats64 */
	memset((char *)stats64 + sizeof(*netdev_stats), 0,
	       sizeof(*stats64) - sizeof(*netdev_stats));
#else
	size_t i, n = sizeof(*netdev_stats) / sizeof(unsigned long);
	const unsigned long *src = (const unsigned long *)netdev_stats;
	u64 *dst = (u64 *)stats64;

	BUILD_BUG_ON(n > sizeof(*stats64) / sizeof(u64));
	for (i = 0; i < n; i++)
		dst[i] = src[i];
	/* zero out counters that only exist in rtnl_link_stats64 */
	memset((char *)stats64 + n * sizeof(u64), 0,
	       sizeof(*stats64) - n * sizeof(u64));
#endif
}
EXPORT_SYMBOL(netdev_stats_to_stats64);

/**
 *	dev_get_stats	- get network device statistics
 *	@dev: device to get statistics from
 *	@storage: place to store stats
 *
 *	Get network statistics from device. Return @storage.
 *	The device driver may provide its own method by setting
 *	dev->netdev_ops->get_stats64 or dev->netdev_ops->get_stats;
 *	otherwise the internal statistics structure is used.
 */
struct rtnl_link_stats64 *dev_get_stats(struct net_device *dev,
					struct rtnl_link_stats64 *storage)
{
	const struct net_device_ops *ops = dev->netdev_ops;

	if (ops->ndo_get_stats64) {
		memset(storage, 0, sizeof(*storage));
		ops->ndo_get_stats64(dev, storage);
	} else if (ops->ndo_get_stats) {
		netdev_stats_to_stats64(storage, ops->ndo_get_stats(dev));
	} else {
		netdev_stats_to_stats64(storage, &dev->stats);
	}
	storage->rx_dropped += (unsigned long)atomic_long_read(&dev->rx_dropped);
	storage->tx_dropped += (unsigned long)atomic_long_read(&dev->tx_dropped);
	storage->rx_nohandler += (unsigned long)atomic_long_read(&dev->rx_nohandler);
	return storage;
}
EXPORT_SYMBOL(dev_get_stats);

struct netdev_queue *dev_ingress_queue_create(struct net_device *dev)
{
	struct netdev_queue *queue = dev_ingress_queue(dev);

#ifdef CONFIG_NET_CLS_ACT
	if (queue)
		return queue;
	queue = kzalloc(sizeof(*queue), GFP_KERNEL);
	if (!queue)
		return NULL;
	netdev_init_one_queue(dev, queue, NULL);
	RCU_INIT_POINTER(queue->qdisc, &noop_qdisc);
	queue->qdisc_sleeping = &noop_qdisc;
	rcu_assign_pointer(dev->ingress_queue, queue);
#endif
	return queue;
}

static const struct ethtool_ops default_ethtool_ops;

void netdev_set_default_ethtool_ops(struct net_device *dev,
				    const struct ethtool_ops *ops)
{
	if (dev->ethtool_ops == &default_ethtool_ops)
		dev->ethtool_ops = ops;
}
EXPORT_SYMBOL_GPL(netdev_set_default_ethtool_ops);

void netdev_freemem(struct net_device *dev)
{
	char *addr = (char *)dev - dev->padded;

	kvfree(addr);
}

/**
 * alloc_netdev_mqs - allocate network device
 * @sizeof_priv: size of private data to allocate space for
 * @name: device name format string
 * @name_assign_type: origin of device name
 * @setup: callback to initialize device
 * @txqs: the number of TX subqueues to allocate
 * @rxqs: the number of RX subqueues to allocate
 *
 * Allocates a struct net_device with private data area for driver use
 * and performs basic initialization.  Also allocates subqueue structs
 * for each queue on the device.
 */
struct net_device *alloc_netdev_mqs(int sizeof_priv, const char *name,
		unsigned char name_assign_type,
		void (*setup)(struct net_device *),
		unsigned int txqs, unsigned int rxqs)
{
	struct net_device *dev;
	size_t alloc_size;
	struct net_device *p;

	BUG_ON(strlen(name) >= sizeof(dev->name));

	if (txqs < 1) {
		pr_err("alloc_netdev: Unable to allocate device with zero queues\n");
		return NULL;
	}

#ifdef CONFIG_SYSFS
	if (rxqs < 1) {
		pr_err("alloc_netdev: Unable to allocate device with zero RX queues\n");
		return NULL;
	}
#endif

	alloc_size = sizeof(struct net_device);
	if (sizeof_priv) {
		/* ensure 32-byte alignment of private area */
		alloc_size = ALIGN(alloc_size, NETDEV_ALIGN);
		alloc_size += sizeof_priv;
	}
	/* ensure 32-byte alignment of whole construct */
	alloc_size += NETDEV_ALIGN - 1;

	p = kvzalloc(alloc_size, GFP_KERNEL | __GFP_RETRY_MAYFAIL);
	if (!p)
		return NULL;

	dev = PTR_ALIGN(p, NETDEV_ALIGN);
	dev->padded = (char *)dev - (char *)p;

	dev->pcpu_refcnt = alloc_percpu(int);
	if (!dev->pcpu_refcnt)
		goto free_dev;

	if (dev_addr_init(dev))
		goto free_pcpu;

	dev_mc_init(dev);
	dev_uc_init(dev);

	dev_net_set(dev, &init_net);

	dev->gso_max_size = GSO_MAX_SIZE;
	dev->gso_max_segs = GSO_MAX_SEGS;

	INIT_LIST_HEAD(&dev->napi_list);
	INIT_LIST_HEAD(&dev->unreg_list);
	INIT_LIST_HEAD(&dev->close_list);
	INIT_LIST_HEAD(&dev->link_watch_list);
	INIT_LIST_HEAD(&dev->adj_list.upper);
	INIT_LIST_HEAD(&dev->adj_list.lower);
	INIT_LIST_HEAD(&dev->ptype_all);
	INIT_LIST_HEAD(&dev->ptype_specific);
#ifdef CONFIG_NET_SCHED
	hash_init(dev->qdisc_hash);
#endif
	dev->priv_flags = IFF_XMIT_DST_RELEASE | IFF_XMIT_DST_RELEASE_PERM;
	setup(dev);

	if (!dev->tx_queue_len) {
		dev->priv_flags |= IFF_NO_QUEUE;
		dev->tx_queue_len = DEFAULT_TX_QUEUE_LEN;
	}

	dev->num_tx_queues = txqs;
	dev->real_num_tx_queues = txqs;
	if (netif_alloc_netdev_queues(dev))
		goto free_all;

#ifdef CONFIG_SYSFS
	dev->num_rx_queues = rxqs;
	dev->real_num_rx_queues = rxqs;
	if (netif_alloc_rx_queues(dev))
		goto free_all;
#endif

	strcpy(dev->name, name);
	dev->name_assign_type = name_assign_type;
	dev->group = INIT_NETDEV_GROUP;
	if (!dev->ethtool_ops)
		dev->ethtool_ops = &default_ethtool_ops;

	nf_hook_ingress_init(dev);

	return dev;

free_all:
	free_netdev(dev);
	return NULL;

free_pcpu:
	free_percpu(dev->pcpu_refcnt);
free_dev:
	netdev_freemem(dev);
	return NULL;
}
EXPORT_SYMBOL(alloc_netdev_mqs);

/**
 * free_netdev - free network device
 * @dev: device
 *
 * This function does the last stage of destroying an allocated device
 * interface. The reference to the device object is released. If this
 * is the last reference then it will be freed.Must be called in process
 * context.
 */
void free_netdev(struct net_device *dev)
{
	struct napi_struct *p, *n;
	struct bpf_prog *prog;

	might_sleep();
	netif_free_tx_queues(dev);
#ifdef CONFIG_SYSFS
	kvfree(dev->_rx);
#endif

	kfree(rcu_dereference_protected(dev->ingress_queue, 1));

	/* Flush device addresses */
	dev_addr_flush(dev);

	list_for_each_entry_safe(p, n, &dev->napi_list, dev_list)
		netif_napi_del(p);

	free_percpu(dev->pcpu_refcnt);
	dev->pcpu_refcnt = NULL;

	prog = rcu_dereference_protected(dev->xdp_prog, 1);
	if (prog) {
		bpf_prog_put(prog);
		static_key_slow_dec(&generic_xdp_needed);
	}

	/*  Compatibility with error handling in drivers */
	if (dev->reg_state == NETREG_UNINITIALIZED) {
		netdev_freemem(dev);
		return;
	}

	BUG_ON(dev->reg_state != NETREG_UNREGISTERED);
	dev->reg_state = NETREG_RELEASED;

	/* will free via device release */
	put_device(&dev->dev);
}
EXPORT_SYMBOL(free_netdev);

/**
 *	synchronize_net -  Synchronize with packet receive processing
 *
 *	Wait for packets currently being received to be done.
 *	Does not block later packets from starting.
 */
void synchronize_net(void)
{
	might_sleep();
	if (rtnl_is_locked())
		synchronize_rcu_expedited();
	else
		synchronize_rcu();
}
EXPORT_SYMBOL(synchronize_net);

/**
 *	unregister_netdevice_queue - remove device from the kernel
 *	@dev: device
 *	@head: list
 *
 *	This function shuts down a device interface and removes it
 *	from the kernel tables.
 *	If head not NULL, device is queued to be unregistered later.
 *
 *	Callers must hold the rtnl semaphore.  You may want
 *	unregister_netdev() instead of this.
 */

void unregister_netdevice_queue(struct net_device *dev, struct list_head *head)
{
	ASSERT_RTNL();

	if (head) {
		list_move_tail(&dev->unreg_list, head);
	} else {
		rollback_registered(dev);
		/* Finish processing unregister after unlock */
		net_set_todo(dev);
	}
}
EXPORT_SYMBOL(unregister_netdevice_queue);

/**
 *	unregister_netdevice_many - unregister many devices
 *	@head: list of devices
 *
 *  Note: As most callers use a stack allocated list_head,
 *  we force a list_del() to make sure stack wont be corrupted later.
 */
void unregister_netdevice_many(struct list_head *head)
{
	struct net_device *dev;

	if (!list_empty(head)) {
		rollback_registered_many(head);
		list_for_each_entry(dev, head, unreg_list)
			net_set_todo(dev);
		list_del(head);
	}
}
EXPORT_SYMBOL(unregister_netdevice_many);

/**
 *	unregister_netdev - remove device from the kernel
 *	@dev: device
 *
 *	This function shuts down a device interface and removes it
 *	from the kernel tables.
 *
 *	This is just a wrapper for unregister_netdevice that takes
 *	the rtnl semaphore.  In general you want to use this and not
 *	unregister_netdevice.
 */
void unregister_netdev(struct net_device *dev)
{
	rtnl_lock();
	unregister_netdevice(dev);
	rtnl_unlock();
}
EXPORT_SYMBOL(unregister_netdev);

/**
 *	dev_change_net_namespace - move device to different nethost namespace
 *	@dev: device
 *	@net: network namespace
 *	@pat: If not NULL name pattern to try if the current device name
 *	      is already taken in the destination network namespace.
 *
 *	This function shuts down a device interface and moves it
 *	to a new network namespace. On success 0 is returned, on
 *	a failure a netagive errno code is returned.
 *
 *	Callers must hold the rtnl semaphore.
 */

int dev_change_net_namespace(struct net_device *dev, struct net *net, const char *pat)
{
	int err;

	ASSERT_RTNL();

	/* Don't allow namespace local devices to be moved. */
	err = -EINVAL;
	if (dev->features & NETIF_F_NETNS_LOCAL)
		goto out;

	/* Ensure the device has been registrered */
	if (dev->reg_state != NETREG_REGISTERED)
		goto out;

	/* Get out if there is nothing todo */
	err = 0;
	if (net_eq(dev_net(dev), net))
		goto out;

	/* Pick the destination device name, and ensure
	 * we can use it in the destination network namespace.
	 */
	err = -EEXIST;
	if (__dev_get_by_name(net, dev->name)) {
		/* We get here if we can't use the current device name */
		if (!pat)
			goto out;
		if (dev_get_valid_name(net, dev, pat) < 0)
			goto out;
	}

	/*
	 * And now a mini version of register_netdevice unregister_netdevice.
	 */

	/* If device is running close it first. */
	dev_close(dev);

	/* And unlink it from device chain */
	err = -ENODEV;
	unlist_netdevice(dev);

	synchronize_net();

	/* Shutdown queueing discipline. */
	dev_shutdown(dev);

	/* Notify protocols, that we are about to destroy
	 * this device. They should clean all the things.
	 *
	 * Note that dev->reg_state stays at NETREG_REGISTERED.
	 * This is wanted because this way 8021q and macvlan know
	 * the device is just moving and can keep their slaves up.
	 */
	call_netdevice_notifiers(NETDEV_UNREGISTER, dev);
	rcu_barrier();
	call_netdevice_notifiers(NETDEV_UNREGISTER_FINAL, dev);
	rtmsg_ifinfo(RTM_DELLINK, dev, ~0U, GFP_KERNEL);

	/*
	 *	Flush the unicast and multicast chains
	 */
	dev_uc_flush(dev);
	dev_mc_flush(dev);

	/* Send a netdev-removed uevent to the old namespace */
	kobject_uevent(&dev->dev.kobj, KOBJ_REMOVE);
	netdev_adjacent_del_links(dev);

	/* Actually switch the network namespace */
	dev_net_set(dev, net);

	/* If there is an ifindex conflict assign a new one */
	if (__dev_get_by_index(net, dev->ifindex))
		dev->ifindex = dev_new_index(net);

	/* Send a netdev-add uevent to the new namespace */
	kobject_uevent(&dev->dev.kobj, KOBJ_ADD);
	netdev_adjacent_add_links(dev);

	/* Fixup kobjects */
	err = device_rename(&dev->dev, dev->name);
	WARN_ON(err);

	/* Add the device back in the hashes */
	list_netdevice(dev);

	/* Notify protocols, that a new device appeared. */
	call_netdevice_notifiers(NETDEV_REGISTER, dev);

	/*
	 *	Prevent userspace races by waiting until the network
	 *	device is fully setup before sending notifications.
	 */
	rtmsg_ifinfo(RTM_NEWLINK, dev, ~0U, GFP_KERNEL);

	synchronize_net();
	err = 0;
out:
	return err;
}
EXPORT_SYMBOL_GPL(dev_change_net_namespace);

static int dev_cpu_dead(unsigned int oldcpu)
{
	struct sk_buff **list_skb;
	struct sk_buff *skb;
	unsigned int cpu;
	struct softnet_data *sd, *oldsd, *remsd = NULL;

	local_irq_disable();
	cpu = smp_processor_id();
	sd = &per_cpu(softnet_data, cpu);
	oldsd = &per_cpu(softnet_data, oldcpu);

	/* Find end of our completion_queue. */
	list_skb = &sd->completion_queue;
	while (*list_skb)
		list_skb = &(*list_skb)->next;
	/* Append completion queue from offline CPU. */
	*list_skb = oldsd->completion_queue;
	oldsd->completion_queue = NULL;

	/* Append output queue from offline CPU. */
	if (oldsd->output_queue) {
		*sd->output_queue_tailp = oldsd->output_queue;
		sd->output_queue_tailp = oldsd->output_queue_tailp;
		oldsd->output_queue = NULL;
		oldsd->output_queue_tailp = &oldsd->output_queue;
	}
	/* Append NAPI poll list from offline CPU, with one exception :
	 * process_backlog() must be called by cpu owning percpu backlog.
	 * We properly handle process_queue & input_pkt_queue later.
	 */
	while (!list_empty(&oldsd->poll_list)) {
		struct napi_struct *napi = list_first_entry(&oldsd->poll_list,
							    struct napi_struct,
							    poll_list);

		list_del_init(&napi->poll_list);
		if (napi->poll == process_backlog)
			napi->state = 0;
		else
			____napi_schedule(sd, napi);
	}

	raise_softirq_irqoff(NET_TX_SOFTIRQ);
	local_irq_enable();

#ifdef CONFIG_RPS
	remsd = oldsd->rps_ipi_list;
	oldsd->rps_ipi_list = NULL;
#endif
	/* send out pending IPI's on offline CPU */
	net_rps_send_ipi(remsd);

	/* Process offline CPU's input_pkt_queue */
	while ((skb = __skb_dequeue(&oldsd->process_queue))) {
		netif_rx_ni(skb);
		input_queue_head_incr(oldsd);
	}
	while ((skb = skb_dequeue(&oldsd->input_pkt_queue))) {
		netif_rx_ni(skb);
		input_queue_head_incr(oldsd);
	}

	return 0;
}

/**
 *	netdev_increment_features - increment feature set by one
 *	@all: current feature set
 *	@one: new feature set
 *	@mask: mask feature set
 *
 *	Computes a new feature set after adding a device with feature set
 *	@one to the master device with current feature set @all.  Will not
 *	enable anything that is off in @mask. Returns the new feature set.
 */
netdev_features_t netdev_increment_features(netdev_features_t all,
	netdev_features_t one, netdev_features_t mask)
{
	if (mask & NETIF_F_HW_CSUM)
		mask |= NETIF_F_CSUM_MASK;
	mask |= NETIF_F_VLAN_CHALLENGED;

	all |= one & (NETIF_F_ONE_FOR_ALL | NETIF_F_CSUM_MASK) & mask;
	all &= one | ~NETIF_F_ALL_FOR_ALL;

	/* If one device supports hw checksumming, set for all. */
	if (all & NETIF_F_HW_CSUM)
		all &= ~(NETIF_F_CSUM_MASK & ~NETIF_F_HW_CSUM);

	return all;
}
EXPORT_SYMBOL(netdev_increment_features);

static struct hlist_head * __net_init netdev_create_hash(void)
{
	int i;
	struct hlist_head *hash;

	hash = kmalloc(sizeof(*hash) * NETDEV_HASHENTRIES, GFP_KERNEL);
	if (hash != NULL)
		for (i = 0; i < NETDEV_HASHENTRIES; i++)
			INIT_HLIST_HEAD(&hash[i]);

	return hash;
}

/* Initialize per network namespace state */
static int __net_init netdev_init(struct net *net)
{
	if (net != &init_net)
		INIT_LIST_HEAD(&net->dev_base_head);

	net->dev_name_head = netdev_create_hash();
	if (net->dev_name_head == NULL)
		goto err_name;

	net->dev_index_head = netdev_create_hash();
	if (net->dev_index_head == NULL)
		goto err_idx;

	return 0;

err_idx:
	kfree(net->dev_name_head);
err_name:
	return -ENOMEM;
}

/**
 *	netdev_drivername - network driver for the device
 *	@dev: network device
 *
 *	Determine network driver for device.
 */
const char *netdev_drivername(const struct net_device *dev)
{
	const struct device_driver *driver;
	const struct device *parent;
	const char *empty = "";

	parent = dev->dev.parent;
	if (!parent)
		return empty;

	driver = parent->driver;
	if (driver && driver->name)
		return driver->name;
	return empty;
}

static void __netdev_printk(const char *level, const struct net_device *dev,
			    struct va_format *vaf)
{
	if (dev && dev->dev.parent) {
		dev_printk_emit(level[1] - '0',
				dev->dev.parent,
				"%s %s %s%s: %pV",
				dev_driver_string(dev->dev.parent),
				dev_name(dev->dev.parent),
				netdev_name(dev), netdev_reg_state(dev),
				vaf);
	} else if (dev) {
		printk("%s%s%s: %pV",
		       level, netdev_name(dev), netdev_reg_state(dev), vaf);
	} else {
		printk("%s(NULL net_device): %pV", level, vaf);
	}
}

void netdev_printk(const char *level, const struct net_device *dev,
		   const char *format, ...)
{
	struct va_format vaf;
	va_list args;

	va_start(args, format);

	vaf.fmt = format;
	vaf.va = &args;

	__netdev_printk(level, dev, &vaf);

	va_end(args);
}
EXPORT_SYMBOL(netdev_printk);

#define define_netdev_printk_level(func, level)			\
void func(const struct net_device *dev, const char *fmt, ...)	\
{								\
	struct va_format vaf;					\
	va_list args;						\
								\
	va_start(args, fmt);					\
								\
	vaf.fmt = fmt;						\
	vaf.va = &args;						\
								\
	__netdev_printk(level, dev, &vaf);			\
								\
	va_end(args);						\
}								\
EXPORT_SYMBOL(func);

define_netdev_printk_level(netdev_emerg, KERN_EMERG);
define_netdev_printk_level(netdev_alert, KERN_ALERT);
define_netdev_printk_level(netdev_crit, KERN_CRIT);
define_netdev_printk_level(netdev_err, KERN_ERR);
define_netdev_printk_level(netdev_warn, KERN_WARNING);
define_netdev_printk_level(netdev_notice, KERN_NOTICE);
define_netdev_printk_level(netdev_info, KERN_INFO);

static void __net_exit netdev_exit(struct net *net)
{
	kfree(net->dev_name_head);
	kfree(net->dev_index_head);
}

static struct pernet_operations __net_initdata netdev_net_ops = {
	.init = netdev_init,
	.exit = netdev_exit,
};

static void __net_exit default_device_exit(struct net *net)
{
	struct net_device *dev, *aux;
	/*
	 * Push all migratable network devices back to the
	 * initial network namespace
	 */
	rtnl_lock();
	for_each_netdev_safe(net, dev, aux) {
		int err;
		char fb_name[IFNAMSIZ];

		/* Ignore unmoveable devices (i.e. loopback) */
		if (dev->features & NETIF_F_NETNS_LOCAL)
			continue;

		/* Leave virtual devices for the generic cleanup */
		if (dev->rtnl_link_ops)
			continue;

		/* Push remaining network devices to init_net */
		snprintf(fb_name, IFNAMSIZ, "dev%d", dev->ifindex);
		err = dev_change_net_namespace(dev, &init_net, fb_name);
		if (err) {
			pr_emerg("%s: failed to move %s to init_net: %d\n",
				 __func__, dev->name, err);
			BUG();
		}
	}
	rtnl_unlock();
}

static void __net_exit rtnl_lock_unregistering(struct list_head *net_list)
{
	/* Return with the rtnl_lock held when there are no network
	 * devices unregistering in any network namespace in net_list.
	 */
	struct net *net;
	bool unregistering;
	DEFINE_WAIT_FUNC(wait, woken_wake_function);

	add_wait_queue(&netdev_unregistering_wq, &wait);
	for (;;) {
		unregistering = false;
		rtnl_lock();
		list_for_each_entry(net, net_list, exit_list) {
			if (net->dev_unreg_count > 0) {
				unregistering = true;
				break;
			}
		}
		if (!unregistering)
			break;
		__rtnl_unlock();

		wait_woken(&wait, TASK_UNINTERRUPTIBLE, MAX_SCHEDULE_TIMEOUT);
	}
	remove_wait_queue(&netdev_unregistering_wq, &wait);
}

static void __net_exit default_device_exit_batch(struct list_head *net_list)
{
	/* At exit all network devices most be removed from a network
	 * namespace.  Do this in the reverse order of registration.
	 * Do this across as many network namespaces as possible to
	 * improve batching efficiency.
	 */
	struct net_device *dev;
	struct net *net;
	LIST_HEAD(dev_kill_list);

	/* To prevent network device cleanup code from dereferencing
	 * loopback devices or network devices that have been freed
	 * wait here for all pending unregistrations to complete,
	 * before unregistring the loopback device and allowing the
	 * network namespace be freed.
	 *
	 * The netdev todo list containing all network devices
	 * unregistrations that happen in default_device_exit_batch
	 * will run in the rtnl_unlock() at the end of
	 * default_device_exit_batch.
	 */
	rtnl_lock_unregistering(net_list);
	list_for_each_entry(net, net_list, exit_list) {
		for_each_netdev_reverse(net, dev) {
			if (dev->rtnl_link_ops && dev->rtnl_link_ops->dellink)
				dev->rtnl_link_ops->dellink(dev, &dev_kill_list);
			else
				unregister_netdevice_queue(dev, &dev_kill_list);
		}
	}
	unregister_netdevice_many(&dev_kill_list);
	rtnl_unlock();
}

static struct pernet_operations __net_initdata default_device_ops = {
	.exit = default_device_exit,
	.exit_batch = default_device_exit_batch,
};

/*
 *	Initialize the DEV module. At boot time this walks the device list and
 *	unhooks any devices that fail to initialise (normally hardware not
 *	present) and leaves us with a valid list of present and active devices.
 *
 */

/*
 *       This is called single threaded during boot, so no need
 *       to take the rtnl semaphore.
 */
static int __init net_dev_init(void)
{
	int i, rc = -ENOMEM;

	BUG_ON(!dev_boot_phase);

	if (dev_proc_init())
		goto out;

	if (netdev_kobject_init())
		goto out;

	INIT_LIST_HEAD(&ptype_all);
	for (i = 0; i < PTYPE_HASH_SIZE; i++)
		INIT_LIST_HEAD(&ptype_base[i]);

	INIT_LIST_HEAD(&offload_base);

	if (register_pernet_subsys(&netdev_net_ops))
		goto out;

	/*
	 *	Initialise the packet receive queues.
	 */

	for_each_possible_cpu(i) {
		struct work_struct *flush = per_cpu_ptr(&flush_works, i);
		struct softnet_data *sd = &per_cpu(softnet_data, i);

		INIT_WORK(flush, flush_backlog);

		skb_queue_head_init(&sd->input_pkt_queue);
		skb_queue_head_init(&sd->process_queue);
		INIT_LIST_HEAD(&sd->poll_list);
		sd->output_queue_tailp = &sd->output_queue;
#ifdef CONFIG_RPS
		sd->csd.func = rps_trigger_softirq;
		sd->csd.info = sd;
		sd->cpu = i;
#endif

		sd->backlog.poll = process_backlog;
		sd->backlog.weight = weight_p;
	}

	dev_boot_phase = 0;

	/* The loopback device is special if any other network devices
	 * is present in a network namespace the loopback device must
	 * be present. Since we now dynamically allocate and free the
	 * loopback device ensure this invariant is maintained by
	 * keeping the loopback device as the first device on the
	 * list of network devices.  Ensuring the loopback devices
	 * is the first device that appears and the last network device
	 * that disappears.
	 */
	if (register_pernet_device(&loopback_net_ops))
		goto out;

	if (register_pernet_device(&default_device_ops))
		goto out;

	open_softirq(NET_TX_SOFTIRQ, net_tx_action);
	open_softirq(NET_RX_SOFTIRQ, net_rx_action);

	rc = cpuhp_setup_state_nocalls(CPUHP_NET_DEV_DEAD, "net/dev:dead",
				       NULL, dev_cpu_dead);
	WARN_ON(rc < 0);
	rc = 0;
out:
	return rc;
}

subsys_initcall(net_dev_init);<|MERGE_RESOLUTION|>--- conflicted
+++ resolved
@@ -2731,12 +2731,7 @@
 static inline bool skb_needs_check(struct sk_buff *skb, bool tx_path)
 {
 	if (tx_path)
-<<<<<<< HEAD
-		return skb->ip_summed != CHECKSUM_PARTIAL &&
-		       skb->ip_summed != CHECKSUM_UNNECESSARY;
-=======
 		return skb->ip_summed != CHECKSUM_PARTIAL;
->>>>>>> a2bc8dea
 
 	return skb->ip_summed == CHECKSUM_NONE;
 }
