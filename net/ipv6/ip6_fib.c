--- conflicted
+++ resolved
@@ -166,11 +166,7 @@
 	call_rcu(&fn->rcu, node_free_rcu);
 }
 
-<<<<<<< HEAD
-static void rt6_free_pcpu(struct rt6_info *non_pcpu_rt)
-=======
 void rt6_free_pcpu(struct rt6_info *non_pcpu_rt)
->>>>>>> a2bc8dea
 {
 	int cpu;
 
