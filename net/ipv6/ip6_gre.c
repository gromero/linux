--- conflicted
+++ resolved
@@ -1404,10 +1404,6 @@
 
 	nt->dev = dev;
 	nt->net = dev_net(dev);
-<<<<<<< HEAD
-	ip6gre_tnl_link_config(nt, !tb[IFLA_MTU]);
-=======
->>>>>>> 0d665e7b
 
 	err = register_netdevice(dev);
 	if (err)
