/*
 * net/sched/sch_api.c	Packet scheduler API.
 *
 *		This program is free software; you can redistribute it and/or
 *		modify it under the terms of the GNU General Public License
 *		as published by the Free Software Foundation; either version
 *		2 of the License, or (at your option) any later version.
 *
 * Authors:	Alexey Kuznetsov, <kuznet@ms2.inr.ac.ru>
 *
 * Fixes:
 *
 * Rani Assaf <rani@magic.metawire.com> :980802: JIFFIES and CPU clock sources are repaired.
 * Eduardo J. Blanco <ejbs@netlabs.com.uy> :990222: kmod support
 * Jamal Hadi Salim <hadi@nortelnetworks.com>: 990601: ingress support
 */

#include <linux/module.h>
#include <linux/types.h>
#include <linux/kernel.h>
#include <linux/string.h>
#include <linux/errno.h>
#include <linux/skbuff.h>
#include <linux/init.h>
#include <linux/proc_fs.h>
#include <linux/seq_file.h>
#include <linux/kmod.h>
#include <linux/list.h>
#include <linux/hrtimer.h>
#include <linux/slab.h>
#include <linux/hashtable.h>

#include <net/net_namespace.h>
#include <net/sock.h>
#include <net/netlink.h>
#include <net/pkt_sched.h>
#include <net/pkt_cls.h>

/*

   Short review.
   -------------

   This file consists of two interrelated parts:

   1. queueing disciplines manager frontend.
   2. traffic classes manager frontend.

   Generally, queueing discipline ("qdisc") is a black box,
   which is able to enqueue packets and to dequeue them (when
   device is ready to send something) in order and at times
   determined by algorithm hidden in it.

   qdisc's are divided to two categories:
   - "queues", which have no internal structure visible from outside.
   - "schedulers", which split all the packets to "traffic classes",
     using "packet classifiers" (look at cls_api.c)

   In turn, classes may have child qdiscs (as rule, queues)
   attached to them etc. etc. etc.

   The goal of the routines in this file is to translate
   information supplied by user in the form of handles
   to more intelligible for kernel form, to make some sanity
   checks and part of work, which is common to all qdiscs
   and to provide rtnetlink notifications.

   All real intelligent work is done inside qdisc modules.



   Every discipline has two major routines: enqueue and dequeue.

   ---dequeue

   dequeue usually returns a skb to send. It is allowed to return NULL,
   but it does not mean that queue is empty, it just means that
   discipline does not want to send anything this time.
   Queue is really empty if q->q.qlen == 0.
   For complicated disciplines with multiple queues q->q is not
   real packet queue, but however q->q.qlen must be valid.

   ---enqueue

   enqueue returns 0, if packet was enqueued successfully.
   If packet (this one or another one) was dropped, it returns
   not zero error code.
   NET_XMIT_DROP 	- this packet dropped
     Expected action: do not backoff, but wait until queue will clear.
   NET_XMIT_CN	 	- probably this packet enqueued, but another one dropped.
     Expected action: backoff or ignore

   Auxiliary routines:

   ---peek

   like dequeue but without removing a packet from the queue

   ---reset

   returns qdisc to initial state: purge all buffers, clear all
   timers, counters (except for statistics) etc.

   ---init

   initializes newly created qdisc.

   ---destroy

   destroys resources allocated by init and during lifetime of qdisc.

   ---change

   changes qdisc parameters.
 */

/* Protects list of registered TC modules. It is pure SMP lock. */
static DEFINE_RWLOCK(qdisc_mod_lock);


/************************************************
 *	Queueing disciplines manipulation.	*
 ************************************************/


/* The list of all installed queueing disciplines. */

static struct Qdisc_ops *qdisc_base;

/* Register/unregister queueing discipline */

int register_qdisc(struct Qdisc_ops *qops)
{
	struct Qdisc_ops *q, **qp;
	int rc = -EEXIST;

	write_lock(&qdisc_mod_lock);
	for (qp = &qdisc_base; (q = *qp) != NULL; qp = &q->next)
		if (!strcmp(qops->id, q->id))
			goto out;

	if (qops->enqueue == NULL)
		qops->enqueue = noop_qdisc_ops.enqueue;
	if (qops->peek == NULL) {
		if (qops->dequeue == NULL)
			qops->peek = noop_qdisc_ops.peek;
		else
			goto out_einval;
	}
	if (qops->dequeue == NULL)
		qops->dequeue = noop_qdisc_ops.dequeue;

	if (qops->cl_ops) {
		const struct Qdisc_class_ops *cops = qops->cl_ops;

		if (!(cops->find && cops->walk && cops->leaf))
			goto out_einval;

		if (cops->tcf_block && !(cops->bind_tcf && cops->unbind_tcf))
			goto out_einval;
	}

	qops->next = NULL;
	*qp = qops;
	rc = 0;
out:
	write_unlock(&qdisc_mod_lock);
	return rc;

out_einval:
	rc = -EINVAL;
	goto out;
}
EXPORT_SYMBOL(register_qdisc);

int unregister_qdisc(struct Qdisc_ops *qops)
{
	struct Qdisc_ops *q, **qp;
	int err = -ENOENT;

	write_lock(&qdisc_mod_lock);
	for (qp = &qdisc_base; (q = *qp) != NULL; qp = &q->next)
		if (q == qops)
			break;
	if (q) {
		*qp = q->next;
		q->next = NULL;
		err = 0;
	}
	write_unlock(&qdisc_mod_lock);
	return err;
}
EXPORT_SYMBOL(unregister_qdisc);

/* Get default qdisc if not otherwise specified */
void qdisc_get_default(char *name, size_t len)
{
	read_lock(&qdisc_mod_lock);
	strlcpy(name, default_qdisc_ops->id, len);
	read_unlock(&qdisc_mod_lock);
}

static struct Qdisc_ops *qdisc_lookup_default(const char *name)
{
	struct Qdisc_ops *q = NULL;

	for (q = qdisc_base; q; q = q->next) {
		if (!strcmp(name, q->id)) {
			if (!try_module_get(q->owner))
				q = NULL;
			break;
		}
	}

	return q;
}

/* Set new default qdisc to use */
int qdisc_set_default(const char *name)
{
	const struct Qdisc_ops *ops;

	if (!capable(CAP_NET_ADMIN))
		return -EPERM;

	write_lock(&qdisc_mod_lock);
	ops = qdisc_lookup_default(name);
	if (!ops) {
		/* Not found, drop lock and try to load module */
		write_unlock(&qdisc_mod_lock);
		request_module("sch_%s", name);
		write_lock(&qdisc_mod_lock);

		ops = qdisc_lookup_default(name);
	}

	if (ops) {
		/* Set new default */
		module_put(default_qdisc_ops->owner);
		default_qdisc_ops = ops;
	}
	write_unlock(&qdisc_mod_lock);

	return ops ? 0 : -ENOENT;
}

#ifdef CONFIG_NET_SCH_DEFAULT
/* Set default value from kernel config */
static int __init sch_default_qdisc(void)
{
	return qdisc_set_default(CONFIG_DEFAULT_NET_SCH);
}
late_initcall(sch_default_qdisc);
#endif

/* We know handle. Find qdisc among all qdisc's attached to device
 * (root qdisc, all its children, children of children etc.)
 * Note: caller either uses rtnl or rcu_read_lock()
 */

static struct Qdisc *qdisc_match_from_root(struct Qdisc *root, u32 handle)
{
	struct Qdisc *q;

	if (!qdisc_dev(root))
		return (root->handle == handle ? root : NULL);

	if (!(root->flags & TCQ_F_BUILTIN) &&
	    root->handle == handle)
		return root;

	hash_for_each_possible_rcu(qdisc_dev(root)->qdisc_hash, q, hash, handle) {
		if (q->handle == handle)
			return q;
	}
	return NULL;
}

void qdisc_hash_add(struct Qdisc *q, bool invisible)
{
	if ((q->parent != TC_H_ROOT) && !(q->flags & TCQ_F_INGRESS)) {
		ASSERT_RTNL();
		hash_add_rcu(qdisc_dev(q)->qdisc_hash, &q->hash, q->handle);
		if (invisible)
			q->flags |= TCQ_F_INVISIBLE;
	}
}
EXPORT_SYMBOL(qdisc_hash_add);

void qdisc_hash_del(struct Qdisc *q)
{
	if ((q->parent != TC_H_ROOT) && !(q->flags & TCQ_F_INGRESS)) {
		ASSERT_RTNL();
		hash_del_rcu(&q->hash);
	}
}
EXPORT_SYMBOL(qdisc_hash_del);

struct Qdisc *qdisc_lookup(struct net_device *dev, u32 handle)
{
	struct Qdisc *q;

	if (!handle)
		return NULL;
	q = qdisc_match_from_root(dev->qdisc, handle);
	if (q)
		goto out;

	if (dev_ingress_queue(dev))
		q = qdisc_match_from_root(
			dev_ingress_queue(dev)->qdisc_sleeping,
			handle);
out:
	return q;
}

struct Qdisc *qdisc_lookup_rcu(struct net_device *dev, u32 handle)
{
	struct netdev_queue *nq;
	struct Qdisc *q;

	if (!handle)
		return NULL;
	q = qdisc_match_from_root(dev->qdisc, handle);
	if (q)
		goto out;

	nq = dev_ingress_queue_rcu(dev);
	if (nq)
		q = qdisc_match_from_root(nq->qdisc_sleeping, handle);
out:
	return q;
}

static struct Qdisc *qdisc_leaf(struct Qdisc *p, u32 classid)
{
	unsigned long cl;
	struct Qdisc *leaf;
	const struct Qdisc_class_ops *cops = p->ops->cl_ops;

	if (cops == NULL)
		return NULL;
	cl = cops->find(p, classid);

	if (cl == 0)
		return NULL;
	leaf = cops->leaf(p, cl);
	return leaf;
}

/* Find queueing discipline by name */

static struct Qdisc_ops *qdisc_lookup_ops(struct nlattr *kind)
{
	struct Qdisc_ops *q = NULL;

	if (kind) {
		read_lock(&qdisc_mod_lock);
		for (q = qdisc_base; q; q = q->next) {
			if (nla_strcmp(kind, q->id) == 0) {
				if (!try_module_get(q->owner))
					q = NULL;
				break;
			}
		}
		read_unlock(&qdisc_mod_lock);
	}
	return q;
}

/* The linklayer setting were not transferred from iproute2, in older
 * versions, and the rate tables lookup systems have been dropped in
 * the kernel. To keep backward compatible with older iproute2 tc
 * utils, we detect the linklayer setting by detecting if the rate
 * table were modified.
 *
 * For linklayer ATM table entries, the rate table will be aligned to
 * 48 bytes, thus some table entries will contain the same value.  The
 * mpu (min packet unit) is also encoded into the old rate table, thus
 * starting from the mpu, we find low and high table entries for
 * mapping this cell.  If these entries contain the same value, when
 * the rate tables have been modified for linklayer ATM.
 *
 * This is done by rounding mpu to the nearest 48 bytes cell/entry,
 * and then roundup to the next cell, calc the table entry one below,
 * and compare.
 */
static __u8 __detect_linklayer(struct tc_ratespec *r, __u32 *rtab)
{
	int low       = roundup(r->mpu, 48);
	int high      = roundup(low+1, 48);
	int cell_low  = low >> r->cell_log;
	int cell_high = (high >> r->cell_log) - 1;

	/* rtab is too inaccurate at rates > 100Mbit/s */
	if ((r->rate > (100000000/8)) || (rtab[0] == 0)) {
		pr_debug("TC linklayer: Giving up ATM detection\n");
		return TC_LINKLAYER_ETHERNET;
	}

	if ((cell_high > cell_low) && (cell_high < 256)
	    && (rtab[cell_low] == rtab[cell_high])) {
		pr_debug("TC linklayer: Detected ATM, low(%d)=high(%d)=%u\n",
			 cell_low, cell_high, rtab[cell_high]);
		return TC_LINKLAYER_ATM;
	}
	return TC_LINKLAYER_ETHERNET;
}

static struct qdisc_rate_table *qdisc_rtab_list;

struct qdisc_rate_table *qdisc_get_rtab(struct tc_ratespec *r,
					struct nlattr *tab,
					struct netlink_ext_ack *extack)
{
	struct qdisc_rate_table *rtab;

	if (tab == NULL || r->rate == 0 || r->cell_log == 0 ||
	    nla_len(tab) != TC_RTAB_SIZE) {
		NL_SET_ERR_MSG(extack, "Invalid rate table parameters for searching");
		return NULL;
	}

	for (rtab = qdisc_rtab_list; rtab; rtab = rtab->next) {
		if (!memcmp(&rtab->rate, r, sizeof(struct tc_ratespec)) &&
		    !memcmp(&rtab->data, nla_data(tab), 1024)) {
			rtab->refcnt++;
			return rtab;
		}
	}

	rtab = kmalloc(sizeof(*rtab), GFP_KERNEL);
	if (rtab) {
		rtab->rate = *r;
		rtab->refcnt = 1;
		memcpy(rtab->data, nla_data(tab), 1024);
		if (r->linklayer == TC_LINKLAYER_UNAWARE)
			r->linklayer = __detect_linklayer(r, rtab->data);
		rtab->next = qdisc_rtab_list;
		qdisc_rtab_list = rtab;
	} else {
		NL_SET_ERR_MSG(extack, "Failed to allocate new qdisc rate table");
	}
	return rtab;
}
EXPORT_SYMBOL(qdisc_get_rtab);

void qdisc_put_rtab(struct qdisc_rate_table *tab)
{
	struct qdisc_rate_table *rtab, **rtabp;

	if (!tab || --tab->refcnt)
		return;

	for (rtabp = &qdisc_rtab_list;
	     (rtab = *rtabp) != NULL;
	     rtabp = &rtab->next) {
		if (rtab == tab) {
			*rtabp = rtab->next;
			kfree(rtab);
			return;
		}
	}
}
EXPORT_SYMBOL(qdisc_put_rtab);

static LIST_HEAD(qdisc_stab_list);

static const struct nla_policy stab_policy[TCA_STAB_MAX + 1] = {
	[TCA_STAB_BASE]	= { .len = sizeof(struct tc_sizespec) },
	[TCA_STAB_DATA] = { .type = NLA_BINARY },
};

static struct qdisc_size_table *qdisc_get_stab(struct nlattr *opt,
					       struct netlink_ext_ack *extack)
{
	struct nlattr *tb[TCA_STAB_MAX + 1];
	struct qdisc_size_table *stab;
	struct tc_sizespec *s;
	unsigned int tsize = 0;
	u16 *tab = NULL;
	int err;

	err = nla_parse_nested(tb, TCA_STAB_MAX, opt, stab_policy, extack);
	if (err < 0)
		return ERR_PTR(err);
	if (!tb[TCA_STAB_BASE]) {
		NL_SET_ERR_MSG(extack, "Size table base attribute is missing");
		return ERR_PTR(-EINVAL);
	}

	s = nla_data(tb[TCA_STAB_BASE]);

	if (s->tsize > 0) {
		if (!tb[TCA_STAB_DATA]) {
			NL_SET_ERR_MSG(extack, "Size table data attribute is missing");
			return ERR_PTR(-EINVAL);
		}
		tab = nla_data(tb[TCA_STAB_DATA]);
		tsize = nla_len(tb[TCA_STAB_DATA]) / sizeof(u16);
	}

	if (tsize != s->tsize || (!tab && tsize > 0)) {
		NL_SET_ERR_MSG(extack, "Invalid size of size table");
		return ERR_PTR(-EINVAL);
	}

	list_for_each_entry(stab, &qdisc_stab_list, list) {
		if (memcmp(&stab->szopts, s, sizeof(*s)))
			continue;
		if (tsize > 0 && memcmp(stab->data, tab, tsize * sizeof(u16)))
			continue;
		stab->refcnt++;
		return stab;
	}

	stab = kmalloc(sizeof(*stab) + tsize * sizeof(u16), GFP_KERNEL);
	if (!stab)
		return ERR_PTR(-ENOMEM);

	stab->refcnt = 1;
	stab->szopts = *s;
	if (tsize > 0)
		memcpy(stab->data, tab, tsize * sizeof(u16));

	list_add_tail(&stab->list, &qdisc_stab_list);

	return stab;
}

static void stab_kfree_rcu(struct rcu_head *head)
{
	kfree(container_of(head, struct qdisc_size_table, rcu));
}

void qdisc_put_stab(struct qdisc_size_table *tab)
{
	if (!tab)
		return;

	if (--tab->refcnt == 0) {
		list_del(&tab->list);
		call_rcu_bh(&tab->rcu, stab_kfree_rcu);
	}
}
EXPORT_SYMBOL(qdisc_put_stab);

static int qdisc_dump_stab(struct sk_buff *skb, struct qdisc_size_table *stab)
{
	struct nlattr *nest;

	nest = nla_nest_start(skb, TCA_STAB);
	if (nest == NULL)
		goto nla_put_failure;
	if (nla_put(skb, TCA_STAB_BASE, sizeof(stab->szopts), &stab->szopts))
		goto nla_put_failure;
	nla_nest_end(skb, nest);

	return skb->len;

nla_put_failure:
	return -1;
}

void __qdisc_calculate_pkt_len(struct sk_buff *skb,
			       const struct qdisc_size_table *stab)
{
	int pkt_len, slot;

	pkt_len = skb->len + stab->szopts.overhead;
	if (unlikely(!stab->szopts.tsize))
		goto out;

	slot = pkt_len + stab->szopts.cell_align;
	if (unlikely(slot < 0))
		slot = 0;

	slot >>= stab->szopts.cell_log;
	if (likely(slot < stab->szopts.tsize))
		pkt_len = stab->data[slot];
	else
		pkt_len = stab->data[stab->szopts.tsize - 1] *
				(slot / stab->szopts.tsize) +
				stab->data[slot % stab->szopts.tsize];

	pkt_len <<= stab->szopts.size_log;
out:
	if (unlikely(pkt_len < 1))
		pkt_len = 1;
	qdisc_skb_cb(skb)->pkt_len = pkt_len;
}
EXPORT_SYMBOL(__qdisc_calculate_pkt_len);

void qdisc_warn_nonwc(const char *txt, struct Qdisc *qdisc)
{
	if (!(qdisc->flags & TCQ_F_WARN_NONWC)) {
		pr_warn("%s: %s qdisc %X: is non-work-conserving?\n",
			txt, qdisc->ops->id, qdisc->handle >> 16);
		qdisc->flags |= TCQ_F_WARN_NONWC;
	}
}
EXPORT_SYMBOL(qdisc_warn_nonwc);

static enum hrtimer_restart qdisc_watchdog(struct hrtimer *timer)
{
	struct qdisc_watchdog *wd = container_of(timer, struct qdisc_watchdog,
						 timer);

	rcu_read_lock();
	__netif_schedule(qdisc_root(wd->qdisc));
	rcu_read_unlock();

	return HRTIMER_NORESTART;
}

void qdisc_watchdog_init_clockid(struct qdisc_watchdog *wd, struct Qdisc *qdisc,
				 clockid_t clockid)
{
	hrtimer_init(&wd->timer, clockid, HRTIMER_MODE_ABS_PINNED);
	wd->timer.function = qdisc_watchdog;
	wd->qdisc = qdisc;
}
EXPORT_SYMBOL(qdisc_watchdog_init_clockid);

void qdisc_watchdog_init(struct qdisc_watchdog *wd, struct Qdisc *qdisc)
{
	qdisc_watchdog_init_clockid(wd, qdisc, CLOCK_MONOTONIC);
}
EXPORT_SYMBOL(qdisc_watchdog_init);

void qdisc_watchdog_schedule_ns(struct qdisc_watchdog *wd, u64 expires)
{
	if (test_bit(__QDISC_STATE_DEACTIVATED,
		     &qdisc_root_sleeping(wd->qdisc)->state))
		return;

	if (wd->last_expires == expires)
		return;

	wd->last_expires = expires;
	hrtimer_start(&wd->timer,
		      ns_to_ktime(expires),
		      HRTIMER_MODE_ABS_PINNED);
}
EXPORT_SYMBOL(qdisc_watchdog_schedule_ns);

void qdisc_watchdog_cancel(struct qdisc_watchdog *wd)
{
	hrtimer_cancel(&wd->timer);
}
EXPORT_SYMBOL(qdisc_watchdog_cancel);

static struct hlist_head *qdisc_class_hash_alloc(unsigned int n)
{
	struct hlist_head *h;
	unsigned int i;

	h = kvmalloc_array(n, sizeof(struct hlist_head), GFP_KERNEL);

	if (h != NULL) {
		for (i = 0; i < n; i++)
			INIT_HLIST_HEAD(&h[i]);
	}
	return h;
}

void qdisc_class_hash_grow(struct Qdisc *sch, struct Qdisc_class_hash *clhash)
{
	struct Qdisc_class_common *cl;
	struct hlist_node *next;
	struct hlist_head *nhash, *ohash;
	unsigned int nsize, nmask, osize;
	unsigned int i, h;

	/* Rehash when load factor exceeds 0.75 */
	if (clhash->hashelems * 4 <= clhash->hashsize * 3)
		return;
	nsize = clhash->hashsize * 2;
	nmask = nsize - 1;
	nhash = qdisc_class_hash_alloc(nsize);
	if (nhash == NULL)
		return;

	ohash = clhash->hash;
	osize = clhash->hashsize;

	sch_tree_lock(sch);
	for (i = 0; i < osize; i++) {
		hlist_for_each_entry_safe(cl, next, &ohash[i], hnode) {
			h = qdisc_class_hash(cl->classid, nmask);
			hlist_add_head(&cl->hnode, &nhash[h]);
		}
	}
	clhash->hash     = nhash;
	clhash->hashsize = nsize;
	clhash->hashmask = nmask;
	sch_tree_unlock(sch);

	kvfree(ohash);
}
EXPORT_SYMBOL(qdisc_class_hash_grow);

int qdisc_class_hash_init(struct Qdisc_class_hash *clhash)
{
	unsigned int size = 4;

	clhash->hash = qdisc_class_hash_alloc(size);
	if (!clhash->hash)
		return -ENOMEM;
	clhash->hashsize  = size;
	clhash->hashmask  = size - 1;
	clhash->hashelems = 0;
	return 0;
}
EXPORT_SYMBOL(qdisc_class_hash_init);

void qdisc_class_hash_destroy(struct Qdisc_class_hash *clhash)
{
	kvfree(clhash->hash);
}
EXPORT_SYMBOL(qdisc_class_hash_destroy);

void qdisc_class_hash_insert(struct Qdisc_class_hash *clhash,
			     struct Qdisc_class_common *cl)
{
	unsigned int h;

	INIT_HLIST_NODE(&cl->hnode);
	h = qdisc_class_hash(cl->classid, clhash->hashmask);
	hlist_add_head(&cl->hnode, &clhash->hash[h]);
	clhash->hashelems++;
}
EXPORT_SYMBOL(qdisc_class_hash_insert);

void qdisc_class_hash_remove(struct Qdisc_class_hash *clhash,
			     struct Qdisc_class_common *cl)
{
	hlist_del(&cl->hnode);
	clhash->hashelems--;
}
EXPORT_SYMBOL(qdisc_class_hash_remove);

/* Allocate an unique handle from space managed by kernel
 * Possible range is [8000-FFFF]:0000 (0x8000 values)
 */
static u32 qdisc_alloc_handle(struct net_device *dev)
{
	int i = 0x8000;
	static u32 autohandle = TC_H_MAKE(0x80000000U, 0);

	do {
		autohandle += TC_H_MAKE(0x10000U, 0);
		if (autohandle == TC_H_MAKE(TC_H_ROOT, 0))
			autohandle = TC_H_MAKE(0x80000000U, 0);
		if (!qdisc_lookup(dev, autohandle))
			return autohandle;
		cond_resched();
	} while	(--i > 0);

	return 0;
}

void qdisc_tree_reduce_backlog(struct Qdisc *sch, unsigned int n,
			       unsigned int len)
{
	bool qdisc_is_offloaded = sch->flags & TCQ_F_OFFLOADED;
	const struct Qdisc_class_ops *cops;
	unsigned long cl;
	u32 parentid;
	bool notify;
	int drops;

	if (n == 0 && len == 0)
		return;
	drops = max_t(int, n, 0);
	rcu_read_lock();
	while ((parentid = sch->parent)) {
		if (TC_H_MAJ(parentid) == TC_H_MAJ(TC_H_INGRESS))
			break;

		if (sch->flags & TCQ_F_NOPARENT)
			break;
		/* Notify parent qdisc only if child qdisc becomes empty.
		 *
		 * If child was empty even before update then backlog
		 * counter is screwed and we skip notification because
		 * parent class is already passive.
		 *
		 * If the original child was offloaded then it is allowed
		 * to be seem as empty, so the parent is notified anyway.
		 */
		notify = !sch->q.qlen && !WARN_ON_ONCE(!n &&
						       !qdisc_is_offloaded);
		/* TODO: perform the search on a per txq basis */
		sch = qdisc_lookup(qdisc_dev(sch), TC_H_MAJ(parentid));
		if (sch == NULL) {
			WARN_ON_ONCE(parentid != TC_H_ROOT);
			break;
		}
		cops = sch->ops->cl_ops;
		if (notify && cops->qlen_notify) {
			cl = cops->find(sch, parentid);
			cops->qlen_notify(sch, cl);
		}
		sch->q.qlen -= n;
		sch->qstats.backlog -= len;
		__qdisc_qstats_drop(sch, drops);
	}
	rcu_read_unlock();
}
EXPORT_SYMBOL(qdisc_tree_reduce_backlog);

static int tc_fill_qdisc(struct sk_buff *skb, struct Qdisc *q, u32 clid,
			 u32 portid, u32 seq, u16 flags, int event)
{
	struct gnet_stats_basic_cpu __percpu *cpu_bstats = NULL;
	struct gnet_stats_queue __percpu *cpu_qstats = NULL;
	struct tcmsg *tcm;
	struct nlmsghdr  *nlh;
	unsigned char *b = skb_tail_pointer(skb);
	struct gnet_dump d;
	struct qdisc_size_table *stab;
	u32 block_index;
	__u32 qlen;

	cond_resched();
	nlh = nlmsg_put(skb, portid, seq, event, sizeof(*tcm), flags);
	if (!nlh)
		goto out_nlmsg_trim;
	tcm = nlmsg_data(nlh);
	tcm->tcm_family = AF_UNSPEC;
	tcm->tcm__pad1 = 0;
	tcm->tcm__pad2 = 0;
	tcm->tcm_ifindex = qdisc_dev(q)->ifindex;
	tcm->tcm_parent = clid;
	tcm->tcm_handle = q->handle;
	tcm->tcm_info = refcount_read(&q->refcnt);
	if (nla_put_string(skb, TCA_KIND, q->ops->id))
		goto nla_put_failure;
	if (q->ops->ingress_block_get) {
		block_index = q->ops->ingress_block_get(q);
		if (block_index &&
		    nla_put_u32(skb, TCA_INGRESS_BLOCK, block_index))
			goto nla_put_failure;
	}
	if (q->ops->egress_block_get) {
		block_index = q->ops->egress_block_get(q);
		if (block_index &&
		    nla_put_u32(skb, TCA_EGRESS_BLOCK, block_index))
			goto nla_put_failure;
	}
	if (q->ops->dump && q->ops->dump(q, skb) < 0)
		goto nla_put_failure;
	if (nla_put_u8(skb, TCA_HW_OFFLOAD, !!(q->flags & TCQ_F_OFFLOADED)))
		goto nla_put_failure;
	qlen = qdisc_qlen_sum(q);

	stab = rtnl_dereference(q->stab);
	if (stab && qdisc_dump_stab(skb, stab) < 0)
		goto nla_put_failure;

	if (gnet_stats_start_copy_compat(skb, TCA_STATS2, TCA_STATS, TCA_XSTATS,
					 NULL, &d, TCA_PAD) < 0)
		goto nla_put_failure;

	if (q->ops->dump_stats && q->ops->dump_stats(q, &d) < 0)
		goto nla_put_failure;

	if (qdisc_is_percpu_stats(q)) {
		cpu_bstats = q->cpu_bstats;
		cpu_qstats = q->cpu_qstats;
	}

	if (gnet_stats_copy_basic(qdisc_root_sleeping_running(q),
				  &d, cpu_bstats, &q->bstats) < 0 ||
	    gnet_stats_copy_rate_est(&d, &q->rate_est) < 0 ||
	    gnet_stats_copy_queue(&d, cpu_qstats, &q->qstats, qlen) < 0)
		goto nla_put_failure;

	if (gnet_stats_finish_copy(&d) < 0)
		goto nla_put_failure;

	nlh->nlmsg_len = skb_tail_pointer(skb) - b;
	return skb->len;

out_nlmsg_trim:
nla_put_failure:
	nlmsg_trim(skb, b);
	return -1;
}

static bool tc_qdisc_dump_ignore(struct Qdisc *q, bool dump_invisible)
{
	if (q->flags & TCQ_F_BUILTIN)
		return true;
	if ((q->flags & TCQ_F_INVISIBLE) && !dump_invisible)
		return true;

	return false;
}

static int qdisc_notify(struct net *net, struct sk_buff *oskb,
			struct nlmsghdr *n, u32 clid,
			struct Qdisc *old, struct Qdisc *new)
{
	struct sk_buff *skb;
	u32 portid = oskb ? NETLINK_CB(oskb).portid : 0;

	skb = alloc_skb(NLMSG_GOODSIZE, GFP_KERNEL);
	if (!skb)
		return -ENOBUFS;

	if (old && !tc_qdisc_dump_ignore(old, false)) {
		if (tc_fill_qdisc(skb, old, clid, portid, n->nlmsg_seq,
				  0, RTM_DELQDISC) < 0)
			goto err_out;
	}
	if (new && !tc_qdisc_dump_ignore(new, false)) {
		if (tc_fill_qdisc(skb, new, clid, portid, n->nlmsg_seq,
				  old ? NLM_F_REPLACE : 0, RTM_NEWQDISC) < 0)
			goto err_out;
	}

	if (skb->len)
		return rtnetlink_send(skb, net, portid, RTNLGRP_TC,
				      n->nlmsg_flags & NLM_F_ECHO);

err_out:
	kfree_skb(skb);
	return -EINVAL;
}

static void notify_and_destroy(struct net *net, struct sk_buff *skb,
			       struct nlmsghdr *n, u32 clid,
			       struct Qdisc *old, struct Qdisc *new)
{
	if (new || old)
		qdisc_notify(net, skb, n, clid, old, new);

	if (old)
		qdisc_put(old);
}

/* Graft qdisc "new" to class "classid" of qdisc "parent" or
 * to device "dev".
 *
 * When appropriate send a netlink notification using 'skb'
 * and "n".
 *
 * On success, destroy old qdisc.
 */

static int qdisc_graft(struct net_device *dev, struct Qdisc *parent,
		       struct sk_buff *skb, struct nlmsghdr *n, u32 classid,
		       struct Qdisc *new, struct Qdisc *old,
		       struct netlink_ext_ack *extack)
{
	struct Qdisc *q = old;
	struct net *net = dev_net(dev);
	int err = 0;

	if (parent == NULL) {
		unsigned int i, num_q, ingress;

		ingress = 0;
		num_q = dev->num_tx_queues;
		if ((q && q->flags & TCQ_F_INGRESS) ||
		    (new && new->flags & TCQ_F_INGRESS)) {
			num_q = 1;
			ingress = 1;
			if (!dev_ingress_queue(dev)) {
				NL_SET_ERR_MSG(extack, "Device does not have an ingress queue");
				return -ENOENT;
			}
		}

		if (dev->flags & IFF_UP)
			dev_deactivate(dev);

		if (new && new->ops->attach)
			goto skip;

		for (i = 0; i < num_q; i++) {
			struct netdev_queue *dev_queue = dev_ingress_queue(dev);

			if (!ingress)
				dev_queue = netdev_get_tx_queue(dev, i);

			old = dev_graft_qdisc(dev_queue, new);
			if (new && i > 0)
				qdisc_refcount_inc(new);

			if (!ingress)
				qdisc_put(old);
		}

skip:
		if (!ingress) {
			notify_and_destroy(net, skb, n, classid,
					   dev->qdisc, new);
			if (new && !new->ops->attach)
				qdisc_refcount_inc(new);
			dev->qdisc = new ? : &noop_qdisc;

			if (new && new->ops->attach)
				new->ops->attach(new);
		} else {
			notify_and_destroy(net, skb, n, classid, old, new);
		}

		if (dev->flags & IFF_UP)
			dev_activate(dev);
	} else {
		const struct Qdisc_class_ops *cops = parent->ops->cl_ops;

		/* Only support running class lockless if parent is lockless */
		if (new && (new->flags & TCQ_F_NOLOCK) &&
		    parent && !(parent->flags & TCQ_F_NOLOCK))
			new->flags &= ~TCQ_F_NOLOCK;

		err = -EOPNOTSUPP;
		if (cops && cops->graft) {
			unsigned long cl = cops->find(parent, classid);

			if (cl) {
				err = cops->graft(parent, cl, new, &old,
						  extack);
			} else {
				NL_SET_ERR_MSG(extack, "Specified class not found");
				err = -ENOENT;
			}
		}
		if (!err)
			notify_and_destroy(net, skb, n, classid, old, new);
	}
	return err;
}

static int qdisc_block_indexes_set(struct Qdisc *sch, struct nlattr **tca,
				   struct netlink_ext_ack *extack)
{
	u32 block_index;

	if (tca[TCA_INGRESS_BLOCK]) {
		block_index = nla_get_u32(tca[TCA_INGRESS_BLOCK]);

		if (!block_index) {
			NL_SET_ERR_MSG(extack, "Ingress block index cannot be 0");
			return -EINVAL;
		}
		if (!sch->ops->ingress_block_set) {
			NL_SET_ERR_MSG(extack, "Ingress block sharing is not supported");
			return -EOPNOTSUPP;
		}
		sch->ops->ingress_block_set(sch, block_index);
	}
	if (tca[TCA_EGRESS_BLOCK]) {
		block_index = nla_get_u32(tca[TCA_EGRESS_BLOCK]);

		if (!block_index) {
			NL_SET_ERR_MSG(extack, "Egress block index cannot be 0");
			return -EINVAL;
		}
		if (!sch->ops->egress_block_set) {
			NL_SET_ERR_MSG(extack, "Egress block sharing is not supported");
			return -EOPNOTSUPP;
		}
		sch->ops->egress_block_set(sch, block_index);
	}
	return 0;
}

/*
   Allocate and initialize new qdisc.

   Parameters are passed via opt.
 */

static struct Qdisc *qdisc_create(struct net_device *dev,
				  struct netdev_queue *dev_queue,
				  struct Qdisc *p, u32 parent, u32 handle,
				  struct nlattr **tca, int *errp,
				  struct netlink_ext_ack *extack)
{
	int err;
	struct nlattr *kind = tca[TCA_KIND];
	struct Qdisc *sch;
	struct Qdisc_ops *ops;
	struct qdisc_size_table *stab;

	ops = qdisc_lookup_ops(kind);
#ifdef CONFIG_MODULES
	if (ops == NULL && kind != NULL) {
		char name[IFNAMSIZ];
		if (nla_strlcpy(name, kind, IFNAMSIZ) < IFNAMSIZ) {
			/* We dropped the RTNL semaphore in order to
			 * perform the module load.  So, even if we
			 * succeeded in loading the module we have to
			 * tell the caller to replay the request.  We
			 * indicate this using -EAGAIN.
			 * We replay the request because the device may
			 * go away in the mean time.
			 */
			rtnl_unlock();
			request_module("sch_%s", name);
			rtnl_lock();
			ops = qdisc_lookup_ops(kind);
			if (ops != NULL) {
				/* We will try again qdisc_lookup_ops,
				 * so don't keep a reference.
				 */
				module_put(ops->owner);
				err = -EAGAIN;
				goto err_out;
			}
		}
	}
#endif

	err = -ENOENT;
	if (!ops) {
		NL_SET_ERR_MSG(extack, "Specified qdisc not found");
		goto err_out;
	}

	sch = qdisc_alloc(dev_queue, ops, extack);
	if (IS_ERR(sch)) {
		err = PTR_ERR(sch);
		goto err_out2;
	}

	sch->parent = parent;

	if (handle == TC_H_INGRESS) {
		sch->flags |= TCQ_F_INGRESS;
		handle = TC_H_MAKE(TC_H_INGRESS, 0);
	} else {
		if (handle == 0) {
			handle = qdisc_alloc_handle(dev);
			err = -ENOMEM;
			if (handle == 0)
				goto err_out3;
		}
		if (!netif_is_multiqueue(dev))
			sch->flags |= TCQ_F_ONETXQUEUE;
	}

	sch->handle = handle;

	/* This exist to keep backward compatible with a userspace
	 * loophole, what allowed userspace to get IFF_NO_QUEUE
	 * facility on older kernels by setting tx_queue_len=0 (prior
	 * to qdisc init), and then forgot to reinit tx_queue_len
	 * before again attaching a qdisc.
	 */
	if ((dev->priv_flags & IFF_NO_QUEUE) && (dev->tx_queue_len == 0)) {
		dev->tx_queue_len = DEFAULT_TX_QUEUE_LEN;
		netdev_info(dev, "Caught tx_queue_len zero misconfig\n");
	}

	err = qdisc_block_indexes_set(sch, tca, extack);
	if (err)
		goto err_out3;

	if (ops->init) {
		err = ops->init(sch, tca[TCA_OPTIONS], extack);
		if (err != 0)
			goto err_out5;
	}

	if (tca[TCA_STAB]) {
		stab = qdisc_get_stab(tca[TCA_STAB], extack);
		if (IS_ERR(stab)) {
			err = PTR_ERR(stab);
			goto err_out4;
		}
		rcu_assign_pointer(sch->stab, stab);
	}
	if (tca[TCA_RATE]) {
		seqcount_t *running;

		err = -EOPNOTSUPP;
		if (sch->flags & TCQ_F_MQROOT) {
			NL_SET_ERR_MSG(extack, "Cannot attach rate estimator to a multi-queue root qdisc");
			goto err_out4;
		}

		if (sch->parent != TC_H_ROOT &&
		    !(sch->flags & TCQ_F_INGRESS) &&
		    (!p || !(p->flags & TCQ_F_MQROOT)))
			running = qdisc_root_sleeping_running(sch);
		else
			running = &sch->running;

		err = gen_new_estimator(&sch->bstats,
					sch->cpu_bstats,
					&sch->rate_est,
					NULL,
					running,
					tca[TCA_RATE]);
		if (err) {
			NL_SET_ERR_MSG(extack, "Failed to generate new estimator");
			goto err_out4;
		}
	}

	qdisc_hash_add(sch, false);

	return sch;

err_out5:
	/* ops->init() failed, we call ->destroy() like qdisc_create_dflt() */
	if (ops->destroy)
		ops->destroy(sch);
err_out3:
	dev_put(dev);
	qdisc_free(sch);
err_out2:
	module_put(ops->owner);
err_out:
	*errp = err;
	return NULL;

err_out4:
	/*
	 * Any broken qdiscs that would require a ops->reset() here?
	 * The qdisc was never in action so it shouldn't be necessary.
	 */
	qdisc_put_stab(rtnl_dereference(sch->stab));
	if (ops->destroy)
		ops->destroy(sch);
	goto err_out3;
}

static int qdisc_change(struct Qdisc *sch, struct nlattr **tca,
			struct netlink_ext_ack *extack)
{
	struct qdisc_size_table *ostab, *stab = NULL;
	int err = 0;

	if (tca[TCA_OPTIONS]) {
		if (!sch->ops->change) {
			NL_SET_ERR_MSG(extack, "Change operation not supported by specified qdisc");
			return -EINVAL;
		}
		if (tca[TCA_INGRESS_BLOCK] || tca[TCA_EGRESS_BLOCK]) {
			NL_SET_ERR_MSG(extack, "Change of blocks is not supported");
			return -EOPNOTSUPP;
		}
		err = sch->ops->change(sch, tca[TCA_OPTIONS], extack);
		if (err)
			return err;
	}

	if (tca[TCA_STAB]) {
		stab = qdisc_get_stab(tca[TCA_STAB], extack);
		if (IS_ERR(stab))
			return PTR_ERR(stab);
	}

	ostab = rtnl_dereference(sch->stab);
	rcu_assign_pointer(sch->stab, stab);
	qdisc_put_stab(ostab);

	if (tca[TCA_RATE]) {
		/* NB: ignores errors from replace_estimator
		   because change can't be undone. */
		if (sch->flags & TCQ_F_MQROOT)
			goto out;
		gen_replace_estimator(&sch->bstats,
				      sch->cpu_bstats,
				      &sch->rate_est,
				      NULL,
				      qdisc_root_sleeping_running(sch),
				      tca[TCA_RATE]);
	}
out:
	return 0;
}

struct check_loop_arg {
	struct qdisc_walker	w;
	struct Qdisc		*p;
	int			depth;
};

static int check_loop_fn(struct Qdisc *q, unsigned long cl,
			 struct qdisc_walker *w);

static int check_loop(struct Qdisc *q, struct Qdisc *p, int depth)
{
	struct check_loop_arg	arg;

	if (q->ops->cl_ops == NULL)
		return 0;

	arg.w.stop = arg.w.skip = arg.w.count = 0;
	arg.w.fn = check_loop_fn;
	arg.depth = depth;
	arg.p = p;
	q->ops->cl_ops->walk(q, &arg.w);
	return arg.w.stop ? -ELOOP : 0;
}

static int
check_loop_fn(struct Qdisc *q, unsigned long cl, struct qdisc_walker *w)
{
	struct Qdisc *leaf;
	const struct Qdisc_class_ops *cops = q->ops->cl_ops;
	struct check_loop_arg *arg = (struct check_loop_arg *)w;

	leaf = cops->leaf(q, cl);
	if (leaf) {
		if (leaf == arg->p || arg->depth > 7)
			return -ELOOP;
		return check_loop(leaf, arg->p, arg->depth + 1);
	}
	return 0;
}

const struct nla_policy rtm_tca_policy[TCA_MAX + 1] = {
	[TCA_KIND]		= { .type = NLA_STRING },
<<<<<<< HEAD
	[TCA_OPTIONS]		= { .type = NLA_NESTED },
=======
>>>>>>> 9f51ae62
	[TCA_RATE]		= { .type = NLA_BINARY,
				    .len = sizeof(struct tc_estimator) },
	[TCA_STAB]		= { .type = NLA_NESTED },
	[TCA_DUMP_INVISIBLE]	= { .type = NLA_FLAG },
	[TCA_CHAIN]		= { .type = NLA_U32 },
	[TCA_INGRESS_BLOCK]	= { .type = NLA_U32 },
	[TCA_EGRESS_BLOCK]	= { .type = NLA_U32 },
};

/*
 * Delete/get qdisc.
 */

static int tc_get_qdisc(struct sk_buff *skb, struct nlmsghdr *n,
			struct netlink_ext_ack *extack)
{
	struct net *net = sock_net(skb->sk);
	struct tcmsg *tcm = nlmsg_data(n);
	struct nlattr *tca[TCA_MAX + 1];
	struct net_device *dev;
	u32 clid;
	struct Qdisc *q = NULL;
	struct Qdisc *p = NULL;
	int err;

	if ((n->nlmsg_type != RTM_GETQDISC) &&
	    !netlink_ns_capable(skb, net->user_ns, CAP_NET_ADMIN))
		return -EPERM;

	err = nlmsg_parse(n, sizeof(*tcm), tca, TCA_MAX, rtm_tca_policy,
			  extack);
	if (err < 0)
		return err;

	dev = __dev_get_by_index(net, tcm->tcm_ifindex);
	if (!dev)
		return -ENODEV;

	clid = tcm->tcm_parent;
	if (clid) {
		if (clid != TC_H_ROOT) {
			if (TC_H_MAJ(clid) != TC_H_MAJ(TC_H_INGRESS)) {
				p = qdisc_lookup(dev, TC_H_MAJ(clid));
				if (!p) {
					NL_SET_ERR_MSG(extack, "Failed to find qdisc with specified classid");
					return -ENOENT;
				}
				q = qdisc_leaf(p, clid);
			} else if (dev_ingress_queue(dev)) {
				q = dev_ingress_queue(dev)->qdisc_sleeping;
			}
		} else {
			q = dev->qdisc;
		}
		if (!q) {
			NL_SET_ERR_MSG(extack, "Cannot find specified qdisc on specified device");
			return -ENOENT;
		}

		if (tcm->tcm_handle && q->handle != tcm->tcm_handle) {
			NL_SET_ERR_MSG(extack, "Invalid handle");
			return -EINVAL;
		}
	} else {
		q = qdisc_lookup(dev, tcm->tcm_handle);
		if (!q) {
			NL_SET_ERR_MSG(extack, "Failed to find qdisc with specified handle");
			return -ENOENT;
		}
	}

	if (tca[TCA_KIND] && nla_strcmp(tca[TCA_KIND], q->ops->id)) {
		NL_SET_ERR_MSG(extack, "Invalid qdisc name");
		return -EINVAL;
	}

	if (n->nlmsg_type == RTM_DELQDISC) {
		if (!clid) {
			NL_SET_ERR_MSG(extack, "Classid cannot be zero");
			return -EINVAL;
		}
		if (q->handle == 0) {
			NL_SET_ERR_MSG(extack, "Cannot delete qdisc with handle of zero");
			return -ENOENT;
		}
		err = qdisc_graft(dev, p, skb, n, clid, NULL, q, extack);
		if (err != 0)
			return err;
	} else {
		qdisc_notify(net, skb, n, clid, NULL, q);
	}
	return 0;
}

/*
 * Create/change qdisc.
 */

static int tc_modify_qdisc(struct sk_buff *skb, struct nlmsghdr *n,
			   struct netlink_ext_ack *extack)
{
	struct net *net = sock_net(skb->sk);
	struct tcmsg *tcm;
	struct nlattr *tca[TCA_MAX + 1];
	struct net_device *dev;
	u32 clid;
	struct Qdisc *q, *p;
	int err;

	if (!netlink_ns_capable(skb, net->user_ns, CAP_NET_ADMIN))
		return -EPERM;

replay:
	/* Reinit, just in case something touches this. */
	err = nlmsg_parse(n, sizeof(*tcm), tca, TCA_MAX, rtm_tca_policy,
			  extack);
	if (err < 0)
		return err;

	tcm = nlmsg_data(n);
	clid = tcm->tcm_parent;
	q = p = NULL;

	dev = __dev_get_by_index(net, tcm->tcm_ifindex);
	if (!dev)
		return -ENODEV;


	if (clid) {
		if (clid != TC_H_ROOT) {
			if (clid != TC_H_INGRESS) {
				p = qdisc_lookup(dev, TC_H_MAJ(clid));
				if (!p) {
					NL_SET_ERR_MSG(extack, "Failed to find specified qdisc");
					return -ENOENT;
				}
				q = qdisc_leaf(p, clid);
			} else if (dev_ingress_queue_create(dev)) {
				q = dev_ingress_queue(dev)->qdisc_sleeping;
			}
		} else {
			q = dev->qdisc;
		}

		/* It may be default qdisc, ignore it */
		if (q && q->handle == 0)
			q = NULL;

		if (!q || !tcm->tcm_handle || q->handle != tcm->tcm_handle) {
			if (tcm->tcm_handle) {
				if (q && !(n->nlmsg_flags & NLM_F_REPLACE)) {
					NL_SET_ERR_MSG(extack, "NLM_F_REPLACE needed to override");
					return -EEXIST;
				}
				if (TC_H_MIN(tcm->tcm_handle)) {
					NL_SET_ERR_MSG(extack, "Invalid minor handle");
					return -EINVAL;
				}
				q = qdisc_lookup(dev, tcm->tcm_handle);
				if (!q)
					goto create_n_graft;
				if (n->nlmsg_flags & NLM_F_EXCL) {
					NL_SET_ERR_MSG(extack, "Exclusivity flag on, cannot override");
					return -EEXIST;
				}
				if (tca[TCA_KIND] &&
				    nla_strcmp(tca[TCA_KIND], q->ops->id)) {
					NL_SET_ERR_MSG(extack, "Invalid qdisc name");
					return -EINVAL;
				}
				if (q == p ||
				    (p && check_loop(q, p, 0))) {
					NL_SET_ERR_MSG(extack, "Qdisc parent/child loop detected");
					return -ELOOP;
				}
				qdisc_refcount_inc(q);
				goto graft;
			} else {
				if (!q)
					goto create_n_graft;

				/* This magic test requires explanation.
				 *
				 *   We know, that some child q is already
				 *   attached to this parent and have choice:
				 *   either to change it or to create/graft new one.
				 *
				 *   1. We are allowed to create/graft only
				 *   if CREATE and REPLACE flags are set.
				 *
				 *   2. If EXCL is set, requestor wanted to say,
				 *   that qdisc tcm_handle is not expected
				 *   to exist, so that we choose create/graft too.
				 *
				 *   3. The last case is when no flags are set.
				 *   Alas, it is sort of hole in API, we
				 *   cannot decide what to do unambiguously.
				 *   For now we select create/graft, if
				 *   user gave KIND, which does not match existing.
				 */
				if ((n->nlmsg_flags & NLM_F_CREATE) &&
				    (n->nlmsg_flags & NLM_F_REPLACE) &&
				    ((n->nlmsg_flags & NLM_F_EXCL) ||
				     (tca[TCA_KIND] &&
				      nla_strcmp(tca[TCA_KIND], q->ops->id))))
					goto create_n_graft;
			}
		}
	} else {
		if (!tcm->tcm_handle) {
			NL_SET_ERR_MSG(extack, "Handle cannot be zero");
			return -EINVAL;
		}
		q = qdisc_lookup(dev, tcm->tcm_handle);
	}

	/* Change qdisc parameters */
	if (!q) {
		NL_SET_ERR_MSG(extack, "Specified qdisc not found");
		return -ENOENT;
	}
	if (n->nlmsg_flags & NLM_F_EXCL) {
		NL_SET_ERR_MSG(extack, "Exclusivity flag on, cannot modify");
		return -EEXIST;
	}
	if (tca[TCA_KIND] && nla_strcmp(tca[TCA_KIND], q->ops->id)) {
		NL_SET_ERR_MSG(extack, "Invalid qdisc name");
		return -EINVAL;
	}
	err = qdisc_change(q, tca, extack);
	if (err == 0)
		qdisc_notify(net, skb, n, clid, NULL, q);
	return err;

create_n_graft:
	if (!(n->nlmsg_flags & NLM_F_CREATE)) {
		NL_SET_ERR_MSG(extack, "Qdisc not found. To create specify NLM_F_CREATE flag");
		return -ENOENT;
	}
	if (clid == TC_H_INGRESS) {
		if (dev_ingress_queue(dev)) {
			q = qdisc_create(dev, dev_ingress_queue(dev), p,
					 tcm->tcm_parent, tcm->tcm_parent,
					 tca, &err, extack);
		} else {
			NL_SET_ERR_MSG(extack, "Cannot find ingress queue for specified device");
			err = -ENOENT;
		}
	} else {
		struct netdev_queue *dev_queue;

		if (p && p->ops->cl_ops && p->ops->cl_ops->select_queue)
			dev_queue = p->ops->cl_ops->select_queue(p, tcm);
		else if (p)
			dev_queue = p->dev_queue;
		else
			dev_queue = netdev_get_tx_queue(dev, 0);

		q = qdisc_create(dev, dev_queue, p,
				 tcm->tcm_parent, tcm->tcm_handle,
				 tca, &err, extack);
	}
	if (q == NULL) {
		if (err == -EAGAIN)
			goto replay;
		return err;
	}

graft:
	err = qdisc_graft(dev, p, skb, n, clid, q, NULL, extack);
	if (err) {
		if (q)
			qdisc_put(q);
		return err;
	}

	return 0;
}

static int tc_dump_qdisc_root(struct Qdisc *root, struct sk_buff *skb,
			      struct netlink_callback *cb,
			      int *q_idx_p, int s_q_idx, bool recur,
			      bool dump_invisible)
{
	int ret = 0, q_idx = *q_idx_p;
	struct Qdisc *q;
	int b;

	if (!root)
		return 0;

	q = root;
	if (q_idx < s_q_idx) {
		q_idx++;
	} else {
		if (!tc_qdisc_dump_ignore(q, dump_invisible) &&
		    tc_fill_qdisc(skb, q, q->parent, NETLINK_CB(cb->skb).portid,
				  cb->nlh->nlmsg_seq, NLM_F_MULTI,
				  RTM_NEWQDISC) <= 0)
			goto done;
		q_idx++;
	}

	/* If dumping singletons, there is no qdisc_dev(root) and the singleton
	 * itself has already been dumped.
	 *
	 * If we've already dumped the top-level (ingress) qdisc above and the global
	 * qdisc hashtable, we don't want to hit it again
	 */
	if (!qdisc_dev(root) || !recur)
		goto out;

	hash_for_each(qdisc_dev(root)->qdisc_hash, b, q, hash) {
		if (q_idx < s_q_idx) {
			q_idx++;
			continue;
		}
		if (!tc_qdisc_dump_ignore(q, dump_invisible) &&
		    tc_fill_qdisc(skb, q, q->parent, NETLINK_CB(cb->skb).portid,
				  cb->nlh->nlmsg_seq, NLM_F_MULTI,
				  RTM_NEWQDISC) <= 0)
			goto done;
		q_idx++;
	}

out:
	*q_idx_p = q_idx;
	return ret;
done:
	ret = -1;
	goto out;
}

static int tc_dump_qdisc(struct sk_buff *skb, struct netlink_callback *cb)
{
	struct net *net = sock_net(skb->sk);
	int idx, q_idx;
	int s_idx, s_q_idx;
	struct net_device *dev;
	const struct nlmsghdr *nlh = cb->nlh;
	struct nlattr *tca[TCA_MAX + 1];
	int err;

	s_idx = cb->args[0];
	s_q_idx = q_idx = cb->args[1];

	idx = 0;
	ASSERT_RTNL();

	err = nlmsg_parse(nlh, sizeof(struct tcmsg), tca, TCA_MAX,
			  rtm_tca_policy, cb->extack);
	if (err < 0)
		return err;

	for_each_netdev(net, dev) {
		struct netdev_queue *dev_queue;

		if (idx < s_idx)
			goto cont;
		if (idx > s_idx)
			s_q_idx = 0;
		q_idx = 0;

		if (tc_dump_qdisc_root(dev->qdisc, skb, cb, &q_idx, s_q_idx,
				       true, tca[TCA_DUMP_INVISIBLE]) < 0)
			goto done;

		dev_queue = dev_ingress_queue(dev);
		if (dev_queue &&
		    tc_dump_qdisc_root(dev_queue->qdisc_sleeping, skb, cb,
				       &q_idx, s_q_idx, false,
				       tca[TCA_DUMP_INVISIBLE]) < 0)
			goto done;

cont:
		idx++;
	}

done:
	cb->args[0] = idx;
	cb->args[1] = q_idx;

	return skb->len;
}



/************************************************
 *	Traffic classes manipulation.		*
 ************************************************/

static int tc_fill_tclass(struct sk_buff *skb, struct Qdisc *q,
			  unsigned long cl,
			  u32 portid, u32 seq, u16 flags, int event)
{
	struct tcmsg *tcm;
	struct nlmsghdr  *nlh;
	unsigned char *b = skb_tail_pointer(skb);
	struct gnet_dump d;
	const struct Qdisc_class_ops *cl_ops = q->ops->cl_ops;

	cond_resched();
	nlh = nlmsg_put(skb, portid, seq, event, sizeof(*tcm), flags);
	if (!nlh)
		goto out_nlmsg_trim;
	tcm = nlmsg_data(nlh);
	tcm->tcm_family = AF_UNSPEC;
	tcm->tcm__pad1 = 0;
	tcm->tcm__pad2 = 0;
	tcm->tcm_ifindex = qdisc_dev(q)->ifindex;
	tcm->tcm_parent = q->handle;
	tcm->tcm_handle = q->handle;
	tcm->tcm_info = 0;
	if (nla_put_string(skb, TCA_KIND, q->ops->id))
		goto nla_put_failure;
	if (cl_ops->dump && cl_ops->dump(q, cl, skb, tcm) < 0)
		goto nla_put_failure;

	if (gnet_stats_start_copy_compat(skb, TCA_STATS2, TCA_STATS, TCA_XSTATS,
					 NULL, &d, TCA_PAD) < 0)
		goto nla_put_failure;

	if (cl_ops->dump_stats && cl_ops->dump_stats(q, cl, &d) < 0)
		goto nla_put_failure;

	if (gnet_stats_finish_copy(&d) < 0)
		goto nla_put_failure;

	nlh->nlmsg_len = skb_tail_pointer(skb) - b;
	return skb->len;

out_nlmsg_trim:
nla_put_failure:
	nlmsg_trim(skb, b);
	return -1;
}

static int tclass_notify(struct net *net, struct sk_buff *oskb,
			 struct nlmsghdr *n, struct Qdisc *q,
			 unsigned long cl, int event)
{
	struct sk_buff *skb;
	u32 portid = oskb ? NETLINK_CB(oskb).portid : 0;

	skb = alloc_skb(NLMSG_GOODSIZE, GFP_KERNEL);
	if (!skb)
		return -ENOBUFS;

	if (tc_fill_tclass(skb, q, cl, portid, n->nlmsg_seq, 0, event) < 0) {
		kfree_skb(skb);
		return -EINVAL;
	}

	return rtnetlink_send(skb, net, portid, RTNLGRP_TC,
			      n->nlmsg_flags & NLM_F_ECHO);
}

static int tclass_del_notify(struct net *net,
			     const struct Qdisc_class_ops *cops,
			     struct sk_buff *oskb, struct nlmsghdr *n,
			     struct Qdisc *q, unsigned long cl)
{
	u32 portid = oskb ? NETLINK_CB(oskb).portid : 0;
	struct sk_buff *skb;
	int err = 0;

	if (!cops->delete)
		return -EOPNOTSUPP;

	skb = alloc_skb(NLMSG_GOODSIZE, GFP_KERNEL);
	if (!skb)
		return -ENOBUFS;

	if (tc_fill_tclass(skb, q, cl, portid, n->nlmsg_seq, 0,
			   RTM_DELTCLASS) < 0) {
		kfree_skb(skb);
		return -EINVAL;
	}

	err = cops->delete(q, cl);
	if (err) {
		kfree_skb(skb);
		return err;
	}

	return rtnetlink_send(skb, net, portid, RTNLGRP_TC,
			      n->nlmsg_flags & NLM_F_ECHO);
}

#ifdef CONFIG_NET_CLS

struct tcf_bind_args {
	struct tcf_walker w;
	u32 classid;
	unsigned long cl;
};

static int tcf_node_bind(struct tcf_proto *tp, void *n, struct tcf_walker *arg)
{
	struct tcf_bind_args *a = (void *)arg;

	if (tp->ops->bind_class) {
		struct Qdisc *q = tcf_block_q(tp->chain->block);

		sch_tree_lock(q);
		tp->ops->bind_class(n, a->classid, a->cl);
		sch_tree_unlock(q);
	}
	return 0;
}

static void tc_bind_tclass(struct Qdisc *q, u32 portid, u32 clid,
			   unsigned long new_cl)
{
	const struct Qdisc_class_ops *cops = q->ops->cl_ops;
	struct tcf_block *block;
	struct tcf_chain *chain;
	unsigned long cl;

	cl = cops->find(q, portid);
	if (!cl)
		return;
	block = cops->tcf_block(q, cl, NULL);
	if (!block)
		return;
	list_for_each_entry(chain, &block->chain_list, list) {
		struct tcf_proto *tp;

		for (tp = rtnl_dereference(chain->filter_chain);
		     tp; tp = rtnl_dereference(tp->next)) {
			struct tcf_bind_args arg = {};

			arg.w.fn = tcf_node_bind;
			arg.classid = clid;
			arg.cl = new_cl;
			tp->ops->walk(tp, &arg.w);
		}
	}
}

#else

static void tc_bind_tclass(struct Qdisc *q, u32 portid, u32 clid,
			   unsigned long new_cl)
{
}

#endif

static int tc_ctl_tclass(struct sk_buff *skb, struct nlmsghdr *n,
			 struct netlink_ext_ack *extack)
{
	struct net *net = sock_net(skb->sk);
	struct tcmsg *tcm = nlmsg_data(n);
	struct nlattr *tca[TCA_MAX + 1];
	struct net_device *dev;
	struct Qdisc *q = NULL;
	const struct Qdisc_class_ops *cops;
	unsigned long cl = 0;
	unsigned long new_cl;
	u32 portid;
	u32 clid;
	u32 qid;
	int err;

	if ((n->nlmsg_type != RTM_GETTCLASS) &&
	    !netlink_ns_capable(skb, net->user_ns, CAP_NET_ADMIN))
		return -EPERM;

	err = nlmsg_parse(n, sizeof(*tcm), tca, TCA_MAX, rtm_tca_policy,
			  extack);
	if (err < 0)
		return err;

	dev = __dev_get_by_index(net, tcm->tcm_ifindex);
	if (!dev)
		return -ENODEV;

	/*
	   parent == TC_H_UNSPEC - unspecified parent.
	   parent == TC_H_ROOT   - class is root, which has no parent.
	   parent == X:0	 - parent is root class.
	   parent == X:Y	 - parent is a node in hierarchy.
	   parent == 0:Y	 - parent is X:Y, where X:0 is qdisc.

	   handle == 0:0	 - generate handle from kernel pool.
	   handle == 0:Y	 - class is X:Y, where X:0 is qdisc.
	   handle == X:Y	 - clear.
	   handle == X:0	 - root class.
	 */

	/* Step 1. Determine qdisc handle X:0 */

	portid = tcm->tcm_parent;
	clid = tcm->tcm_handle;
	qid = TC_H_MAJ(clid);

	if (portid != TC_H_ROOT) {
		u32 qid1 = TC_H_MAJ(portid);

		if (qid && qid1) {
			/* If both majors are known, they must be identical. */
			if (qid != qid1)
				return -EINVAL;
		} else if (qid1) {
			qid = qid1;
		} else if (qid == 0)
			qid = dev->qdisc->handle;

		/* Now qid is genuine qdisc handle consistent
		 * both with parent and child.
		 *
		 * TC_H_MAJ(portid) still may be unspecified, complete it now.
		 */
		if (portid)
			portid = TC_H_MAKE(qid, portid);
	} else {
		if (qid == 0)
			qid = dev->qdisc->handle;
	}

	/* OK. Locate qdisc */
	q = qdisc_lookup(dev, qid);
	if (!q)
		return -ENOENT;

	/* An check that it supports classes */
	cops = q->ops->cl_ops;
	if (cops == NULL)
		return -EINVAL;

	/* Now try to get class */
	if (clid == 0) {
		if (portid == TC_H_ROOT)
			clid = qid;
	} else
		clid = TC_H_MAKE(qid, clid);

	if (clid)
		cl = cops->find(q, clid);

	if (cl == 0) {
		err = -ENOENT;
		if (n->nlmsg_type != RTM_NEWTCLASS ||
		    !(n->nlmsg_flags & NLM_F_CREATE))
			goto out;
	} else {
		switch (n->nlmsg_type) {
		case RTM_NEWTCLASS:
			err = -EEXIST;
			if (n->nlmsg_flags & NLM_F_EXCL)
				goto out;
			break;
		case RTM_DELTCLASS:
			err = tclass_del_notify(net, cops, skb, n, q, cl);
			/* Unbind the class with flilters with 0 */
			tc_bind_tclass(q, portid, clid, 0);
			goto out;
		case RTM_GETTCLASS:
			err = tclass_notify(net, skb, n, q, cl, RTM_NEWTCLASS);
			goto out;
		default:
			err = -EINVAL;
			goto out;
		}
	}

	if (tca[TCA_INGRESS_BLOCK] || tca[TCA_EGRESS_BLOCK]) {
		NL_SET_ERR_MSG(extack, "Shared blocks are not supported for classes");
		return -EOPNOTSUPP;
	}

	new_cl = cl;
	err = -EOPNOTSUPP;
	if (cops->change)
		err = cops->change(q, clid, portid, tca, &new_cl, extack);
	if (err == 0) {
		tclass_notify(net, skb, n, q, new_cl, RTM_NEWTCLASS);
		/* We just create a new class, need to do reverse binding. */
		if (cl != new_cl)
			tc_bind_tclass(q, portid, clid, new_cl);
	}
out:
	return err;
}

struct qdisc_dump_args {
	struct qdisc_walker	w;
	struct sk_buff		*skb;
	struct netlink_callback	*cb;
};

static int qdisc_class_dump(struct Qdisc *q, unsigned long cl,
			    struct qdisc_walker *arg)
{
	struct qdisc_dump_args *a = (struct qdisc_dump_args *)arg;

	return tc_fill_tclass(a->skb, q, cl, NETLINK_CB(a->cb->skb).portid,
			      a->cb->nlh->nlmsg_seq, NLM_F_MULTI,
			      RTM_NEWTCLASS);
}

static int tc_dump_tclass_qdisc(struct Qdisc *q, struct sk_buff *skb,
				struct tcmsg *tcm, struct netlink_callback *cb,
				int *t_p, int s_t)
{
	struct qdisc_dump_args arg;

	if (tc_qdisc_dump_ignore(q, false) ||
	    *t_p < s_t || !q->ops->cl_ops ||
	    (tcm->tcm_parent &&
	     TC_H_MAJ(tcm->tcm_parent) != q->handle)) {
		(*t_p)++;
		return 0;
	}
	if (*t_p > s_t)
		memset(&cb->args[1], 0, sizeof(cb->args)-sizeof(cb->args[0]));
	arg.w.fn = qdisc_class_dump;
	arg.skb = skb;
	arg.cb = cb;
	arg.w.stop  = 0;
	arg.w.skip = cb->args[1];
	arg.w.count = 0;
	q->ops->cl_ops->walk(q, &arg.w);
	cb->args[1] = arg.w.count;
	if (arg.w.stop)
		return -1;
	(*t_p)++;
	return 0;
}

static int tc_dump_tclass_root(struct Qdisc *root, struct sk_buff *skb,
			       struct tcmsg *tcm, struct netlink_callback *cb,
			       int *t_p, int s_t)
{
	struct Qdisc *q;
	int b;

	if (!root)
		return 0;

	if (tc_dump_tclass_qdisc(root, skb, tcm, cb, t_p, s_t) < 0)
		return -1;

	if (!qdisc_dev(root))
		return 0;

	if (tcm->tcm_parent) {
		q = qdisc_match_from_root(root, TC_H_MAJ(tcm->tcm_parent));
		if (q && q != root &&
		    tc_dump_tclass_qdisc(q, skb, tcm, cb, t_p, s_t) < 0)
			return -1;
		return 0;
	}
	hash_for_each(qdisc_dev(root)->qdisc_hash, b, q, hash) {
		if (tc_dump_tclass_qdisc(q, skb, tcm, cb, t_p, s_t) < 0)
			return -1;
	}

	return 0;
}

static int tc_dump_tclass(struct sk_buff *skb, struct netlink_callback *cb)
{
	struct tcmsg *tcm = nlmsg_data(cb->nlh);
	struct net *net = sock_net(skb->sk);
	struct netdev_queue *dev_queue;
	struct net_device *dev;
	int t, s_t;

	if (nlmsg_len(cb->nlh) < sizeof(*tcm))
		return 0;
	dev = dev_get_by_index(net, tcm->tcm_ifindex);
	if (!dev)
		return 0;

	s_t = cb->args[0];
	t = 0;

	if (tc_dump_tclass_root(dev->qdisc, skb, tcm, cb, &t, s_t) < 0)
		goto done;

	dev_queue = dev_ingress_queue(dev);
	if (dev_queue &&
	    tc_dump_tclass_root(dev_queue->qdisc_sleeping, skb, tcm, cb,
				&t, s_t) < 0)
		goto done;

done:
	cb->args[0] = t;

	dev_put(dev);
	return skb->len;
}

#ifdef CONFIG_PROC_FS
static int psched_show(struct seq_file *seq, void *v)
{
	seq_printf(seq, "%08x %08x %08x %08x\n",
		   (u32)NSEC_PER_USEC, (u32)PSCHED_TICKS2NS(1),
		   1000000,
		   (u32)NSEC_PER_SEC / hrtimer_resolution);

	return 0;
}

static int __net_init psched_net_init(struct net *net)
{
	struct proc_dir_entry *e;

	e = proc_create_single("psched", 0, net->proc_net, psched_show);
	if (e == NULL)
		return -ENOMEM;

	return 0;
}

static void __net_exit psched_net_exit(struct net *net)
{
	remove_proc_entry("psched", net->proc_net);
}
#else
static int __net_init psched_net_init(struct net *net)
{
	return 0;
}

static void __net_exit psched_net_exit(struct net *net)
{
}
#endif

static struct pernet_operations psched_net_ops = {
	.init = psched_net_init,
	.exit = psched_net_exit,
};

static int __init pktsched_init(void)
{
	int err;

	err = register_pernet_subsys(&psched_net_ops);
	if (err) {
		pr_err("pktsched_init: "
		       "cannot initialize per netns operations\n");
		return err;
	}

	register_qdisc(&pfifo_fast_ops);
	register_qdisc(&pfifo_qdisc_ops);
	register_qdisc(&bfifo_qdisc_ops);
	register_qdisc(&pfifo_head_drop_qdisc_ops);
	register_qdisc(&mq_qdisc_ops);
	register_qdisc(&noqueue_qdisc_ops);

	rtnl_register(PF_UNSPEC, RTM_NEWQDISC, tc_modify_qdisc, NULL, 0);
	rtnl_register(PF_UNSPEC, RTM_DELQDISC, tc_get_qdisc, NULL, 0);
	rtnl_register(PF_UNSPEC, RTM_GETQDISC, tc_get_qdisc, tc_dump_qdisc,
		      0);
	rtnl_register(PF_UNSPEC, RTM_NEWTCLASS, tc_ctl_tclass, NULL, 0);
	rtnl_register(PF_UNSPEC, RTM_DELTCLASS, tc_ctl_tclass, NULL, 0);
	rtnl_register(PF_UNSPEC, RTM_GETTCLASS, tc_ctl_tclass, tc_dump_tclass,
		      0);

	return 0;
}

subsys_initcall(pktsched_init);<|MERGE_RESOLUTION|>--- conflicted
+++ resolved
@@ -1320,10 +1320,6 @@
 
 const struct nla_policy rtm_tca_policy[TCA_MAX + 1] = {
 	[TCA_KIND]		= { .type = NLA_STRING },
-<<<<<<< HEAD
-	[TCA_OPTIONS]		= { .type = NLA_NESTED },
-=======
->>>>>>> 9f51ae62
 	[TCA_RATE]		= { .type = NLA_BINARY,
 				    .len = sizeof(struct tc_estimator) },
 	[TCA_STAB]		= { .type = NLA_NESTED },
