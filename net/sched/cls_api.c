/*
 * net/sched/cls_api.c	Packet classifier API.
 *
 *		This program is free software; you can redistribute it and/or
 *		modify it under the terms of the GNU General Public License
 *		as published by the Free Software Foundation; either version
 *		2 of the License, or (at your option) any later version.
 *
 * Authors:	Alexey Kuznetsov, <kuznet@ms2.inr.ac.ru>
 *
 * Changes:
 *
 * Eduardo J. Blanco <ejbs@netlabs.com.uy> :990222: kmod support
 *
 */

#include <linux/module.h>
#include <linux/types.h>
#include <linux/kernel.h>
#include <linux/string.h>
#include <linux/errno.h>
#include <linux/err.h>
#include <linux/skbuff.h>
#include <linux/init.h>
#include <linux/kmod.h>
#include <linux/err.h>
#include <linux/slab.h>
#include <net/net_namespace.h>
#include <net/sock.h>
#include <net/netlink.h>
#include <net/pkt_sched.h>
#include <net/pkt_cls.h>

/* The list of all installed classifier types */
static LIST_HEAD(tcf_proto_base);

/* Protects list of registered TC modules. It is pure SMP lock. */
static DEFINE_RWLOCK(cls_mod_lock);

/* Find classifier type by string name */

static const struct tcf_proto_ops *tcf_proto_lookup_ops(const char *kind)
{
	const struct tcf_proto_ops *t, *res = NULL;

	if (kind) {
		read_lock(&cls_mod_lock);
		list_for_each_entry(t, &tcf_proto_base, head) {
			if (strcmp(kind, t->kind) == 0) {
				if (try_module_get(t->owner))
					res = t;
				break;
			}
		}
		read_unlock(&cls_mod_lock);
	}
	return res;
}

/* Register(unregister) new classifier type */

int register_tcf_proto_ops(struct tcf_proto_ops *ops)
{
	struct tcf_proto_ops *t;
	int rc = -EEXIST;

	write_lock(&cls_mod_lock);
	list_for_each_entry(t, &tcf_proto_base, head)
		if (!strcmp(ops->kind, t->kind))
			goto out;

	list_add_tail(&ops->head, &tcf_proto_base);
	rc = 0;
out:
	write_unlock(&cls_mod_lock);
	return rc;
}
EXPORT_SYMBOL(register_tcf_proto_ops);

int unregister_tcf_proto_ops(struct tcf_proto_ops *ops)
{
	struct tcf_proto_ops *t;
	int rc = -ENOENT;

	/* Wait for outstanding call_rcu()s, if any, from a
	 * tcf_proto_ops's destroy() handler.
	 */
	rcu_barrier();

	write_lock(&cls_mod_lock);
	list_for_each_entry(t, &tcf_proto_base, head) {
		if (t == ops) {
			list_del(&t->head);
			rc = 0;
			break;
		}
	}
	write_unlock(&cls_mod_lock);
	return rc;
}
EXPORT_SYMBOL(unregister_tcf_proto_ops);

/* Select new prio value from the range, managed by kernel. */

static inline u32 tcf_auto_prio(struct tcf_proto *tp)
{
	u32 first = TC_H_MAKE(0xC0000000U, 0U);

	if (tp)
		first = tp->prio - 1;

	return TC_H_MAJ(first);
}

static struct tcf_proto *tcf_proto_create(const char *kind, u32 protocol,
					  u32 prio, u32 parent, struct Qdisc *q,
					  struct tcf_chain *chain)
{
	struct tcf_proto *tp;
	int err;

	tp = kzalloc(sizeof(*tp), GFP_KERNEL);
	if (!tp)
		return ERR_PTR(-ENOBUFS);

	err = -ENOENT;
	tp->ops = tcf_proto_lookup_ops(kind);
	if (!tp->ops) {
#ifdef CONFIG_MODULES
		rtnl_unlock();
		request_module("cls_%s", kind);
		rtnl_lock();
		tp->ops = tcf_proto_lookup_ops(kind);
		/* We dropped the RTNL semaphore in order to perform
		 * the module load. So, even if we succeeded in loading
		 * the module we have to replay the request. We indicate
		 * this using -EAGAIN.
		 */
		if (tp->ops) {
			module_put(tp->ops->owner);
			err = -EAGAIN;
		} else {
			err = -ENOENT;
		}
		goto errout;
#endif
	}
	tp->classify = tp->ops->classify;
	tp->protocol = protocol;
	tp->prio = prio;
	tp->classid = parent;
	tp->q = q;
	tp->chain = chain;

	err = tp->ops->init(tp);
	if (err) {
		module_put(tp->ops->owner);
		goto errout;
	}
	return tp;

errout:
	kfree(tp);
	return ERR_PTR(err);
}

static void tcf_proto_destroy(struct tcf_proto *tp)
{
	tp->ops->destroy(tp);
	module_put(tp->ops->owner);
	kfree_rcu(tp, rcu);
}

static struct tcf_chain *tcf_chain_create(struct tcf_block *block,
					  u32 chain_index)
{
	struct tcf_chain *chain;

	chain = kzalloc(sizeof(*chain), GFP_KERNEL);
	if (!chain)
		return NULL;
	list_add_tail(&chain->list, &block->chain_list);
	chain->block = block;
	chain->index = chain_index;
	chain->refcnt = 0;
	return chain;
}

static void tcf_chain_flush(struct tcf_chain *chain)
{
	struct tcf_proto *tp;

	if (chain->p_filter_chain)
		RCU_INIT_POINTER(*chain->p_filter_chain, NULL);
	while ((tp = rtnl_dereference(chain->filter_chain)) != NULL) {
		RCU_INIT_POINTER(chain->filter_chain, tp->next);
		tcf_chain_put(chain);
		tcf_proto_destroy(tp);
	}
}

static void tcf_chain_destroy(struct tcf_chain *chain)
{
	list_del(&chain->list);
	kfree(chain);
}

static void tcf_chain_hold(struct tcf_chain *chain)
{
	++chain->refcnt;
}

struct tcf_chain *tcf_chain_get(struct tcf_block *block, u32 chain_index,
				bool create)
{
	struct tcf_chain *chain;

	list_for_each_entry(chain, &block->chain_list, list) {
<<<<<<< HEAD
		if (chain->index == chain_index)
			goto incref;
	}
	chain = create ? tcf_chain_create(block, chain_index) : NULL;

incref:
	if (chain)
		chain->refcnt++;
	return chain;
=======
		if (chain->index == chain_index) {
			tcf_chain_hold(chain);
			return chain;
		}
	}

	return create ? tcf_chain_create(block, chain_index) : NULL;
>>>>>>> ebb2c243
}
EXPORT_SYMBOL(tcf_chain_get);

void tcf_chain_put(struct tcf_chain *chain)
{
	if (--chain->refcnt == 0)
		tcf_chain_destroy(chain);
}
EXPORT_SYMBOL(tcf_chain_put);

static void
tcf_chain_filter_chain_ptr_set(struct tcf_chain *chain,
			       struct tcf_proto __rcu **p_filter_chain)
{
	chain->p_filter_chain = p_filter_chain;
}

int tcf_block_get(struct tcf_block **p_block,
		  struct tcf_proto __rcu **p_filter_chain)
{
	struct tcf_block *block = kzalloc(sizeof(*block), GFP_KERNEL);
	struct tcf_chain *chain;
	int err;

	if (!block)
		return -ENOMEM;
	INIT_LIST_HEAD(&block->chain_list);
	/* Create chain 0 by default, it has to be always present. */
	chain = tcf_chain_create(block, 0);
	if (!chain) {
		err = -ENOMEM;
		goto err_chain_create;
	}
	tcf_chain_filter_chain_ptr_set(chain, p_filter_chain);
	*p_block = block;
	return 0;

err_chain_create:
	kfree(block);
	return err;
}
EXPORT_SYMBOL(tcf_block_get);

void tcf_block_put(struct tcf_block *block)
{
	struct tcf_chain *chain, *tmp;

	if (!block)
		return;

	/* XXX: Standalone actions are not allowed to jump to any chain, and
	 * bound actions should be all removed after flushing. However,
	 * filters are destroyed in RCU callbacks, we have to hold the chains
	 * first, otherwise we would always race with RCU callbacks on this list
	 * without proper locking.
	 */

	/* Wait for existing RCU callbacks to cool down. */
	rcu_barrier();

	/* Hold a refcnt for all chains, except 0, in case they are gone. */
	list_for_each_entry(chain, &block->chain_list, list)
		if (chain->index)
			tcf_chain_hold(chain);

	/* No race on the list, because no chain could be destroyed. */
	list_for_each_entry(chain, &block->chain_list, list)
		tcf_chain_flush(chain);

	/* Wait for RCU callbacks to release the reference count. */
	rcu_barrier();

	/* At this point, all the chains should have refcnt == 1. */
	list_for_each_entry_safe(chain, tmp, &block->chain_list, list)
		tcf_chain_put(chain);
	kfree(block);
}
EXPORT_SYMBOL(tcf_block_put);

/* Main classifier routine: scans classifier chain attached
 * to this qdisc, (optionally) tests for protocol and asks
 * specific classifiers.
 */
int tcf_classify(struct sk_buff *skb, const struct tcf_proto *tp,
		 struct tcf_result *res, bool compat_mode)
{
	__be16 protocol = tc_skb_protocol(skb);
#ifdef CONFIG_NET_CLS_ACT
	const int max_reclassify_loop = 4;
	const struct tcf_proto *orig_tp = tp;
	const struct tcf_proto *first_tp;
	int limit = 0;

reclassify:
#endif
	for (; tp; tp = rcu_dereference_bh(tp->next)) {
		int err;

		if (tp->protocol != protocol &&
		    tp->protocol != htons(ETH_P_ALL))
			continue;

		err = tp->classify(skb, tp, res);
#ifdef CONFIG_NET_CLS_ACT
		if (unlikely(err == TC_ACT_RECLASSIFY && !compat_mode)) {
			first_tp = orig_tp;
			goto reset;
		} else if (unlikely(TC_ACT_EXT_CMP(err, TC_ACT_GOTO_CHAIN))) {
			first_tp = res->goto_tp;
			goto reset;
		}
#endif
		if (err >= 0)
			return err;
	}

	return TC_ACT_UNSPEC; /* signal: continue lookup */
#ifdef CONFIG_NET_CLS_ACT
reset:
	if (unlikely(limit++ >= max_reclassify_loop)) {
		net_notice_ratelimited("%s: reclassify loop, rule prio %u, protocol %02x\n",
				       tp->q->ops->id, tp->prio & 0xffff,
				       ntohs(tp->protocol));
		return TC_ACT_SHOT;
	}

	tp = first_tp;
	protocol = tc_skb_protocol(skb);
	goto reclassify;
#endif
}
EXPORT_SYMBOL(tcf_classify);

struct tcf_chain_info {
	struct tcf_proto __rcu **pprev;
	struct tcf_proto __rcu *next;
};

static struct tcf_proto *tcf_chain_tp_prev(struct tcf_chain_info *chain_info)
{
	return rtnl_dereference(*chain_info->pprev);
}

static void tcf_chain_tp_insert(struct tcf_chain *chain,
				struct tcf_chain_info *chain_info,
				struct tcf_proto *tp)
{
	if (chain->p_filter_chain &&
	    *chain_info->pprev == chain->filter_chain)
		rcu_assign_pointer(*chain->p_filter_chain, tp);
	RCU_INIT_POINTER(tp->next, tcf_chain_tp_prev(chain_info));
	rcu_assign_pointer(*chain_info->pprev, tp);
	tcf_chain_hold(chain);
}

static void tcf_chain_tp_remove(struct tcf_chain *chain,
				struct tcf_chain_info *chain_info,
				struct tcf_proto *tp)
{
	struct tcf_proto *next = rtnl_dereference(chain_info->next);

	if (chain->p_filter_chain && tp == chain->filter_chain)
		RCU_INIT_POINTER(*chain->p_filter_chain, next);
	RCU_INIT_POINTER(*chain_info->pprev, next);
	tcf_chain_put(chain);
}

static struct tcf_proto *tcf_chain_tp_find(struct tcf_chain *chain,
					   struct tcf_chain_info *chain_info,
					   u32 protocol, u32 prio,
					   bool prio_allocate)
{
	struct tcf_proto **pprev;
	struct tcf_proto *tp;

	/* Check the chain for existence of proto-tcf with this priority */
	for (pprev = &chain->filter_chain;
	     (tp = rtnl_dereference(*pprev)); pprev = &tp->next) {
		if (tp->prio >= prio) {
			if (tp->prio == prio) {
				if (prio_allocate ||
				    (tp->protocol != protocol && protocol))
					return ERR_PTR(-EINVAL);
			} else {
				tp = NULL;
			}
			break;
		}
	}
	chain_info->pprev = pprev;
	chain_info->next = tp ? tp->next : NULL;
	return tp;
}

static int tcf_fill_node(struct net *net, struct sk_buff *skb,
			 struct tcf_proto *tp, void *fh, u32 portid,
			 u32 seq, u16 flags, int event)
{
	struct tcmsg *tcm;
	struct nlmsghdr  *nlh;
	unsigned char *b = skb_tail_pointer(skb);

	nlh = nlmsg_put(skb, portid, seq, event, sizeof(*tcm), flags);
	if (!nlh)
		goto out_nlmsg_trim;
	tcm = nlmsg_data(nlh);
	tcm->tcm_family = AF_UNSPEC;
	tcm->tcm__pad1 = 0;
	tcm->tcm__pad2 = 0;
	tcm->tcm_ifindex = qdisc_dev(tp->q)->ifindex;
	tcm->tcm_parent = tp->classid;
	tcm->tcm_info = TC_H_MAKE(tp->prio, tp->protocol);
	if (nla_put_string(skb, TCA_KIND, tp->ops->kind))
		goto nla_put_failure;
	if (nla_put_u32(skb, TCA_CHAIN, tp->chain->index))
		goto nla_put_failure;
	if (!fh) {
		tcm->tcm_handle = 0;
	} else {
		if (tp->ops->dump && tp->ops->dump(net, tp, fh, skb, tcm) < 0)
			goto nla_put_failure;
	}
	nlh->nlmsg_len = skb_tail_pointer(skb) - b;
	return skb->len;

out_nlmsg_trim:
nla_put_failure:
	nlmsg_trim(skb, b);
	return -1;
}

static int tfilter_notify(struct net *net, struct sk_buff *oskb,
			  struct nlmsghdr *n, struct tcf_proto *tp,
			  void *fh, int event, bool unicast)
{
	struct sk_buff *skb;
	u32 portid = oskb ? NETLINK_CB(oskb).portid : 0;

	skb = alloc_skb(NLMSG_GOODSIZE, GFP_KERNEL);
	if (!skb)
		return -ENOBUFS;

	if (tcf_fill_node(net, skb, tp, fh, portid, n->nlmsg_seq,
			  n->nlmsg_flags, event) <= 0) {
		kfree_skb(skb);
		return -EINVAL;
	}

	if (unicast)
		return netlink_unicast(net->rtnl, skb, portid, MSG_DONTWAIT);

	return rtnetlink_send(skb, net, portid, RTNLGRP_TC,
			      n->nlmsg_flags & NLM_F_ECHO);
}

static int tfilter_del_notify(struct net *net, struct sk_buff *oskb,
			      struct nlmsghdr *n, struct tcf_proto *tp,
			      void *fh, bool unicast, bool *last)
{
	struct sk_buff *skb;
	u32 portid = oskb ? NETLINK_CB(oskb).portid : 0;
	int err;

	skb = alloc_skb(NLMSG_GOODSIZE, GFP_KERNEL);
	if (!skb)
		return -ENOBUFS;

	if (tcf_fill_node(net, skb, tp, fh, portid, n->nlmsg_seq,
			  n->nlmsg_flags, RTM_DELTFILTER) <= 0) {
		kfree_skb(skb);
		return -EINVAL;
	}

	err = tp->ops->delete(tp, fh, last);
	if (err) {
		kfree_skb(skb);
		return err;
	}

	if (unicast)
		return netlink_unicast(net->rtnl, skb, portid, MSG_DONTWAIT);

	return rtnetlink_send(skb, net, portid, RTNLGRP_TC,
			      n->nlmsg_flags & NLM_F_ECHO);
}

static void tfilter_notify_chain(struct net *net, struct sk_buff *oskb,
				 struct nlmsghdr *n,
				 struct tcf_chain *chain, int event)
{
	struct tcf_proto *tp;

	for (tp = rtnl_dereference(chain->filter_chain);
	     tp; tp = rtnl_dereference(tp->next))
		tfilter_notify(net, oskb, n, tp, 0, event, false);
}

/* Add/change/delete/get a filter node */

static int tc_ctl_tfilter(struct sk_buff *skb, struct nlmsghdr *n,
			  struct netlink_ext_ack *extack)
{
	struct net *net = sock_net(skb->sk);
	struct nlattr *tca[TCA_MAX + 1];
	struct tcmsg *t;
	u32 protocol;
	u32 prio;
	bool prio_allocate;
	u32 parent;
	u32 chain_index;
	struct net_device *dev;
	struct Qdisc  *q;
	struct tcf_chain_info chain_info;
	struct tcf_chain *chain = NULL;
	struct tcf_block *block;
	struct tcf_proto *tp;
	const struct Qdisc_class_ops *cops;
	unsigned long cl;
	void *fh;
	int err;
	int tp_created;

	if ((n->nlmsg_type != RTM_GETTFILTER) &&
	    !netlink_ns_capable(skb, net->user_ns, CAP_NET_ADMIN))
		return -EPERM;

replay:
	tp_created = 0;

	err = nlmsg_parse(n, sizeof(*t), tca, TCA_MAX, NULL, extack);
	if (err < 0)
		return err;

	t = nlmsg_data(n);
	protocol = TC_H_MIN(t->tcm_info);
	prio = TC_H_MAJ(t->tcm_info);
	prio_allocate = false;
	parent = t->tcm_parent;
	cl = 0;

	if (prio == 0) {
		switch (n->nlmsg_type) {
		case RTM_DELTFILTER:
			if (protocol || t->tcm_handle || tca[TCA_KIND])
				return -ENOENT;
			break;
		case RTM_NEWTFILTER:
			/* If no priority is provided by the user,
			 * we allocate one.
			 */
			if (n->nlmsg_flags & NLM_F_CREATE) {
				prio = TC_H_MAKE(0x80000000U, 0U);
				prio_allocate = true;
				break;
			}
			/* fall-through */
		default:
			return -ENOENT;
		}
	}

	/* Find head of filter chain. */

	/* Find link */
	dev = __dev_get_by_index(net, t->tcm_ifindex);
	if (dev == NULL)
		return -ENODEV;

	/* Find qdisc */
	if (!parent) {
		q = dev->qdisc;
		parent = q->handle;
	} else {
		q = qdisc_lookup(dev, TC_H_MAJ(t->tcm_parent));
		if (q == NULL)
			return -EINVAL;
	}

	/* Is it classful? */
	cops = q->ops->cl_ops;
	if (!cops)
		return -EINVAL;

	if (!cops->tcf_block)
		return -EOPNOTSUPP;

	/* Do we search for filter, attached to class? */
	if (TC_H_MIN(parent)) {
		cl = cops->find(q, parent);
		if (cl == 0)
			return -ENOENT;
	}

	/* And the last stroke */
	block = cops->tcf_block(q, cl);
	if (!block) {
		err = -EINVAL;
		goto errout;
	}

	chain_index = tca[TCA_CHAIN] ? nla_get_u32(tca[TCA_CHAIN]) : 0;
	if (chain_index > TC_ACT_EXT_VAL_MASK) {
		err = -EINVAL;
		goto errout;
	}
	chain = tcf_chain_get(block, chain_index,
			      n->nlmsg_type == RTM_NEWTFILTER);
	if (!chain) {
		err = n->nlmsg_type == RTM_NEWTFILTER ? -ENOMEM : -EINVAL;
		goto errout;
	}

	if (n->nlmsg_type == RTM_DELTFILTER && prio == 0) {
		tfilter_notify_chain(net, skb, n, chain, RTM_DELTFILTER);
		tcf_chain_flush(chain);
		err = 0;
		goto errout;
	}

	tp = tcf_chain_tp_find(chain, &chain_info, protocol,
			       prio, prio_allocate);
	if (IS_ERR(tp)) {
		err = PTR_ERR(tp);
		goto errout;
	}

	if (tp == NULL) {
		/* Proto-tcf does not exist, create new one */

		if (tca[TCA_KIND] == NULL || !protocol) {
			err = -EINVAL;
			goto errout;
		}

		if (n->nlmsg_type != RTM_NEWTFILTER ||
		    !(n->nlmsg_flags & NLM_F_CREATE)) {
			err = -ENOENT;
			goto errout;
		}

		if (prio_allocate)
			prio = tcf_auto_prio(tcf_chain_tp_prev(&chain_info));

		tp = tcf_proto_create(nla_data(tca[TCA_KIND]),
				      protocol, prio, parent, q, chain);
		if (IS_ERR(tp)) {
			err = PTR_ERR(tp);
			goto errout;
		}
		tp_created = 1;
	} else if (tca[TCA_KIND] && nla_strcmp(tca[TCA_KIND], tp->ops->kind)) {
		err = -EINVAL;
		goto errout;
	}

	fh = tp->ops->get(tp, t->tcm_handle);

	if (!fh) {
		if (n->nlmsg_type == RTM_DELTFILTER && t->tcm_handle == 0) {
			tcf_chain_tp_remove(chain, &chain_info, tp);
			tfilter_notify(net, skb, n, tp, fh,
				       RTM_DELTFILTER, false);
			tcf_proto_destroy(tp);
			err = 0;
			goto errout;
		}

		if (n->nlmsg_type != RTM_NEWTFILTER ||
		    !(n->nlmsg_flags & NLM_F_CREATE)) {
			err = -ENOENT;
			goto errout;
		}
	} else {
		bool last;

		switch (n->nlmsg_type) {
		case RTM_NEWTFILTER:
			if (n->nlmsg_flags & NLM_F_EXCL) {
				if (tp_created)
					tcf_proto_destroy(tp);
				err = -EEXIST;
				goto errout;
			}
			break;
		case RTM_DELTFILTER:
			err = tfilter_del_notify(net, skb, n, tp, fh, false,
						 &last);
			if (err)
				goto errout;
			if (last) {
				tcf_chain_tp_remove(chain, &chain_info, tp);
				tcf_proto_destroy(tp);
			}
			goto errout;
		case RTM_GETTFILTER:
			err = tfilter_notify(net, skb, n, tp, fh,
					     RTM_NEWTFILTER, true);
			goto errout;
		default:
			err = -EINVAL;
			goto errout;
		}
	}

	err = tp->ops->change(net, skb, tp, cl, t->tcm_handle, tca, &fh,
			      n->nlmsg_flags & NLM_F_CREATE ? TCA_ACT_NOREPLACE : TCA_ACT_REPLACE);
	if (err == 0) {
		if (tp_created)
			tcf_chain_tp_insert(chain, &chain_info, tp);
		tfilter_notify(net, skb, n, tp, fh, RTM_NEWTFILTER, false);
	} else {
		if (tp_created)
			tcf_proto_destroy(tp);
	}

errout:
	if (chain)
		tcf_chain_put(chain);
	if (err == -EAGAIN)
		/* Replay the request. */
		goto replay;
	return err;
}

struct tcf_dump_args {
	struct tcf_walker w;
	struct sk_buff *skb;
	struct netlink_callback *cb;
};

static int tcf_node_dump(struct tcf_proto *tp, void *n, struct tcf_walker *arg)
{
	struct tcf_dump_args *a = (void *)arg;
	struct net *net = sock_net(a->skb->sk);

	return tcf_fill_node(net, a->skb, tp, n, NETLINK_CB(a->cb->skb).portid,
			     a->cb->nlh->nlmsg_seq, NLM_F_MULTI,
			     RTM_NEWTFILTER);
}

static bool tcf_chain_dump(struct tcf_chain *chain, struct sk_buff *skb,
			   struct netlink_callback *cb,
			   long index_start, long *p_index)
{
	struct net *net = sock_net(skb->sk);
	struct tcmsg *tcm = nlmsg_data(cb->nlh);
	struct tcf_dump_args arg;
	struct tcf_proto *tp;

	for (tp = rtnl_dereference(chain->filter_chain);
	     tp; tp = rtnl_dereference(tp->next), (*p_index)++) {
		if (*p_index < index_start)
			continue;
		if (TC_H_MAJ(tcm->tcm_info) &&
		    TC_H_MAJ(tcm->tcm_info) != tp->prio)
			continue;
		if (TC_H_MIN(tcm->tcm_info) &&
		    TC_H_MIN(tcm->tcm_info) != tp->protocol)
			continue;
		if (*p_index > index_start)
			memset(&cb->args[1], 0,
			       sizeof(cb->args) - sizeof(cb->args[0]));
		if (cb->args[1] == 0) {
			if (tcf_fill_node(net, skb, tp, 0,
					  NETLINK_CB(cb->skb).portid,
					  cb->nlh->nlmsg_seq, NLM_F_MULTI,
					  RTM_NEWTFILTER) <= 0)
				return false;

			cb->args[1] = 1;
		}
		if (!tp->ops->walk)
			continue;
		arg.w.fn = tcf_node_dump;
		arg.skb = skb;
		arg.cb = cb;
		arg.w.stop = 0;
		arg.w.skip = cb->args[1] - 1;
		arg.w.count = 0;
		tp->ops->walk(tp, &arg.w);
		cb->args[1] = arg.w.count + 1;
		if (arg.w.stop)
			return false;
	}
	return true;
}

/* called with RTNL */
static int tc_dump_tfilter(struct sk_buff *skb, struct netlink_callback *cb)
{
	struct net *net = sock_net(skb->sk);
	struct nlattr *tca[TCA_MAX + 1];
	struct net_device *dev;
	struct Qdisc *q;
	struct tcf_block *block;
	struct tcf_chain *chain;
	struct tcmsg *tcm = nlmsg_data(cb->nlh);
	unsigned long cl = 0;
	const struct Qdisc_class_ops *cops;
	long index_start;
	long index;
	int err;

	if (nlmsg_len(cb->nlh) < sizeof(*tcm))
		return skb->len;

	err = nlmsg_parse(cb->nlh, sizeof(*tcm), tca, TCA_MAX, NULL, NULL);
	if (err)
		return err;

	dev = __dev_get_by_index(net, tcm->tcm_ifindex);
	if (!dev)
		return skb->len;

	if (!tcm->tcm_parent)
		q = dev->qdisc;
	else
		q = qdisc_lookup(dev, TC_H_MAJ(tcm->tcm_parent));
	if (!q)
		goto out;
	cops = q->ops->cl_ops;
	if (!cops)
		goto out;
	if (!cops->tcf_block)
		goto out;
	if (TC_H_MIN(tcm->tcm_parent)) {
		cl = cops->find(q, tcm->tcm_parent);
		if (cl == 0)
			goto out;
	}
	block = cops->tcf_block(q, cl);
	if (!block)
		goto out;

	index_start = cb->args[0];
	index = 0;

	list_for_each_entry(chain, &block->chain_list, list) {
		if (tca[TCA_CHAIN] &&
		    nla_get_u32(tca[TCA_CHAIN]) != chain->index)
			continue;
		if (!tcf_chain_dump(chain, skb, cb, index_start, &index))
			break;
	}

	cb->args[0] = index;

out:
	return skb->len;
}

void tcf_exts_destroy(struct tcf_exts *exts)
{
#ifdef CONFIG_NET_CLS_ACT
	LIST_HEAD(actions);

	tcf_exts_to_list(exts, &actions);
	tcf_action_destroy(&actions, TCA_ACT_UNBIND);
	kfree(exts->actions);
	exts->nr_actions = 0;
#endif
}
EXPORT_SYMBOL(tcf_exts_destroy);

int tcf_exts_validate(struct net *net, struct tcf_proto *tp, struct nlattr **tb,
		      struct nlattr *rate_tlv, struct tcf_exts *exts, bool ovr)
{
#ifdef CONFIG_NET_CLS_ACT
	{
		struct tc_action *act;

		if (exts->police && tb[exts->police]) {
			act = tcf_action_init_1(net, tp, tb[exts->police],
						rate_tlv, "police", ovr,
						TCA_ACT_BIND);
			if (IS_ERR(act))
				return PTR_ERR(act);

			act->type = exts->type = TCA_OLD_COMPAT;
			exts->actions[0] = act;
			exts->nr_actions = 1;
		} else if (exts->action && tb[exts->action]) {
			LIST_HEAD(actions);
			int err, i = 0;

			err = tcf_action_init(net, tp, tb[exts->action],
					      rate_tlv, NULL, ovr, TCA_ACT_BIND,
					      &actions);
			if (err)
				return err;
			list_for_each_entry(act, &actions, list)
				exts->actions[i++] = act;
			exts->nr_actions = i;
		}
	}
#else
	if ((exts->action && tb[exts->action]) ||
	    (exts->police && tb[exts->police]))
		return -EOPNOTSUPP;
#endif

	return 0;
}
EXPORT_SYMBOL(tcf_exts_validate);

void tcf_exts_change(struct tcf_exts *dst, struct tcf_exts *src)
{
#ifdef CONFIG_NET_CLS_ACT
	struct tcf_exts old = *dst;

	*dst = *src;
	tcf_exts_destroy(&old);
#endif
}
EXPORT_SYMBOL(tcf_exts_change);

#ifdef CONFIG_NET_CLS_ACT
static struct tc_action *tcf_exts_first_act(struct tcf_exts *exts)
{
	if (exts->nr_actions == 0)
		return NULL;
	else
		return exts->actions[0];
}
#endif

int tcf_exts_dump(struct sk_buff *skb, struct tcf_exts *exts)
{
#ifdef CONFIG_NET_CLS_ACT
	struct nlattr *nest;

	if (exts->action && tcf_exts_has_actions(exts)) {
		/*
		 * again for backward compatible mode - we want
		 * to work with both old and new modes of entering
		 * tc data even if iproute2  was newer - jhs
		 */
		if (exts->type != TCA_OLD_COMPAT) {
			LIST_HEAD(actions);

			nest = nla_nest_start(skb, exts->action);
			if (nest == NULL)
				goto nla_put_failure;

			tcf_exts_to_list(exts, &actions);
			if (tcf_action_dump(skb, &actions, 0, 0) < 0)
				goto nla_put_failure;
			nla_nest_end(skb, nest);
		} else if (exts->police) {
			struct tc_action *act = tcf_exts_first_act(exts);
			nest = nla_nest_start(skb, exts->police);
			if (nest == NULL || !act)
				goto nla_put_failure;
			if (tcf_action_dump_old(skb, act, 0, 0) < 0)
				goto nla_put_failure;
			nla_nest_end(skb, nest);
		}
	}
	return 0;

nla_put_failure:
	nla_nest_cancel(skb, nest);
	return -1;
#else
	return 0;
#endif
}
EXPORT_SYMBOL(tcf_exts_dump);


int tcf_exts_dump_stats(struct sk_buff *skb, struct tcf_exts *exts)
{
#ifdef CONFIG_NET_CLS_ACT
	struct tc_action *a = tcf_exts_first_act(exts);
	if (a != NULL && tcf_action_copy_stats(skb, a, 1) < 0)
		return -1;
#endif
	return 0;
}
EXPORT_SYMBOL(tcf_exts_dump_stats);

int tcf_exts_get_dev(struct net_device *dev, struct tcf_exts *exts,
		     struct net_device **hw_dev)
{
#ifdef CONFIG_NET_CLS_ACT
	const struct tc_action *a;
	LIST_HEAD(actions);

	if (!tcf_exts_has_actions(exts))
		return -EINVAL;

	tcf_exts_to_list(exts, &actions);
	list_for_each_entry(a, &actions, list) {
		if (a->ops->get_dev) {
			a->ops->get_dev(a, dev_net(dev), hw_dev);
			break;
		}
	}
	if (*hw_dev)
		return 0;
#endif
	return -EOPNOTSUPP;
}
EXPORT_SYMBOL(tcf_exts_get_dev);

static int __init tc_filter_init(void)
{
	rtnl_register(PF_UNSPEC, RTM_NEWTFILTER, tc_ctl_tfilter, NULL, 0);
	rtnl_register(PF_UNSPEC, RTM_DELTFILTER, tc_ctl_tfilter, NULL, 0);
	rtnl_register(PF_UNSPEC, RTM_GETTFILTER, tc_ctl_tfilter,
		      tc_dump_tfilter, 0);

	return 0;
}

subsys_initcall(tc_filter_init);<|MERGE_RESOLUTION|>--- conflicted
+++ resolved
@@ -182,7 +182,7 @@
 	list_add_tail(&chain->list, &block->chain_list);
 	chain->block = block;
 	chain->index = chain_index;
-	chain->refcnt = 0;
+	chain->refcnt = 1;
 	return chain;
 }
 
@@ -216,17 +216,6 @@
 	struct tcf_chain *chain;
 
 	list_for_each_entry(chain, &block->chain_list, list) {
-<<<<<<< HEAD
-		if (chain->index == chain_index)
-			goto incref;
-	}
-	chain = create ? tcf_chain_create(block, chain_index) : NULL;
-
-incref:
-	if (chain)
-		chain->refcnt++;
-	return chain;
-=======
 		if (chain->index == chain_index) {
 			tcf_chain_hold(chain);
 			return chain;
@@ -234,7 +223,6 @@
 	}
 
 	return create ? tcf_chain_create(block, chain_index) : NULL;
->>>>>>> ebb2c243
 }
 EXPORT_SYMBOL(tcf_chain_get);
 
