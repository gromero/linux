/*
 * net/sched/sch_sfq.c	Stochastic Fairness Queueing discipline.
 *
 *		This program is free software; you can redistribute it and/or
 *		modify it under the terms of the GNU General Public License
 *		as published by the Free Software Foundation; either version
 *		2 of the License, or (at your option) any later version.
 *
 * Authors:	Alexey Kuznetsov, <kuznet@ms2.inr.ac.ru>
 */

#include <linux/module.h>
#include <linux/types.h>
#include <linux/kernel.h>
#include <linux/jiffies.h>
#include <linux/string.h>
#include <linux/in.h>
#include <linux/errno.h>
#include <linux/init.h>
#include <linux/skbuff.h>
#include <linux/jhash.h>
#include <linux/slab.h>
#include <linux/vmalloc.h>
#include <net/netlink.h>
#include <net/pkt_sched.h>
#include <net/pkt_cls.h>
#include <net/red.h>


/*	Stochastic Fairness Queuing algorithm.
	=======================================

	Source:
	Paul E. McKenney "Stochastic Fairness Queuing",
	IEEE INFOCOMM'90 Proceedings, San Francisco, 1990.

	Paul E. McKenney "Stochastic Fairness Queuing",
	"Interworking: Research and Experience", v.2, 1991, p.113-131.


	See also:
	M. Shreedhar and George Varghese "Efficient Fair
	Queuing using Deficit Round Robin", Proc. SIGCOMM 95.


	This is not the thing that is usually called (W)FQ nowadays.
	It does not use any timestamp mechanism, but instead
	processes queues in round-robin order.

	ADVANTAGE:

	- It is very cheap. Both CPU and memory requirements are minimal.

	DRAWBACKS:

	- "Stochastic" -> It is not 100% fair.
	When hash collisions occur, several flows are considered as one.

	- "Round-robin" -> It introduces larger delays than virtual clock
	based schemes, and should not be used for isolating interactive
	traffic	from non-interactive. It means, that this scheduler
	should be used as leaf of CBQ or P3, which put interactive traffic
	to higher priority band.

	We still need true WFQ for top level CSZ, but using WFQ
	for the best effort traffic is absolutely pointless:
	SFQ is superior for this purpose.

	IMPLEMENTATION:
	This implementation limits :
	- maximal queue length per flow to 127 packets.
	- max mtu to 2^18-1;
	- max 65408 flows,
	- number of hash buckets to 65536.

	It is easy to increase these values, but not in flight.  */

#define SFQ_MAX_DEPTH		127 /* max number of packets per flow */
#define SFQ_DEFAULT_FLOWS	128
#define SFQ_MAX_FLOWS		(0x10000 - SFQ_MAX_DEPTH - 1) /* max number of flows */
#define SFQ_EMPTY_SLOT		0xffff
#define SFQ_DEFAULT_HASH_DIVISOR 1024

/* We use 16 bits to store allot, and want to handle packets up to 64K
 * Scale allot by 8 (1<<3) so that no overflow occurs.
 */
#define SFQ_ALLOT_SHIFT		3
#define SFQ_ALLOT_SIZE(X)	DIV_ROUND_UP(X, 1 << SFQ_ALLOT_SHIFT)

/* This type should contain at least SFQ_MAX_DEPTH + 1 + SFQ_MAX_FLOWS values */
typedef u16 sfq_index;

/*
 * We dont use pointers to save space.
 * Small indexes [0 ... SFQ_MAX_FLOWS - 1] are 'pointers' to slots[] array
 * while following values [SFQ_MAX_FLOWS ... SFQ_MAX_FLOWS + SFQ_MAX_DEPTH]
 * are 'pointers' to dep[] array
 */
struct sfq_head {
	sfq_index	next;
	sfq_index	prev;
};

struct sfq_slot {
	struct sk_buff	*skblist_next;
	struct sk_buff	*skblist_prev;
	sfq_index	qlen; /* number of skbs in skblist */
	sfq_index	next; /* next slot in sfq RR chain */
	struct sfq_head dep; /* anchor in dep[] chains */
	unsigned short	hash; /* hash value (index in ht[]) */
	short		allot; /* credit for this slot */

	unsigned int    backlog;
	struct red_vars vars;
};

struct sfq_sched_data {
/* frequently used fields */
	int		limit;		/* limit of total number of packets in this qdisc */
	unsigned int	divisor;	/* number of slots in hash table */
	u8		headdrop;
	u8		maxdepth;	/* limit of packets per flow */

	u32		perturbation;
	u8		cur_depth;	/* depth of longest slot */
	u8		flags;
	unsigned short  scaled_quantum; /* SFQ_ALLOT_SIZE(quantum) */
	struct tcf_proto __rcu *filter_list;
	struct tcf_block *block;
	sfq_index	*ht;		/* Hash table ('divisor' slots) */
	struct sfq_slot	*slots;		/* Flows table ('maxflows' entries) */

	struct red_parms *red_parms;
	struct tc_sfqred_stats stats;
	struct sfq_slot *tail;		/* current slot in round */

	struct sfq_head	dep[SFQ_MAX_DEPTH + 1];
					/* Linked lists of slots, indexed by depth
					 * dep[0] : list of unused flows
					 * dep[1] : list of flows with 1 packet
					 * dep[X] : list of flows with X packets
					 */

	unsigned int	maxflows;	/* number of flows in flows array */
	int		perturb_period;
	unsigned int	quantum;	/* Allotment per round: MUST BE >= MTU */
	struct timer_list perturb_timer;
	struct Qdisc	*sch;
};

/*
 * sfq_head are either in a sfq_slot or in dep[] array
 */
static inline struct sfq_head *sfq_dep_head(struct sfq_sched_data *q, sfq_index val)
{
	if (val < SFQ_MAX_FLOWS)
		return &q->slots[val].dep;
	return &q->dep[val - SFQ_MAX_FLOWS];
}

static unsigned int sfq_hash(const struct sfq_sched_data *q,
			     const struct sk_buff *skb)
{
	return skb_get_hash_perturb(skb, q->perturbation) & (q->divisor - 1);
}

static unsigned int sfq_classify(struct sk_buff *skb, struct Qdisc *sch,
				 int *qerr)
{
	struct sfq_sched_data *q = qdisc_priv(sch);
	struct tcf_result res;
	struct tcf_proto *fl;
	int result;

	if (TC_H_MAJ(skb->priority) == sch->handle &&
	    TC_H_MIN(skb->priority) > 0 &&
	    TC_H_MIN(skb->priority) <= q->divisor)
		return TC_H_MIN(skb->priority);

	fl = rcu_dereference_bh(q->filter_list);
	if (!fl)
		return sfq_hash(q, skb) + 1;

	*qerr = NET_XMIT_SUCCESS | __NET_XMIT_BYPASS;
	result = tcf_classify(skb, fl, &res, false);
	if (result >= 0) {
#ifdef CONFIG_NET_CLS_ACT
		switch (result) {
		case TC_ACT_STOLEN:
		case TC_ACT_QUEUED:
		case TC_ACT_TRAP:
			*qerr = NET_XMIT_SUCCESS | __NET_XMIT_STOLEN;
			/* fall through */
		case TC_ACT_SHOT:
			return 0;
		}
#endif
		if (TC_H_MIN(res.classid) <= q->divisor)
			return TC_H_MIN(res.classid);
	}
	return 0;
}

/*
 * x : slot number [0 .. SFQ_MAX_FLOWS - 1]
 */
static inline void sfq_link(struct sfq_sched_data *q, sfq_index x)
{
	sfq_index p, n;
	struct sfq_slot *slot = &q->slots[x];
	int qlen = slot->qlen;

	p = qlen + SFQ_MAX_FLOWS;
	n = q->dep[qlen].next;

	slot->dep.next = n;
	slot->dep.prev = p;

	q->dep[qlen].next = x;		/* sfq_dep_head(q, p)->next = x */
	sfq_dep_head(q, n)->prev = x;
}

#define sfq_unlink(q, x, n, p)			\
	do {					\
		n = q->slots[x].dep.next;	\
		p = q->slots[x].dep.prev;	\
		sfq_dep_head(q, p)->next = n;	\
		sfq_dep_head(q, n)->prev = p;	\
	} while (0)


static inline void sfq_dec(struct sfq_sched_data *q, sfq_index x)
{
	sfq_index p, n;
	int d;

	sfq_unlink(q, x, n, p);

	d = q->slots[x].qlen--;
	if (n == p && q->cur_depth == d)
		q->cur_depth--;
	sfq_link(q, x);
}

static inline void sfq_inc(struct sfq_sched_data *q, sfq_index x)
{
	sfq_index p, n;
	int d;

	sfq_unlink(q, x, n, p);

	d = ++q->slots[x].qlen;
	if (q->cur_depth < d)
		q->cur_depth = d;
	sfq_link(q, x);
}

/* helper functions : might be changed when/if skb use a standard list_head */

/* remove one skb from tail of slot queue */
static inline struct sk_buff *slot_dequeue_tail(struct sfq_slot *slot)
{
	struct sk_buff *skb = slot->skblist_prev;

	slot->skblist_prev = skb->prev;
	skb->prev->next = (struct sk_buff *)slot;
	skb->next = skb->prev = NULL;
	return skb;
}

/* remove one skb from head of slot queue */
static inline struct sk_buff *slot_dequeue_head(struct sfq_slot *slot)
{
	struct sk_buff *skb = slot->skblist_next;

	slot->skblist_next = skb->next;
	skb->next->prev = (struct sk_buff *)slot;
	skb->next = skb->prev = NULL;
	return skb;
}

static inline void slot_queue_init(struct sfq_slot *slot)
{
	memset(slot, 0, sizeof(*slot));
	slot->skblist_prev = slot->skblist_next = (struct sk_buff *)slot;
}

/* add skb to slot queue (tail add) */
static inline void slot_queue_add(struct sfq_slot *slot, struct sk_buff *skb)
{
	skb->prev = slot->skblist_prev;
	skb->next = (struct sk_buff *)slot;
	slot->skblist_prev->next = skb;
	slot->skblist_prev = skb;
}

static unsigned int sfq_drop(struct Qdisc *sch, struct sk_buff **to_free)
{
	struct sfq_sched_data *q = qdisc_priv(sch);
	sfq_index x, d = q->cur_depth;
	struct sk_buff *skb;
	unsigned int len;
	struct sfq_slot *slot;

	/* Queue is full! Find the longest slot and drop tail packet from it */
	if (d > 1) {
		x = q->dep[d].next;
		slot = &q->slots[x];
drop:
		skb = q->headdrop ? slot_dequeue_head(slot) : slot_dequeue_tail(slot);
		len = qdisc_pkt_len(skb);
		slot->backlog -= len;
		sfq_dec(q, x);
		sch->q.qlen--;
		qdisc_qstats_backlog_dec(sch, skb);
		qdisc_drop(skb, sch, to_free);
		return len;
	}

	if (d == 1) {
		/* It is difficult to believe, but ALL THE SLOTS HAVE LENGTH 1. */
		x = q->tail->next;
		slot = &q->slots[x];
		q->tail->next = slot->next;
		q->ht[slot->hash] = SFQ_EMPTY_SLOT;
		goto drop;
	}

	return 0;
}

/* Is ECN parameter configured */
static int sfq_prob_mark(const struct sfq_sched_data *q)
{
	return q->flags & TC_RED_ECN;
}

/* Should packets over max threshold just be marked */
static int sfq_hard_mark(const struct sfq_sched_data *q)
{
	return (q->flags & (TC_RED_ECN | TC_RED_HARDDROP)) == TC_RED_ECN;
}

static int sfq_headdrop(const struct sfq_sched_data *q)
{
	return q->headdrop;
}

static int
sfq_enqueue(struct sk_buff *skb, struct Qdisc *sch, struct sk_buff **to_free)
{
	struct sfq_sched_data *q = qdisc_priv(sch);
	unsigned int hash, dropped;
	sfq_index x, qlen;
	struct sfq_slot *slot;
	int uninitialized_var(ret);
	struct sk_buff *head;
	int delta;

	hash = sfq_classify(skb, sch, &ret);
	if (hash == 0) {
		if (ret & __NET_XMIT_BYPASS)
			qdisc_qstats_drop(sch);
		__qdisc_drop(skb, to_free);
		return ret;
	}
	hash--;

	x = q->ht[hash];
	slot = &q->slots[x];
	if (x == SFQ_EMPTY_SLOT) {
		x = q->dep[0].next; /* get a free slot */
		if (x >= SFQ_MAX_FLOWS)
			return qdisc_drop(skb, sch, to_free);
		q->ht[hash] = x;
		slot = &q->slots[x];
		slot->hash = hash;
		slot->backlog = 0; /* should already be 0 anyway... */
		red_set_vars(&slot->vars);
		goto enqueue;
	}
	if (q->red_parms) {
		slot->vars.qavg = red_calc_qavg_no_idle_time(q->red_parms,
							&slot->vars,
							slot->backlog);
		switch (red_action(q->red_parms,
				   &slot->vars,
				   slot->vars.qavg)) {
		case RED_DONT_MARK:
			break;

		case RED_PROB_MARK:
			qdisc_qstats_overlimit(sch);
			if (sfq_prob_mark(q)) {
				/* We know we have at least one packet in queue */
				if (sfq_headdrop(q) &&
				    INET_ECN_set_ce(slot->skblist_next)) {
					q->stats.prob_mark_head++;
					break;
				}
				if (INET_ECN_set_ce(skb)) {
					q->stats.prob_mark++;
					break;
				}
			}
			q->stats.prob_drop++;
			goto congestion_drop;

		case RED_HARD_MARK:
			qdisc_qstats_overlimit(sch);
			if (sfq_hard_mark(q)) {
				/* We know we have at least one packet in queue */
				if (sfq_headdrop(q) &&
				    INET_ECN_set_ce(slot->skblist_next)) {
					q->stats.forced_mark_head++;
					break;
				}
				if (INET_ECN_set_ce(skb)) {
					q->stats.forced_mark++;
					break;
				}
			}
			q->stats.forced_drop++;
			goto congestion_drop;
		}
	}

	if (slot->qlen >= q->maxdepth) {
congestion_drop:
		if (!sfq_headdrop(q))
			return qdisc_drop(skb, sch, to_free);

		/* We know we have at least one packet in queue */
		head = slot_dequeue_head(slot);
		delta = qdisc_pkt_len(head) - qdisc_pkt_len(skb);
		sch->qstats.backlog -= delta;
		slot->backlog -= delta;
		qdisc_drop(head, sch, to_free);

		slot_queue_add(slot, skb);
		qdisc_tree_reduce_backlog(sch, 0, delta);
		return NET_XMIT_CN;
	}

enqueue:
	qdisc_qstats_backlog_inc(sch, skb);
	slot->backlog += qdisc_pkt_len(skb);
	slot_queue_add(slot, skb);
	sfq_inc(q, x);
	if (slot->qlen == 1) {		/* The flow is new */
		if (q->tail == NULL) {	/* It is the first flow */
			slot->next = x;
		} else {
			slot->next = q->tail->next;
			q->tail->next = x;
		}
		/* We put this flow at the end of our flow list.
		 * This might sound unfair for a new flow to wait after old ones,
		 * but we could endup servicing new flows only, and freeze old ones.
		 */
		q->tail = slot;
		/* We could use a bigger initial quantum for new flows */
		slot->allot = q->scaled_quantum;
	}
	if (++sch->q.qlen <= q->limit)
		return NET_XMIT_SUCCESS;

	qlen = slot->qlen;
	dropped = sfq_drop(sch, to_free);
	/* Return Congestion Notification only if we dropped a packet
	 * from this flow.
	 */
	if (qlen != slot->qlen) {
		qdisc_tree_reduce_backlog(sch, 0, dropped - qdisc_pkt_len(skb));
		return NET_XMIT_CN;
	}

	/* As we dropped a packet, better let upper stack know this */
	qdisc_tree_reduce_backlog(sch, 1, dropped);
	return NET_XMIT_SUCCESS;
}

static struct sk_buff *
sfq_dequeue(struct Qdisc *sch)
{
	struct sfq_sched_data *q = qdisc_priv(sch);
	struct sk_buff *skb;
	sfq_index a, next_a;
	struct sfq_slot *slot;

	/* No active slots */
	if (q->tail == NULL)
		return NULL;

next_slot:
	a = q->tail->next;
	slot = &q->slots[a];
	if (slot->allot <= 0) {
		q->tail = slot;
		slot->allot += q->scaled_quantum;
		goto next_slot;
	}
	skb = slot_dequeue_head(slot);
	sfq_dec(q, a);
	qdisc_bstats_update(sch, skb);
	sch->q.qlen--;
	qdisc_qstats_backlog_dec(sch, skb);
	slot->backlog -= qdisc_pkt_len(skb);
	/* Is the slot empty? */
	if (slot->qlen == 0) {
		q->ht[slot->hash] = SFQ_EMPTY_SLOT;
		next_a = slot->next;
		if (a == next_a) {
			q->tail = NULL; /* no more active slots */
			return skb;
		}
		q->tail->next = next_a;
	} else {
		slot->allot -= SFQ_ALLOT_SIZE(qdisc_pkt_len(skb));
	}
	return skb;
}

static void
sfq_reset(struct Qdisc *sch)
{
	struct sk_buff *skb;

	while ((skb = sfq_dequeue(sch)) != NULL)
		rtnl_kfree_skbs(skb, skb);
}

/*
 * When q->perturbation is changed, we rehash all queued skbs
 * to avoid OOO (Out Of Order) effects.
 * We dont use sfq_dequeue()/sfq_enqueue() because we dont want to change
 * counters.
 */
static void sfq_rehash(struct Qdisc *sch)
{
	struct sfq_sched_data *q = qdisc_priv(sch);
	struct sk_buff *skb;
	int i;
	struct sfq_slot *slot;
	struct sk_buff_head list;
	int dropped = 0;
	unsigned int drop_len = 0;

	__skb_queue_head_init(&list);

	for (i = 0; i < q->maxflows; i++) {
		slot = &q->slots[i];
		if (!slot->qlen)
			continue;
		while (slot->qlen) {
			skb = slot_dequeue_head(slot);
			sfq_dec(q, i);
			__skb_queue_tail(&list, skb);
		}
		slot->backlog = 0;
		red_set_vars(&slot->vars);
		q->ht[slot->hash] = SFQ_EMPTY_SLOT;
	}
	q->tail = NULL;

	while ((skb = __skb_dequeue(&list)) != NULL) {
		unsigned int hash = sfq_hash(q, skb);
		sfq_index x = q->ht[hash];

		slot = &q->slots[x];
		if (x == SFQ_EMPTY_SLOT) {
			x = q->dep[0].next; /* get a free slot */
			if (x >= SFQ_MAX_FLOWS) {
drop:
				qdisc_qstats_backlog_dec(sch, skb);
				drop_len += qdisc_pkt_len(skb);
				kfree_skb(skb);
				dropped++;
				continue;
			}
			q->ht[hash] = x;
			slot = &q->slots[x];
			slot->hash = hash;
		}
		if (slot->qlen >= q->maxdepth)
			goto drop;
		slot_queue_add(slot, skb);
		if (q->red_parms)
			slot->vars.qavg = red_calc_qavg(q->red_parms,
							&slot->vars,
							slot->backlog);
		slot->backlog += qdisc_pkt_len(skb);
		sfq_inc(q, x);
		if (slot->qlen == 1) {		/* The flow is new */
			if (q->tail == NULL) {	/* It is the first flow */
				slot->next = x;
			} else {
				slot->next = q->tail->next;
				q->tail->next = x;
			}
			q->tail = slot;
			slot->allot = q->scaled_quantum;
		}
	}
	sch->q.qlen -= dropped;
	qdisc_tree_reduce_backlog(sch, dropped, drop_len);
}

static void sfq_perturbation(struct timer_list *t)
{
	struct sfq_sched_data *q = from_timer(q, t, perturb_timer);
	struct Qdisc *sch = q->sch;
	spinlock_t *root_lock = qdisc_lock(qdisc_root_sleeping(sch));

	spin_lock(root_lock);
	q->perturbation = prandom_u32();
	if (!q->filter_list && q->tail)
		sfq_rehash(sch);
	spin_unlock(root_lock);

	if (q->perturb_period)
		mod_timer(&q->perturb_timer, jiffies + q->perturb_period);
}

static int sfq_change(struct Qdisc *sch, struct nlattr *opt)
{
	struct sfq_sched_data *q = qdisc_priv(sch);
	struct tc_sfq_qopt *ctl = nla_data(opt);
	struct tc_sfq_qopt_v1 *ctl_v1 = NULL;
	unsigned int qlen, dropped = 0;
	struct red_parms *p = NULL;
	struct sk_buff *to_free = NULL;
	struct sk_buff *tail = NULL;

	if (opt->nla_len < nla_attr_size(sizeof(*ctl)))
		return -EINVAL;
	if (opt->nla_len >= nla_attr_size(sizeof(*ctl_v1)))
		ctl_v1 = nla_data(opt);
	if (ctl->divisor &&
	    (!is_power_of_2(ctl->divisor) || ctl->divisor > 65536))
		return -EINVAL;
	if (ctl_v1 && ctl_v1->qth_min) {
		p = kmalloc(sizeof(*p), GFP_KERNEL);
		if (!p)
			return -ENOMEM;
	}
	sch_tree_lock(sch);
	if (ctl->quantum) {
		q->quantum = ctl->quantum;
		q->scaled_quantum = SFQ_ALLOT_SIZE(q->quantum);
	}
	q->perturb_period = ctl->perturb_period * HZ;
	if (ctl->flows)
		q->maxflows = min_t(u32, ctl->flows, SFQ_MAX_FLOWS);
	if (ctl->divisor) {
		q->divisor = ctl->divisor;
		q->maxflows = min_t(u32, q->maxflows, q->divisor);
	}
	if (ctl_v1) {
		if (ctl_v1->depth)
			q->maxdepth = min_t(u32, ctl_v1->depth, SFQ_MAX_DEPTH);
		if (p) {
			swap(q->red_parms, p);
			red_set_parms(q->red_parms,
				      ctl_v1->qth_min, ctl_v1->qth_max,
				      ctl_v1->Wlog,
				      ctl_v1->Plog, ctl_v1->Scell_log,
				      NULL,
				      ctl_v1->max_P);
		}
		q->flags = ctl_v1->flags;
		q->headdrop = ctl_v1->headdrop;
	}
	if (ctl->limit) {
		q->limit = min_t(u32, ctl->limit, q->maxdepth * q->maxflows);
		q->maxflows = min_t(u32, q->maxflows, q->limit);
	}

	qlen = sch->q.qlen;
	while (sch->q.qlen > q->limit) {
		dropped += sfq_drop(sch, &to_free);
		if (!tail)
			tail = to_free;
	}

	rtnl_kfree_skbs(to_free, tail);
	qdisc_tree_reduce_backlog(sch, qlen - sch->q.qlen, dropped);

	del_timer(&q->perturb_timer);
	if (q->perturb_period) {
		mod_timer(&q->perturb_timer, jiffies + q->perturb_period);
		q->perturbation = prandom_u32();
	}
	sch_tree_unlock(sch);
	kfree(p);
	return 0;
}

static void *sfq_alloc(size_t sz)
{
	return  kvmalloc(sz, GFP_KERNEL);
}

static void sfq_free(void *addr)
{
	kvfree(addr);
}

static void sfq_destroy(struct Qdisc *sch)
{
	struct sfq_sched_data *q = qdisc_priv(sch);

	tcf_block_put(q->block);
	q->perturb_period = 0;
	del_timer_sync(&q->perturb_timer);
	sfq_free(q->ht);
	sfq_free(q->slots);
	kfree(q->red_parms);
}

static int sfq_init(struct Qdisc *sch, struct nlattr *opt)
{
	struct sfq_sched_data *q = qdisc_priv(sch);
	int i;
	int err;

<<<<<<< HEAD
=======
	q->sch = sch;
>>>>>>> ae64f9bd
	timer_setup(&q->perturb_timer, sfq_perturbation, TIMER_DEFERRABLE);

	err = tcf_block_get(&q->block, &q->filter_list, sch);
	if (err)
		return err;

	for (i = 0; i < SFQ_MAX_DEPTH + 1; i++) {
		q->dep[i].next = i + SFQ_MAX_FLOWS;
		q->dep[i].prev = i + SFQ_MAX_FLOWS;
	}

	q->limit = SFQ_MAX_DEPTH;
	q->maxdepth = SFQ_MAX_DEPTH;
	q->cur_depth = 0;
	q->tail = NULL;
	q->divisor = SFQ_DEFAULT_HASH_DIVISOR;
	q->maxflows = SFQ_DEFAULT_FLOWS;
	q->quantum = psched_mtu(qdisc_dev(sch));
	q->scaled_quantum = SFQ_ALLOT_SIZE(q->quantum);
	q->perturb_period = 0;
	q->perturbation = prandom_u32();

	if (opt) {
		int err = sfq_change(sch, opt);
		if (err)
			return err;
	}

	q->ht = sfq_alloc(sizeof(q->ht[0]) * q->divisor);
	q->slots = sfq_alloc(sizeof(q->slots[0]) * q->maxflows);
	if (!q->ht || !q->slots) {
		/* Note: sfq_destroy() will be called by our caller */
		return -ENOMEM;
	}

	for (i = 0; i < q->divisor; i++)
		q->ht[i] = SFQ_EMPTY_SLOT;

	for (i = 0; i < q->maxflows; i++) {
		slot_queue_init(&q->slots[i]);
		sfq_link(q, i);
	}
	if (q->limit >= 1)
		sch->flags |= TCQ_F_CAN_BYPASS;
	else
		sch->flags &= ~TCQ_F_CAN_BYPASS;
	return 0;
}

static int sfq_dump(struct Qdisc *sch, struct sk_buff *skb)
{
	struct sfq_sched_data *q = qdisc_priv(sch);
	unsigned char *b = skb_tail_pointer(skb);
	struct tc_sfq_qopt_v1 opt;
	struct red_parms *p = q->red_parms;

	memset(&opt, 0, sizeof(opt));
	opt.v0.quantum	= q->quantum;
	opt.v0.perturb_period = q->perturb_period / HZ;
	opt.v0.limit	= q->limit;
	opt.v0.divisor	= q->divisor;
	opt.v0.flows	= q->maxflows;
	opt.depth	= q->maxdepth;
	opt.headdrop	= q->headdrop;

	if (p) {
		opt.qth_min	= p->qth_min >> p->Wlog;
		opt.qth_max	= p->qth_max >> p->Wlog;
		opt.Wlog	= p->Wlog;
		opt.Plog	= p->Plog;
		opt.Scell_log	= p->Scell_log;
		opt.max_P	= p->max_P;
	}
	memcpy(&opt.stats, &q->stats, sizeof(opt.stats));
	opt.flags	= q->flags;

	if (nla_put(skb, TCA_OPTIONS, sizeof(opt), &opt))
		goto nla_put_failure;

	return skb->len;

nla_put_failure:
	nlmsg_trim(skb, b);
	return -1;
}

static struct Qdisc *sfq_leaf(struct Qdisc *sch, unsigned long arg)
{
	return NULL;
}

static unsigned long sfq_find(struct Qdisc *sch, u32 classid)
{
	return 0;
}

static unsigned long sfq_bind(struct Qdisc *sch, unsigned long parent,
			      u32 classid)
{
	/* we cannot bypass queue discipline anymore */
	sch->flags &= ~TCQ_F_CAN_BYPASS;
	return 0;
}

static void sfq_unbind(struct Qdisc *q, unsigned long cl)
{
}

static struct tcf_block *sfq_tcf_block(struct Qdisc *sch, unsigned long cl)
{
	struct sfq_sched_data *q = qdisc_priv(sch);

	if (cl)
		return NULL;
	return q->block;
}

static int sfq_dump_class(struct Qdisc *sch, unsigned long cl,
			  struct sk_buff *skb, struct tcmsg *tcm)
{
	tcm->tcm_handle |= TC_H_MIN(cl);
	return 0;
}

static int sfq_dump_class_stats(struct Qdisc *sch, unsigned long cl,
				struct gnet_dump *d)
{
	struct sfq_sched_data *q = qdisc_priv(sch);
	sfq_index idx = q->ht[cl - 1];
	struct gnet_stats_queue qs = { 0 };
	struct tc_sfq_xstats xstats = { 0 };

	if (idx != SFQ_EMPTY_SLOT) {
		const struct sfq_slot *slot = &q->slots[idx];

		xstats.allot = slot->allot << SFQ_ALLOT_SHIFT;
		qs.qlen = slot->qlen;
		qs.backlog = slot->backlog;
	}
	if (gnet_stats_copy_queue(d, NULL, &qs, qs.qlen) < 0)
		return -1;
	return gnet_stats_copy_app(d, &xstats, sizeof(xstats));
}

static void sfq_walk(struct Qdisc *sch, struct qdisc_walker *arg)
{
	struct sfq_sched_data *q = qdisc_priv(sch);
	unsigned int i;

	if (arg->stop)
		return;

	for (i = 0; i < q->divisor; i++) {
		if (q->ht[i] == SFQ_EMPTY_SLOT ||
		    arg->count < arg->skip) {
			arg->count++;
			continue;
		}
		if (arg->fn(sch, i + 1, arg) < 0) {
			arg->stop = 1;
			break;
		}
		arg->count++;
	}
}

static const struct Qdisc_class_ops sfq_class_ops = {
	.leaf		=	sfq_leaf,
	.find		=	sfq_find,
	.tcf_block	=	sfq_tcf_block,
	.bind_tcf	=	sfq_bind,
	.unbind_tcf	=	sfq_unbind,
	.dump		=	sfq_dump_class,
	.dump_stats	=	sfq_dump_class_stats,
	.walk		=	sfq_walk,
};

static struct Qdisc_ops sfq_qdisc_ops __read_mostly = {
	.cl_ops		=	&sfq_class_ops,
	.id		=	"sfq",
	.priv_size	=	sizeof(struct sfq_sched_data),
	.enqueue	=	sfq_enqueue,
	.dequeue	=	sfq_dequeue,
	.peek		=	qdisc_peek_dequeued,
	.init		=	sfq_init,
	.reset		=	sfq_reset,
	.destroy	=	sfq_destroy,
	.change		=	NULL,
	.dump		=	sfq_dump,
	.owner		=	THIS_MODULE,
};

static int __init sfq_module_init(void)
{
	return register_qdisc(&sfq_qdisc_ops);
}
static void __exit sfq_module_exit(void)
{
	unregister_qdisc(&sfq_qdisc_ops);
}
module_init(sfq_module_init)
module_exit(sfq_module_exit)
MODULE_LICENSE("GPL");<|MERGE_RESOLUTION|>--- conflicted
+++ resolved
@@ -724,10 +724,7 @@
 	int i;
 	int err;
 
-<<<<<<< HEAD
-=======
 	q->sch = sch;
->>>>>>> ae64f9bd
 	timer_setup(&q->perturb_timer, sfq_perturbation, TIMER_DEFERRABLE);
 
 	err = tcf_block_get(&q->block, &q->filter_list, sch);
