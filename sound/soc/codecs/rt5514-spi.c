--- conflicted
+++ resolved
@@ -147,10 +147,7 @@
 
 static void rt5514_schedule_copy(struct rt5514_dsp *rt5514_dsp)
 {
-<<<<<<< HEAD
-=======
 	size_t period_bytes;
->>>>>>> 0c86a6bd
 	u8 buf[8];
 
 	if (!rt5514_dsp->substream)
