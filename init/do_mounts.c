// SPDX-License-Identifier: GPL-2.0-only
#include <linux/module.h>
#include <linux/sched.h>
#include <linux/ctype.h>
#include <linux/fd.h>
#include <linux/tty.h>
#include <linux/suspend.h>
#include <linux/root_dev.h>
#include <linux/security.h>
#include <linux/delay.h>
#include <linux/genhd.h>
#include <linux/mount.h>
#include <linux/device.h>
#include <linux/init.h>
#include <linux/fs.h>
#include <linux/initrd.h>
#include <linux/async.h>
#include <linux/fs_struct.h>
#include <linux/slab.h>
#include <linux/ramfs.h>
#include <linux/shmem_fs.h>

#include <linux/nfs_fs.h>
#include <linux/nfs_fs_sb.h>
#include <linux/nfs_mount.h>
#include <linux/raid/detect.h>
#include <uapi/linux/mount.h>

#include "do_mounts.h"

int root_mountflags = MS_RDONLY | MS_SILENT;
static char * __initdata root_device_name;
static char __initdata saved_root_name[64];
static int root_wait;

dev_t ROOT_DEV;

static int __init load_ramdisk(char *str)
{
	pr_warn("ignoring the deprecated load_ramdisk= option\n");
	return 1;
}
__setup("load_ramdisk=", load_ramdisk);

static int __init readonly(char *str)
{
	if (*str)
		return 0;
	root_mountflags |= MS_RDONLY;
	return 1;
}

static int __init readwrite(char *str)
{
	if (*str)
		return 0;
	root_mountflags &= ~MS_RDONLY;
	return 1;
}

__setup("ro", readonly);
__setup("rw", readwrite);

#ifdef CONFIG_BLOCK
struct uuidcmp {
	const char *uuid;
	int len;
};

/**
 * match_dev_by_uuid - callback for finding a partition using its uuid
 * @dev:	device passed in by the caller
 * @data:	opaque pointer to the desired struct uuidcmp to match
 *
 * Returns 1 if the device matches, and 0 otherwise.
 */
static int match_dev_by_uuid(struct device *dev, const void *data)
{
	struct block_device *bdev = dev_to_bdev(dev);
	const struct uuidcmp *cmp = data;

	if (!bdev->bd_meta_info ||
	    strncasecmp(cmp->uuid, bdev->bd_meta_info->uuid, cmp->len))
		return 0;
	return 1;
}

/**
 * devt_from_partuuid - looks up the dev_t of a partition by its UUID
 * @uuid_str:	char array containing ascii UUID
 *
 * The function will return the first partition which contains a matching
 * UUID value in its partition_meta_info struct.  This does not search
 * by filesystem UUIDs.
 *
 * If @uuid_str is followed by a "/PARTNROFF=%d", then the number will be
 * extracted and used as an offset from the partition identified by the UUID.
 *
 * Returns the matching dev_t on success or 0 on failure.
 */
static dev_t devt_from_partuuid(const char *uuid_str)
{
	struct uuidcmp cmp;
	struct device *dev = NULL;
	dev_t devt = 0;
	int offset = 0;
	char *slash;

	cmp.uuid = uuid_str;

	slash = strchr(uuid_str, '/');
	/* Check for optional partition number offset attributes. */
	if (slash) {
		char c = 0;

		/* Explicitly fail on poor PARTUUID syntax. */
		if (sscanf(slash + 1, "PARTNROFF=%d%c", &offset, &c) != 1)
			goto clear_root_wait;
		cmp.len = slash - uuid_str;
	} else {
		cmp.len = strlen(uuid_str);
	}

	if (!cmp.len)
		goto clear_root_wait;

	dev = class_find_device(&block_class, NULL, &cmp, &match_dev_by_uuid);
	if (!dev)
		return 0;

	if (offset) {
		/*
		 * Attempt to find the requested partition by adding an offset
		 * to the partition number found by UUID.
		 */
		devt = part_devt(dev_to_disk(dev),
				 dev_to_bdev(dev)->bd_partno + offset);
	} else {
		devt = dev->devt;
	}

	put_device(dev);
	return devt;

clear_root_wait:
	pr_err("VFS: PARTUUID= is invalid.\n"
	       "Expected PARTUUID=<valid-uuid-id>[/PARTNROFF=%%d]\n");
	if (root_wait)
		pr_err("Disabling rootwait; root= is invalid.\n");
	root_wait = 0;
	return 0;
}

/**
 * match_dev_by_label - callback for finding a partition using its label
 * @dev:	device passed in by the caller
 * @data:	opaque pointer to the label to match
 *
 * Returns 1 if the device matches, and 0 otherwise.
 */
static int match_dev_by_label(struct device *dev, const void *data)
{
	struct block_device *bdev = dev_to_bdev(dev);
	const char *label = data;

	if (!bdev->bd_meta_info || strcmp(label, bdev->bd_meta_info->volname))
		return 0;
	return 1;
}

static dev_t devt_from_partlabel(const char *label)
{
	struct device *dev;
	dev_t devt = 0;

	dev = class_find_device(&block_class, NULL, label, &match_dev_by_label);
	if (dev) {
		devt = dev->devt;
		put_device(dev);
	}

	return devt;
}

static dev_t devt_from_devname(const char *name)
{
	dev_t devt = 0;
	int part;
	char s[32];
	char *p;

	if (strlen(name) > 31)
		return 0;
	strcpy(s, name);
	for (p = s; *p; p++) {
		if (*p == '/')
			*p = '!';
	}

	devt = blk_lookup_devt(s, 0);
	if (devt)
		return devt;

	/*
	 * Try non-existent, but valid partition, which may only exist after
	 * opening the device, like partitioned md devices.
	 */
	while (p > s && isdigit(p[-1]))
		p--;
	if (p == s || !*p || *p == '0')
		return 0;

	/* try disk name without <part number> */
	part = simple_strtoul(p, NULL, 10);
	*p = '\0';
	devt = blk_lookup_devt(s, part);
	if (devt)
		return devt;

	/* try disk name without p<part number> */
	if (p < s + 2 || !isdigit(p[-2]) || p[-1] != 'p')
		return 0;
	p[-1] = '\0';
	return blk_lookup_devt(s, part);
}
#endif /* CONFIG_BLOCK */

static dev_t devt_from_devnum(const char *name)
{
	unsigned maj, min, offset;
	dev_t devt = 0;
	char *p, dummy;

	if (sscanf(name, "%u:%u%c", &maj, &min, &dummy) == 2 ||
	    sscanf(name, "%u:%u:%u:%c", &maj, &min, &offset, &dummy) == 3) {
		devt = MKDEV(maj, min);
		if (maj != MAJOR(devt) || min != MINOR(devt))
			return 0;
	} else {
		devt = new_decode_dev(simple_strtoul(name, &p, 16));
		if (*p)
			return 0;
	}

	return devt;
}

/*
 *	Convert a name into device number.  We accept the following variants:
 *
 *	1) <hex_major><hex_minor> device number in hexadecimal represents itself
 *         no leading 0x, for example b302.
 *	2) /dev/nfs represents Root_NFS (0xff)
 *	3) /dev/<disk_name> represents the device number of disk
 *	4) /dev/<disk_name><decimal> represents the device number
 *         of partition - device number of disk plus the partition number
 *	5) /dev/<disk_name>p<decimal> - same as the above, that form is
 *	   used when disk name of partitioned disk ends on a digit.
 *	6) PARTUUID=00112233-4455-6677-8899-AABBCCDDEEFF representing the
 *	   unique id of a partition if the partition table provides it.
 *	   The UUID may be either an EFI/GPT UUID, or refer to an MSDOS
 *	   partition using the format SSSSSSSS-PP, where SSSSSSSS is a zero-
 *	   filled hex representation of the 32-bit "NT disk signature", and PP
 *	   is a zero-filled hex representation of the 1-based partition number.
 *	7) PARTUUID=<UUID>/PARTNROFF=<int> to select a partition in relation to
 *	   a partition with a known unique id.
 *	8) <major>:<minor> major and minor number of the device separated by
 *	   a colon.
 *	9) PARTLABEL=<name> with name being the GPT partition label.
 *	   MSDOS partitions do not support labels!
 *	10) /dev/cifs represents Root_CIFS (0xfe)
 *
 *	If name doesn't have fall into the categories above, we return (0,0).
 *	block_class is used to check if something is a disk name. If the disk
 *	name contains slashes, the device name has them replaced with
 *	bangs.
 */
dev_t name_to_dev_t(const char *name)
{
	if (strcmp(name, "/dev/nfs") == 0)
		return Root_NFS;
	if (strcmp(name, "/dev/cifs") == 0)
		return Root_CIFS;
	if (strcmp(name, "/dev/ram") == 0)
		return Root_RAM0;
#ifdef CONFIG_BLOCK
	if (strncmp(name, "PARTUUID=", 9) == 0)
		return devt_from_partuuid(name + 9);
	if (strncmp(name, "PARTLABEL=", 10) == 0)
		return devt_from_partlabel(name + 10);
	if (strncmp(name, "/dev/", 5) == 0)
		return devt_from_devname(name + 5);
#endif
	return devt_from_devnum(name);
}
EXPORT_SYMBOL_GPL(name_to_dev_t);

static int __init root_dev_setup(char *line)
{
	strlcpy(saved_root_name, line, sizeof(saved_root_name));
	return 1;
}

__setup("root=", root_dev_setup);

static int __init rootwait_setup(char *str)
{
	if (*str)
		return 0;
	root_wait = 1;
	return 1;
}

__setup("rootwait", rootwait_setup);

static char * __initdata root_mount_data;
static int __init root_data_setup(char *str)
{
	root_mount_data = str;
	return 1;
}

static char * __initdata root_fs_names;
static int __init fs_names_setup(char *str)
{
	root_fs_names = str;
	return 1;
}

static unsigned int __initdata root_delay;
static int __init root_delay_setup(char *str)
{
	root_delay = simple_strtoul(str, NULL, 0);
	return 1;
}

__setup("rootflags=", root_data_setup);
__setup("rootfstype=", fs_names_setup);
__setup("rootdelay=", root_delay_setup);

<<<<<<< HEAD
static int __init split_fs_names(char *page, char *names)
{
	int count = 0;
	char *p = page;

	strcpy(p, root_fs_names);
	while (*p++) {
		if (p[-1] == ',')
			p[-1] = '\0';
	}
	*p = '\0';

	for (p = page; *p; p += strlen(p)+1)
		count++;
=======
/* This can return zero length strings. Caller should check */
static int __init split_fs_names(char *page, size_t size, char *names)
{
	int count = 1;
	char *p = page;

	strlcpy(p, root_fs_names, size);
	while (*p++) {
		if (p[-1] == ',') {
			p[-1] = '\0';
			count++;
		}
	}
>>>>>>> 318a54c0

	return count;
}

static int __init do_mount_root(const char *name, const char *fs,
				 const int flags, const void *data)
{
	struct super_block *s;
	struct page *p = NULL;
	char *data_page = NULL;
	int ret;

	if (data) {
		/* init_mount() requires a full page as fifth argument */
		p = alloc_page(GFP_KERNEL);
		if (!p)
			return -ENOMEM;
		data_page = page_address(p);
		/* zero-pad. init_mount() will make sure it's terminated */
		strncpy(data_page, data, PAGE_SIZE);
	}

	ret = init_mount(name, "/root", fs, flags, data_page);
	if (ret)
		goto out;

	init_chdir("/root");
	s = current->fs->pwd.dentry->d_sb;
	ROOT_DEV = s->s_dev;
	printk(KERN_INFO
	       "VFS: Mounted root (%s filesystem)%s on device %u:%u.\n",
	       s->s_type->name,
	       sb_rdonly(s) ? " readonly" : "",
	       MAJOR(ROOT_DEV), MINOR(ROOT_DEV));

out:
	if (p)
		put_page(p);
	return ret;
}

void __init mount_block_root(char *name, int flags)
{
	struct page *page = alloc_page(GFP_KERNEL);
	char *fs_names = page_address(page);
	char *p;
	char b[BDEVNAME_SIZE];
	int num_fs, i;

	scnprintf(b, BDEVNAME_SIZE, "unknown-block(%u,%u)",
		  MAJOR(ROOT_DEV), MINOR(ROOT_DEV));
	if (root_fs_names)
<<<<<<< HEAD
		num_fs = split_fs_names(fs_names, root_fs_names);
=======
		num_fs = split_fs_names(fs_names, PAGE_SIZE, root_fs_names);
>>>>>>> 318a54c0
	else
		num_fs = list_bdev_fs_names(fs_names, PAGE_SIZE);
retry:
	for (i = 0, p = fs_names; i < num_fs; i++, p += strlen(p)+1) {
<<<<<<< HEAD
		int err = do_mount_root(name, p, flags, root_mount_data);
=======
		int err;

		if (!*p)
			continue;
		err = do_mount_root(name, p, flags, root_mount_data);
>>>>>>> 318a54c0
		switch (err) {
			case 0:
				goto out;
			case -EACCES:
			case -EINVAL:
				continue;
		}
	        /*
		 * Allow the user to distinguish between failed sys_open
		 * and bad superblock on root device.
		 * and give them a list of the available devices
		 */
		printk("VFS: Cannot open root device \"%s\" or %s: error %d\n",
				root_device_name, b, err);
		printk("Please append a correct \"root=\" boot option; here are the available partitions:\n");

		printk_all_partitions();
		panic("VFS: Unable to mount root fs on %s", b);
	}
	if (!(flags & SB_RDONLY)) {
		flags |= SB_RDONLY;
		goto retry;
	}

	printk("List of all partitions:\n");
	printk_all_partitions();
	printk("No filesystem could mount root, tried: ");
	for (i = 0, p = fs_names; i < num_fs; i++, p += strlen(p)+1)
		printk(" %s", p);
	printk("\n");
	panic("VFS: Unable to mount root fs on %s", b);
out:
	put_page(page);
}
 
#ifdef CONFIG_ROOT_NFS

#define NFSROOT_TIMEOUT_MIN	5
#define NFSROOT_TIMEOUT_MAX	30
#define NFSROOT_RETRY_MAX	5

static int __init mount_nfs_root(void)
{
	char *root_dev, *root_data;
	unsigned int timeout;
	int try, err;

	err = nfs_root_data(&root_dev, &root_data);
	if (err != 0)
		return 0;

	/*
	 * The server or network may not be ready, so try several
	 * times.  Stop after a few tries in case the client wants
	 * to fall back to other boot methods.
	 */
	timeout = NFSROOT_TIMEOUT_MIN;
	for (try = 1; ; try++) {
		err = do_mount_root(root_dev, "nfs",
					root_mountflags, root_data);
		if (err == 0)
			return 1;
		if (try > NFSROOT_RETRY_MAX)
			break;

		/* Wait, in case the server refused us immediately */
		ssleep(timeout);
		timeout <<= 1;
		if (timeout > NFSROOT_TIMEOUT_MAX)
			timeout = NFSROOT_TIMEOUT_MAX;
	}
	return 0;
}
#endif

#ifdef CONFIG_CIFS_ROOT

extern int cifs_root_data(char **dev, char **opts);

#define CIFSROOT_TIMEOUT_MIN	5
#define CIFSROOT_TIMEOUT_MAX	30
#define CIFSROOT_RETRY_MAX	5

static int __init mount_cifs_root(void)
{
	char *root_dev, *root_data;
	unsigned int timeout;
	int try, err;

	err = cifs_root_data(&root_dev, &root_data);
	if (err != 0)
		return 0;

	timeout = CIFSROOT_TIMEOUT_MIN;
	for (try = 1; ; try++) {
		err = do_mount_root(root_dev, "cifs", root_mountflags,
				    root_data);
		if (err == 0)
			return 1;
		if (try > CIFSROOT_RETRY_MAX)
			break;

		ssleep(timeout);
		timeout <<= 1;
		if (timeout > CIFSROOT_TIMEOUT_MAX)
			timeout = CIFSROOT_TIMEOUT_MAX;
	}
	return 0;
}
#endif

static bool __init fs_is_nodev(char *fstype)
{
	struct file_system_type *fs = get_fs_type(fstype);
	bool ret = false;

	if (fs) {
		ret = !(fs->fs_flags & FS_REQUIRES_DEV);
		put_filesystem(fs);
	}

	return ret;
}

static int __init mount_nodev_root(void)
{
	char *fs_names, *fstype;
	int err = -EINVAL;
	int num_fs, i;

	fs_names = (void *)__get_free_page(GFP_KERNEL);
	if (!fs_names)
		return -EINVAL;
<<<<<<< HEAD
	num_fs = split_fs_names(fs_names, root_fs_names);

	for (i = 0, fstype = fs_names; i < num_fs;
	     i++, fstype += strlen(fstype) + 1) {
=======
	num_fs = split_fs_names(fs_names, PAGE_SIZE, root_fs_names);

	for (i = 0, fstype = fs_names; i < num_fs;
	     i++, fstype += strlen(fstype) + 1) {
		if (!*fstype)
			continue;
>>>>>>> 318a54c0
		if (!fs_is_nodev(fstype))
			continue;
		err = do_mount_root(root_device_name, fstype, root_mountflags,
				    root_mount_data);
		if (!err)
			break;
<<<<<<< HEAD
		if (err != -EACCES && err != -EINVAL)
			panic("VFS: Unable to mount root \"%s\" (%s), err=%d\n",
			      root_device_name, fstype, err);
=======
>>>>>>> 318a54c0
	}

	free_page((unsigned long)fs_names);
	return err;
}

void __init mount_root(void)
{
#ifdef CONFIG_ROOT_NFS
	if (ROOT_DEV == Root_NFS) {
		if (!mount_nfs_root())
			printk(KERN_ERR "VFS: Unable to mount root fs via NFS.\n");
		return;
	}
#endif
#ifdef CONFIG_CIFS_ROOT
	if (ROOT_DEV == Root_CIFS) {
		if (!mount_cifs_root())
			printk(KERN_ERR "VFS: Unable to mount root fs via SMB.\n");
		return;
	}
#endif
	if (ROOT_DEV == 0 && root_device_name && root_fs_names) {
		if (mount_nodev_root() == 0)
			return;
	}
#ifdef CONFIG_BLOCK
	{
		int err = create_dev("/dev/root", ROOT_DEV);

		if (err < 0)
			pr_emerg("Failed to create /dev/root: %d\n", err);
		mount_block_root("/dev/root", root_mountflags);
	}
#endif
}

/*
 * Prepare the namespace - decide what/where to mount, load ramdisks, etc.
 */
void __init prepare_namespace(void)
{
	if (root_delay) {
		printk(KERN_INFO "Waiting %d sec before mounting root device...\n",
		       root_delay);
		ssleep(root_delay);
	}

	/*
	 * wait for the known devices to complete their probing
	 *
	 * Note: this is a potential source of long boot delays.
	 * For example, it is not atypical to wait 5 seconds here
	 * for the touchpad of a laptop to initialize.
	 */
	wait_for_device_probe();

	md_run_setup();

	if (saved_root_name[0]) {
		root_device_name = saved_root_name;
		if (!strncmp(root_device_name, "mtd", 3) ||
		    !strncmp(root_device_name, "ubi", 3)) {
			mount_block_root(root_device_name, root_mountflags);
			goto out;
		}
		ROOT_DEV = name_to_dev_t(root_device_name);
		if (strncmp(root_device_name, "/dev/", 5) == 0)
			root_device_name += 5;
	}

	if (initrd_load())
		goto out;

	/* wait for any asynchronous scanning to complete */
	if ((ROOT_DEV == 0) && root_wait) {
		printk(KERN_INFO "Waiting for root device %s...\n",
			saved_root_name);
		while (driver_probe_done() != 0 ||
			(ROOT_DEV = name_to_dev_t(saved_root_name)) == 0)
			msleep(5);
		async_synchronize_full();
	}

	mount_root();
out:
	devtmpfs_mount();
	init_mount(".", "/", NULL, MS_MOVE, NULL);
	init_chroot(".");
}

static bool is_tmpfs;
static int rootfs_init_fs_context(struct fs_context *fc)
{
	if (IS_ENABLED(CONFIG_TMPFS) && is_tmpfs)
		return shmem_init_fs_context(fc);

	return ramfs_init_fs_context(fc);
}

struct file_system_type rootfs_fs_type = {
	.name		= "rootfs",
	.init_fs_context = rootfs_init_fs_context,
	.kill_sb	= kill_litter_super,
};

void __init init_rootfs(void)
{
	if (IS_ENABLED(CONFIG_TMPFS) && !saved_root_name[0] &&
		(!root_fs_names || strstr(root_fs_names, "tmpfs")))
		is_tmpfs = true;
}<|MERGE_RESOLUTION|>--- conflicted
+++ resolved
@@ -338,22 +338,6 @@
 __setup("rootfstype=", fs_names_setup);
 __setup("rootdelay=", root_delay_setup);
 
-<<<<<<< HEAD
-static int __init split_fs_names(char *page, char *names)
-{
-	int count = 0;
-	char *p = page;
-
-	strcpy(p, root_fs_names);
-	while (*p++) {
-		if (p[-1] == ',')
-			p[-1] = '\0';
-	}
-	*p = '\0';
-
-	for (p = page; *p; p += strlen(p)+1)
-		count++;
-=======
 /* This can return zero length strings. Caller should check */
 static int __init split_fs_names(char *page, size_t size, char *names)
 {
@@ -367,7 +351,6 @@
 			count++;
 		}
 	}
->>>>>>> 318a54c0
 
 	return count;
 }
@@ -420,24 +403,16 @@
 	scnprintf(b, BDEVNAME_SIZE, "unknown-block(%u,%u)",
 		  MAJOR(ROOT_DEV), MINOR(ROOT_DEV));
 	if (root_fs_names)
-<<<<<<< HEAD
-		num_fs = split_fs_names(fs_names, root_fs_names);
-=======
 		num_fs = split_fs_names(fs_names, PAGE_SIZE, root_fs_names);
->>>>>>> 318a54c0
 	else
 		num_fs = list_bdev_fs_names(fs_names, PAGE_SIZE);
 retry:
 	for (i = 0, p = fs_names; i < num_fs; i++, p += strlen(p)+1) {
-<<<<<<< HEAD
-		int err = do_mount_root(name, p, flags, root_mount_data);
-=======
 		int err;
 
 		if (!*p)
 			continue;
 		err = do_mount_root(name, p, flags, root_mount_data);
->>>>>>> 318a54c0
 		switch (err) {
 			case 0:
 				goto out;
@@ -571,31 +546,18 @@
 	fs_names = (void *)__get_free_page(GFP_KERNEL);
 	if (!fs_names)
 		return -EINVAL;
-<<<<<<< HEAD
-	num_fs = split_fs_names(fs_names, root_fs_names);
-
-	for (i = 0, fstype = fs_names; i < num_fs;
-	     i++, fstype += strlen(fstype) + 1) {
-=======
 	num_fs = split_fs_names(fs_names, PAGE_SIZE, root_fs_names);
 
 	for (i = 0, fstype = fs_names; i < num_fs;
 	     i++, fstype += strlen(fstype) + 1) {
 		if (!*fstype)
 			continue;
->>>>>>> 318a54c0
 		if (!fs_is_nodev(fstype))
 			continue;
 		err = do_mount_root(root_device_name, fstype, root_mountflags,
 				    root_mount_data);
 		if (!err)
 			break;
-<<<<<<< HEAD
-		if (err != -EACCES && err != -EINVAL)
-			panic("VFS: Unable to mount root \"%s\" (%s), err=%d\n",
-			      root_device_name, fstype, err);
-=======
->>>>>>> 318a54c0
 	}
 
 	free_page((unsigned long)fs_names);
