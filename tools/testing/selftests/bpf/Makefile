LIBDIR := ../../../lib
BPFDIR := $(LIBDIR)/bpf
APIDIR := ../../../include/uapi
GENDIR := ../../../../include/generated
GENHDR := $(GENDIR)/autoconf.h

<<<<<<< HEAD
CFLAGS += -Wall -O2 -lcap -I../../../include/uapi -I$(LIBDIR) $(BPFOBJ)
=======
ifneq ($(wildcard $(GENHDR)),)
  GENFLAGS := -DHAVE_GENHDR
endif

CFLAGS += -Wall -O2 -I$(APIDIR) -I$(LIBDIR) -I$(GENDIR) $(GENFLAGS)
LDLIBS += -lcap
>>>>>>> 20d5c84b

TEST_GEN_PROGS = test_verifier test_tag test_maps test_lru_map test_lpm_map

TEST_PROGS := test_kmod.sh

<<<<<<< HEAD
all: $(TEST_GEN_PROGS)

.PHONY: all clean force
=======
include ../lib.mk

BPFOBJ := $(OUTPUT)/bpf.o

$(TEST_GEN_PROGS): $(BPFOBJ)

.PHONY: force
>>>>>>> 20d5c84b

# force a rebuild of BPFOBJ when its dependencies are updated
force:

$(BPFOBJ): force
	$(MAKE) -C $(BPFDIR) OUTPUT=$(OUTPUT)/<|MERGE_RESOLUTION|>--- conflicted
+++ resolved
@@ -4,26 +4,17 @@
 GENDIR := ../../../../include/generated
 GENHDR := $(GENDIR)/autoconf.h
 
-<<<<<<< HEAD
-CFLAGS += -Wall -O2 -lcap -I../../../include/uapi -I$(LIBDIR) $(BPFOBJ)
-=======
 ifneq ($(wildcard $(GENHDR)),)
   GENFLAGS := -DHAVE_GENHDR
 endif
 
 CFLAGS += -Wall -O2 -I$(APIDIR) -I$(LIBDIR) -I$(GENDIR) $(GENFLAGS)
 LDLIBS += -lcap
->>>>>>> 20d5c84b
 
 TEST_GEN_PROGS = test_verifier test_tag test_maps test_lru_map test_lpm_map
 
 TEST_PROGS := test_kmod.sh
 
-<<<<<<< HEAD
-all: $(TEST_GEN_PROGS)
-
-.PHONY: all clean force
-=======
 include ../lib.mk
 
 BPFOBJ := $(OUTPUT)/bpf.o
@@ -31,7 +22,6 @@
 $(TEST_GEN_PROGS): $(BPFOBJ)
 
 .PHONY: force
->>>>>>> 20d5c84b
 
 # force a rebuild of BPFOBJ when its dependencies are updated
 force:
