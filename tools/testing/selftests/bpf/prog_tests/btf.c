/* SPDX-License-Identifier: GPL-2.0 */
/* Copyright (c) 2018 Facebook */

#include <linux/bpf.h>
#include <linux/btf.h>
#include <linux/err.h>
#include <linux/kernel.h>
#include <linux/filter.h>
#include <linux/unistd.h>
#include <bpf/bpf.h>
#include <sys/resource.h>
#include <libelf.h>
#include <gelf.h>
#include <string.h>
#include <stdlib.h>
#include <stdio.h>
#include <stdarg.h>
#include <unistd.h>
#include <fcntl.h>
#include <errno.h>
#include <assert.h>
#include <bpf/libbpf.h>
#include <bpf/btf.h>

#include "bpf_util.h"
#include "../test_btf.h"
#include "test_progs.h"

#define MAX_INSNS	512
#define MAX_SUBPROGS	16

static int duration = 0;
static bool always_log;

#undef CHECK
#define CHECK(condition, format...) _CHECK(condition, "check", duration, format)

#define BTF_END_RAW 0xdeadbeef
#define NAME_TBD 0xdeadb33f

#define NAME_NTH(N) (0xfffe0000 | N)
#define IS_NAME_NTH(X) ((X & 0xffff0000) == 0xfffe0000)
#define GET_NAME_NTH_IDX(X) (X & 0x0000ffff)

#define MAX_NR_RAW_U32 1024
#define BTF_LOG_BUF_SIZE 65535

static char btf_log_buf[BTF_LOG_BUF_SIZE];

static struct btf_header hdr_tmpl = {
	.magic = BTF_MAGIC,
	.version = BTF_VERSION,
	.hdr_len = sizeof(struct btf_header),
};

/* several different mapv kinds(types) supported by pprint */
enum pprint_mapv_kind_t {
	PPRINT_MAPV_KIND_BASIC = 0,
	PPRINT_MAPV_KIND_INT128,
};

struct btf_raw_test {
	const char *descr;
	const char *str_sec;
	const char *map_name;
	const char *err_str;
	__u32 raw_types[MAX_NR_RAW_U32];
	__u32 str_sec_size;
	enum bpf_map_type map_type;
	__u32 key_size;
	__u32 value_size;
	__u32 key_type_id;
	__u32 value_type_id;
	__u32 max_entries;
	bool btf_load_err;
	bool map_create_err;
	bool ordered_map;
	bool lossless_map;
	bool percpu_map;
	int hdr_len_delta;
	int type_off_delta;
	int str_off_delta;
	int str_len_delta;
	enum pprint_mapv_kind_t mapv_kind;
};

#define BTF_STR_SEC(str) \
	.str_sec = str, .str_sec_size = sizeof(str)

static struct btf_raw_test raw_tests[] = {
/* enum E {
 *     E0,
 *     E1,
 * };
 *
 * struct A {
 *	unsigned long long m;
 *	int n;
 *	char o;
 *	[3 bytes hole]
 *	int p[8];
 *	int q[4][8];
 *	enum E r;
 * };
 */
{
	.descr = "struct test #1",
	.raw_types = {
		/* int */
		BTF_TYPE_INT_ENC(0, BTF_INT_SIGNED, 0, 32, 4),	/* [1] */
		/* unsigned long long */
		BTF_TYPE_INT_ENC(0, 0, 0, 64, 8),		/* [2] */
		/* char */
		BTF_TYPE_INT_ENC(0, BTF_INT_SIGNED, 0, 8, 1),	/* [3] */
		/* int[8] */
		BTF_TYPE_ARRAY_ENC(1, 1, 8),			/* [4] */
		/* struct A { */				/* [5] */
		BTF_TYPE_ENC(NAME_TBD, BTF_INFO_ENC(BTF_KIND_STRUCT, 0, 6), 180),
		BTF_MEMBER_ENC(NAME_TBD, 2, 0),	/* unsigned long long m;*/
		BTF_MEMBER_ENC(NAME_TBD, 1, 64),/* int n;		*/
		BTF_MEMBER_ENC(NAME_TBD, 3, 96),/* char o;		*/
		BTF_MEMBER_ENC(NAME_TBD, 4, 128),/* int p[8]		*/
		BTF_MEMBER_ENC(NAME_TBD, 6, 384),/* int q[4][8]		*/
		BTF_MEMBER_ENC(NAME_TBD, 7, 1408), /* enum E r		*/
		/* } */
		/* int[4][8] */
		BTF_TYPE_ARRAY_ENC(4, 1, 4),			/* [6] */
		/* enum E */					/* [7] */
		BTF_TYPE_ENC(NAME_TBD, BTF_INFO_ENC(BTF_KIND_ENUM, 0, 2), sizeof(int)),
		BTF_ENUM_ENC(NAME_TBD, 0),
		BTF_ENUM_ENC(NAME_TBD, 1),
		BTF_END_RAW,
	},
	.str_sec = "\0A\0m\0n\0o\0p\0q\0r\0E\0E0\0E1",
	.str_sec_size = sizeof("\0A\0m\0n\0o\0p\0q\0r\0E\0E0\0E1"),
	.map_type = BPF_MAP_TYPE_ARRAY,
	.map_name = "struct_test1_map",
	.key_size = sizeof(int),
	.value_size = 180,
	.key_type_id = 1,
	.value_type_id = 5,
	.max_entries = 4,
},

/* typedef struct b Struct_B;
 *
 * struct A {
 *     int m;
 *     struct b n[4];
 *     const Struct_B o[4];
 * };
 *
 * struct B {
 *     int m;
 *     int n;
 * };
 */
{
	.descr = "struct test #2",
	.raw_types = {
		/* int */					/* [1] */
		BTF_TYPE_INT_ENC(0, BTF_INT_SIGNED, 0, 32, 4),
		/* struct b [4] */				/* [2] */
		BTF_TYPE_ARRAY_ENC(4, 1, 4),

		/* struct A { */				/* [3] */
		BTF_TYPE_ENC(NAME_TBD, BTF_INFO_ENC(BTF_KIND_STRUCT, 0, 3), 68),
		BTF_MEMBER_ENC(NAME_TBD, 1, 0),	/* int m;		*/
		BTF_MEMBER_ENC(NAME_TBD, 2, 32),/* struct B n[4]	*/
		BTF_MEMBER_ENC(NAME_TBD, 8, 288),/* const Struct_B o[4];*/
		/* } */

		/* struct B { */				/* [4] */
		BTF_TYPE_ENC(NAME_TBD, BTF_INFO_ENC(BTF_KIND_STRUCT, 0, 2), 8),
		BTF_MEMBER_ENC(NAME_TBD, 1, 0),	/* int m; */
		BTF_MEMBER_ENC(NAME_TBD, 1, 32),/* int n; */
		/* } */

		/* const int */					/* [5] */
		BTF_TYPE_ENC(0, BTF_INFO_ENC(BTF_KIND_CONST, 0, 0), 1),
		/* typedef struct b Struct_B */	/* [6] */
		BTF_TYPE_ENC(NAME_TBD, BTF_INFO_ENC(BTF_KIND_TYPEDEF, 0, 0), 4),
		/* const Struct_B */				/* [7] */
		BTF_TYPE_ENC(0, BTF_INFO_ENC(BTF_KIND_CONST, 0, 0), 6),
		/* const Struct_B [4] */			/* [8] */
		BTF_TYPE_ARRAY_ENC(7, 1, 4),
		BTF_END_RAW,
	},
	.str_sec = "\0A\0m\0n\0o\0B\0m\0n\0Struct_B",
	.str_sec_size = sizeof("\0A\0m\0n\0o\0B\0m\0n\0Struct_B"),
	.map_type = BPF_MAP_TYPE_ARRAY,
	.map_name = "struct_test2_map",
	.key_size = sizeof(int),
	.value_size = 68,
	.key_type_id = 1,
	.value_type_id = 3,
	.max_entries = 4,
},
{
	.descr = "struct test #3 Invalid member offset",
	.raw_types = {
		/* int */					/* [1] */
		BTF_TYPE_INT_ENC(0, BTF_INT_SIGNED, 0, 32, 4),
		/* int64 */					/* [2] */
		BTF_TYPE_INT_ENC(0, BTF_INT_SIGNED, 0, 64, 8),

		/* struct A { */				/* [3] */
		BTF_TYPE_ENC(NAME_TBD, BTF_INFO_ENC(BTF_KIND_STRUCT, 0, 2), 16),
		BTF_MEMBER_ENC(NAME_TBD, 1, 64),	/* int m;		*/
		BTF_MEMBER_ENC(NAME_TBD, 2, 0),		/* int64 n; */
		/* } */
		BTF_END_RAW,
	},
	.str_sec = "\0A\0m\0n\0",
	.str_sec_size = sizeof("\0A\0m\0n\0"),
	.map_type = BPF_MAP_TYPE_ARRAY,
	.map_name = "struct_test3_map",
	.key_size = sizeof(int),
	.value_size = 16,
	.key_type_id = 1,
	.value_type_id = 3,
	.max_entries = 4,
	.btf_load_err = true,
	.err_str = "Invalid member bits_offset",
},
/*
 * struct A {
 *	unsigned long long m;
 *	int n;
 *	char o;
 *	[3 bytes hole]
 *	int p[8];
 * };
 */
{
	.descr = "global data test #1",
	.raw_types = {
		/* int */
		BTF_TYPE_INT_ENC(0, BTF_INT_SIGNED, 0, 32, 4),	/* [1] */
		/* unsigned long long */
		BTF_TYPE_INT_ENC(0, 0, 0, 64, 8),		/* [2] */
		/* char */
		BTF_TYPE_INT_ENC(0, BTF_INT_SIGNED, 0, 8, 1),	/* [3] */
		/* int[8] */
		BTF_TYPE_ARRAY_ENC(1, 1, 8),			/* [4] */
		/* struct A { */				/* [5] */
		BTF_TYPE_ENC(NAME_TBD, BTF_INFO_ENC(BTF_KIND_STRUCT, 0, 4), 48),
		BTF_MEMBER_ENC(NAME_TBD, 2, 0),	/* unsigned long long m;*/
		BTF_MEMBER_ENC(NAME_TBD, 1, 64),/* int n;		*/
		BTF_MEMBER_ENC(NAME_TBD, 3, 96),/* char o;		*/
		BTF_MEMBER_ENC(NAME_TBD, 4, 128),/* int p[8]		*/
		/* } */
		BTF_END_RAW,
	},
	.str_sec = "\0A\0m\0n\0o\0p",
	.str_sec_size = sizeof("\0A\0m\0n\0o\0p"),
	.map_type = BPF_MAP_TYPE_ARRAY,
	.map_name = "struct_test1_map",
	.key_size = sizeof(int),
	.value_size = 48,
	.key_type_id = 1,
	.value_type_id = 5,
	.max_entries = 4,
},
/*
 * struct A {
 *	unsigned long long m;
 *	int n;
 *	char o;
 *	[3 bytes hole]
 *	int p[8];
 * };
 * static struct A t; <- in .bss
 */
{
	.descr = "global data test #2",
	.raw_types = {
		/* int */
		BTF_TYPE_INT_ENC(0, BTF_INT_SIGNED, 0, 32, 4),	/* [1] */
		/* unsigned long long */
		BTF_TYPE_INT_ENC(0, 0, 0, 64, 8),		/* [2] */
		/* char */
		BTF_TYPE_INT_ENC(0, BTF_INT_SIGNED, 0, 8, 1),	/* [3] */
		/* int[8] */
		BTF_TYPE_ARRAY_ENC(1, 1, 8),			/* [4] */
		/* struct A { */				/* [5] */
		BTF_TYPE_ENC(NAME_TBD, BTF_INFO_ENC(BTF_KIND_STRUCT, 0, 4), 48),
		BTF_MEMBER_ENC(NAME_TBD, 2, 0),	/* unsigned long long m;*/
		BTF_MEMBER_ENC(NAME_TBD, 1, 64),/* int n;		*/
		BTF_MEMBER_ENC(NAME_TBD, 3, 96),/* char o;		*/
		BTF_MEMBER_ENC(NAME_TBD, 4, 128),/* int p[8]		*/
		/* } */
		/* static struct A t */
		BTF_VAR_ENC(NAME_TBD, 5, 0),			/* [6] */
		/* .bss section */				/* [7] */
		BTF_TYPE_ENC(NAME_TBD, BTF_INFO_ENC(BTF_KIND_DATASEC, 0, 1), 48),
		BTF_VAR_SECINFO_ENC(6, 0, 48),
		BTF_END_RAW,
	},
	.str_sec = "\0A\0m\0n\0o\0p\0t\0.bss",
	.str_sec_size = sizeof("\0A\0m\0n\0o\0p\0t\0.bss"),
	.map_type = BPF_MAP_TYPE_ARRAY,
	.map_name = ".bss",
	.key_size = sizeof(int),
	.value_size = 48,
	.key_type_id = 0,
	.value_type_id = 7,
	.max_entries = 1,
},
{
	.descr = "global data test #3",
	.raw_types = {
		/* int */
		BTF_TYPE_INT_ENC(0, BTF_INT_SIGNED, 0, 32, 4),	/* [1] */
		/* static int t */
		BTF_VAR_ENC(NAME_TBD, 1, 0),			/* [2] */
		/* .bss section */				/* [3] */
		BTF_TYPE_ENC(NAME_TBD, BTF_INFO_ENC(BTF_KIND_DATASEC, 0, 1), 4),
		BTF_VAR_SECINFO_ENC(2, 0, 4),
		BTF_END_RAW,
	},
	.str_sec = "\0t\0.bss",
	.str_sec_size = sizeof("\0t\0.bss"),
	.map_type = BPF_MAP_TYPE_ARRAY,
	.map_name = ".bss",
	.key_size = sizeof(int),
	.value_size = 4,
	.key_type_id = 0,
	.value_type_id = 3,
	.max_entries = 1,
},
{
	.descr = "global data test #4, unsupported linkage",
	.raw_types = {
		/* int */
		BTF_TYPE_INT_ENC(0, BTF_INT_SIGNED, 0, 32, 4),	/* [1] */
		/* static int t */
		BTF_VAR_ENC(NAME_TBD, 1, 2),			/* [2] */
		/* .bss section */				/* [3] */
		BTF_TYPE_ENC(NAME_TBD, BTF_INFO_ENC(BTF_KIND_DATASEC, 0, 1), 4),
		BTF_VAR_SECINFO_ENC(2, 0, 4),
		BTF_END_RAW,
	},
	.str_sec = "\0t\0.bss",
	.str_sec_size = sizeof("\0t\0.bss"),
	.map_type = BPF_MAP_TYPE_ARRAY,
	.map_name = ".bss",
	.key_size = sizeof(int),
	.value_size = 4,
	.key_type_id = 0,
	.value_type_id = 3,
	.max_entries = 1,
	.btf_load_err = true,
	.err_str = "Linkage not supported",
},
{
	.descr = "global data test #5, invalid var type",
	.raw_types = {
		/* static void t */
		BTF_VAR_ENC(NAME_TBD, 0, 0),			/* [1] */
		/* .bss section */				/* [2] */
		BTF_TYPE_ENC(NAME_TBD, BTF_INFO_ENC(BTF_KIND_DATASEC, 0, 1), 4),
		BTF_VAR_SECINFO_ENC(1, 0, 4),
		BTF_END_RAW,
	},
	.str_sec = "\0t\0.bss",
	.str_sec_size = sizeof("\0t\0.bss"),
	.map_type = BPF_MAP_TYPE_ARRAY,
	.map_name = ".bss",
	.key_size = sizeof(int),
	.value_size = 4,
	.key_type_id = 0,
	.value_type_id = 2,
	.max_entries = 1,
	.btf_load_err = true,
	.err_str = "Invalid type_id",
},
{
	.descr = "global data test #6, invalid var type (fwd type)",
	.raw_types = {
		/* union A */
		BTF_TYPE_ENC(NAME_TBD,
			     BTF_INFO_ENC(BTF_KIND_FWD, 1, 0), 0), /* [1] */
		/* static union A t */
		BTF_VAR_ENC(NAME_TBD, 1, 0),			/* [2] */
		/* .bss section */				/* [3] */
		BTF_TYPE_ENC(NAME_TBD, BTF_INFO_ENC(BTF_KIND_DATASEC, 0, 1), 4),
		BTF_VAR_SECINFO_ENC(2, 0, 4),
		BTF_END_RAW,
	},
	.str_sec = "\0A\0t\0.bss",
	.str_sec_size = sizeof("\0A\0t\0.bss"),
	.map_type = BPF_MAP_TYPE_ARRAY,
	.map_name = ".bss",
	.key_size = sizeof(int),
	.value_size = 4,
	.key_type_id = 0,
	.value_type_id = 2,
	.max_entries = 1,
	.btf_load_err = true,
	.err_str = "Invalid type",
},
{
	.descr = "global data test #7, invalid var type (fwd type)",
	.raw_types = {
		/* union A */
		BTF_TYPE_ENC(NAME_TBD,
			     BTF_INFO_ENC(BTF_KIND_FWD, 1, 0), 0), /* [1] */
		/* static union A t */
		BTF_VAR_ENC(NAME_TBD, 1, 0),			/* [2] */
		/* .bss section */				/* [3] */
		BTF_TYPE_ENC(NAME_TBD, BTF_INFO_ENC(BTF_KIND_DATASEC, 0, 1), 4),
		BTF_VAR_SECINFO_ENC(1, 0, 4),
		BTF_END_RAW,
	},
	.str_sec = "\0A\0t\0.bss",
	.str_sec_size = sizeof("\0A\0t\0.bss"),
	.map_type = BPF_MAP_TYPE_ARRAY,
	.map_name = ".bss",
	.key_size = sizeof(int),
	.value_size = 4,
	.key_type_id = 0,
	.value_type_id = 2,
	.max_entries = 1,
	.btf_load_err = true,
	.err_str = "Invalid type",
},
{
	.descr = "global data test #8, invalid var size",
	.raw_types = {
		/* int */
		BTF_TYPE_INT_ENC(0, BTF_INT_SIGNED, 0, 32, 4),	/* [1] */
		/* unsigned long long */
		BTF_TYPE_INT_ENC(0, 0, 0, 64, 8),		/* [2] */
		/* char */
		BTF_TYPE_INT_ENC(0, BTF_INT_SIGNED, 0, 8, 1),	/* [3] */
		/* int[8] */
		BTF_TYPE_ARRAY_ENC(1, 1, 8),			/* [4] */
		/* struct A { */				/* [5] */
		BTF_TYPE_ENC(NAME_TBD, BTF_INFO_ENC(BTF_KIND_STRUCT, 0, 4), 48),
		BTF_MEMBER_ENC(NAME_TBD, 2, 0),	/* unsigned long long m;*/
		BTF_MEMBER_ENC(NAME_TBD, 1, 64),/* int n;		*/
		BTF_MEMBER_ENC(NAME_TBD, 3, 96),/* char o;		*/
		BTF_MEMBER_ENC(NAME_TBD, 4, 128),/* int p[8]		*/
		/* } */
		/* static struct A t */
		BTF_VAR_ENC(NAME_TBD, 5, 0),			/* [6] */
		/* .bss section */				/* [7] */
		BTF_TYPE_ENC(NAME_TBD, BTF_INFO_ENC(BTF_KIND_DATASEC, 0, 1), 48),
		BTF_VAR_SECINFO_ENC(6, 0, 47),
		BTF_END_RAW,
	},
	.str_sec = "\0A\0m\0n\0o\0p\0t\0.bss",
	.str_sec_size = sizeof("\0A\0m\0n\0o\0p\0t\0.bss"),
	.map_type = BPF_MAP_TYPE_ARRAY,
	.map_name = ".bss",
	.key_size = sizeof(int),
	.value_size = 48,
	.key_type_id = 0,
	.value_type_id = 7,
	.max_entries = 1,
	.btf_load_err = true,
	.err_str = "Invalid size",
},
{
	.descr = "global data test #9, invalid var size",
	.raw_types = {
		/* int */
		BTF_TYPE_INT_ENC(0, BTF_INT_SIGNED, 0, 32, 4),	/* [1] */
		/* unsigned long long */
		BTF_TYPE_INT_ENC(0, 0, 0, 64, 8),		/* [2] */
		/* char */
		BTF_TYPE_INT_ENC(0, BTF_INT_SIGNED, 0, 8, 1),	/* [3] */
		/* int[8] */
		BTF_TYPE_ARRAY_ENC(1, 1, 8),			/* [4] */
		/* struct A { */				/* [5] */
		BTF_TYPE_ENC(NAME_TBD, BTF_INFO_ENC(BTF_KIND_STRUCT, 0, 4), 48),
		BTF_MEMBER_ENC(NAME_TBD, 2, 0),	/* unsigned long long m;*/
		BTF_MEMBER_ENC(NAME_TBD, 1, 64),/* int n;		*/
		BTF_MEMBER_ENC(NAME_TBD, 3, 96),/* char o;		*/
		BTF_MEMBER_ENC(NAME_TBD, 4, 128),/* int p[8]		*/
		/* } */
		/* static struct A t */
		BTF_VAR_ENC(NAME_TBD, 5, 0),			/* [6] */
		/* .bss section */				/* [7] */
		BTF_TYPE_ENC(NAME_TBD, BTF_INFO_ENC(BTF_KIND_DATASEC, 0, 1), 46),
		BTF_VAR_SECINFO_ENC(6, 0, 48),
		BTF_END_RAW,
	},
	.str_sec = "\0A\0m\0n\0o\0p\0t\0.bss",
	.str_sec_size = sizeof("\0A\0m\0n\0o\0p\0t\0.bss"),
	.map_type = BPF_MAP_TYPE_ARRAY,
	.map_name = ".bss",
	.key_size = sizeof(int),
	.value_size = 48,
	.key_type_id = 0,
	.value_type_id = 7,
	.max_entries = 1,
	.btf_load_err = true,
	.err_str = "Invalid size",
},
{
	.descr = "global data test #10, invalid var size",
	.raw_types = {
		/* int */
		BTF_TYPE_INT_ENC(0, BTF_INT_SIGNED, 0, 32, 4),	/* [1] */
		/* unsigned long long */
		BTF_TYPE_INT_ENC(0, 0, 0, 64, 8),		/* [2] */
		/* char */
		BTF_TYPE_INT_ENC(0, BTF_INT_SIGNED, 0, 8, 1),	/* [3] */
		/* int[8] */
		BTF_TYPE_ARRAY_ENC(1, 1, 8),			/* [4] */
		/* struct A { */				/* [5] */
		BTF_TYPE_ENC(NAME_TBD, BTF_INFO_ENC(BTF_KIND_STRUCT, 0, 4), 48),
		BTF_MEMBER_ENC(NAME_TBD, 2, 0),	/* unsigned long long m;*/
		BTF_MEMBER_ENC(NAME_TBD, 1, 64),/* int n;		*/
		BTF_MEMBER_ENC(NAME_TBD, 3, 96),/* char o;		*/
		BTF_MEMBER_ENC(NAME_TBD, 4, 128),/* int p[8]		*/
		/* } */
		/* static struct A t */
		BTF_VAR_ENC(NAME_TBD, 5, 0),			/* [6] */
		/* .bss section */				/* [7] */
		BTF_TYPE_ENC(NAME_TBD, BTF_INFO_ENC(BTF_KIND_DATASEC, 0, 1), 46),
		BTF_VAR_SECINFO_ENC(6, 0, 46),
		BTF_END_RAW,
	},
	.str_sec = "\0A\0m\0n\0o\0p\0t\0.bss",
	.str_sec_size = sizeof("\0A\0m\0n\0o\0p\0t\0.bss"),
	.map_type = BPF_MAP_TYPE_ARRAY,
	.map_name = ".bss",
	.key_size = sizeof(int),
	.value_size = 48,
	.key_type_id = 0,
	.value_type_id = 7,
	.max_entries = 1,
	.btf_load_err = true,
	.err_str = "Invalid size",
},
{
	.descr = "global data test #11, multiple section members",
	.raw_types = {
		/* int */
		BTF_TYPE_INT_ENC(0, BTF_INT_SIGNED, 0, 32, 4),	/* [1] */
		/* unsigned long long */
		BTF_TYPE_INT_ENC(0, 0, 0, 64, 8),		/* [2] */
		/* char */
		BTF_TYPE_INT_ENC(0, BTF_INT_SIGNED, 0, 8, 1),	/* [3] */
		/* int[8] */
		BTF_TYPE_ARRAY_ENC(1, 1, 8),			/* [4] */
		/* struct A { */				/* [5] */
		BTF_TYPE_ENC(NAME_TBD, BTF_INFO_ENC(BTF_KIND_STRUCT, 0, 4), 48),
		BTF_MEMBER_ENC(NAME_TBD, 2, 0),	/* unsigned long long m;*/
		BTF_MEMBER_ENC(NAME_TBD, 1, 64),/* int n;		*/
		BTF_MEMBER_ENC(NAME_TBD, 3, 96),/* char o;		*/
		BTF_MEMBER_ENC(NAME_TBD, 4, 128),/* int p[8]		*/
		/* } */
		/* static struct A t */
		BTF_VAR_ENC(NAME_TBD, 5, 0),			/* [6] */
		/* static int u */
		BTF_VAR_ENC(NAME_TBD, 1, 0),			/* [7] */
		/* .bss section */				/* [8] */
		BTF_TYPE_ENC(NAME_TBD, BTF_INFO_ENC(BTF_KIND_DATASEC, 0, 2), 62),
		BTF_VAR_SECINFO_ENC(6, 10, 48),
		BTF_VAR_SECINFO_ENC(7, 58, 4),
		BTF_END_RAW,
	},
	.str_sec = "\0A\0m\0n\0o\0p\0t\0u\0.bss",
	.str_sec_size = sizeof("\0A\0m\0n\0o\0p\0t\0u\0.bss"),
	.map_type = BPF_MAP_TYPE_ARRAY,
	.map_name = ".bss",
	.key_size = sizeof(int),
	.value_size = 62,
	.key_type_id = 0,
	.value_type_id = 8,
	.max_entries = 1,
},
{
	.descr = "global data test #12, invalid offset",
	.raw_types = {
		/* int */
		BTF_TYPE_INT_ENC(0, BTF_INT_SIGNED, 0, 32, 4),	/* [1] */
		/* unsigned long long */
		BTF_TYPE_INT_ENC(0, 0, 0, 64, 8),		/* [2] */
		/* char */
		BTF_TYPE_INT_ENC(0, BTF_INT_SIGNED, 0, 8, 1),	/* [3] */
		/* int[8] */
		BTF_TYPE_ARRAY_ENC(1, 1, 8),			/* [4] */
		/* struct A { */				/* [5] */
		BTF_TYPE_ENC(NAME_TBD, BTF_INFO_ENC(BTF_KIND_STRUCT, 0, 4), 48),
		BTF_MEMBER_ENC(NAME_TBD, 2, 0),	/* unsigned long long m;*/
		BTF_MEMBER_ENC(NAME_TBD, 1, 64),/* int n;		*/
		BTF_MEMBER_ENC(NAME_TBD, 3, 96),/* char o;		*/
		BTF_MEMBER_ENC(NAME_TBD, 4, 128),/* int p[8]		*/
		/* } */
		/* static struct A t */
		BTF_VAR_ENC(NAME_TBD, 5, 0),			/* [6] */
		/* static int u */
		BTF_VAR_ENC(NAME_TBD, 1, 0),			/* [7] */
		/* .bss section */				/* [8] */
		BTF_TYPE_ENC(NAME_TBD, BTF_INFO_ENC(BTF_KIND_DATASEC, 0, 2), 62),
		BTF_VAR_SECINFO_ENC(6, 10, 48),
		BTF_VAR_SECINFO_ENC(7, 60, 4),
		BTF_END_RAW,
	},
	.str_sec = "\0A\0m\0n\0o\0p\0t\0u\0.bss",
	.str_sec_size = sizeof("\0A\0m\0n\0o\0p\0t\0u\0.bss"),
	.map_type = BPF_MAP_TYPE_ARRAY,
	.map_name = ".bss",
	.key_size = sizeof(int),
	.value_size = 62,
	.key_type_id = 0,
	.value_type_id = 8,
	.max_entries = 1,
	.btf_load_err = true,
	.err_str = "Invalid offset+size",
},
{
	.descr = "global data test #13, invalid offset",
	.raw_types = {
		/* int */
		BTF_TYPE_INT_ENC(0, BTF_INT_SIGNED, 0, 32, 4),	/* [1] */
		/* unsigned long long */
		BTF_TYPE_INT_ENC(0, 0, 0, 64, 8),		/* [2] */
		/* char */
		BTF_TYPE_INT_ENC(0, BTF_INT_SIGNED, 0, 8, 1),	/* [3] */
		/* int[8] */
		BTF_TYPE_ARRAY_ENC(1, 1, 8),			/* [4] */
		/* struct A { */				/* [5] */
		BTF_TYPE_ENC(NAME_TBD, BTF_INFO_ENC(BTF_KIND_STRUCT, 0, 4), 48),
		BTF_MEMBER_ENC(NAME_TBD, 2, 0),	/* unsigned long long m;*/
		BTF_MEMBER_ENC(NAME_TBD, 1, 64),/* int n;		*/
		BTF_MEMBER_ENC(NAME_TBD, 3, 96),/* char o;		*/
		BTF_MEMBER_ENC(NAME_TBD, 4, 128),/* int p[8]		*/
		/* } */
		/* static struct A t */
		BTF_VAR_ENC(NAME_TBD, 5, 0),			/* [6] */
		/* static int u */
		BTF_VAR_ENC(NAME_TBD, 1, 0),			/* [7] */
		/* .bss section */				/* [8] */
		BTF_TYPE_ENC(NAME_TBD, BTF_INFO_ENC(BTF_KIND_DATASEC, 0, 2), 62),
		BTF_VAR_SECINFO_ENC(6, 10, 48),
		BTF_VAR_SECINFO_ENC(7, 12, 4),
		BTF_END_RAW,
	},
	.str_sec = "\0A\0m\0n\0o\0p\0t\0u\0.bss",
	.str_sec_size = sizeof("\0A\0m\0n\0o\0p\0t\0u\0.bss"),
	.map_type = BPF_MAP_TYPE_ARRAY,
	.map_name = ".bss",
	.key_size = sizeof(int),
	.value_size = 62,
	.key_type_id = 0,
	.value_type_id = 8,
	.max_entries = 1,
	.btf_load_err = true,
	.err_str = "Invalid offset",
},
{
	.descr = "global data test #14, invalid offset",
	.raw_types = {
		/* int */
		BTF_TYPE_INT_ENC(0, BTF_INT_SIGNED, 0, 32, 4),	/* [1] */
		/* unsigned long long */
		BTF_TYPE_INT_ENC(0, 0, 0, 64, 8),		/* [2] */
		/* char */
		BTF_TYPE_INT_ENC(0, BTF_INT_SIGNED, 0, 8, 1),	/* [3] */
		/* int[8] */
		BTF_TYPE_ARRAY_ENC(1, 1, 8),			/* [4] */
		/* struct A { */				/* [5] */
		BTF_TYPE_ENC(NAME_TBD, BTF_INFO_ENC(BTF_KIND_STRUCT, 0, 4), 48),
		BTF_MEMBER_ENC(NAME_TBD, 2, 0),	/* unsigned long long m;*/
		BTF_MEMBER_ENC(NAME_TBD, 1, 64),/* int n;		*/
		BTF_MEMBER_ENC(NAME_TBD, 3, 96),/* char o;		*/
		BTF_MEMBER_ENC(NAME_TBD, 4, 128),/* int p[8]		*/
		/* } */
		/* static struct A t */
		BTF_VAR_ENC(NAME_TBD, 5, 0),			/* [6] */
		/* static int u */
		BTF_VAR_ENC(NAME_TBD, 1, 0),			/* [7] */
		/* .bss section */				/* [8] */
		BTF_TYPE_ENC(NAME_TBD, BTF_INFO_ENC(BTF_KIND_DATASEC, 0, 2), 62),
		BTF_VAR_SECINFO_ENC(7, 58, 4),
		BTF_VAR_SECINFO_ENC(6, 10, 48),
		BTF_END_RAW,
	},
	.str_sec = "\0A\0m\0n\0o\0p\0t\0u\0.bss",
	.str_sec_size = sizeof("\0A\0m\0n\0o\0p\0t\0u\0.bss"),
	.map_type = BPF_MAP_TYPE_ARRAY,
	.map_name = ".bss",
	.key_size = sizeof(int),
	.value_size = 62,
	.key_type_id = 0,
	.value_type_id = 8,
	.max_entries = 1,
	.btf_load_err = true,
	.err_str = "Invalid offset",
},
{
	.descr = "global data test #15, not var kind",
	.raw_types = {
		/* int */
		BTF_TYPE_INT_ENC(0, BTF_INT_SIGNED, 0, 32, 4),	/* [1] */
		BTF_VAR_ENC(NAME_TBD, 1, 0),			/* [2] */
		/* .bss section */				/* [3] */
		BTF_TYPE_ENC(NAME_TBD, BTF_INFO_ENC(BTF_KIND_DATASEC, 0, 1), 4),
		BTF_VAR_SECINFO_ENC(1, 0, 4),
		BTF_END_RAW,
	},
	.str_sec = "\0A\0t\0.bss",
	.str_sec_size = sizeof("\0A\0t\0.bss"),
	.map_type = BPF_MAP_TYPE_ARRAY,
	.map_name = ".bss",
	.key_size = sizeof(int),
	.value_size = 4,
	.key_type_id = 0,
	.value_type_id = 3,
	.max_entries = 1,
	.btf_load_err = true,
	.err_str = "Not a VAR kind member",
},
{
	.descr = "global data test #16, invalid var referencing sec",
	.raw_types = {
		/* int */
		BTF_TYPE_INT_ENC(0, BTF_INT_SIGNED, 0, 32, 4),	/* [1] */
		BTF_VAR_ENC(NAME_TBD, 5, 0),			/* [2] */
		BTF_VAR_ENC(NAME_TBD, 2, 0),			/* [3] */
		/* a section */					/* [4] */
		BTF_TYPE_ENC(NAME_TBD, BTF_INFO_ENC(BTF_KIND_DATASEC, 0, 1), 4),
		BTF_VAR_SECINFO_ENC(3, 0, 4),
		/* a section */					/* [5] */
		BTF_TYPE_ENC(NAME_TBD, BTF_INFO_ENC(BTF_KIND_DATASEC, 0, 1), 4),
		BTF_VAR_SECINFO_ENC(6, 0, 4),
		BTF_VAR_ENC(NAME_TBD, 1, 0),			/* [6] */
		BTF_END_RAW,
	},
	.str_sec = "\0A\0t\0s\0a\0a",
	.str_sec_size = sizeof("\0A\0t\0s\0a\0a"),
	.map_type = BPF_MAP_TYPE_ARRAY,
	.map_name = ".bss",
	.key_size = sizeof(int),
	.value_size = 4,
	.key_type_id = 0,
	.value_type_id = 4,
	.max_entries = 1,
	.btf_load_err = true,
	.err_str = "Invalid type_id",
},
{
	.descr = "global data test #17, invalid var referencing var",
	.raw_types = {
		/* int */
		BTF_TYPE_INT_ENC(0, BTF_INT_SIGNED, 0, 32, 4),	/* [1] */
		BTF_VAR_ENC(NAME_TBD, 1, 0),			/* [2] */
		BTF_VAR_ENC(NAME_TBD, 2, 0),			/* [3] */
		/* a section */					/* [4] */
		BTF_TYPE_ENC(NAME_TBD, BTF_INFO_ENC(BTF_KIND_DATASEC, 0, 1), 4),
		BTF_VAR_SECINFO_ENC(3, 0, 4),
		BTF_END_RAW,
	},
	.str_sec = "\0A\0t\0s\0a\0a",
	.str_sec_size = sizeof("\0A\0t\0s\0a\0a"),
	.map_type = BPF_MAP_TYPE_ARRAY,
	.map_name = ".bss",
	.key_size = sizeof(int),
	.value_size = 4,
	.key_type_id = 0,
	.value_type_id = 4,
	.max_entries = 1,
	.btf_load_err = true,
	.err_str = "Invalid type_id",
},
{
	.descr = "global data test #18, invalid var loop",
	.raw_types = {
		/* int */
		BTF_TYPE_INT_ENC(0, BTF_INT_SIGNED, 0, 32, 4),	/* [1] */
		BTF_VAR_ENC(NAME_TBD, 2, 0),			/* [2] */
		/* .bss section */				/* [3] */
		BTF_TYPE_ENC(NAME_TBD, BTF_INFO_ENC(BTF_KIND_DATASEC, 0, 1), 4),
		BTF_VAR_SECINFO_ENC(2, 0, 4),
		BTF_END_RAW,
	},
	.str_sec = "\0A\0t\0aaa",
	.str_sec_size = sizeof("\0A\0t\0aaa"),
	.map_type = BPF_MAP_TYPE_ARRAY,
	.map_name = ".bss",
	.key_size = sizeof(int),
	.value_size = 4,
	.key_type_id = 0,
	.value_type_id = 4,
	.max_entries = 1,
	.btf_load_err = true,
	.err_str = "Invalid type_id",
},
{
	.descr = "global data test #19, invalid var referencing var",
	.raw_types = {
		/* int */
		BTF_TYPE_INT_ENC(0, BTF_INT_SIGNED, 0, 32, 4),	/* [1] */
		BTF_VAR_ENC(NAME_TBD, 3, 0),			/* [2] */
		BTF_VAR_ENC(NAME_TBD, 1, 0),			/* [3] */
		BTF_END_RAW,
	},
	.str_sec = "\0A\0t\0s\0a\0a",
	.str_sec_size = sizeof("\0A\0t\0s\0a\0a"),
	.map_type = BPF_MAP_TYPE_ARRAY,
	.map_name = ".bss",
	.key_size = sizeof(int),
	.value_size = 4,
	.key_type_id = 0,
	.value_type_id = 4,
	.max_entries = 1,
	.btf_load_err = true,
	.err_str = "Invalid type_id",
},
{
	.descr = "global data test #20, invalid ptr referencing var",
	.raw_types = {
		/* int */
		BTF_TYPE_INT_ENC(0, BTF_INT_SIGNED, 0, 32, 4),	/* [1] */
		/* PTR type_id=3	*/			/* [2] */
		BTF_TYPE_ENC(0, BTF_INFO_ENC(BTF_KIND_PTR, 0, 0), 3),
		BTF_VAR_ENC(NAME_TBD, 1, 0),			/* [3] */
		BTF_END_RAW,
	},
	.str_sec = "\0A\0t\0s\0a\0a",
	.str_sec_size = sizeof("\0A\0t\0s\0a\0a"),
	.map_type = BPF_MAP_TYPE_ARRAY,
	.map_name = ".bss",
	.key_size = sizeof(int),
	.value_size = 4,
	.key_type_id = 0,
	.value_type_id = 4,
	.max_entries = 1,
	.btf_load_err = true,
	.err_str = "Invalid type_id",
},
{
	.descr = "global data test #21, var included in struct",
	.raw_types = {
		/* int */
		BTF_TYPE_INT_ENC(0, BTF_INT_SIGNED, 0, 32, 4),	/* [1] */
		/* struct A { */				/* [2] */
		BTF_TYPE_ENC(NAME_TBD, BTF_INFO_ENC(BTF_KIND_STRUCT, 0, 2), sizeof(int) * 2),
		BTF_MEMBER_ENC(NAME_TBD, 1, 0),	/* int m; */
		BTF_MEMBER_ENC(NAME_TBD, 3, 32),/* VAR type_id=3; */
		/* } */
		BTF_VAR_ENC(NAME_TBD, 1, 0),			/* [3] */
		BTF_END_RAW,
	},
	.str_sec = "\0A\0t\0s\0a\0a",
	.str_sec_size = sizeof("\0A\0t\0s\0a\0a"),
	.map_type = BPF_MAP_TYPE_ARRAY,
	.map_name = ".bss",
	.key_size = sizeof(int),
	.value_size = 4,
	.key_type_id = 0,
	.value_type_id = 4,
	.max_entries = 1,
	.btf_load_err = true,
	.err_str = "Invalid member",
},
{
	.descr = "global data test #22, array of var",
	.raw_types = {
		/* int */
		BTF_TYPE_INT_ENC(0, BTF_INT_SIGNED, 0, 32, 4),	/* [1] */
		BTF_TYPE_ARRAY_ENC(3, 1, 4),			/* [2] */
		BTF_VAR_ENC(NAME_TBD, 1, 0),			/* [3] */
		BTF_END_RAW,
	},
	.str_sec = "\0A\0t\0s\0a\0a",
	.str_sec_size = sizeof("\0A\0t\0s\0a\0a"),
	.map_type = BPF_MAP_TYPE_ARRAY,
	.map_name = ".bss",
	.key_size = sizeof(int),
	.value_size = 4,
	.key_type_id = 0,
	.value_type_id = 4,
	.max_entries = 1,
	.btf_load_err = true,
	.err_str = "Invalid elem",
},
/* Test member exceeds the size of struct.
 *
 * struct A {
 *     int m;
 *     int n;
 * };
 */
{
	.descr = "size check test #1",
	.raw_types = {
		/* int */					/* [1] */
		BTF_TYPE_INT_ENC(0, BTF_INT_SIGNED, 0, 32, 4),
		/* struct A { */				/* [2] */
		BTF_TYPE_ENC(NAME_TBD, BTF_INFO_ENC(BTF_KIND_STRUCT, 0, 2), sizeof(int) * 2 -  1),
		BTF_MEMBER_ENC(NAME_TBD, 1, 0),	/* int m; */
		BTF_MEMBER_ENC(NAME_TBD, 1, 32),/* int n; */
		/* } */
		BTF_END_RAW,
	},
	.str_sec = "\0A\0m\0n",
	.str_sec_size = sizeof("\0A\0m\0n"),
	.map_type = BPF_MAP_TYPE_ARRAY,
	.map_name = "size_check1_map",
	.key_size = sizeof(int),
	.value_size = 1,
	.key_type_id = 1,
	.value_type_id = 2,
	.max_entries = 4,
	.btf_load_err = true,
	.err_str = "Member exceeds struct_size",
},

/* Test member exceeds the size of struct
 *
 * struct A {
 *     int m;
 *     int n[2];
 * };
 */
{
	.descr = "size check test #2",
	.raw_types = {
		/* int */					/* [1] */
		BTF_TYPE_INT_ENC(0, BTF_INT_SIGNED, 0, 32, sizeof(int)),
		/* int[2] */					/* [2] */
		BTF_TYPE_ARRAY_ENC(1, 1, 2),
		/* struct A { */				/* [3] */
		BTF_TYPE_ENC(NAME_TBD, BTF_INFO_ENC(BTF_KIND_STRUCT, 0, 2), sizeof(int) * 3 - 1),
		BTF_MEMBER_ENC(NAME_TBD, 1, 0),	/* int m; */
		BTF_MEMBER_ENC(NAME_TBD, 2, 32),/* int n[2]; */
		/* } */
		BTF_END_RAW,
	},
	.str_sec = "\0A\0m\0n",
	.str_sec_size = sizeof("\0A\0m\0n"),
	.map_type = BPF_MAP_TYPE_ARRAY,
	.map_name = "size_check2_map",
	.key_size = sizeof(int),
	.value_size = 1,
	.key_type_id = 1,
	.value_type_id = 3,
	.max_entries = 4,
	.btf_load_err = true,
	.err_str = "Member exceeds struct_size",
},

/* Test member exceeds the size of struct
 *
 * struct A {
 *     int m;
 *     void *n;
 * };
 */
{
	.descr = "size check test #3",
	.raw_types = {
		/* int */					/* [1] */
		BTF_TYPE_INT_ENC(0, BTF_INT_SIGNED, 0, 32, sizeof(int)),
		/* void* */					/* [2] */
		BTF_TYPE_ENC(0, BTF_INFO_ENC(BTF_KIND_PTR, 0, 0), 0),
		/* struct A { */				/* [3] */
		BTF_TYPE_ENC(NAME_TBD, BTF_INFO_ENC(BTF_KIND_STRUCT, 0, 2), sizeof(int) + sizeof(void *) - 1),
		BTF_MEMBER_ENC(NAME_TBD, 1, 0),	/* int m; */
		BTF_MEMBER_ENC(NAME_TBD, 2, 32),/* void *n; */
		/* } */
		BTF_END_RAW,
	},
	.str_sec = "\0A\0m\0n",
	.str_sec_size = sizeof("\0A\0m\0n"),
	.map_type = BPF_MAP_TYPE_ARRAY,
	.map_name = "size_check3_map",
	.key_size = sizeof(int),
	.value_size = 1,
	.key_type_id = 1,
	.value_type_id = 3,
	.max_entries = 4,
	.btf_load_err = true,
	.err_str = "Member exceeds struct_size",
},

/* Test member exceeds the size of struct
 *
 * enum E {
 *     E0,
 *     E1,
 * };
 *
 * struct A {
 *     int m;
 *     enum E n;
 * };
 */
{
	.descr = "size check test #4",
	.raw_types = {
		/* int */			/* [1] */
		BTF_TYPE_INT_ENC(0, BTF_INT_SIGNED, 0, 32, sizeof(int)),
		/* enum E { */			/* [2] */
		BTF_TYPE_ENC(NAME_TBD, BTF_INFO_ENC(BTF_KIND_ENUM, 0, 2), sizeof(int)),
		BTF_ENUM_ENC(NAME_TBD, 0),
		BTF_ENUM_ENC(NAME_TBD, 1),
		/* } */
		/* struct A { */		/* [3] */
		BTF_TYPE_ENC(NAME_TBD, BTF_INFO_ENC(BTF_KIND_STRUCT, 0, 2), sizeof(int) * 2 - 1),
		BTF_MEMBER_ENC(NAME_TBD, 1, 0),	/* int m; */
		BTF_MEMBER_ENC(NAME_TBD, 2, 32),/* enum E n; */
		/* } */
		BTF_END_RAW,
	},
	.str_sec = "\0E\0E0\0E1\0A\0m\0n",
	.str_sec_size = sizeof("\0E\0E0\0E1\0A\0m\0n"),
	.map_type = BPF_MAP_TYPE_ARRAY,
	.map_name = "size_check4_map",
	.key_size = sizeof(int),
	.value_size = 1,
	.key_type_id = 1,
	.value_type_id = 3,
	.max_entries = 4,
	.btf_load_err = true,
	.err_str = "Member exceeds struct_size",
},

/* Test member unexceeds the size of struct
 *
 * enum E {
 *     E0,
 *     E1,
 * };
 *
 * struct A {
 *     char m;
 *     enum E __attribute__((packed)) n;
 * };
 */
{
	.descr = "size check test #5",
	.raw_types = {
		/* int */			/* [1] */
		BTF_TYPE_INT_ENC(0, BTF_INT_SIGNED, 0, 32, sizeof(int)),
		/* char */			/* [2] */
		BTF_TYPE_INT_ENC(0, BTF_INT_SIGNED, 0, 8, 1),
		/* enum E { */			/* [3] */
		BTF_TYPE_ENC(NAME_TBD, BTF_INFO_ENC(BTF_KIND_ENUM, 0, 2), 1),
		BTF_ENUM_ENC(NAME_TBD, 0),
		BTF_ENUM_ENC(NAME_TBD, 1),
		/* } */
		/* struct A { */		/* [4] */
		BTF_TYPE_ENC(NAME_TBD, BTF_INFO_ENC(BTF_KIND_STRUCT, 0, 2), 2),
		BTF_MEMBER_ENC(NAME_TBD, 2, 0),	/* char m; */
		BTF_MEMBER_ENC(NAME_TBD, 3, 8),/* enum E __attribute__((packed)) n; */
		/* } */
		BTF_END_RAW,
	},
	.str_sec = "\0E\0E0\0E1\0A\0m\0n",
	.str_sec_size = sizeof("\0E\0E0\0E1\0A\0m\0n"),
	.map_type = BPF_MAP_TYPE_ARRAY,
	.map_name = "size_check5_map",
	.key_size = sizeof(int),
	.value_size = 2,
	.key_type_id = 1,
	.value_type_id = 4,
	.max_entries = 4,
},

/* typedef const void * const_void_ptr;
 * struct A {
 *	const_void_ptr m;
 * };
 */
{
	.descr = "void test #1",
	.raw_types = {
		/* int */		/* [1] */
		BTF_TYPE_INT_ENC(0, BTF_INT_SIGNED, 0, 32, 4),
		/* const void */	/* [2] */
		BTF_TYPE_ENC(0, BTF_INFO_ENC(BTF_KIND_CONST, 0, 0), 0),
		/* const void* */	/* [3] */
		BTF_TYPE_ENC(0, BTF_INFO_ENC(BTF_KIND_PTR, 0, 0), 2),
		/* typedef const void * const_void_ptr */
		BTF_TYPEDEF_ENC(NAME_TBD, 3),	/* [4] */
		/* struct A { */	/* [5] */
		BTF_TYPE_ENC(NAME_TBD, BTF_INFO_ENC(BTF_KIND_STRUCT, 0, 1), sizeof(void *)),
		/* const_void_ptr m; */
		BTF_MEMBER_ENC(NAME_TBD, 4, 0),
		/* } */
		BTF_END_RAW,
	},
	.str_sec = "\0const_void_ptr\0A\0m",
	.str_sec_size = sizeof("\0const_void_ptr\0A\0m"),
	.map_type = BPF_MAP_TYPE_ARRAY,
	.map_name = "void_test1_map",
	.key_size = sizeof(int),
	.value_size = sizeof(void *),
	.key_type_id = 1,
	.value_type_id = 4,
	.max_entries = 4,
},

/* struct A {
 *     const void m;
 * };
 */
{
	.descr = "void test #2",
	.raw_types = {
		/* int */		/* [1] */
		BTF_TYPE_INT_ENC(0, BTF_INT_SIGNED, 0, 32, 4),
		/* const void */	/* [2] */
		BTF_TYPE_ENC(0, BTF_INFO_ENC(BTF_KIND_CONST, 0, 0), 0),
		/* struct A { */	/* [3] */
		BTF_TYPE_ENC(NAME_TBD, BTF_INFO_ENC(BTF_KIND_STRUCT, 0, 1), 8),
		/* const void m; */
		BTF_MEMBER_ENC(NAME_TBD, 2, 0),
		/* } */
		BTF_END_RAW,
	},
	.str_sec = "\0A\0m",
	.str_sec_size = sizeof("\0A\0m"),
	.map_type = BPF_MAP_TYPE_ARRAY,
	.map_name = "void_test2_map",
	.key_size = sizeof(int),
	.value_size = sizeof(void *),
	.key_type_id = 1,
	.value_type_id = 3,
	.max_entries = 4,
	.btf_load_err = true,
	.err_str = "Invalid member",
},

/* typedef const void * const_void_ptr;
 * const_void_ptr[4]
 */
{
	.descr = "void test #3",
	.raw_types = {
		/* int */		/* [1] */
		BTF_TYPE_INT_ENC(0, BTF_INT_SIGNED, 0, 32, 4),
		/* const void */	/* [2] */
		BTF_TYPE_ENC(0, BTF_INFO_ENC(BTF_KIND_CONST, 0, 0), 0),
		/* const void* */	/* [3] */
		BTF_TYPE_ENC(0, BTF_INFO_ENC(BTF_KIND_PTR, 0, 0), 2),
		/* typedef const void * const_void_ptr */
		BTF_TYPEDEF_ENC(NAME_TBD, 3),	/* [4] */
		/* const_void_ptr[4] */
		BTF_TYPE_ARRAY_ENC(4, 1, 4),	/* [5] */
		BTF_END_RAW,
	},
	.str_sec = "\0const_void_ptr",
	.str_sec_size = sizeof("\0const_void_ptr"),
	.map_type = BPF_MAP_TYPE_ARRAY,
	.map_name = "void_test3_map",
	.key_size = sizeof(int),
	.value_size = sizeof(void *) * 4,
	.key_type_id = 1,
	.value_type_id = 5,
	.max_entries = 4,
},

/* const void[4]  */
{
	.descr = "void test #4",
	.raw_types = {
		/* int */		/* [1] */
		BTF_TYPE_INT_ENC(0, BTF_INT_SIGNED, 0, 32, 4),
		/* const void */	/* [2] */
		BTF_TYPE_ENC(0, BTF_INFO_ENC(BTF_KIND_CONST, 0, 0), 0),
		/* const void[4] */	/* [3] */
		BTF_TYPE_ARRAY_ENC(2, 1, 4),
		BTF_END_RAW,
	},
	.str_sec = "\0A\0m",
	.str_sec_size = sizeof("\0A\0m"),
	.map_type = BPF_MAP_TYPE_ARRAY,
	.map_name = "void_test4_map",
	.key_size = sizeof(int),
	.value_size = sizeof(void *) * 4,
	.key_type_id = 1,
	.value_type_id = 3,
	.max_entries = 4,
	.btf_load_err = true,
	.err_str = "Invalid elem",
},

/* Array_A  <------------------+
 *     elem_type == Array_B    |
 *                    |        |
 *                    |        |
 * Array_B  <-------- +        |
 *      elem_type == Array A --+
 */
{
	.descr = "loop test #1",
	.raw_types = {
		/* int */			/* [1] */
		BTF_TYPE_INT_ENC(0, BTF_INT_SIGNED, 0, 32, 4),
		/* Array_A */			/* [2] */
		BTF_TYPE_ARRAY_ENC(3, 1, 8),
		/* Array_B */			/* [3] */
		BTF_TYPE_ARRAY_ENC(2, 1, 8),
		BTF_END_RAW,
	},
	.str_sec = "",
	.str_sec_size = sizeof(""),
	.map_type = BPF_MAP_TYPE_ARRAY,
	.map_name = "loop_test1_map",
	.key_size = sizeof(int),
	.value_size = sizeof(sizeof(int) * 8),
	.key_type_id = 1,
	.value_type_id = 2,
	.max_entries = 4,
	.btf_load_err = true,
	.err_str = "Loop detected",
},

/* typedef is _before_ the BTF type of Array_A and Array_B
 *
 * typedef Array_B int_array;
 *
 * Array_A  <------------------+
 *     elem_type == int_array  |
 *                    |        |
 *                    |        |
 * Array_B  <-------- +        |
 *      elem_type == Array_A --+
 */
{
	.descr = "loop test #2",
	.raw_types = {
		/* int */
		BTF_TYPE_INT_ENC(0, BTF_INT_SIGNED, 0, 32, 4),	/* [1] */
		/* typedef Array_B int_array */
		BTF_TYPEDEF_ENC(1, 4),				/* [2] */
		/* Array_A */
		BTF_TYPE_ARRAY_ENC(2, 1, 8),			/* [3] */
		/* Array_B */
		BTF_TYPE_ARRAY_ENC(3, 1, 8),			/* [4] */
		BTF_END_RAW,
	},
	.str_sec = "\0int_array\0",
	.str_sec_size = sizeof("\0int_array"),
	.map_type = BPF_MAP_TYPE_ARRAY,
	.map_name = "loop_test2_map",
	.key_size = sizeof(int),
	.value_size = sizeof(sizeof(int) * 8),
	.key_type_id = 1,
	.value_type_id = 2,
	.max_entries = 4,
	.btf_load_err = true,
	.err_str = "Loop detected",
},

/* Array_A  <------------------+
 *     elem_type == Array_B    |
 *                    |        |
 *                    |        |
 * Array_B  <-------- +        |
 *      elem_type == Array_A --+
 */
{
	.descr = "loop test #3",
	.raw_types = {
		/* int */				/* [1] */
		BTF_TYPE_INT_ENC(0, BTF_INT_SIGNED, 0, 32, 4),
		/* Array_A */				/* [2] */
		BTF_TYPE_ARRAY_ENC(3, 1, 8),
		/* Array_B */				/* [3] */
		BTF_TYPE_ARRAY_ENC(2, 1, 8),
		BTF_END_RAW,
	},
	.str_sec = "",
	.str_sec_size = sizeof(""),
	.map_type = BPF_MAP_TYPE_ARRAY,
	.map_name = "loop_test3_map",
	.key_size = sizeof(int),
	.value_size = sizeof(sizeof(int) * 8),
	.key_type_id = 1,
	.value_type_id = 2,
	.max_entries = 4,
	.btf_load_err = true,
	.err_str = "Loop detected",
},

/* typedef is _between_ the BTF type of Array_A and Array_B
 *
 * typedef Array_B int_array;
 *
 * Array_A  <------------------+
 *     elem_type == int_array  |
 *                    |        |
 *                    |        |
 * Array_B  <-------- +        |
 *      elem_type == Array_A --+
 */
{
	.descr = "loop test #4",
	.raw_types = {
		/* int */				/* [1] */
		BTF_TYPE_INT_ENC(0, BTF_INT_SIGNED, 0, 32, 4),
		/* Array_A */				/* [2] */
		BTF_TYPE_ARRAY_ENC(3, 1, 8),
		/* typedef Array_B int_array */		/* [3] */
		BTF_TYPEDEF_ENC(NAME_TBD, 4),
		/* Array_B */				/* [4] */
		BTF_TYPE_ARRAY_ENC(2, 1, 8),
		BTF_END_RAW,
	},
	.str_sec = "\0int_array\0",
	.str_sec_size = sizeof("\0int_array"),
	.map_type = BPF_MAP_TYPE_ARRAY,
	.map_name = "loop_test4_map",
	.key_size = sizeof(int),
	.value_size = sizeof(sizeof(int) * 8),
	.key_type_id = 1,
	.value_type_id = 2,
	.max_entries = 4,
	.btf_load_err = true,
	.err_str = "Loop detected",
},

/* typedef struct B Struct_B
 *
 * struct A {
 *     int x;
 *     Struct_B y;
 * };
 *
 * struct B {
 *     int x;
 *     struct A y;
 * };
 */
{
	.descr = "loop test #5",
	.raw_types = {
		/* int */
		BTF_TYPE_INT_ENC(0, BTF_INT_SIGNED, 0, 32, 4),	/* [1] */
		/* struct A */					/* [2] */
		BTF_TYPE_ENC(NAME_TBD, BTF_INFO_ENC(BTF_KIND_STRUCT, 0, 2), 8),
		BTF_MEMBER_ENC(NAME_TBD, 1, 0),	/* int x;	*/
		BTF_MEMBER_ENC(NAME_TBD, 3, 32),/* Struct_B y;	*/
		/* typedef struct B Struct_B */
		BTF_TYPEDEF_ENC(NAME_TBD, 4),			/* [3] */
		/* struct B */					/* [4] */
		BTF_TYPE_ENC(NAME_TBD, BTF_INFO_ENC(BTF_KIND_STRUCT, 0, 2), 8),
		BTF_MEMBER_ENC(NAME_TBD, 1, 0),	/* int x;	*/
		BTF_MEMBER_ENC(NAME_TBD, 2, 32),/* struct A y;	*/
		BTF_END_RAW,
	},
	.str_sec = "\0A\0x\0y\0Struct_B\0B\0x\0y",
	.str_sec_size = sizeof("\0A\0x\0y\0Struct_B\0B\0x\0y"),
	.map_type = BPF_MAP_TYPE_ARRAY,
	.map_name = "loop_test5_map",
	.key_size = sizeof(int),
	.value_size = 8,
	.key_type_id = 1,
	.value_type_id = 2,
	.max_entries = 4,
	.btf_load_err = true,
	.err_str = "Loop detected",
},

/* struct A {
 *     int x;
 *     struct A array_a[4];
 * };
 */
{
	.descr = "loop test #6",
	.raw_types = {
		/* int */
		BTF_TYPE_INT_ENC(0, BTF_INT_SIGNED, 0, 32, 4),	/* [1] */
		BTF_TYPE_ARRAY_ENC(3, 1, 4),			/* [2] */
		/* struct A */					/* [3] */
		BTF_TYPE_ENC(NAME_TBD, BTF_INFO_ENC(BTF_KIND_STRUCT, 0, 2), 8),
		BTF_MEMBER_ENC(NAME_TBD, 1, 0),	/* int x;		*/
		BTF_MEMBER_ENC(NAME_TBD, 2, 32),/* struct A array_a[4];	*/
		BTF_END_RAW,
	},
	.str_sec = "\0A\0x\0y",
	.str_sec_size = sizeof("\0A\0x\0y"),
	.map_type = BPF_MAP_TYPE_ARRAY,
	.map_name = "loop_test6_map",
	.key_size = sizeof(int),
	.value_size = 8,
	.key_type_id = 1,
	.value_type_id = 2,
	.max_entries = 4,
	.btf_load_err = true,
	.err_str = "Loop detected",
},

{
	.descr = "loop test #7",
	.raw_types = {
		/* int */				/* [1] */
		BTF_TYPE_INT_ENC(0, BTF_INT_SIGNED, 0, 32, 4),
		/* struct A { */			/* [2] */
		BTF_TYPE_ENC(NAME_TBD, BTF_INFO_ENC(BTF_KIND_STRUCT, 0, 1), sizeof(void *)),
		/*     const void *m;	*/
		BTF_MEMBER_ENC(NAME_TBD, 3, 0),
		/* CONST type_id=3	*/		/* [3] */
		BTF_TYPE_ENC(0, BTF_INFO_ENC(BTF_KIND_CONST, 0, 0), 4),
		/* PTR type_id=2	*/		/* [4] */
		BTF_TYPE_ENC(0, BTF_INFO_ENC(BTF_KIND_PTR, 0, 0), 3),
		BTF_END_RAW,
	},
	.str_sec = "\0A\0m",
	.str_sec_size = sizeof("\0A\0m"),
	.map_type = BPF_MAP_TYPE_ARRAY,
	.map_name = "loop_test7_map",
	.key_size = sizeof(int),
	.value_size = sizeof(void *),
	.key_type_id = 1,
	.value_type_id = 2,
	.max_entries = 4,
	.btf_load_err = true,
	.err_str = "Loop detected",
},

{
	.descr = "loop test #8",
	.raw_types = {
		/* int */				/* [1] */
		BTF_TYPE_INT_ENC(0, BTF_INT_SIGNED, 0, 32, 4),
		/* struct A { */			/* [2] */
		BTF_TYPE_ENC(NAME_TBD, BTF_INFO_ENC(BTF_KIND_STRUCT, 0, 1), sizeof(void *)),
		/*     const void *m;	*/
		BTF_MEMBER_ENC(NAME_TBD, 4, 0),
		/* struct B { */			/* [3] */
		BTF_TYPE_ENC(NAME_TBD, BTF_INFO_ENC(BTF_KIND_STRUCT, 0, 1), sizeof(void *)),
		/*     const void *n;	*/
		BTF_MEMBER_ENC(NAME_TBD, 6, 0),
		/* CONST type_id=5	*/		/* [4] */
		BTF_TYPE_ENC(0, BTF_INFO_ENC(BTF_KIND_CONST, 0, 0), 5),
		/* PTR type_id=6	*/		/* [5] */
		BTF_TYPE_ENC(0, BTF_INFO_ENC(BTF_KIND_PTR, 0, 0), 6),
		/* CONST type_id=7	*/		/* [6] */
		BTF_TYPE_ENC(0, BTF_INFO_ENC(BTF_KIND_CONST, 0, 0), 7),
		/* PTR type_id=4	*/		/* [7] */
		BTF_TYPE_ENC(0, BTF_INFO_ENC(BTF_KIND_PTR, 0, 0), 4),
		BTF_END_RAW,
	},
	.str_sec = "\0A\0m\0B\0n",
	.str_sec_size = sizeof("\0A\0m\0B\0n"),
	.map_type = BPF_MAP_TYPE_ARRAY,
	.map_name = "loop_test8_map",
	.key_size = sizeof(int),
	.value_size = sizeof(void *),
	.key_type_id = 1,
	.value_type_id = 2,
	.max_entries = 4,
	.btf_load_err = true,
	.err_str = "Loop detected",
},

{
	.descr = "string section does not end with null",
	.raw_types = {
		/* int */				/* [1] */
		BTF_TYPE_INT_ENC(NAME_TBD, BTF_INT_SIGNED, 0, 32, 4),
		BTF_END_RAW,
	},
	.str_sec = "\0int",
	.str_sec_size = sizeof("\0int") - 1,
	.map_type = BPF_MAP_TYPE_ARRAY,
	.map_name = "hdr_test_map",
	.key_size = sizeof(int),
	.value_size = sizeof(int),
	.key_type_id = 1,
	.value_type_id = 1,
	.max_entries = 4,
	.btf_load_err = true,
	.err_str = "Invalid string section",
},

{
	.descr = "empty string section",
	.raw_types = {
		/* int */				/* [1] */
		BTF_TYPE_INT_ENC(0, BTF_INT_SIGNED, 0, 32, 4),
		BTF_END_RAW,
	},
	.str_sec = "",
	.str_sec_size = 0,
	.map_type = BPF_MAP_TYPE_ARRAY,
	.map_name = "hdr_test_map",
	.key_size = sizeof(int),
	.value_size = sizeof(int),
	.key_type_id = 1,
	.value_type_id = 1,
	.max_entries = 4,
	.btf_load_err = true,
	.err_str = "Invalid string section",
},

{
	.descr = "empty type section",
	.raw_types = {
		BTF_END_RAW,
	},
	.str_sec = "\0int",
	.str_sec_size = sizeof("\0int"),
	.map_type = BPF_MAP_TYPE_ARRAY,
	.map_name = "hdr_test_map",
	.key_size = sizeof(int),
	.value_size = sizeof(int),
	.key_type_id = 1,
	.value_type_id = 1,
	.max_entries = 4,
	.btf_load_err = true,
	.err_str = "No type found",
},

{
	.descr = "btf_header test. Longer hdr_len",
	.raw_types = {
		/* int */				/* [1] */
		BTF_TYPE_INT_ENC(NAME_TBD, BTF_INT_SIGNED, 0, 32, 4),
		BTF_END_RAW,
	},
	.str_sec = "\0int",
	.str_sec_size = sizeof("\0int"),
	.map_type = BPF_MAP_TYPE_ARRAY,
	.map_name = "hdr_test_map",
	.key_size = sizeof(int),
	.value_size = sizeof(int),
	.key_type_id = 1,
	.value_type_id = 1,
	.max_entries = 4,
	.btf_load_err = true,
	.hdr_len_delta = 4,
	.err_str = "Unsupported btf_header",
},

{
	.descr = "btf_header test. Gap between hdr and type",
	.raw_types = {
		/* int */				/* [1] */
		BTF_TYPE_INT_ENC(NAME_TBD, BTF_INT_SIGNED, 0, 32, 4),
		BTF_END_RAW,
	},
	.str_sec = "\0int",
	.str_sec_size = sizeof("\0int"),
	.map_type = BPF_MAP_TYPE_ARRAY,
	.map_name = "hdr_test_map",
	.key_size = sizeof(int),
	.value_size = sizeof(int),
	.key_type_id = 1,
	.value_type_id = 1,
	.max_entries = 4,
	.btf_load_err = true,
	.type_off_delta = 4,
	.err_str = "Unsupported section found",
},

{
	.descr = "btf_header test. Gap between type and str",
	.raw_types = {
		/* int */				/* [1] */
		BTF_TYPE_INT_ENC(NAME_TBD, BTF_INT_SIGNED, 0, 32, 4),
		BTF_END_RAW,
	},
	.str_sec = "\0int",
	.str_sec_size = sizeof("\0int"),
	.map_type = BPF_MAP_TYPE_ARRAY,
	.map_name = "hdr_test_map",
	.key_size = sizeof(int),
	.value_size = sizeof(int),
	.key_type_id = 1,
	.value_type_id = 1,
	.max_entries = 4,
	.btf_load_err = true,
	.str_off_delta = 4,
	.err_str = "Unsupported section found",
},

{
	.descr = "btf_header test. Overlap between type and str",
	.raw_types = {
		/* int */				/* [1] */
		BTF_TYPE_INT_ENC(NAME_TBD, BTF_INT_SIGNED, 0, 32, 4),
		BTF_END_RAW,
	},
	.str_sec = "\0int",
	.str_sec_size = sizeof("\0int"),
	.map_type = BPF_MAP_TYPE_ARRAY,
	.map_name = "hdr_test_map",
	.key_size = sizeof(int),
	.value_size = sizeof(int),
	.key_type_id = 1,
	.value_type_id = 1,
	.max_entries = 4,
	.btf_load_err = true,
	.str_off_delta = -4,
	.err_str = "Section overlap found",
},

{
	.descr = "btf_header test. Larger BTF size",
	.raw_types = {
		/* int */				/* [1] */
		BTF_TYPE_INT_ENC(NAME_TBD, BTF_INT_SIGNED, 0, 32, 4),
		BTF_END_RAW,
	},
	.str_sec = "\0int",
	.str_sec_size = sizeof("\0int"),
	.map_type = BPF_MAP_TYPE_ARRAY,
	.map_name = "hdr_test_map",
	.key_size = sizeof(int),
	.value_size = sizeof(int),
	.key_type_id = 1,
	.value_type_id = 1,
	.max_entries = 4,
	.btf_load_err = true,
	.str_len_delta = -4,
	.err_str = "Unsupported section found",
},

{
	.descr = "btf_header test. Smaller BTF size",
	.raw_types = {
		/* int */				/* [1] */
		BTF_TYPE_INT_ENC(NAME_TBD, BTF_INT_SIGNED, 0, 32, 4),
		BTF_END_RAW,
	},
	.str_sec = "\0int",
	.str_sec_size = sizeof("\0int"),
	.map_type = BPF_MAP_TYPE_ARRAY,
	.map_name = "hdr_test_map",
	.key_size = sizeof(int),
	.value_size = sizeof(int),
	.key_type_id = 1,
	.value_type_id = 1,
	.max_entries = 4,
	.btf_load_err = true,
	.str_len_delta = 4,
	.err_str = "Total section length too long",
},

{
	.descr = "array test. index_type/elem_type \"int\"",
	.raw_types = {
		/* int */				/* [1] */
		BTF_TYPE_INT_ENC(0, BTF_INT_SIGNED, 0, 32, 4),
		/* int[16] */				/* [2] */
		BTF_TYPE_ARRAY_ENC(1, 1, 16),
		BTF_END_RAW,
	},
	.str_sec = "",
	.str_sec_size = sizeof(""),
	.map_type = BPF_MAP_TYPE_ARRAY,
	.map_name = "array_test_map",
	.key_size = sizeof(int),
	.value_size = sizeof(int),
	.key_type_id = 1,
	.value_type_id = 1,
	.max_entries = 4,
},

{
	.descr = "array test. index_type/elem_type \"const int\"",
	.raw_types = {
		/* int */				/* [1] */
		BTF_TYPE_INT_ENC(0, BTF_INT_SIGNED, 0, 32, 4),
		/* int[16] */				/* [2] */
		BTF_TYPE_ARRAY_ENC(3, 3, 16),
		/* CONST type_id=1 */			/* [3] */
		BTF_TYPE_ENC(0, BTF_INFO_ENC(BTF_KIND_CONST, 0, 0), 1),
		BTF_END_RAW,
	},
	.str_sec = "",
	.str_sec_size = sizeof(""),
	.map_type = BPF_MAP_TYPE_ARRAY,
	.map_name = "array_test_map",
	.key_size = sizeof(int),
	.value_size = sizeof(int),
	.key_type_id = 1,
	.value_type_id = 1,
	.max_entries = 4,
},

{
	.descr = "array test. index_type \"const int:31\"",
	.raw_types = {
		/* int */				/* [1] */
		BTF_TYPE_INT_ENC(0, BTF_INT_SIGNED, 0, 32, 4),
		/* int:31 */				/* [2] */
		BTF_TYPE_INT_ENC(0, BTF_INT_SIGNED, 0, 31, 4),
		/* int[16] */				/* [3] */
		BTF_TYPE_ARRAY_ENC(1, 4, 16),
		/* CONST type_id=2 */			/* [4] */
		BTF_TYPE_ENC(0, BTF_INFO_ENC(BTF_KIND_CONST, 0, 0), 2),
		BTF_END_RAW,
	},
	.str_sec = "",
	.str_sec_size = sizeof(""),
	.map_type = BPF_MAP_TYPE_ARRAY,
	.map_name = "array_test_map",
	.key_size = sizeof(int),
	.value_size = sizeof(int),
	.key_type_id = 1,
	.value_type_id = 1,
	.max_entries = 4,
	.btf_load_err = true,
	.err_str = "Invalid index",
},

{
	.descr = "array test. elem_type \"const int:31\"",
	.raw_types = {
		/* int */				/* [1] */
		BTF_TYPE_INT_ENC(0, BTF_INT_SIGNED, 0, 32, 4),
		/* int:31 */				/* [2] */
		BTF_TYPE_INT_ENC(0, BTF_INT_SIGNED, 0, 31, 4),
		/* int[16] */				/* [3] */
		BTF_TYPE_ARRAY_ENC(4, 1, 16),
		/* CONST type_id=2 */			/* [4] */
		BTF_TYPE_ENC(0, BTF_INFO_ENC(BTF_KIND_CONST, 0, 0), 2),
		BTF_END_RAW,
	},
	.str_sec = "",
	.str_sec_size = sizeof(""),
	.map_type = BPF_MAP_TYPE_ARRAY,
	.map_name = "array_test_map",
	.key_size = sizeof(int),
	.value_size = sizeof(int),
	.key_type_id = 1,
	.value_type_id = 1,
	.max_entries = 4,
	.btf_load_err = true,
	.err_str = "Invalid array of int",
},

{
	.descr = "array test. index_type \"void\"",
	.raw_types = {
		/* int */				/* [1] */
		BTF_TYPE_INT_ENC(0, BTF_INT_SIGNED, 0, 32, 4),
		/* int[16] */				/* [2] */
		BTF_TYPE_ARRAY_ENC(1, 0, 16),
		BTF_END_RAW,
	},
	.str_sec = "",
	.str_sec_size = sizeof(""),
	.map_type = BPF_MAP_TYPE_ARRAY,
	.map_name = "array_test_map",
	.key_size = sizeof(int),
	.value_size = sizeof(int),
	.key_type_id = 1,
	.value_type_id = 1,
	.max_entries = 4,
	.btf_load_err = true,
	.err_str = "Invalid index",
},

{
	.descr = "array test. index_type \"const void\"",
	.raw_types = {
		/* int */				/* [1] */
		BTF_TYPE_INT_ENC(0, BTF_INT_SIGNED, 0, 32, 4),
		/* int[16] */				/* [2] */
		BTF_TYPE_ARRAY_ENC(1, 3, 16),
		/* CONST type_id=0 (void) */		/* [3] */
		BTF_TYPE_ENC(0, BTF_INFO_ENC(BTF_KIND_CONST, 0, 0), 0),
		BTF_END_RAW,
	},
	.str_sec = "",
	.str_sec_size = sizeof(""),
	.map_type = BPF_MAP_TYPE_ARRAY,
	.map_name = "array_test_map",
	.key_size = sizeof(int),
	.value_size = sizeof(int),
	.key_type_id = 1,
	.value_type_id = 1,
	.max_entries = 4,
	.btf_load_err = true,
	.err_str = "Invalid index",
},

{
	.descr = "array test. elem_type \"const void\"",
	.raw_types = {
		/* int */				/* [1] */
		BTF_TYPE_INT_ENC(0, BTF_INT_SIGNED, 0, 32, 4),
		/* int[16] */				/* [2] */
		BTF_TYPE_ARRAY_ENC(3, 1, 16),
		/* CONST type_id=0 (void) */		/* [3] */
		BTF_TYPE_ENC(0, BTF_INFO_ENC(BTF_KIND_CONST, 0, 0), 0),
		BTF_END_RAW,
	},
	.str_sec = "",
	.str_sec_size = sizeof(""),
	.map_type = BPF_MAP_TYPE_ARRAY,
	.map_name = "array_test_map",
	.key_size = sizeof(int),
	.value_size = sizeof(int),
	.key_type_id = 1,
	.value_type_id = 1,
	.max_entries = 4,
	.btf_load_err = true,
	.err_str = "Invalid elem",
},

{
	.descr = "array test. elem_type \"const void *\"",
	.raw_types = {
		/* int */				/* [1] */
		BTF_TYPE_INT_ENC(0, BTF_INT_SIGNED, 0, 32, 4),
		/* const void *[16] */			/* [2] */
		BTF_TYPE_ARRAY_ENC(3, 1, 16),
		/* CONST type_id=4 */			/* [3] */
		BTF_TYPE_ENC(0, BTF_INFO_ENC(BTF_KIND_CONST, 0, 0), 4),
		/* void* */				/* [4] */
		BTF_TYPE_ENC(0, BTF_INFO_ENC(BTF_KIND_PTR, 0, 0), 0),
		BTF_END_RAW,
	},
	.str_sec = "",
	.str_sec_size = sizeof(""),
	.map_type = BPF_MAP_TYPE_ARRAY,
	.map_name = "array_test_map",
	.key_size = sizeof(int),
	.value_size = sizeof(int),
	.key_type_id = 1,
	.value_type_id = 1,
	.max_entries = 4,
},

{
	.descr = "array test. index_type \"const void *\"",
	.raw_types = {
		/* int */				/* [1] */
		BTF_TYPE_INT_ENC(0, BTF_INT_SIGNED, 0, 32, 4),
		/* const void *[16] */			/* [2] */
		BTF_TYPE_ARRAY_ENC(3, 3, 16),
		/* CONST type_id=4 */			/* [3] */
		BTF_TYPE_ENC(0, BTF_INFO_ENC(BTF_KIND_CONST, 0, 0), 4),
		/* void* */				/* [4] */
		BTF_TYPE_ENC(0, BTF_INFO_ENC(BTF_KIND_PTR, 0, 0), 0),
		BTF_END_RAW,
	},
	.str_sec = "",
	.str_sec_size = sizeof(""),
	.map_type = BPF_MAP_TYPE_ARRAY,
	.map_name = "array_test_map",
	.key_size = sizeof(int),
	.value_size = sizeof(int),
	.key_type_id = 1,
	.value_type_id = 1,
	.max_entries = 4,
	.btf_load_err = true,
	.err_str = "Invalid index",
},

{
	.descr = "array test. t->size != 0\"",
	.raw_types = {
		/* int */				/* [1] */
		BTF_TYPE_INT_ENC(0, BTF_INT_SIGNED, 0, 32, 4),
		/* int[16] */				/* [2] */
		BTF_TYPE_ENC(0, BTF_INFO_ENC(BTF_KIND_ARRAY, 0, 0), 1),
		BTF_ARRAY_ENC(1, 1, 16),
		BTF_END_RAW,
	},
	.str_sec = "",
	.str_sec_size = sizeof(""),
	.map_type = BPF_MAP_TYPE_ARRAY,
	.map_name = "array_test_map",
	.key_size = sizeof(int),
	.value_size = sizeof(int),
	.key_type_id = 1,
	.value_type_id = 1,
	.max_entries = 4,
	.btf_load_err = true,
	.err_str = "size != 0",
},

{
	.descr = "int test. invalid int_data",
	.raw_types = {
		BTF_TYPE_ENC(0, BTF_INFO_ENC(BTF_KIND_INT, 0, 0), 4),
		0x10000000,
		BTF_END_RAW,
	},
	.str_sec = "",
	.str_sec_size = sizeof(""),
	.map_type = BPF_MAP_TYPE_ARRAY,
	.map_name = "array_test_map",
	.key_size = sizeof(int),
	.value_size = sizeof(int),
	.key_type_id = 1,
	.value_type_id = 1,
	.max_entries = 4,
	.btf_load_err = true,
	.err_str = "Invalid int_data",
},

{
	.descr = "invalid BTF_INFO",
	.raw_types = {
		/* int */				/* [1] */
		BTF_TYPE_INT_ENC(0, BTF_INT_SIGNED, 0, 32, 4),
		BTF_TYPE_ENC(0, 0x20000000, 4),
		BTF_END_RAW,
	},
	.str_sec = "",
	.str_sec_size = sizeof(""),
	.map_type = BPF_MAP_TYPE_ARRAY,
	.map_name = "array_test_map",
	.key_size = sizeof(int),
	.value_size = sizeof(int),
	.key_type_id = 1,
	.value_type_id = 1,
	.max_entries = 4,
	.btf_load_err = true,
	.err_str = "Invalid btf_info",
},

{
	.descr = "fwd test. t->type != 0\"",
	.raw_types = {
		/* int */				/* [1] */
		BTF_TYPE_INT_ENC(0, BTF_INT_SIGNED, 0, 32, 4),
		/* fwd type */				/* [2] */
		BTF_TYPE_ENC(0, BTF_INFO_ENC(BTF_KIND_FWD, 0, 0), 1),
		BTF_END_RAW,
	},
	.str_sec = "",
	.str_sec_size = sizeof(""),
	.map_type = BPF_MAP_TYPE_ARRAY,
	.map_name = "fwd_test_map",
	.key_size = sizeof(int),
	.value_size = sizeof(int),
	.key_type_id = 1,
	.value_type_id = 1,
	.max_entries = 4,
	.btf_load_err = true,
	.err_str = "type != 0",
},

{
	.descr = "typedef (invalid name, name_off = 0)",
	.raw_types = {
		BTF_TYPE_INT_ENC(0, BTF_INT_SIGNED, 0, 32, 4),	/* [1] */
		BTF_TYPEDEF_ENC(0, 1),				/* [2] */
		BTF_END_RAW,
	},
	.str_sec = "\0__int",
	.str_sec_size = sizeof("\0__int"),
	.map_type = BPF_MAP_TYPE_ARRAY,
	.map_name = "typedef_check_btf",
	.key_size = sizeof(int),
	.value_size = sizeof(int),
	.key_type_id = 1,
	.value_type_id = 1,
	.max_entries = 4,
	.btf_load_err = true,
	.err_str = "Invalid name",
},

{
	.descr = "typedef (invalid name, invalid identifier)",
	.raw_types = {
		BTF_TYPE_INT_ENC(0, BTF_INT_SIGNED, 0, 32, 4),	/* [1] */
		BTF_TYPEDEF_ENC(NAME_TBD, 1),			/* [2] */
		BTF_END_RAW,
	},
	.str_sec = "\0__!int",
	.str_sec_size = sizeof("\0__!int"),
	.map_type = BPF_MAP_TYPE_ARRAY,
	.map_name = "typedef_check_btf",
	.key_size = sizeof(int),
	.value_size = sizeof(int),
	.key_type_id = 1,
	.value_type_id = 1,
	.max_entries = 4,
	.btf_load_err = true,
	.err_str = "Invalid name",
},

{
	.descr = "ptr type (invalid name, name_off <> 0)",
	.raw_types = {
		BTF_TYPE_INT_ENC(0, BTF_INT_SIGNED, 0, 32, 4),		/* [1] */
		BTF_TYPE_ENC(NAME_TBD,
			     BTF_INFO_ENC(BTF_KIND_PTR, 0, 0), 1),	/* [2] */
		BTF_END_RAW,
	},
	.str_sec = "\0__int",
	.str_sec_size = sizeof("\0__int"),
	.map_type = BPF_MAP_TYPE_ARRAY,
	.map_name = "ptr_type_check_btf",
	.key_size = sizeof(int),
	.value_size = sizeof(int),
	.key_type_id = 1,
	.value_type_id = 1,
	.max_entries = 4,
	.btf_load_err = true,
	.err_str = "Invalid name",
},

{
	.descr = "volatile type (invalid name, name_off <> 0)",
	.raw_types = {
		BTF_TYPE_INT_ENC(0, BTF_INT_SIGNED, 0, 32, 4),		/* [1] */
		BTF_TYPE_ENC(NAME_TBD,
			     BTF_INFO_ENC(BTF_KIND_VOLATILE, 0, 0), 1),	/* [2] */
		BTF_END_RAW,
	},
	.str_sec = "\0__int",
	.str_sec_size = sizeof("\0__int"),
	.map_type = BPF_MAP_TYPE_ARRAY,
	.map_name = "volatile_type_check_btf",
	.key_size = sizeof(int),
	.value_size = sizeof(int),
	.key_type_id = 1,
	.value_type_id = 1,
	.max_entries = 4,
	.btf_load_err = true,
	.err_str = "Invalid name",
},

{
	.descr = "const type (invalid name, name_off <> 0)",
	.raw_types = {
		BTF_TYPE_INT_ENC(0, BTF_INT_SIGNED, 0, 32, 4),		/* [1] */
		BTF_TYPE_ENC(NAME_TBD,
			     BTF_INFO_ENC(BTF_KIND_CONST, 0, 0), 1),	/* [2] */
		BTF_END_RAW,
	},
	.str_sec = "\0__int",
	.str_sec_size = sizeof("\0__int"),
	.map_type = BPF_MAP_TYPE_ARRAY,
	.map_name = "const_type_check_btf",
	.key_size = sizeof(int),
	.value_size = sizeof(int),
	.key_type_id = 1,
	.value_type_id = 1,
	.max_entries = 4,
	.btf_load_err = true,
	.err_str = "Invalid name",
},

{
	.descr = "restrict type (invalid name, name_off <> 0)",
	.raw_types = {
		BTF_TYPE_INT_ENC(0, BTF_INT_SIGNED, 0, 32, 4),		/* [1] */
		BTF_TYPE_ENC(0, BTF_INFO_ENC(BTF_KIND_PTR, 0, 0), 1),	/* [2] */
		BTF_TYPE_ENC(NAME_TBD,
			     BTF_INFO_ENC(BTF_KIND_RESTRICT, 0, 0), 2),	/* [3] */
		BTF_END_RAW,
	},
	.str_sec = "\0__int",
	.str_sec_size = sizeof("\0__int"),
	.map_type = BPF_MAP_TYPE_ARRAY,
	.map_name = "restrict_type_check_btf",
	.key_size = sizeof(int),
	.value_size = sizeof(int),
	.key_type_id = 1,
	.value_type_id = 1,
	.max_entries = 4,
	.btf_load_err = true,
	.err_str = "Invalid name",
},

{
	.descr = "fwd type (invalid name, name_off = 0)",
	.raw_types = {
		BTF_TYPE_INT_ENC(0, BTF_INT_SIGNED, 0, 32, 4),		/* [1] */
		BTF_TYPE_ENC(0, BTF_INFO_ENC(BTF_KIND_FWD, 0, 0), 0),	/* [2] */
		BTF_END_RAW,
	},
	.str_sec = "\0__skb",
	.str_sec_size = sizeof("\0__skb"),
	.map_type = BPF_MAP_TYPE_ARRAY,
	.map_name = "fwd_type_check_btf",
	.key_size = sizeof(int),
	.value_size = sizeof(int),
	.key_type_id = 1,
	.value_type_id = 1,
	.max_entries = 4,
	.btf_load_err = true,
	.err_str = "Invalid name",
},

{
	.descr = "fwd type (invalid name, invalid identifier)",
	.raw_types = {
		BTF_TYPE_INT_ENC(0, BTF_INT_SIGNED, 0, 32, 4),		/* [1] */
		BTF_TYPE_ENC(NAME_TBD,
			     BTF_INFO_ENC(BTF_KIND_FWD, 0, 0), 0),	/* [2] */
		BTF_END_RAW,
	},
	.str_sec = "\0__!skb",
	.str_sec_size = sizeof("\0__!skb"),
	.map_type = BPF_MAP_TYPE_ARRAY,
	.map_name = "fwd_type_check_btf",
	.key_size = sizeof(int),
	.value_size = sizeof(int),
	.key_type_id = 1,
	.value_type_id = 1,
	.max_entries = 4,
	.btf_load_err = true,
	.err_str = "Invalid name",
},

{
	.descr = "array type (invalid name, name_off <> 0)",
	.raw_types = {
		BTF_TYPE_INT_ENC(0, BTF_INT_SIGNED, 0, 32, 4),		/* [1] */
		BTF_TYPE_ENC(NAME_TBD,
			     BTF_INFO_ENC(BTF_KIND_ARRAY, 0, 0), 0),	/* [2] */
		BTF_ARRAY_ENC(1, 1, 4),
		BTF_END_RAW,
	},
	.str_sec = "\0__skb",
	.str_sec_size = sizeof("\0__skb"),
	.map_type = BPF_MAP_TYPE_ARRAY,
	.map_name = "array_type_check_btf",
	.key_size = sizeof(int),
	.value_size = sizeof(int),
	.key_type_id = 1,
	.value_type_id = 1,
	.max_entries = 4,
	.btf_load_err = true,
	.err_str = "Invalid name",
},

{
	.descr = "struct type (name_off = 0)",
	.raw_types = {
		BTF_TYPE_INT_ENC(0, BTF_INT_SIGNED, 0, 32, 4),		/* [1] */
		BTF_TYPE_ENC(0,
			     BTF_INFO_ENC(BTF_KIND_STRUCT, 0, 1), 4),	/* [2] */
		BTF_MEMBER_ENC(NAME_TBD, 1, 0),
		BTF_END_RAW,
	},
	.str_sec = "\0A",
	.str_sec_size = sizeof("\0A"),
	.map_type = BPF_MAP_TYPE_ARRAY,
	.map_name = "struct_type_check_btf",
	.key_size = sizeof(int),
	.value_size = sizeof(int),
	.key_type_id = 1,
	.value_type_id = 1,
	.max_entries = 4,
},

{
	.descr = "struct type (invalid name, invalid identifier)",
	.raw_types = {
		BTF_TYPE_INT_ENC(0, BTF_INT_SIGNED, 0, 32, 4),		/* [1] */
		BTF_TYPE_ENC(NAME_TBD,
			     BTF_INFO_ENC(BTF_KIND_STRUCT, 0, 1), 4),	/* [2] */
		BTF_MEMBER_ENC(NAME_TBD, 1, 0),
		BTF_END_RAW,
	},
	.str_sec = "\0A!\0B",
	.str_sec_size = sizeof("\0A!\0B"),
	.map_type = BPF_MAP_TYPE_ARRAY,
	.map_name = "struct_type_check_btf",
	.key_size = sizeof(int),
	.value_size = sizeof(int),
	.key_type_id = 1,
	.value_type_id = 1,
	.max_entries = 4,
	.btf_load_err = true,
	.err_str = "Invalid name",
},

{
	.descr = "struct member (name_off = 0)",
	.raw_types = {
		BTF_TYPE_INT_ENC(0, BTF_INT_SIGNED, 0, 32, 4),		/* [1] */
		BTF_TYPE_ENC(0,
			     BTF_INFO_ENC(BTF_KIND_STRUCT, 0, 1), 4),	/* [2] */
		BTF_MEMBER_ENC(NAME_TBD, 1, 0),
		BTF_END_RAW,
	},
	.str_sec = "\0A",
	.str_sec_size = sizeof("\0A"),
	.map_type = BPF_MAP_TYPE_ARRAY,
	.map_name = "struct_type_check_btf",
	.key_size = sizeof(int),
	.value_size = sizeof(int),
	.key_type_id = 1,
	.value_type_id = 1,
	.max_entries = 4,
},

{
	.descr = "struct member (invalid name, invalid identifier)",
	.raw_types = {
		BTF_TYPE_INT_ENC(0, BTF_INT_SIGNED, 0, 32, 4),		/* [1] */
		BTF_TYPE_ENC(NAME_TBD,
			     BTF_INFO_ENC(BTF_KIND_STRUCT, 0, 1), 4),	/* [2] */
		BTF_MEMBER_ENC(NAME_TBD, 1, 0),
		BTF_END_RAW,
	},
	.str_sec = "\0A\0B*",
	.str_sec_size = sizeof("\0A\0B*"),
	.map_type = BPF_MAP_TYPE_ARRAY,
	.map_name = "struct_type_check_btf",
	.key_size = sizeof(int),
	.value_size = sizeof(int),
	.key_type_id = 1,
	.value_type_id = 1,
	.max_entries = 4,
	.btf_load_err = true,
	.err_str = "Invalid name",
},

{
	.descr = "enum type (name_off = 0)",
	.raw_types = {
		BTF_TYPE_INT_ENC(0, BTF_INT_SIGNED, 0, 32, 4),		/* [1] */
		BTF_TYPE_ENC(0,
			     BTF_INFO_ENC(BTF_KIND_ENUM, 0, 1),
			     sizeof(int)),				/* [2] */
		BTF_ENUM_ENC(NAME_TBD, 0),
		BTF_END_RAW,
	},
	.str_sec = "\0A\0B",
	.str_sec_size = sizeof("\0A\0B"),
	.map_type = BPF_MAP_TYPE_ARRAY,
	.map_name = "enum_type_check_btf",
	.key_size = sizeof(int),
	.value_size = sizeof(int),
	.key_type_id = 1,
	.value_type_id = 1,
	.max_entries = 4,
},

{
	.descr = "enum type (invalid name, invalid identifier)",
	.raw_types = {
		BTF_TYPE_INT_ENC(0, BTF_INT_SIGNED, 0, 32, 4),		/* [1] */
		BTF_TYPE_ENC(NAME_TBD,
			     BTF_INFO_ENC(BTF_KIND_ENUM, 0, 1),
			     sizeof(int)),				/* [2] */
		BTF_ENUM_ENC(NAME_TBD, 0),
		BTF_END_RAW,
	},
	.str_sec = "\0A!\0B",
	.str_sec_size = sizeof("\0A!\0B"),
	.map_type = BPF_MAP_TYPE_ARRAY,
	.map_name = "enum_type_check_btf",
	.key_size = sizeof(int),
	.value_size = sizeof(int),
	.key_type_id = 1,
	.value_type_id = 1,
	.max_entries = 4,
	.btf_load_err = true,
	.err_str = "Invalid name",
},

{
	.descr = "enum member (invalid name, name_off = 0)",
	.raw_types = {
		BTF_TYPE_INT_ENC(0, BTF_INT_SIGNED, 0, 32, 4),		/* [1] */
		BTF_TYPE_ENC(0,
			     BTF_INFO_ENC(BTF_KIND_ENUM, 0, 1),
			     sizeof(int)),				/* [2] */
		BTF_ENUM_ENC(0, 0),
		BTF_END_RAW,
	},
	.str_sec = "",
	.str_sec_size = sizeof(""),
	.map_type = BPF_MAP_TYPE_ARRAY,
	.map_name = "enum_type_check_btf",
	.key_size = sizeof(int),
	.value_size = sizeof(int),
	.key_type_id = 1,
	.value_type_id = 1,
	.max_entries = 4,
	.btf_load_err = true,
	.err_str = "Invalid name",
},

{
	.descr = "enum member (invalid name, invalid identifier)",
	.raw_types = {
		BTF_TYPE_INT_ENC(0, BTF_INT_SIGNED, 0, 32, 4),		/* [1] */
		BTF_TYPE_ENC(0,
			     BTF_INFO_ENC(BTF_KIND_ENUM, 0, 1),
			     sizeof(int)),				/* [2] */
		BTF_ENUM_ENC(NAME_TBD, 0),
		BTF_END_RAW,
	},
	.str_sec = "\0A!",
	.str_sec_size = sizeof("\0A!"),
	.map_type = BPF_MAP_TYPE_ARRAY,
	.map_name = "enum_type_check_btf",
	.key_size = sizeof(int),
	.value_size = sizeof(int),
	.key_type_id = 1,
	.value_type_id = 1,
	.max_entries = 4,
	.btf_load_err = true,
	.err_str = "Invalid name",
},
{
	.descr = "arraymap invalid btf key (a bit field)",
	.raw_types = {
		/* int */				/* [1] */
		BTF_TYPE_INT_ENC(0, BTF_INT_SIGNED, 0, 32, 4),
		/* 32 bit int with 32 bit offset */	/* [2] */
		BTF_TYPE_INT_ENC(0, BTF_INT_SIGNED, 32, 32, 8),
		BTF_END_RAW,
	},
	.str_sec = "",
	.str_sec_size = sizeof(""),
	.map_type = BPF_MAP_TYPE_ARRAY,
	.map_name = "array_map_check_btf",
	.key_size = sizeof(int),
	.value_size = sizeof(int),
	.key_type_id = 2,
	.value_type_id = 1,
	.max_entries = 4,
	.map_create_err = true,
},

{
	.descr = "arraymap invalid btf key (!= 32 bits)",
	.raw_types = {
		/* int */				/* [1] */
		BTF_TYPE_INT_ENC(0, BTF_INT_SIGNED, 0, 32, 4),
		/* 16 bit int with 0 bit offset */	/* [2] */
		BTF_TYPE_INT_ENC(0, BTF_INT_SIGNED, 0, 16, 2),
		BTF_END_RAW,
	},
	.str_sec = "",
	.str_sec_size = sizeof(""),
	.map_type = BPF_MAP_TYPE_ARRAY,
	.map_name = "array_map_check_btf",
	.key_size = sizeof(int),
	.value_size = sizeof(int),
	.key_type_id = 2,
	.value_type_id = 1,
	.max_entries = 4,
	.map_create_err = true,
},

{
	.descr = "arraymap invalid btf value (too small)",
	.raw_types = {
		/* int */				/* [1] */
		BTF_TYPE_INT_ENC(0, BTF_INT_SIGNED, 0, 32, 4),
		BTF_END_RAW,
	},
	.str_sec = "",
	.str_sec_size = sizeof(""),
	.map_type = BPF_MAP_TYPE_ARRAY,
	.map_name = "array_map_check_btf",
	.key_size = sizeof(int),
	/* btf_value_size < map->value_size */
	.value_size = sizeof(__u64),
	.key_type_id = 1,
	.value_type_id = 1,
	.max_entries = 4,
	.map_create_err = true,
},

{
	.descr = "arraymap invalid btf value (too big)",
	.raw_types = {
		/* int */				/* [1] */
		BTF_TYPE_INT_ENC(0, BTF_INT_SIGNED, 0, 32, 4),
		BTF_END_RAW,
	},
	.str_sec = "",
	.str_sec_size = sizeof(""),
	.map_type = BPF_MAP_TYPE_ARRAY,
	.map_name = "array_map_check_btf",
	.key_size = sizeof(int),
	/* btf_value_size > map->value_size */
	.value_size = sizeof(__u16),
	.key_type_id = 1,
	.value_type_id = 1,
	.max_entries = 4,
	.map_create_err = true,
},

{
	.descr = "func proto (int (*)(int, unsigned int))",
	.raw_types = {
		BTF_TYPE_INT_ENC(0, BTF_INT_SIGNED, 0, 32, 4), /* [1] */
		BTF_TYPE_INT_ENC(0, 0, 0, 32, 4),		/* [2] */
		/* int (*)(int, unsigned int) */
		BTF_FUNC_PROTO_ENC(1, 2),			/* [3] */
			BTF_FUNC_PROTO_ARG_ENC(0, 1),
			BTF_FUNC_PROTO_ARG_ENC(0, 2),
		BTF_END_RAW,
	},
	.str_sec = "",
	.str_sec_size = sizeof(""),
	.map_type = BPF_MAP_TYPE_ARRAY,
	.map_name = "func_proto_type_check_btf",
	.key_size = sizeof(int),
	.value_size = sizeof(int),
	.key_type_id = 1,
	.value_type_id = 1,
	.max_entries = 4,
},

{
	.descr = "func proto (vararg)",
	.raw_types = {
		BTF_TYPE_INT_ENC(0, BTF_INT_SIGNED, 0, 32, 4),	/* [1] */
		BTF_TYPE_INT_ENC(0, 0, 0, 32, 4),		/* [2] */
		/* void (*)(int, unsigned int, ...) */
		BTF_FUNC_PROTO_ENC(0, 3),			/* [3] */
			BTF_FUNC_PROTO_ARG_ENC(0, 1),
			BTF_FUNC_PROTO_ARG_ENC(0, 2),
			BTF_FUNC_PROTO_ARG_ENC(0, 0),
		BTF_END_RAW,
	},
	.str_sec = "",
	.str_sec_size = sizeof(""),
	.map_type = BPF_MAP_TYPE_ARRAY,
	.map_name = "func_proto_type_check_btf",
	.key_size = sizeof(int),
	.value_size = sizeof(int),
	.key_type_id = 1,
	.value_type_id = 1,
	.max_entries = 4,
},

{
	.descr = "func proto (vararg with name)",
	.raw_types = {
		BTF_TYPE_INT_ENC(0, BTF_INT_SIGNED, 0, 32, 4),	/* [1] */
		BTF_TYPE_INT_ENC(0, 0, 0, 32, 4),		/* [2] */
		/* void (*)(int a, unsigned int b, ... c) */
		BTF_FUNC_PROTO_ENC(0, 3),			/* [3] */
			BTF_FUNC_PROTO_ARG_ENC(NAME_TBD, 1),
			BTF_FUNC_PROTO_ARG_ENC(NAME_TBD, 2),
			BTF_FUNC_PROTO_ARG_ENC(NAME_TBD, 0),
		BTF_END_RAW,
	},
	.str_sec = "\0a\0b\0c",
	.str_sec_size = sizeof("\0a\0b\0c"),
	.map_type = BPF_MAP_TYPE_ARRAY,
	.map_name = "func_proto_type_check_btf",
	.key_size = sizeof(int),
	.value_size = sizeof(int),
	.key_type_id = 1,
	.value_type_id = 1,
	.max_entries = 4,
	.btf_load_err = true,
	.err_str = "Invalid arg#3",
},

{
	.descr = "func proto (arg after vararg)",
	.raw_types = {
		BTF_TYPE_INT_ENC(0, BTF_INT_SIGNED, 0, 32, 4),	/* [1] */
		BTF_TYPE_INT_ENC(0, 0, 0, 32, 4),		/* [2] */
		/* void (*)(int a, ..., unsigned int b) */
		BTF_FUNC_PROTO_ENC(0, 3),			/* [3] */
			BTF_FUNC_PROTO_ARG_ENC(NAME_TBD, 1),
			BTF_FUNC_PROTO_ARG_ENC(0, 0),
			BTF_FUNC_PROTO_ARG_ENC(NAME_TBD, 2),
		BTF_END_RAW,
	},
	.str_sec = "\0a\0b",
	.str_sec_size = sizeof("\0a\0b"),
	.map_type = BPF_MAP_TYPE_ARRAY,
	.map_name = "func_proto_type_check_btf",
	.key_size = sizeof(int),
	.value_size = sizeof(int),
	.key_type_id = 1,
	.value_type_id = 1,
	.max_entries = 4,
	.btf_load_err = true,
	.err_str = "Invalid arg#2",
},

{
	.descr = "func proto (CONST=>TYPEDEF=>PTR=>FUNC_PROTO)",
	.raw_types = {
		BTF_TYPE_INT_ENC(0, BTF_INT_SIGNED, 0, 32, 4),	/* [1] */
		BTF_TYPE_INT_ENC(0, 0, 0, 32, 4),		/* [2] */
		/* typedef void (*func_ptr)(int, unsigned int) */
		BTF_TYPEDEF_ENC(NAME_TBD, 5),			/* [3] */
		/* const func_ptr */
		BTF_CONST_ENC(3),				/* [4] */
		BTF_PTR_ENC(6),					/* [5] */
		BTF_FUNC_PROTO_ENC(0, 2),			/* [6] */
			BTF_FUNC_PROTO_ARG_ENC(0, 1),
			BTF_FUNC_PROTO_ARG_ENC(0, 2),
		BTF_END_RAW,
	},
	.str_sec = "\0func_ptr",
	.str_sec_size = sizeof("\0func_ptr"),
	.map_type = BPF_MAP_TYPE_ARRAY,
	.map_name = "func_proto_type_check_btf",
	.key_size = sizeof(int),
	.value_size = sizeof(int),
	.key_type_id = 1,
	.value_type_id = 1,
	.max_entries = 4,
},

{
	.descr = "func proto (TYPEDEF=>FUNC_PROTO)",
	.raw_types = {
		BTF_TYPE_INT_ENC(0, BTF_INT_SIGNED, 0, 32, 4),	/* [1] */
		BTF_TYPE_INT_ENC(0, 0, 0, 32, 4),		/* [2] */
		BTF_TYPEDEF_ENC(NAME_TBD, 4),			/* [3] */
		BTF_FUNC_PROTO_ENC(0, 2),			/* [4] */
			BTF_FUNC_PROTO_ARG_ENC(0, 1),
			BTF_FUNC_PROTO_ARG_ENC(0, 2),
		BTF_END_RAW,
	},
	.str_sec = "\0func_typedef",
	.str_sec_size = sizeof("\0func_typedef"),
	.map_type = BPF_MAP_TYPE_ARRAY,
	.map_name = "func_proto_type_check_btf",
	.key_size = sizeof(int),
	.value_size = sizeof(int),
	.key_type_id = 1,
	.value_type_id = 1,
	.max_entries = 4,
},

{
	.descr = "func proto (btf_resolve(arg))",
	.raw_types = {
		BTF_TYPE_INT_ENC(0, BTF_INT_SIGNED, 0, 32, 4),	/* [1] */
		/* void (*)(const void *) */
		BTF_FUNC_PROTO_ENC(0, 1),			/* [2] */
			BTF_FUNC_PROTO_ARG_ENC(0, 3),
		BTF_CONST_ENC(4),				/* [3] */
		BTF_PTR_ENC(0),					/* [4] */
		BTF_END_RAW,
	},
	.str_sec = "",
	.str_sec_size = sizeof(""),
	.map_type = BPF_MAP_TYPE_ARRAY,
	.map_name = "func_proto_type_check_btf",
	.key_size = sizeof(int),
	.value_size = sizeof(int),
	.key_type_id = 1,
	.value_type_id = 1,
	.max_entries = 4,
},

{
	.descr = "func proto (Not all arg has name)",
	.raw_types = {
		BTF_TYPE_INT_ENC(0, BTF_INT_SIGNED, 0, 32, 4),	/* [1] */
		BTF_TYPE_INT_ENC(0, 0, 0, 32, 4),		/* [2] */
		/* void (*)(int, unsigned int b) */
		BTF_FUNC_PROTO_ENC(0, 2),			/* [3] */
			BTF_FUNC_PROTO_ARG_ENC(0, 1),
			BTF_FUNC_PROTO_ARG_ENC(NAME_TBD, 2),
		BTF_END_RAW,
	},
	.str_sec = "\0b",
	.str_sec_size = sizeof("\0b"),
	.map_type = BPF_MAP_TYPE_ARRAY,
	.map_name = "func_proto_type_check_btf",
	.key_size = sizeof(int),
	.value_size = sizeof(int),
	.key_type_id = 1,
	.value_type_id = 1,
	.max_entries = 4,
},

{
	.descr = "func proto (Bad arg name_off)",
	.raw_types = {
		BTF_TYPE_INT_ENC(0, BTF_INT_SIGNED, 0, 32, 4),	/* [1] */
		BTF_TYPE_INT_ENC(0, 0, 0, 32, 4),		/* [2] */
		/* void (*)(int a, unsigned int <bad_name_off>) */
		BTF_FUNC_PROTO_ENC(0, 2),			/* [3] */
			BTF_FUNC_PROTO_ARG_ENC(NAME_TBD, 1),
			BTF_FUNC_PROTO_ARG_ENC(0x0fffffff, 2),
		BTF_END_RAW,
	},
	.str_sec = "\0a",
	.str_sec_size = sizeof("\0a"),
	.map_type = BPF_MAP_TYPE_ARRAY,
	.map_name = "func_proto_type_check_btf",
	.key_size = sizeof(int),
	.value_size = sizeof(int),
	.key_type_id = 1,
	.value_type_id = 1,
	.max_entries = 4,
	.btf_load_err = true,
	.err_str = "Invalid arg#2",
},

{
	.descr = "func proto (Bad arg name)",
	.raw_types = {
		BTF_TYPE_INT_ENC(0, BTF_INT_SIGNED, 0, 32, 4),	/* [1] */
		BTF_TYPE_INT_ENC(0, 0, 0, 32, 4),		/* [2] */
		/* void (*)(int a, unsigned int !!!) */
		BTF_FUNC_PROTO_ENC(0, 2),			/* [3] */
			BTF_FUNC_PROTO_ARG_ENC(NAME_TBD, 1),
			BTF_FUNC_PROTO_ARG_ENC(NAME_TBD, 2),
		BTF_END_RAW,
	},
	.str_sec = "\0a\0!!!",
	.str_sec_size = sizeof("\0a\0!!!"),
	.map_type = BPF_MAP_TYPE_ARRAY,
	.map_name = "func_proto_type_check_btf",
	.key_size = sizeof(int),
	.value_size = sizeof(int),
	.key_type_id = 1,
	.value_type_id = 1,
	.max_entries = 4,
	.btf_load_err = true,
	.err_str = "Invalid arg#2",
},

{
	.descr = "func proto (Invalid return type)",
	.raw_types = {
		BTF_TYPE_INT_ENC(0, BTF_INT_SIGNED, 0, 32, 4),	/* [1] */
		BTF_TYPE_INT_ENC(0, 0, 0, 32, 4),		/* [2] */
		/* <bad_ret_type> (*)(int, unsigned int) */
		BTF_FUNC_PROTO_ENC(100, 2),			/* [3] */
			BTF_FUNC_PROTO_ARG_ENC(0, 1),
			BTF_FUNC_PROTO_ARG_ENC(0, 2),
		BTF_END_RAW,
	},
	.str_sec = "",
	.str_sec_size = sizeof(""),
	.map_type = BPF_MAP_TYPE_ARRAY,
	.map_name = "func_proto_type_check_btf",
	.key_size = sizeof(int),
	.value_size = sizeof(int),
	.key_type_id = 1,
	.value_type_id = 1,
	.max_entries = 4,
	.btf_load_err = true,
	.err_str = "Invalid return type",
},

{
	.descr = "func proto (with func name)",
	.raw_types = {
		BTF_TYPE_INT_ENC(0, BTF_INT_SIGNED, 0, 32, 4),	/* [1] */
		BTF_TYPE_INT_ENC(0, 0, 0, 32, 4),		/* [2] */
		/* void func_proto(int, unsigned int) */
		BTF_TYPE_ENC(NAME_TBD, BTF_INFO_ENC(BTF_KIND_FUNC_PROTO, 0, 2), 0),	/* [3] */
			BTF_FUNC_PROTO_ARG_ENC(0, 1),
			BTF_FUNC_PROTO_ARG_ENC(0, 2),
		BTF_END_RAW,
	},
	.str_sec = "\0func_proto",
	.str_sec_size = sizeof("\0func_proto"),
	.map_type = BPF_MAP_TYPE_ARRAY,
	.map_name = "func_proto_type_check_btf",
	.key_size = sizeof(int),
	.value_size = sizeof(int),
	.key_type_id = 1,
	.value_type_id = 1,
	.max_entries = 4,
	.btf_load_err = true,
	.err_str = "Invalid name",
},

{
	.descr = "func proto (const void arg)",
	.raw_types = {
		BTF_TYPE_INT_ENC(0, BTF_INT_SIGNED, 0, 32, 4),	/* [1] */
		BTF_TYPE_INT_ENC(0, 0, 0, 32, 4),		/* [2] */
		/* void (*)(const void) */
		BTF_FUNC_PROTO_ENC(0, 1),			/* [3] */
			BTF_FUNC_PROTO_ARG_ENC(0, 4),
		BTF_CONST_ENC(0),				/* [4] */
		BTF_END_RAW,
	},
	.str_sec = "",
	.str_sec_size = sizeof(""),
	.map_type = BPF_MAP_TYPE_ARRAY,
	.map_name = "func_proto_type_check_btf",
	.key_size = sizeof(int),
	.value_size = sizeof(int),
	.key_type_id = 1,
	.value_type_id = 1,
	.max_entries = 4,
	.btf_load_err = true,
	.err_str = "Invalid arg#1",
},

{
	.descr = "func (void func(int a, unsigned int b))",
	.raw_types = {
		BTF_TYPE_INT_ENC(0, BTF_INT_SIGNED, 0, 32, 4),	/* [1] */
		BTF_TYPE_INT_ENC(0, 0, 0, 32, 4),		/* [2] */
		/* void (*)(int a, unsigned int b) */
		BTF_FUNC_PROTO_ENC(0, 2),			/* [3] */
			BTF_FUNC_PROTO_ARG_ENC(NAME_TBD, 1),
			BTF_FUNC_PROTO_ARG_ENC(NAME_TBD, 2),
		/* void func(int a, unsigned int b) */
		BTF_FUNC_ENC(NAME_TBD, 3),			/* [4] */
		BTF_END_RAW,
	},
	.str_sec = "\0a\0b\0func",
	.str_sec_size = sizeof("\0a\0b\0func"),
	.map_type = BPF_MAP_TYPE_ARRAY,
	.map_name = "func_type_check_btf",
	.key_size = sizeof(int),
	.value_size = sizeof(int),
	.key_type_id = 1,
	.value_type_id = 1,
	.max_entries = 4,
},

{
	.descr = "func (No func name)",
	.raw_types = {
		BTF_TYPE_INT_ENC(0, BTF_INT_SIGNED, 0, 32, 4),	/* [1] */
		BTF_TYPE_INT_ENC(0, 0, 0, 32, 4),		/* [2] */
		/* void (*)(int a, unsigned int b) */
		BTF_FUNC_PROTO_ENC(0, 2),			/* [3] */
			BTF_FUNC_PROTO_ARG_ENC(NAME_TBD, 1),
			BTF_FUNC_PROTO_ARG_ENC(NAME_TBD, 2),
		/* void <no_name>(int a, unsigned int b) */
		BTF_FUNC_ENC(0, 3),				/* [4] */
		BTF_END_RAW,
	},
	.str_sec = "\0a\0b",
	.str_sec_size = sizeof("\0a\0b"),
	.map_type = BPF_MAP_TYPE_ARRAY,
	.map_name = "func_type_check_btf",
	.key_size = sizeof(int),
	.value_size = sizeof(int),
	.key_type_id = 1,
	.value_type_id = 1,
	.max_entries = 4,
	.btf_load_err = true,
	.err_str = "Invalid name",
},

{
	.descr = "func (Invalid func name)",
	.raw_types = {
		BTF_TYPE_INT_ENC(0, BTF_INT_SIGNED, 0, 32, 4),	/* [1] */
		BTF_TYPE_INT_ENC(0, 0, 0, 32, 4),		/* [2] */
		/* void (*)(int a, unsigned int b) */
		BTF_FUNC_PROTO_ENC(0, 2),			/* [3] */
			BTF_FUNC_PROTO_ARG_ENC(NAME_TBD, 1),
			BTF_FUNC_PROTO_ARG_ENC(NAME_TBD, 2),
		/* void !!!(int a, unsigned int b) */
		BTF_FUNC_ENC(NAME_TBD, 3),			/* [4] */
		BTF_END_RAW,
	},
	.str_sec = "\0a\0b\0!!!",
	.str_sec_size = sizeof("\0a\0b\0!!!"),
	.map_type = BPF_MAP_TYPE_ARRAY,
	.map_name = "func_type_check_btf",
	.key_size = sizeof(int),
	.value_size = sizeof(int),
	.key_type_id = 1,
	.value_type_id = 1,
	.max_entries = 4,
	.btf_load_err = true,
	.err_str = "Invalid name",
},

{
	.descr = "func (Some arg has no name)",
	.raw_types = {
		BTF_TYPE_INT_ENC(0, BTF_INT_SIGNED, 0, 32, 4),	/* [1] */
		BTF_TYPE_INT_ENC(0, 0, 0, 32, 4),		/* [2] */
		/* void (*)(int a, unsigned int) */
		BTF_FUNC_PROTO_ENC(0, 2),			/* [3] */
			BTF_FUNC_PROTO_ARG_ENC(NAME_TBD, 1),
			BTF_FUNC_PROTO_ARG_ENC(0, 2),
		/* void func(int a, unsigned int) */
		BTF_FUNC_ENC(NAME_TBD, 3),			/* [4] */
		BTF_END_RAW,
	},
	.str_sec = "\0a\0func",
	.str_sec_size = sizeof("\0a\0func"),
	.map_type = BPF_MAP_TYPE_ARRAY,
	.map_name = "func_type_check_btf",
	.key_size = sizeof(int),
	.value_size = sizeof(int),
	.key_type_id = 1,
	.value_type_id = 1,
	.max_entries = 4,
	.btf_load_err = true,
	.err_str = "Invalid arg#2",
},

{
	.descr = "func (Non zero vlen)",
	.raw_types = {
		BTF_TYPE_INT_ENC(0, BTF_INT_SIGNED, 0, 32, 4),	/* [1] */
		BTF_TYPE_INT_ENC(0, 0, 0, 32, 4),		/* [2] */
		/* void (*)(int a, unsigned int b) */
		BTF_FUNC_PROTO_ENC(0, 2),			/* [3] */
			BTF_FUNC_PROTO_ARG_ENC(NAME_TBD, 1),
			BTF_FUNC_PROTO_ARG_ENC(NAME_TBD, 2),
		/* void func(int a, unsigned int b) */
		BTF_TYPE_ENC(NAME_TBD, BTF_INFO_ENC(BTF_KIND_FUNC, 0, 2), 3), 	/* [4] */
		BTF_END_RAW,
	},
	.str_sec = "\0a\0b\0func",
	.str_sec_size = sizeof("\0a\0b\0func"),
	.map_type = BPF_MAP_TYPE_ARRAY,
	.map_name = "func_type_check_btf",
	.key_size = sizeof(int),
	.value_size = sizeof(int),
	.key_type_id = 1,
	.value_type_id = 1,
	.max_entries = 4,
	.btf_load_err = true,
	.err_str = "Invalid func linkage",
},

{
	.descr = "func (Not referring to FUNC_PROTO)",
	.raw_types = {
		BTF_TYPE_INT_ENC(0, BTF_INT_SIGNED, 0, 32, 4),	/* [1] */
		BTF_FUNC_ENC(NAME_TBD, 1),			/* [2] */
		BTF_END_RAW,
	},
	.str_sec = "\0func",
	.str_sec_size = sizeof("\0func"),
	.map_type = BPF_MAP_TYPE_ARRAY,
	.map_name = "func_type_check_btf",
	.key_size = sizeof(int),
	.value_size = sizeof(int),
	.key_type_id = 1,
	.value_type_id = 1,
	.max_entries = 4,
	.btf_load_err = true,
	.err_str = "Invalid type_id",
},

{
	.descr = "invalid int kind_flag",
	.raw_types = {
		BTF_TYPE_INT_ENC(0, BTF_INT_SIGNED, 0, 32, 4),		/* [1] */
		BTF_TYPE_ENC(0, BTF_INFO_ENC(BTF_KIND_INT, 1, 0), 4),	/* [2] */
		BTF_INT_ENC(0, 0, 32),
		BTF_END_RAW,
	},
	BTF_STR_SEC(""),
	.map_type = BPF_MAP_TYPE_ARRAY,
	.map_name = "int_type_check_btf",
	.key_size = sizeof(int),
	.value_size = sizeof(int),
	.key_type_id = 1,
	.value_type_id = 1,
	.max_entries = 4,
	.btf_load_err = true,
	.err_str = "Invalid btf_info kind_flag",
},

{
	.descr = "invalid ptr kind_flag",
	.raw_types = {
		BTF_TYPE_INT_ENC(0, BTF_INT_SIGNED, 0, 32, 4),		/* [1] */
		BTF_TYPE_ENC(0, BTF_INFO_ENC(BTF_KIND_PTR, 1, 0), 1),	/* [2] */
		BTF_END_RAW,
	},
	BTF_STR_SEC(""),
	.map_type = BPF_MAP_TYPE_ARRAY,
	.map_name = "ptr_type_check_btf",
	.key_size = sizeof(int),
	.value_size = sizeof(int),
	.key_type_id = 1,
	.value_type_id = 1,
	.max_entries = 4,
	.btf_load_err = true,
	.err_str = "Invalid btf_info kind_flag",
},

{
	.descr = "invalid array kind_flag",
	.raw_types = {
		BTF_TYPE_INT_ENC(0, BTF_INT_SIGNED, 0, 32, 4),		/* [1] */
		BTF_TYPE_ENC(0, BTF_INFO_ENC(BTF_KIND_ARRAY, 1, 0), 0),	/* [2] */
		BTF_ARRAY_ENC(1, 1, 1),
		BTF_END_RAW,
	},
	BTF_STR_SEC(""),
	.map_type = BPF_MAP_TYPE_ARRAY,
	.map_name = "array_type_check_btf",
	.key_size = sizeof(int),
	.value_size = sizeof(int),
	.key_type_id = 1,
	.value_type_id = 1,
	.max_entries = 4,
	.btf_load_err = true,
	.err_str = "Invalid btf_info kind_flag",
},

{
	.descr = "invalid enum kind_flag",
	.raw_types = {
		BTF_TYPE_INT_ENC(0, BTF_INT_SIGNED, 0, 32, 4),		/* [1] */
		BTF_TYPE_ENC(0, BTF_INFO_ENC(BTF_KIND_ENUM, 1, 1), 4),	/* [2] */
		BTF_ENUM_ENC(NAME_TBD, 0),
		BTF_END_RAW,
	},
	BTF_STR_SEC("\0A"),
	.map_type = BPF_MAP_TYPE_ARRAY,
	.map_name = "enum_type_check_btf",
	.key_size = sizeof(int),
	.value_size = sizeof(int),
	.key_type_id = 1,
	.value_type_id = 1,
	.max_entries = 4,
	.btf_load_err = true,
	.err_str = "Invalid btf_info kind_flag",
},

{
	.descr = "valid fwd kind_flag",
	.raw_types = {
		BTF_TYPE_INT_ENC(0, BTF_INT_SIGNED, 0, 32, 4),		/* [1] */
		BTF_TYPE_ENC(NAME_TBD,
			     BTF_INFO_ENC(BTF_KIND_FWD, 1, 0), 0),	/* [2] */
		BTF_END_RAW,
	},
	BTF_STR_SEC("\0A"),
	.map_type = BPF_MAP_TYPE_ARRAY,
	.map_name = "fwd_type_check_btf",
	.key_size = sizeof(int),
	.value_size = sizeof(int),
	.key_type_id = 1,
	.value_type_id = 1,
	.max_entries = 4,
},

{
	.descr = "invalid typedef kind_flag",
	.raw_types = {
		BTF_TYPE_INT_ENC(0, BTF_INT_SIGNED, 0, 32, 4),		/* [1] */
		BTF_TYPE_ENC(NAME_TBD,
			     BTF_INFO_ENC(BTF_KIND_TYPEDEF, 1, 0), 1),	/* [2] */
		BTF_END_RAW,
	},
	BTF_STR_SEC("\0A"),
	.map_type = BPF_MAP_TYPE_ARRAY,
	.map_name = "typedef_type_check_btf",
	.key_size = sizeof(int),
	.value_size = sizeof(int),
	.key_type_id = 1,
	.value_type_id = 1,
	.max_entries = 4,
	.btf_load_err = true,
	.err_str = "Invalid btf_info kind_flag",
},

{
	.descr = "invalid volatile kind_flag",
	.raw_types = {
		BTF_TYPE_INT_ENC(0, BTF_INT_SIGNED, 0, 32, 4),			/* [1] */
		BTF_TYPE_ENC(0, BTF_INFO_ENC(BTF_KIND_VOLATILE, 1, 0), 1),	/* [2] */
		BTF_END_RAW,
	},
	BTF_STR_SEC(""),
	.map_type = BPF_MAP_TYPE_ARRAY,
	.map_name = "volatile_type_check_btf",
	.key_size = sizeof(int),
	.value_size = sizeof(int),
	.key_type_id = 1,
	.value_type_id = 1,
	.max_entries = 4,
	.btf_load_err = true,
	.err_str = "Invalid btf_info kind_flag",
},

{
	.descr = "invalid const kind_flag",
	.raw_types = {
		BTF_TYPE_INT_ENC(0, BTF_INT_SIGNED, 0, 32, 4),		/* [1] */
		BTF_TYPE_ENC(0, BTF_INFO_ENC(BTF_KIND_CONST, 1, 0), 1),	/* [2] */
		BTF_END_RAW,
	},
	BTF_STR_SEC(""),
	.map_type = BPF_MAP_TYPE_ARRAY,
	.map_name = "const_type_check_btf",
	.key_size = sizeof(int),
	.value_size = sizeof(int),
	.key_type_id = 1,
	.value_type_id = 1,
	.max_entries = 4,
	.btf_load_err = true,
	.err_str = "Invalid btf_info kind_flag",
},

{
	.descr = "invalid restrict kind_flag",
	.raw_types = {
		BTF_TYPE_INT_ENC(0, BTF_INT_SIGNED, 0, 32, 4),			/* [1] */
		BTF_TYPE_ENC(0, BTF_INFO_ENC(BTF_KIND_RESTRICT, 1, 0), 1),	/* [2] */
		BTF_END_RAW,
	},
	BTF_STR_SEC(""),
	.map_type = BPF_MAP_TYPE_ARRAY,
	.map_name = "restrict_type_check_btf",
	.key_size = sizeof(int),
	.value_size = sizeof(int),
	.key_type_id = 1,
	.value_type_id = 1,
	.max_entries = 4,
	.btf_load_err = true,
	.err_str = "Invalid btf_info kind_flag",
},

{
	.descr = "invalid func kind_flag",
	.raw_types = {
		BTF_TYPE_INT_ENC(0, BTF_INT_SIGNED, 0, 32, 4),			/* [1] */
		BTF_TYPE_ENC(0, BTF_INFO_ENC(BTF_KIND_FUNC_PROTO, 0, 0), 0),	/* [2] */
		BTF_TYPE_ENC(NAME_TBD, BTF_INFO_ENC(BTF_KIND_FUNC, 1, 0), 2),	/* [3] */
		BTF_END_RAW,
	},
	BTF_STR_SEC("\0A"),
	.map_type = BPF_MAP_TYPE_ARRAY,
	.map_name = "func_type_check_btf",
	.key_size = sizeof(int),
	.value_size = sizeof(int),
	.key_type_id = 1,
	.value_type_id = 1,
	.max_entries = 4,
	.btf_load_err = true,
	.err_str = "Invalid btf_info kind_flag",
},

{
	.descr = "invalid func_proto kind_flag",
	.raw_types = {
		BTF_TYPE_INT_ENC(0, BTF_INT_SIGNED, 0, 32, 4),			/* [1] */
		BTF_TYPE_ENC(0, BTF_INFO_ENC(BTF_KIND_FUNC_PROTO, 1, 0), 0),	/* [2] */
		BTF_END_RAW,
	},
	BTF_STR_SEC(""),
	.map_type = BPF_MAP_TYPE_ARRAY,
	.map_name = "func_proto_type_check_btf",
	.key_size = sizeof(int),
	.value_size = sizeof(int),
	.key_type_id = 1,
	.value_type_id = 1,
	.max_entries = 4,
	.btf_load_err = true,
	.err_str = "Invalid btf_info kind_flag",
},

{
	.descr = "valid struct, kind_flag, bitfield_size = 0",
	.raw_types = {
		BTF_TYPE_INT_ENC(0, BTF_INT_SIGNED, 0, 32, 4),			/* [1] */
		BTF_TYPE_ENC(0, BTF_INFO_ENC(BTF_KIND_STRUCT, 1, 2), 8),	/* [2] */
		BTF_MEMBER_ENC(NAME_TBD, 1, BTF_MEMBER_OFFSET(0, 0)),
		BTF_MEMBER_ENC(NAME_TBD, 1, BTF_MEMBER_OFFSET(0, 32)),
		BTF_END_RAW,
	},
	BTF_STR_SEC("\0A\0B"),
	.map_type = BPF_MAP_TYPE_ARRAY,
	.map_name = "struct_type_check_btf",
	.key_size = sizeof(int),
	.value_size = sizeof(int),
	.key_type_id = 1,
	.value_type_id = 1,
	.max_entries = 4,
},

{
	.descr = "valid struct, kind_flag, int member, bitfield_size != 0",
	.raw_types = {
		BTF_TYPE_INT_ENC(0, BTF_INT_SIGNED, 0, 32, 4),			/* [1] */
		BTF_TYPE_ENC(0, BTF_INFO_ENC(BTF_KIND_STRUCT, 1, 2), 4),	/* [2] */
		BTF_MEMBER_ENC(NAME_TBD, 1, BTF_MEMBER_OFFSET(4, 0)),
		BTF_MEMBER_ENC(NAME_TBD, 1, BTF_MEMBER_OFFSET(4, 4)),
		BTF_END_RAW,
	},
	BTF_STR_SEC("\0A\0B"),
	.map_type = BPF_MAP_TYPE_ARRAY,
	.map_name = "struct_type_check_btf",
	.key_size = sizeof(int),
	.value_size = sizeof(int),
	.key_type_id = 1,
	.value_type_id = 1,
	.max_entries = 4,
},

{
	.descr = "valid union, kind_flag, int member, bitfield_size != 0",
	.raw_types = {
		BTF_TYPE_INT_ENC(0, BTF_INT_SIGNED, 0, 32, 4),		/* [1] */
		BTF_TYPE_ENC(0, BTF_INFO_ENC(BTF_KIND_UNION, 1, 2), 4),	/* [2] */
		BTF_MEMBER_ENC(NAME_TBD, 1, BTF_MEMBER_OFFSET(4, 0)),
		BTF_MEMBER_ENC(NAME_TBD, 1, BTF_MEMBER_OFFSET(4, 0)),
		BTF_END_RAW,
	},
	BTF_STR_SEC("\0A\0B"),
	.map_type = BPF_MAP_TYPE_ARRAY,
	.map_name = "union_type_check_btf",
	.key_size = sizeof(int),
	.value_size = sizeof(int),
	.key_type_id = 1,
	.value_type_id = 1,
	.max_entries = 4,
},

{
	.descr = "valid struct, kind_flag, enum member, bitfield_size != 0",
	.raw_types = {
		BTF_TYPE_INT_ENC(0, BTF_INT_SIGNED, 0, 32, 4),		/* [1] */
		BTF_TYPE_ENC(0, BTF_INFO_ENC(BTF_KIND_ENUM, 0, 1), 4),	/* [2] */
		BTF_ENUM_ENC(NAME_TBD, 0),
		BTF_TYPE_ENC(0, BTF_INFO_ENC(BTF_KIND_STRUCT, 1, 2), 4),/* [3] */
		BTF_MEMBER_ENC(NAME_TBD, 2, BTF_MEMBER_OFFSET(4, 0)),
		BTF_MEMBER_ENC(NAME_TBD, 2, BTF_MEMBER_OFFSET(4, 4)),
		BTF_END_RAW,
	},
	BTF_STR_SEC("\0A\0B\0C"),
	.map_type = BPF_MAP_TYPE_ARRAY,
	.map_name = "struct_type_check_btf",
	.key_size = sizeof(int),
	.value_size = sizeof(int),
	.key_type_id = 1,
	.value_type_id = 1,
	.max_entries = 4,
},

{
	.descr = "valid union, kind_flag, enum member, bitfield_size != 0",
	.raw_types = {
		BTF_TYPE_INT_ENC(0, BTF_INT_SIGNED, 0, 32, 4),		/* [1] */
		BTF_TYPE_ENC(0, BTF_INFO_ENC(BTF_KIND_ENUM, 0, 1), 4),	/* [2] */
		BTF_ENUM_ENC(NAME_TBD, 0),
		BTF_TYPE_ENC(0, BTF_INFO_ENC(BTF_KIND_UNION, 1, 2), 4),	/* [3] */
		BTF_MEMBER_ENC(NAME_TBD, 2, BTF_MEMBER_OFFSET(4, 0)),
		BTF_MEMBER_ENC(NAME_TBD, 2, BTF_MEMBER_OFFSET(4, 0)),
		BTF_END_RAW,
	},
	BTF_STR_SEC("\0A\0B\0C"),
	.map_type = BPF_MAP_TYPE_ARRAY,
	.map_name = "union_type_check_btf",
	.key_size = sizeof(int),
	.value_size = sizeof(int),
	.key_type_id = 1,
	.value_type_id = 1,
	.max_entries = 4,
},

{
	.descr = "valid struct, kind_flag, typedef member, bitfield_size != 0",
	.raw_types = {
		BTF_TYPE_INT_ENC(0, BTF_INT_SIGNED, 0, 32, 4),		/* [1] */
		BTF_TYPE_ENC(0, BTF_INFO_ENC(BTF_KIND_ENUM, 0, 1), 4),	/* [2] */
		BTF_ENUM_ENC(NAME_TBD, 0),
		BTF_TYPE_ENC(0, BTF_INFO_ENC(BTF_KIND_STRUCT, 1, 2), 4),/* [3] */
		BTF_MEMBER_ENC(NAME_TBD, 4, BTF_MEMBER_OFFSET(4, 0)),
		BTF_MEMBER_ENC(NAME_TBD, 5, BTF_MEMBER_OFFSET(4, 4)),
		BTF_TYPEDEF_ENC(NAME_TBD, 1),				/* [4] */
		BTF_TYPEDEF_ENC(NAME_TBD, 2),				/* [5] */
		BTF_END_RAW,
	},
	BTF_STR_SEC("\0A\0B\0C\0D\0E"),
	.map_type = BPF_MAP_TYPE_ARRAY,
	.map_name = "struct_type_check_btf",
	.key_size = sizeof(int),
	.value_size = sizeof(int),
	.key_type_id = 1,
	.value_type_id = 1,
	.max_entries = 4,
},

{
	.descr = "valid union, kind_flag, typedef member, bitfield_size != 0",
	.raw_types = {
		BTF_TYPE_INT_ENC(0, BTF_INT_SIGNED, 0, 32, 4),		/* [1] */
		BTF_TYPE_ENC(0, BTF_INFO_ENC(BTF_KIND_ENUM, 0, 1), 4),	/* [2] */
		BTF_ENUM_ENC(NAME_TBD, 0),
		BTF_TYPE_ENC(0, BTF_INFO_ENC(BTF_KIND_UNION, 1, 2), 4),	/* [3] */
		BTF_MEMBER_ENC(NAME_TBD, 4, BTF_MEMBER_OFFSET(4, 0)),
		BTF_MEMBER_ENC(NAME_TBD, 5, BTF_MEMBER_OFFSET(4, 0)),
		BTF_TYPEDEF_ENC(NAME_TBD, 1),				/* [4] */
		BTF_TYPEDEF_ENC(NAME_TBD, 2),				/* [5] */
		BTF_END_RAW,
	},
	BTF_STR_SEC("\0A\0B\0C\0D\0E"),
	.map_type = BPF_MAP_TYPE_ARRAY,
	.map_name = "union_type_check_btf",
	.key_size = sizeof(int),
	.value_size = sizeof(int),
	.key_type_id = 1,
	.value_type_id = 1,
	.max_entries = 4,
},

{
	.descr = "invalid struct, kind_flag, bitfield_size greater than struct size",
	.raw_types = {
		BTF_TYPE_INT_ENC(0, BTF_INT_SIGNED, 0, 32, 4),			/* [1] */
		BTF_TYPE_ENC(0, BTF_INFO_ENC(BTF_KIND_STRUCT, 1, 2), 4),	/* [2] */
		BTF_MEMBER_ENC(NAME_TBD, 1, BTF_MEMBER_OFFSET(20, 0)),
		BTF_MEMBER_ENC(NAME_TBD, 1, BTF_MEMBER_OFFSET(20, 20)),
		BTF_END_RAW,
	},
	BTF_STR_SEC("\0A\0B"),
	.map_type = BPF_MAP_TYPE_ARRAY,
	.map_name = "struct_type_check_btf",
	.key_size = sizeof(int),
	.value_size = sizeof(int),
	.key_type_id = 1,
	.value_type_id = 1,
	.max_entries = 4,
	.btf_load_err = true,
	.err_str = "Member exceeds struct_size",
},

{
	.descr = "invalid struct, kind_flag, bitfield base_type int not regular",
	.raw_types = {
		BTF_TYPE_INT_ENC(0, BTF_INT_SIGNED, 0, 32, 4),			/* [1] */
		BTF_TYPE_INT_ENC(0, BTF_INT_SIGNED, 0, 20, 4),			/* [2] */
		BTF_TYPE_ENC(0, BTF_INFO_ENC(BTF_KIND_STRUCT, 1, 2), 4),	/* [3] */
		BTF_MEMBER_ENC(NAME_TBD, 2, BTF_MEMBER_OFFSET(20, 0)),
		BTF_MEMBER_ENC(NAME_TBD, 2, BTF_MEMBER_OFFSET(20, 20)),
		BTF_END_RAW,
	},
	BTF_STR_SEC("\0A\0B"),
	.map_type = BPF_MAP_TYPE_ARRAY,
	.map_name = "struct_type_check_btf",
	.key_size = sizeof(int),
	.value_size = sizeof(int),
	.key_type_id = 1,
	.value_type_id = 1,
	.max_entries = 4,
	.btf_load_err = true,
	.err_str = "Invalid member base type",
},

{
	.descr = "invalid struct, kind_flag, base_type int not regular",
	.raw_types = {
		BTF_TYPE_INT_ENC(0, BTF_INT_SIGNED, 0, 32, 4),			/* [1] */
		BTF_TYPE_INT_ENC(0, BTF_INT_SIGNED, 0, 12, 4),			/* [2] */
		BTF_TYPE_ENC(0, BTF_INFO_ENC(BTF_KIND_STRUCT, 1, 2), 4),	/* [3] */
		BTF_MEMBER_ENC(NAME_TBD, 2, BTF_MEMBER_OFFSET(8, 0)),
		BTF_MEMBER_ENC(NAME_TBD, 2, BTF_MEMBER_OFFSET(8, 8)),
		BTF_END_RAW,
	},
	BTF_STR_SEC("\0A\0B"),
	.map_type = BPF_MAP_TYPE_ARRAY,
	.map_name = "struct_type_check_btf",
	.key_size = sizeof(int),
	.value_size = sizeof(int),
	.key_type_id = 1,
	.value_type_id = 1,
	.max_entries = 4,
	.btf_load_err = true,
	.err_str = "Invalid member base type",
},

{
	.descr = "invalid union, kind_flag, bitfield_size greater than struct size",
	.raw_types = {
		BTF_TYPE_INT_ENC(0, BTF_INT_SIGNED, 0, 32, 4),		/* [1] */
		BTF_TYPE_ENC(0, BTF_INFO_ENC(BTF_KIND_UNION, 1, 2), 2),	/* [2] */
		BTF_MEMBER_ENC(NAME_TBD, 1, BTF_MEMBER_OFFSET(8, 0)),
		BTF_MEMBER_ENC(NAME_TBD, 1, BTF_MEMBER_OFFSET(20, 0)),
		BTF_END_RAW,
	},
	BTF_STR_SEC("\0A\0B"),
	.map_type = BPF_MAP_TYPE_ARRAY,
	.map_name = "union_type_check_btf",
	.key_size = sizeof(int),
	.value_size = sizeof(int),
	.key_type_id = 1,
	.value_type_id = 1,
	.max_entries = 4,
	.btf_load_err = true,
	.err_str = "Member exceeds struct_size",
},

{
	.descr = "invalid struct, kind_flag, int member, bitfield_size = 0, wrong byte alignment",
	.raw_types = {
		BTF_TYPE_INT_ENC(0, BTF_INT_SIGNED, 0, 32, 4),			/* [1] */
		BTF_TYPE_INT_ENC(0, BTF_INT_SIGNED, 0, 32, 4),			/* [2] */
		BTF_TYPE_ENC(0, BTF_INFO_ENC(BTF_KIND_STRUCT, 1, 2), 12),	/* [3] */
		BTF_MEMBER_ENC(NAME_TBD, 2, BTF_MEMBER_OFFSET(0, 0)),
		BTF_MEMBER_ENC(NAME_TBD, 2, BTF_MEMBER_OFFSET(0, 36)),
		BTF_END_RAW,
	},
	BTF_STR_SEC("\0A\0B"),
	.map_type = BPF_MAP_TYPE_ARRAY,
	.map_name = "struct_type_check_btf",
	.key_size = sizeof(int),
	.value_size = sizeof(int),
	.key_type_id = 1,
	.value_type_id = 1,
	.max_entries = 4,
	.btf_load_err = true,
	.err_str = "Invalid member offset",
},

{
	.descr = "invalid struct, kind_flag, enum member, bitfield_size = 0, wrong byte alignment",
	.raw_types = {
		BTF_TYPE_INT_ENC(0, BTF_INT_SIGNED, 0, 32, 4),			/* [1] */
		BTF_TYPE_INT_ENC(0, BTF_INT_SIGNED, 0, 32, 4),			/* [2] */
		BTF_TYPE_ENC(0, BTF_INFO_ENC(BTF_KIND_ENUM, 0, 1), 4),	/* [2] */
		BTF_ENUM_ENC(NAME_TBD, 0),
		BTF_TYPE_ENC(0, BTF_INFO_ENC(BTF_KIND_STRUCT, 1, 2), 12),	/* [3] */
		BTF_MEMBER_ENC(NAME_TBD, 2, BTF_MEMBER_OFFSET(0, 0)),
		BTF_MEMBER_ENC(NAME_TBD, 2, BTF_MEMBER_OFFSET(0, 36)),
		BTF_END_RAW,
	},
	BTF_STR_SEC("\0A\0B\0C"),
	.map_type = BPF_MAP_TYPE_ARRAY,
	.map_name = "struct_type_check_btf",
	.key_size = sizeof(int),
	.value_size = sizeof(int),
	.key_type_id = 1,
	.value_type_id = 1,
	.max_entries = 4,
	.btf_load_err = true,
	.err_str = "Invalid member offset",
},

{
	.descr = "128-bit int",
	.raw_types = {
		BTF_TYPE_INT_ENC(0, BTF_INT_SIGNED, 0, 32, 4),			/* [1] */
		BTF_TYPE_INT_ENC(0, BTF_INT_SIGNED, 0, 128, 16),		/* [2] */
		BTF_END_RAW,
	},
	BTF_STR_SEC("\0A"),
	.map_type = BPF_MAP_TYPE_ARRAY,
	.map_name = "int_type_check_btf",
	.key_size = sizeof(int),
	.value_size = sizeof(int),
	.key_type_id = 1,
	.value_type_id = 1,
	.max_entries = 4,
},

{
	.descr = "struct, 128-bit int member",
	.raw_types = {
		BTF_TYPE_INT_ENC(0, BTF_INT_SIGNED, 0, 32, 4),			/* [1] */
		BTF_TYPE_INT_ENC(0, BTF_INT_SIGNED, 0, 128, 16),		/* [2] */
		BTF_TYPE_ENC(0, BTF_INFO_ENC(BTF_KIND_STRUCT, 0, 1), 16),	/* [3] */
		BTF_MEMBER_ENC(NAME_TBD, 2, 0),
		BTF_END_RAW,
	},
	BTF_STR_SEC("\0A"),
	.map_type = BPF_MAP_TYPE_ARRAY,
	.map_name = "struct_type_check_btf",
	.key_size = sizeof(int),
	.value_size = sizeof(int),
	.key_type_id = 1,
	.value_type_id = 1,
	.max_entries = 4,
},

{
	.descr = "struct, 120-bit int member bitfield",
	.raw_types = {
		BTF_TYPE_INT_ENC(0, BTF_INT_SIGNED, 0, 32, 4),			/* [1] */
		BTF_TYPE_INT_ENC(0, BTF_INT_SIGNED, 0, 120, 16),		/* [2] */
		BTF_TYPE_ENC(0, BTF_INFO_ENC(BTF_KIND_STRUCT, 0, 1), 16),	/* [3] */
		BTF_MEMBER_ENC(NAME_TBD, 2, 0),
		BTF_END_RAW,
	},
	BTF_STR_SEC("\0A"),
	.map_type = BPF_MAP_TYPE_ARRAY,
	.map_name = "struct_type_check_btf",
	.key_size = sizeof(int),
	.value_size = sizeof(int),
	.key_type_id = 1,
	.value_type_id = 1,
	.max_entries = 4,
},

{
	.descr = "struct, kind_flag, 128-bit int member",
	.raw_types = {
		BTF_TYPE_INT_ENC(0, BTF_INT_SIGNED, 0, 32, 4),			/* [1] */
		BTF_TYPE_INT_ENC(0, BTF_INT_SIGNED, 0, 128, 16),		/* [2] */
		BTF_TYPE_ENC(0, BTF_INFO_ENC(BTF_KIND_STRUCT, 1, 1), 16),	/* [3] */
		BTF_MEMBER_ENC(NAME_TBD, 2, BTF_MEMBER_OFFSET(0, 0)),
		BTF_END_RAW,
	},
	BTF_STR_SEC("\0A"),
	.map_type = BPF_MAP_TYPE_ARRAY,
	.map_name = "struct_type_check_btf",
	.key_size = sizeof(int),
	.value_size = sizeof(int),
	.key_type_id = 1,
	.value_type_id = 1,
	.max_entries = 4,
},

{
	.descr = "struct, kind_flag, 120-bit int member bitfield",
	.raw_types = {
		BTF_TYPE_INT_ENC(0, BTF_INT_SIGNED, 0, 32, 4),			/* [1] */
		BTF_TYPE_INT_ENC(0, BTF_INT_SIGNED, 0, 128, 16),		/* [2] */
		BTF_TYPE_ENC(0, BTF_INFO_ENC(BTF_KIND_STRUCT, 1, 1), 16),	/* [3] */
		BTF_MEMBER_ENC(NAME_TBD, 2, BTF_MEMBER_OFFSET(120, 0)),
		BTF_END_RAW,
	},
	BTF_STR_SEC("\0A"),
	.map_type = BPF_MAP_TYPE_ARRAY,
	.map_name = "struct_type_check_btf",
	.key_size = sizeof(int),
	.value_size = sizeof(int),
	.key_type_id = 1,
	.value_type_id = 1,
	.max_entries = 4,
},
/*
 * typedef int arr_t[16];
 * struct s {
 *	arr_t *a;
 * };
 */
{
	.descr = "struct->ptr->typedef->array->int size resolution",
	.raw_types = {
		BTF_STRUCT_ENC(NAME_TBD, 1, 8),			/* [1] */
		BTF_MEMBER_ENC(NAME_TBD, 2, 0),
		BTF_PTR_ENC(3),					/* [2] */
		BTF_TYPEDEF_ENC(NAME_TBD, 4),			/* [3] */
		BTF_TYPE_ARRAY_ENC(5, 5, 16),			/* [4] */
		BTF_TYPE_INT_ENC(0, BTF_INT_SIGNED, 0, 32, 4),	/* [5] */
		BTF_END_RAW,
	},
	BTF_STR_SEC("\0s\0a\0arr_t"),
	.map_type = BPF_MAP_TYPE_ARRAY,
	.map_name = "ptr_mod_chain_size_resolve_map",
	.key_size = sizeof(int),
	.value_size = sizeof(int) * 16,
	.key_type_id = 5 /* int */,
	.value_type_id = 3 /* arr_t */,
	.max_entries = 4,
},
/*
 * typedef int arr_t[16][8][4];
 * struct s {
 *	arr_t *a;
 * };
 */
{
	.descr = "struct->ptr->typedef->multi-array->int size resolution",
	.raw_types = {
		BTF_STRUCT_ENC(NAME_TBD, 1, 8),			/* [1] */
		BTF_MEMBER_ENC(NAME_TBD, 2, 0),
		BTF_PTR_ENC(3),					/* [2] */
		BTF_TYPEDEF_ENC(NAME_TBD, 4),			/* [3] */
		BTF_TYPE_ARRAY_ENC(5, 7, 16),			/* [4] */
		BTF_TYPE_ARRAY_ENC(6, 7, 8),			/* [5] */
		BTF_TYPE_ARRAY_ENC(7, 7, 4),			/* [6] */
		BTF_TYPE_INT_ENC(0, BTF_INT_SIGNED, 0, 32, 4),	/* [7] */
		BTF_END_RAW,
	},
	BTF_STR_SEC("\0s\0a\0arr_t"),
	.map_type = BPF_MAP_TYPE_ARRAY,
	.map_name = "multi_arr_size_resolve_map",
	.key_size = sizeof(int),
	.value_size = sizeof(int) * 16 * 8 * 4,
	.key_type_id = 7 /* int */,
	.value_type_id = 3 /* arr_t */,
	.max_entries = 4,
},
/*
 * typedef int int_t;
 * typedef int_t arr3_t[4];
 * typedef arr3_t arr2_t[8];
 * typedef arr2_t arr1_t[16];
 * struct s {
 *	arr1_t *a;
 * };
 */
{
	.descr = "typedef/multi-arr mix size resolution",
	.raw_types = {
		BTF_STRUCT_ENC(NAME_TBD, 1, 8),			/* [1] */
		BTF_MEMBER_ENC(NAME_TBD, 2, 0),
		BTF_PTR_ENC(3),					/* [2] */
		BTF_TYPEDEF_ENC(NAME_TBD, 4),			/* [3] */
		BTF_TYPE_ARRAY_ENC(5, 10, 16),			/* [4] */
		BTF_TYPEDEF_ENC(NAME_TBD, 6),			/* [5] */
		BTF_TYPE_ARRAY_ENC(7, 10, 8),			/* [6] */
		BTF_TYPEDEF_ENC(NAME_TBD, 8),			/* [7] */
		BTF_TYPE_ARRAY_ENC(9, 10, 4),			/* [8] */
		BTF_TYPEDEF_ENC(NAME_TBD, 10),			/* [9] */
		BTF_TYPE_INT_ENC(0, BTF_INT_SIGNED, 0, 32, 4),	/* [10] */
		BTF_END_RAW,
	},
	BTF_STR_SEC("\0s\0a\0arr1_t\0arr2_t\0arr3_t\0int_t"),
	.map_type = BPF_MAP_TYPE_ARRAY,
	.map_name = "typedef_arra_mix_size_resolve_map",
	.key_size = sizeof(int),
	.value_size = sizeof(int) * 16 * 8 * 4,
	.key_type_id = 10 /* int */,
	.value_type_id = 3 /* arr_t */,
	.max_entries = 4,
},
/*
 * elf .rodata section size 4 and btf .rodata section vlen 0.
 */
{
	.descr = "datasec: vlen == 0",
	.raw_types = {
		/* int */
		BTF_TYPE_INT_ENC(0, BTF_INT_SIGNED, 0, 32, 4),	/* [1] */
		/* .rodata section */
		BTF_TYPE_ENC(NAME_NTH(1), BTF_INFO_ENC(BTF_KIND_DATASEC, 0, 0), 4),
								 /* [2] */
		BTF_END_RAW,
	},
	BTF_STR_SEC("\0.rodata"),
	.map_type = BPF_MAP_TYPE_ARRAY,
	.key_size = sizeof(int),
	.value_size = sizeof(int),
	.key_type_id = 1,
	.value_type_id = 1,
	.max_entries = 1,
},

{
	.descr = "float test #1, well-formed",
	.raw_types = {
		BTF_TYPE_INT_ENC(NAME_TBD, BTF_INT_SIGNED, 0, 32, 4),
								/* [1] */
		BTF_TYPE_FLOAT_ENC(NAME_TBD, 2),		/* [2] */
		BTF_TYPE_FLOAT_ENC(NAME_TBD, 4),		/* [3] */
		BTF_TYPE_FLOAT_ENC(NAME_TBD, 8),		/* [4] */
		BTF_TYPE_FLOAT_ENC(NAME_TBD, 12),		/* [5] */
		BTF_TYPE_FLOAT_ENC(NAME_TBD, 16),		/* [6] */
		BTF_STRUCT_ENC(NAME_TBD, 5, 48),		/* [7] */
		BTF_MEMBER_ENC(NAME_TBD, 2, 0),
		BTF_MEMBER_ENC(NAME_TBD, 3, 32),
		BTF_MEMBER_ENC(NAME_TBD, 4, 64),
		BTF_MEMBER_ENC(NAME_TBD, 5, 128),
		BTF_MEMBER_ENC(NAME_TBD, 6, 256),
		BTF_END_RAW,
	},
	BTF_STR_SEC("\0int\0_Float16\0float\0double\0_Float80\0long_double"
		    "\0floats\0a\0b\0c\0d\0e"),
	.map_type = BPF_MAP_TYPE_ARRAY,
	.map_name = "float_type_check_btf",
	.key_size = sizeof(int),
	.value_size = 48,
	.key_type_id = 1,
	.value_type_id = 7,
	.max_entries = 1,
},
{
	.descr = "float test #2, invalid vlen",
	.raw_types = {
		BTF_TYPE_INT_ENC(NAME_TBD, BTF_INT_SIGNED, 0, 32, 4),
								/* [1] */
		BTF_TYPE_ENC(NAME_TBD, BTF_INFO_ENC(BTF_KIND_FLOAT, 0, 1), 4),
								/* [2] */
		BTF_END_RAW,
	},
	BTF_STR_SEC("\0int\0float"),
	.map_type = BPF_MAP_TYPE_ARRAY,
	.map_name = "float_type_check_btf",
	.key_size = sizeof(int),
	.value_size = 4,
	.key_type_id = 1,
	.value_type_id = 2,
	.max_entries = 1,
	.btf_load_err = true,
	.err_str = "vlen != 0",
},
{
	.descr = "float test #3, invalid kind_flag",
	.raw_types = {
		BTF_TYPE_INT_ENC(NAME_TBD, BTF_INT_SIGNED, 0, 32, 4),
								/* [1] */
		BTF_TYPE_ENC(NAME_TBD, BTF_INFO_ENC(BTF_KIND_FLOAT, 1, 0), 4),
								/* [2] */
		BTF_END_RAW,
	},
	BTF_STR_SEC("\0int\0float"),
	.map_type = BPF_MAP_TYPE_ARRAY,
	.map_name = "float_type_check_btf",
	.key_size = sizeof(int),
	.value_size = 4,
	.key_type_id = 1,
	.value_type_id = 2,
	.max_entries = 1,
	.btf_load_err = true,
	.err_str = "Invalid btf_info kind_flag",
},
{
	.descr = "float test #4, member does not fit",
	.raw_types = {
		BTF_TYPE_INT_ENC(NAME_TBD, BTF_INT_SIGNED, 0, 32, 4),
								/* [1] */
		BTF_TYPE_FLOAT_ENC(NAME_TBD, 4),		/* [2] */
		BTF_STRUCT_ENC(NAME_TBD, 1, 2),			/* [3] */
		BTF_MEMBER_ENC(NAME_TBD, 2, 0),
		BTF_END_RAW,
	},
	BTF_STR_SEC("\0int\0float\0floats\0x"),
	.map_type = BPF_MAP_TYPE_ARRAY,
	.map_name = "float_type_check_btf",
	.key_size = sizeof(int),
	.value_size = 4,
	.key_type_id = 1,
	.value_type_id = 3,
	.max_entries = 1,
	.btf_load_err = true,
	.err_str = "Member exceeds struct_size",
},
{
	.descr = "float test #5, member is not properly aligned",
	.raw_types = {
		BTF_TYPE_INT_ENC(NAME_TBD, BTF_INT_SIGNED, 0, 32, 4),
								/* [1] */
		BTF_TYPE_FLOAT_ENC(NAME_TBD, 4),		/* [2] */
		BTF_STRUCT_ENC(NAME_TBD, 1, 8),			/* [3] */
		BTF_MEMBER_ENC(NAME_TBD, 2, 8),
		BTF_END_RAW,
	},
	BTF_STR_SEC("\0int\0float\0floats\0x"),
	.map_type = BPF_MAP_TYPE_ARRAY,
	.map_name = "float_type_check_btf",
	.key_size = sizeof(int),
	.value_size = 4,
	.key_type_id = 1,
	.value_type_id = 3,
	.max_entries = 1,
	.btf_load_err = true,
	.err_str = "Member is not properly aligned",
},
{
	.descr = "float test #6, invalid size",
	.raw_types = {
		BTF_TYPE_INT_ENC(NAME_TBD, BTF_INT_SIGNED, 0, 32, 4),
								/* [1] */
		BTF_TYPE_FLOAT_ENC(NAME_TBD, 6),		/* [2] */
		BTF_END_RAW,
	},
	BTF_STR_SEC("\0int\0float"),
	.map_type = BPF_MAP_TYPE_ARRAY,
	.map_name = "float_type_check_btf",
	.key_size = sizeof(int),
	.value_size = 6,
	.key_type_id = 1,
	.value_type_id = 2,
	.max_entries = 1,
	.btf_load_err = true,
	.err_str = "Invalid type_size",
},

{
	.descr = "decl_tag test #1, struct/member, well-formed",
	.raw_types = {
		BTF_TYPE_INT_ENC(0, BTF_INT_SIGNED, 0, 32, 4),	/* [1] */
		BTF_STRUCT_ENC(0, 2, 8),			/* [2] */
		BTF_MEMBER_ENC(NAME_TBD, 1, 0),
		BTF_MEMBER_ENC(NAME_TBD, 1, 32),
		BTF_DECL_TAG_ENC(NAME_TBD, 2, -1),
		BTF_DECL_TAG_ENC(NAME_TBD, 2, 0),
		BTF_DECL_TAG_ENC(NAME_TBD, 2, 1),
		BTF_END_RAW,
	},
	BTF_STR_SEC("\0m1\0m2\0tag1\0tag2\0tag3"),
	.map_type = BPF_MAP_TYPE_ARRAY,
	.map_name = "tag_type_check_btf",
	.key_size = sizeof(int),
	.value_size = 8,
	.key_type_id = 1,
	.value_type_id = 2,
	.max_entries = 1,
},
{
	.descr = "decl_tag test #2, union/member, well-formed",
	.raw_types = {
		BTF_TYPE_INT_ENC(0, BTF_INT_SIGNED, 0, 32, 4),	/* [1] */
		BTF_UNION_ENC(NAME_TBD, 2, 4),			/* [2] */
		BTF_MEMBER_ENC(NAME_TBD, 1, 0),
		BTF_MEMBER_ENC(NAME_TBD, 1, 0),
		BTF_DECL_TAG_ENC(NAME_TBD, 2, -1),
		BTF_DECL_TAG_ENC(NAME_TBD, 2, 0),
		BTF_DECL_TAG_ENC(NAME_TBD, 2, 1),
		BTF_END_RAW,
	},
	BTF_STR_SEC("\0t\0m1\0m2\0tag1\0tag2\0tag3"),
	.map_type = BPF_MAP_TYPE_ARRAY,
	.map_name = "tag_type_check_btf",
	.key_size = sizeof(int),
	.value_size = 4,
	.key_type_id = 1,
	.value_type_id = 2,
	.max_entries = 1,
},
{
	.descr = "decl_tag test #3, variable, well-formed",
	.raw_types = {
		BTF_TYPE_INT_ENC(0, BTF_INT_SIGNED, 0, 32, 4),	/* [1] */
		BTF_VAR_ENC(NAME_TBD, 1, 0),			/* [2] */
		BTF_VAR_ENC(NAME_TBD, 1, 1),			/* [3] */
		BTF_DECL_TAG_ENC(NAME_TBD, 2, -1),
		BTF_DECL_TAG_ENC(NAME_TBD, 3, -1),
		BTF_END_RAW,
	},
	BTF_STR_SEC("\0local\0global\0tag1\0tag2"),
	.map_type = BPF_MAP_TYPE_ARRAY,
	.map_name = "tag_type_check_btf",
	.key_size = sizeof(int),
	.value_size = 4,
	.key_type_id = 1,
	.value_type_id = 1,
	.max_entries = 1,
},
{
	.descr = "decl_tag test #4, func/parameter, well-formed",
	.raw_types = {
		BTF_TYPE_INT_ENC(0, BTF_INT_SIGNED, 0, 32, 4),	/* [1] */
		BTF_FUNC_PROTO_ENC(0, 2),			/* [2] */
			BTF_FUNC_PROTO_ARG_ENC(NAME_TBD, 1),
			BTF_FUNC_PROTO_ARG_ENC(NAME_TBD, 1),
		BTF_FUNC_ENC(NAME_TBD, 2),			/* [3] */
		BTF_DECL_TAG_ENC(NAME_TBD, 3, -1),
		BTF_DECL_TAG_ENC(NAME_TBD, 3, 0),
		BTF_DECL_TAG_ENC(NAME_TBD, 3, 1),
		BTF_END_RAW,
	},
	BTF_STR_SEC("\0arg1\0arg2\0f\0tag1\0tag2\0tag3"),
	.map_type = BPF_MAP_TYPE_ARRAY,
	.map_name = "tag_type_check_btf",
	.key_size = sizeof(int),
	.value_size = 4,
	.key_type_id = 1,
	.value_type_id = 1,
	.max_entries = 1,
},
{
	.descr = "decl_tag test #5, invalid value",
	.raw_types = {
		BTF_TYPE_INT_ENC(0, BTF_INT_SIGNED, 0, 32, 4),	/* [1] */
		BTF_VAR_ENC(NAME_TBD, 1, 0),			/* [2] */
		BTF_DECL_TAG_ENC(0, 2, -1),
		BTF_END_RAW,
	},
	BTF_STR_SEC("\0local\0tag"),
	.map_type = BPF_MAP_TYPE_ARRAY,
	.map_name = "tag_type_check_btf",
	.key_size = sizeof(int),
	.value_size = 4,
	.key_type_id = 1,
	.value_type_id = 1,
	.max_entries = 1,
	.btf_load_err = true,
	.err_str = "Invalid value",
},
{
	.descr = "decl_tag test #6, invalid target type",
	.raw_types = {
		BTF_TYPE_INT_ENC(0, BTF_INT_SIGNED, 0, 32, 4),	/* [1] */
		BTF_DECL_TAG_ENC(NAME_TBD, 1, -1),
		BTF_END_RAW,
	},
	BTF_STR_SEC("\0tag1"),
	.map_type = BPF_MAP_TYPE_ARRAY,
	.map_name = "tag_type_check_btf",
	.key_size = sizeof(int),
	.value_size = 4,
	.key_type_id = 1,
	.value_type_id = 1,
	.max_entries = 1,
	.btf_load_err = true,
	.err_str = "Invalid type",
},
{
	.descr = "decl_tag test #7, invalid vlen",
	.raw_types = {
		BTF_TYPE_INT_ENC(0, BTF_INT_SIGNED, 0, 32, 4),	/* [1] */
		BTF_VAR_ENC(NAME_TBD, 1, 0),			/* [2] */
		BTF_TYPE_ENC(NAME_TBD, BTF_INFO_ENC(BTF_KIND_DECL_TAG, 0, 1), 2), (0),
		BTF_END_RAW,
	},
	BTF_STR_SEC("\0local\0tag1"),
	.map_type = BPF_MAP_TYPE_ARRAY,
	.map_name = "tag_type_check_btf",
	.key_size = sizeof(int),
	.value_size = 4,
	.key_type_id = 1,
	.value_type_id = 1,
	.max_entries = 1,
	.btf_load_err = true,
	.err_str = "vlen != 0",
},
{
	.descr = "decl_tag test #8, invalid kflag",
	.raw_types = {
		BTF_TYPE_INT_ENC(0, BTF_INT_SIGNED, 0, 32, 4),	/* [1] */
		BTF_VAR_ENC(NAME_TBD, 1, 0),			/* [2] */
		BTF_TYPE_ENC(NAME_TBD, BTF_INFO_ENC(BTF_KIND_DECL_TAG, 1, 0), 2), (-1),
		BTF_END_RAW,
	},
	BTF_STR_SEC("\0local\0tag1"),
	.map_type = BPF_MAP_TYPE_ARRAY,
	.map_name = "tag_type_check_btf",
	.key_size = sizeof(int),
	.value_size = 4,
	.key_type_id = 1,
	.value_type_id = 1,
	.max_entries = 1,
	.btf_load_err = true,
	.err_str = "Invalid btf_info kind_flag",
},
{
	.descr = "decl_tag test #9, var, invalid component_idx",
	.raw_types = {
		BTF_TYPE_INT_ENC(0, BTF_INT_SIGNED, 0, 32, 4),	/* [1] */
		BTF_VAR_ENC(NAME_TBD, 1, 0),			/* [2] */
		BTF_DECL_TAG_ENC(NAME_TBD, 2, 0),
		BTF_END_RAW,
	},
	BTF_STR_SEC("\0local\0tag"),
	.map_type = BPF_MAP_TYPE_ARRAY,
	.map_name = "tag_type_check_btf",
	.key_size = sizeof(int),
	.value_size = 4,
	.key_type_id = 1,
	.value_type_id = 1,
	.max_entries = 1,
	.btf_load_err = true,
	.err_str = "Invalid component_idx",
},
{
	.descr = "decl_tag test #10, struct member, invalid component_idx",
	.raw_types = {
		BTF_TYPE_INT_ENC(0, BTF_INT_SIGNED, 0, 32, 4),	/* [1] */
		BTF_STRUCT_ENC(0, 2, 8),			/* [2] */
		BTF_MEMBER_ENC(NAME_TBD, 1, 0),
		BTF_MEMBER_ENC(NAME_TBD, 1, 32),
		BTF_DECL_TAG_ENC(NAME_TBD, 2, 2),
		BTF_END_RAW,
	},
	BTF_STR_SEC("\0m1\0m2\0tag"),
	.map_type = BPF_MAP_TYPE_ARRAY,
	.map_name = "tag_type_check_btf",
	.key_size = sizeof(int),
	.value_size = 8,
	.key_type_id = 1,
	.value_type_id = 2,
	.max_entries = 1,
	.btf_load_err = true,
	.err_str = "Invalid component_idx",
},
{
	.descr = "decl_tag test #11, func parameter, invalid component_idx",
	.raw_types = {
		BTF_TYPE_INT_ENC(0, BTF_INT_SIGNED, 0, 32, 4),	/* [1] */
		BTF_FUNC_PROTO_ENC(0, 2),			/* [2] */
			BTF_FUNC_PROTO_ARG_ENC(NAME_TBD, 1),
			BTF_FUNC_PROTO_ARG_ENC(NAME_TBD, 1),
		BTF_FUNC_ENC(NAME_TBD, 2),			/* [3] */
		BTF_DECL_TAG_ENC(NAME_TBD, 3, 2),
		BTF_END_RAW,
	},
	BTF_STR_SEC("\0arg1\0arg2\0f\0tag"),
	.map_type = BPF_MAP_TYPE_ARRAY,
	.map_name = "tag_type_check_btf",
	.key_size = sizeof(int),
	.value_size = 4,
	.key_type_id = 1,
	.value_type_id = 1,
	.max_entries = 1,
	.btf_load_err = true,
	.err_str = "Invalid component_idx",
},
{
	.descr = "decl_tag test #12, < -1 component_idx",
	.raw_types = {
		BTF_TYPE_INT_ENC(0, BTF_INT_SIGNED, 0, 32, 4),	/* [1] */
		BTF_FUNC_PROTO_ENC(0, 2),			/* [2] */
			BTF_FUNC_PROTO_ARG_ENC(NAME_TBD, 1),
			BTF_FUNC_PROTO_ARG_ENC(NAME_TBD, 1),
		BTF_FUNC_ENC(NAME_TBD, 2),			/* [3] */
		BTF_DECL_TAG_ENC(NAME_TBD, 3, -2),
		BTF_END_RAW,
	},
	BTF_STR_SEC("\0arg1\0arg2\0f\0tag"),
	.map_type = BPF_MAP_TYPE_ARRAY,
	.map_name = "tag_type_check_btf",
	.key_size = sizeof(int),
	.value_size = 4,
	.key_type_id = 1,
	.value_type_id = 1,
	.max_entries = 1,
	.btf_load_err = true,
	.err_str = "Invalid component_idx",
},
{
	.descr = "decl_tag test #13, typedef, well-formed",
	.raw_types = {
		BTF_TYPE_INT_ENC(0, BTF_INT_SIGNED, 0, 32, 4),	/* [1] */
		BTF_TYPEDEF_ENC(NAME_TBD, 1),			/* [2] */
		BTF_DECL_TAG_ENC(NAME_TBD, 2, -1),
		BTF_END_RAW,
	},
	BTF_STR_SEC("\0t\0tag"),
	.map_type = BPF_MAP_TYPE_ARRAY,
	.map_name = "tag_type_check_btf",
	.key_size = sizeof(int),
	.value_size = 4,
	.key_type_id = 1,
	.value_type_id = 1,
	.max_entries = 1,
},
{
	.descr = "decl_tag test #14, typedef, invalid component_idx",
	.raw_types = {
		BTF_TYPE_INT_ENC(0, BTF_INT_SIGNED, 0, 32, 4),	/* [1] */
		BTF_TYPEDEF_ENC(NAME_TBD, 1),			/* [2] */
		BTF_DECL_TAG_ENC(NAME_TBD, 2, 0),
		BTF_END_RAW,
	},
	BTF_STR_SEC("\0local\0tag"),
	.map_type = BPF_MAP_TYPE_ARRAY,
	.map_name = "tag_type_check_btf",
	.key_size = sizeof(int),
	.value_size = 4,
	.key_type_id = 1,
	.value_type_id = 1,
	.max_entries = 1,
	.btf_load_err = true,
	.err_str = "Invalid component_idx",
},
<<<<<<< HEAD
=======
{
	.descr = "type_tag test #1",
	.raw_types = {
		BTF_TYPE_INT_ENC(0, BTF_INT_SIGNED, 0, 32, 4),	/* [1] */
		BTF_TYPE_TAG_ENC(NAME_TBD, 1),			/* [2] */
		BTF_PTR_ENC(2),					/* [3] */
		BTF_END_RAW,
	},
	BTF_STR_SEC("\0tag"),
	.map_type = BPF_MAP_TYPE_ARRAY,
	.map_name = "tag_type_check_btf",
	.key_size = sizeof(int),
	.value_size = 4,
	.key_type_id = 1,
	.value_type_id = 1,
	.max_entries = 1,
},
>>>>>>> 754e0b0e

}; /* struct btf_raw_test raw_tests[] */

static const char *get_next_str(const char *start, const char *end)
{
	return start < end - 1 ? start + 1 : NULL;
}

static int get_raw_sec_size(const __u32 *raw_types)
{
	int i;

	for (i = MAX_NR_RAW_U32 - 1;
	     i >= 0 && raw_types[i] != BTF_END_RAW;
	     i--)
		;

	return i < 0 ? i : i * sizeof(raw_types[0]);
}

static void *btf_raw_create(const struct btf_header *hdr,
			    const __u32 *raw_types,
			    const char *str,
			    unsigned int str_sec_size,
			    unsigned int *btf_size,
			    const char **ret_next_str)
{
	const char *next_str = str, *end_str = str + str_sec_size;
	const char **strs_idx = NULL, **tmp_strs_idx;
	int strs_cap = 0, strs_cnt = 0, next_str_idx = 0;
	unsigned int size_needed, offset;
	struct btf_header *ret_hdr;
	int i, type_sec_size, err = 0;
	uint32_t *ret_types;
	void *raw_btf = NULL;

	type_sec_size = get_raw_sec_size(raw_types);
	if (CHECK(type_sec_size < 0, "Cannot get nr_raw_types"))
		return NULL;

	size_needed = sizeof(*hdr) + type_sec_size + str_sec_size;
	raw_btf = malloc(size_needed);
	if (CHECK(!raw_btf, "Cannot allocate memory for raw_btf"))
		return NULL;

	/* Copy header */
	memcpy(raw_btf, hdr, sizeof(*hdr));
	offset = sizeof(*hdr);

	/* Index strings */
	while ((next_str = get_next_str(next_str, end_str))) {
		if (strs_cnt == strs_cap) {
			strs_cap += max(16, strs_cap / 2);
			tmp_strs_idx = realloc(strs_idx,
					       sizeof(*strs_idx) * strs_cap);
			if (CHECK(!tmp_strs_idx,
				  "Cannot allocate memory for strs_idx")) {
				err = -1;
				goto done;
			}
			strs_idx = tmp_strs_idx;
		}
		strs_idx[strs_cnt++] = next_str;
		next_str += strlen(next_str);
	}

	/* Copy type section */
	ret_types = raw_btf + offset;
	for (i = 0; i < type_sec_size / sizeof(raw_types[0]); i++) {
		if (raw_types[i] == NAME_TBD) {
			if (CHECK(next_str_idx == strs_cnt,
				  "Error in getting next_str #%d",
				  next_str_idx)) {
				err = -1;
				goto done;
			}
			ret_types[i] = strs_idx[next_str_idx++] - str;
		} else if (IS_NAME_NTH(raw_types[i])) {
			int idx = GET_NAME_NTH_IDX(raw_types[i]);

			if (CHECK(idx <= 0 || idx > strs_cnt,
				  "Error getting string #%d, strs_cnt:%d",
				  idx, strs_cnt)) {
				err = -1;
				goto done;
			}
			ret_types[i] = strs_idx[idx-1] - str;
		} else {
			ret_types[i] = raw_types[i];
		}
	}
	offset += type_sec_size;

	/* Copy string section */
	memcpy(raw_btf + offset, str, str_sec_size);

	ret_hdr = (struct btf_header *)raw_btf;
	ret_hdr->type_len = type_sec_size;
	ret_hdr->str_off = type_sec_size;
	ret_hdr->str_len = str_sec_size;

	*btf_size = size_needed;
	if (ret_next_str)
		*ret_next_str =
			next_str_idx < strs_cnt ? strs_idx[next_str_idx] : NULL;

done:
	free(strs_idx);
	if (err) {
		free(raw_btf);
		return NULL;
	}
	return raw_btf;
}

static int load_raw_btf(const void *raw_data, size_t raw_size)
{
	LIBBPF_OPTS(bpf_btf_load_opts, opts);
	int btf_fd;

	if (always_log) {
		opts.log_buf = btf_log_buf,
		opts.log_size = BTF_LOG_BUF_SIZE,
		opts.log_level = 1;
	}

	btf_fd = bpf_btf_load(raw_data, raw_size, &opts);
	if (btf_fd < 0 && !always_log) {
		opts.log_buf = btf_log_buf,
		opts.log_size = BTF_LOG_BUF_SIZE,
		opts.log_level = 1;
		btf_fd = bpf_btf_load(raw_data, raw_size, &opts);
	}

	return btf_fd;
}

static void do_test_raw(unsigned int test_num)
{
	struct btf_raw_test *test = &raw_tests[test_num - 1];
	LIBBPF_OPTS(bpf_map_create_opts, opts);
	int map_fd = -1, btf_fd = -1;
	unsigned int raw_btf_size;
	struct btf_header *hdr;
	void *raw_btf;
	int err;

	if (!test__start_subtest(test->descr))
		return;

	raw_btf = btf_raw_create(&hdr_tmpl,
				 test->raw_types,
				 test->str_sec,
				 test->str_sec_size,
				 &raw_btf_size, NULL);
	if (!raw_btf)
		return;

	hdr = raw_btf;

	hdr->hdr_len = (int)hdr->hdr_len + test->hdr_len_delta;
	hdr->type_off = (int)hdr->type_off + test->type_off_delta;
	hdr->str_off = (int)hdr->str_off + test->str_off_delta;
	hdr->str_len = (int)hdr->str_len + test->str_len_delta;

	*btf_log_buf = '\0';
	btf_fd = load_raw_btf(raw_btf, raw_btf_size);
	free(raw_btf);

	err = ((btf_fd < 0) != test->btf_load_err);
	if (CHECK(err, "btf_fd:%d test->btf_load_err:%u",
		  btf_fd, test->btf_load_err) ||
	    CHECK(test->err_str && !strstr(btf_log_buf, test->err_str),
		  "expected err_str:%s\n", test->err_str)) {
		err = -1;
		goto done;
	}

	if (err || btf_fd < 0)
		goto done;

	opts.btf_fd = btf_fd;
	opts.btf_key_type_id = test->key_type_id;
	opts.btf_value_type_id = test->value_type_id;
	map_fd = bpf_map_create(test->map_type, test->map_name,
				test->key_size, test->value_size, test->max_entries, &opts);

	err = ((map_fd < 0) != test->map_create_err);
	CHECK(err, "map_fd:%d test->map_create_err:%u",
	      map_fd, test->map_create_err);

done:
	if (*btf_log_buf && (err || always_log))
		fprintf(stderr, "\n%s", btf_log_buf);
	if (btf_fd >= 0)
		close(btf_fd);
	if (map_fd >= 0)
		close(map_fd);
}

struct btf_get_info_test {
	const char *descr;
	const char *str_sec;
	__u32 raw_types[MAX_NR_RAW_U32];
	__u32 str_sec_size;
	int btf_size_delta;
	int (*special_test)(unsigned int test_num);
};

static int test_big_btf_info(unsigned int test_num);
static int test_btf_id(unsigned int test_num);

const struct btf_get_info_test get_info_tests[] = {
{
	.descr = "== raw_btf_size+1",
	.raw_types = {
		/* int */				/* [1] */
		BTF_TYPE_INT_ENC(0, BTF_INT_SIGNED, 0, 32, 4),
		BTF_END_RAW,
	},
	.str_sec = "",
	.str_sec_size = sizeof(""),
	.btf_size_delta = 1,
},
{
	.descr = "== raw_btf_size-3",
	.raw_types = {
		/* int */				/* [1] */
		BTF_TYPE_INT_ENC(0, BTF_INT_SIGNED, 0, 32, 4),
		BTF_END_RAW,
	},
	.str_sec = "",
	.str_sec_size = sizeof(""),
	.btf_size_delta = -3,
},
{
	.descr = "Large bpf_btf_info",
	.raw_types = {
		/* int */				/* [1] */
		BTF_TYPE_INT_ENC(0, BTF_INT_SIGNED, 0, 32, 4),
		BTF_END_RAW,
	},
	.str_sec = "",
	.str_sec_size = sizeof(""),
	.special_test = test_big_btf_info,
},
{
	.descr = "BTF ID",
	.raw_types = {
		/* int */				/* [1] */
		BTF_TYPE_INT_ENC(0, BTF_INT_SIGNED, 0, 32, 4),
		/* unsigned int */			/* [2] */
		BTF_TYPE_INT_ENC(0, 0, 0, 32, 4),
		BTF_END_RAW,
	},
	.str_sec = "",
	.str_sec_size = sizeof(""),
	.special_test = test_btf_id,
},
};

static int test_big_btf_info(unsigned int test_num)
{
	const struct btf_get_info_test *test = &get_info_tests[test_num - 1];
	uint8_t *raw_btf = NULL, *user_btf = NULL;
	unsigned int raw_btf_size;
	struct {
		struct bpf_btf_info info;
		uint64_t garbage;
	} info_garbage;
	struct bpf_btf_info *info;
	int btf_fd = -1, err;
	uint32_t info_len;

	raw_btf = btf_raw_create(&hdr_tmpl,
				 test->raw_types,
				 test->str_sec,
				 test->str_sec_size,
				 &raw_btf_size, NULL);

	if (!raw_btf)
		return -1;

	*btf_log_buf = '\0';

	user_btf = malloc(raw_btf_size);
	if (CHECK(!user_btf, "!user_btf")) {
		err = -1;
		goto done;
	}

	btf_fd = load_raw_btf(raw_btf, raw_btf_size);
	if (CHECK(btf_fd < 0, "errno:%d", errno)) {
		err = -1;
		goto done;
	}

	/*
	 * GET_INFO should error out if the userspace info
	 * has non zero tailing bytes.
	 */
	info = &info_garbage.info;
	memset(info, 0, sizeof(*info));
	info_garbage.garbage = 0xdeadbeef;
	info_len = sizeof(info_garbage);
	info->btf = ptr_to_u64(user_btf);
	info->btf_size = raw_btf_size;

	err = bpf_obj_get_info_by_fd(btf_fd, info, &info_len);
	if (CHECK(!err, "!err")) {
		err = -1;
		goto done;
	}

	/*
	 * GET_INFO should succeed even info_len is larger than
	 * the kernel supported as long as tailing bytes are zero.
	 * The kernel supported info len should also be returned
	 * to userspace.
	 */
	info_garbage.garbage = 0;
	err = bpf_obj_get_info_by_fd(btf_fd, info, &info_len);
	if (CHECK(err || info_len != sizeof(*info),
		  "err:%d errno:%d info_len:%u sizeof(*info):%zu",
		  err, errno, info_len, sizeof(*info))) {
		err = -1;
		goto done;
	}

	fprintf(stderr, "OK");

done:
	if (*btf_log_buf && (err || always_log))
		fprintf(stderr, "\n%s", btf_log_buf);

	free(raw_btf);
	free(user_btf);

	if (btf_fd >= 0)
		close(btf_fd);

	return err;
}

static int test_btf_id(unsigned int test_num)
{
	const struct btf_get_info_test *test = &get_info_tests[test_num - 1];
	LIBBPF_OPTS(bpf_map_create_opts, opts);
	uint8_t *raw_btf = NULL, *user_btf[2] = {};
	int btf_fd[2] = {-1, -1}, map_fd = -1;
	struct bpf_map_info map_info = {};
	struct bpf_btf_info info[2] = {};
	unsigned int raw_btf_size;
	uint32_t info_len;
	int err, i, ret;

	raw_btf = btf_raw_create(&hdr_tmpl,
				 test->raw_types,
				 test->str_sec,
				 test->str_sec_size,
				 &raw_btf_size, NULL);

	if (!raw_btf)
		return -1;

	*btf_log_buf = '\0';

	for (i = 0; i < 2; i++) {
		user_btf[i] = malloc(raw_btf_size);
		if (CHECK(!user_btf[i], "!user_btf[%d]", i)) {
			err = -1;
			goto done;
		}
		info[i].btf = ptr_to_u64(user_btf[i]);
		info[i].btf_size = raw_btf_size;
	}

	btf_fd[0] = load_raw_btf(raw_btf, raw_btf_size);
	if (CHECK(btf_fd[0] < 0, "errno:%d", errno)) {
		err = -1;
		goto done;
	}

	/* Test BPF_OBJ_GET_INFO_BY_ID on btf_id */
	info_len = sizeof(info[0]);
	err = bpf_obj_get_info_by_fd(btf_fd[0], &info[0], &info_len);
	if (CHECK(err, "errno:%d", errno)) {
		err = -1;
		goto done;
	}

	btf_fd[1] = bpf_btf_get_fd_by_id(info[0].id);
	if (CHECK(btf_fd[1] < 0, "errno:%d", errno)) {
		err = -1;
		goto done;
	}

	ret = 0;
	err = bpf_obj_get_info_by_fd(btf_fd[1], &info[1], &info_len);
	if (CHECK(err || info[0].id != info[1].id ||
		  info[0].btf_size != info[1].btf_size ||
		  (ret = memcmp(user_btf[0], user_btf[1], info[0].btf_size)),
		  "err:%d errno:%d id0:%u id1:%u btf_size0:%u btf_size1:%u memcmp:%d",
		  err, errno, info[0].id, info[1].id,
		  info[0].btf_size, info[1].btf_size, ret)) {
		err = -1;
		goto done;
	}

	/* Test btf members in struct bpf_map_info */
	opts.btf_fd = btf_fd[0];
	opts.btf_key_type_id = 1;
	opts.btf_value_type_id = 2;
	map_fd = bpf_map_create(BPF_MAP_TYPE_ARRAY, "test_btf_id",
				sizeof(int), sizeof(int), 4, &opts);
	if (CHECK(map_fd < 0, "errno:%d", errno)) {
		err = -1;
		goto done;
	}

	info_len = sizeof(map_info);
	err = bpf_obj_get_info_by_fd(map_fd, &map_info, &info_len);
	if (CHECK(err || map_info.btf_id != info[0].id ||
		  map_info.btf_key_type_id != 1 || map_info.btf_value_type_id != 2,
		  "err:%d errno:%d info.id:%u btf_id:%u btf_key_type_id:%u btf_value_type_id:%u",
		  err, errno, info[0].id, map_info.btf_id, map_info.btf_key_type_id,
		  map_info.btf_value_type_id)) {
		err = -1;
		goto done;
	}

	for (i = 0; i < 2; i++) {
		close(btf_fd[i]);
		btf_fd[i] = -1;
	}

	/* Test BTF ID is removed from the kernel */
	btf_fd[0] = bpf_btf_get_fd_by_id(map_info.btf_id);
	if (CHECK(btf_fd[0] < 0, "errno:%d", errno)) {
		err = -1;
		goto done;
	}
	close(btf_fd[0]);
	btf_fd[0] = -1;

	/* The map holds the last ref to BTF and its btf_id */
	close(map_fd);
	map_fd = -1;
	btf_fd[0] = bpf_btf_get_fd_by_id(map_info.btf_id);
	if (CHECK(btf_fd[0] >= 0, "BTF lingers")) {
		err = -1;
		goto done;
	}

	fprintf(stderr, "OK");

done:
	if (*btf_log_buf && (err || always_log))
		fprintf(stderr, "\n%s", btf_log_buf);

	free(raw_btf);
	if (map_fd >= 0)
		close(map_fd);
	for (i = 0; i < 2; i++) {
		free(user_btf[i]);
		if (btf_fd[i] >= 0)
			close(btf_fd[i]);
	}

	return err;
}

static void do_test_get_info(unsigned int test_num)
{
	const struct btf_get_info_test *test = &get_info_tests[test_num - 1];
	unsigned int raw_btf_size, user_btf_size, expected_nbytes;
	uint8_t *raw_btf = NULL, *user_btf = NULL;
	struct bpf_btf_info info = {};
	int btf_fd = -1, err, ret;
	uint32_t info_len;

	if (!test__start_subtest(test->descr))
		return;

	if (test->special_test) {
		err = test->special_test(test_num);
		if (CHECK(err, "failed: %d\n", err))
			return;
	}

	raw_btf = btf_raw_create(&hdr_tmpl,
				 test->raw_types,
				 test->str_sec,
				 test->str_sec_size,
				 &raw_btf_size, NULL);

	if (!raw_btf)
		return;

	*btf_log_buf = '\0';

	user_btf = malloc(raw_btf_size);
	if (CHECK(!user_btf, "!user_btf")) {
		err = -1;
		goto done;
	}

	btf_fd = load_raw_btf(raw_btf, raw_btf_size);
	if (CHECK(btf_fd <= 0, "errno:%d", errno)) {
		err = -1;
		goto done;
	}

	user_btf_size = (int)raw_btf_size + test->btf_size_delta;
	expected_nbytes = min(raw_btf_size, user_btf_size);
	if (raw_btf_size > expected_nbytes)
		memset(user_btf + expected_nbytes, 0xff,
		       raw_btf_size - expected_nbytes);

	info_len = sizeof(info);
	info.btf = ptr_to_u64(user_btf);
	info.btf_size = user_btf_size;

	ret = 0;
	err = bpf_obj_get_info_by_fd(btf_fd, &info, &info_len);
	if (CHECK(err || !info.id || info_len != sizeof(info) ||
		  info.btf_size != raw_btf_size ||
		  (ret = memcmp(raw_btf, user_btf, expected_nbytes)),
		  "err:%d errno:%d info.id:%u info_len:%u sizeof(info):%zu raw_btf_size:%u info.btf_size:%u expected_nbytes:%u memcmp:%d",
		  err, errno, info.id, info_len, sizeof(info),
		  raw_btf_size, info.btf_size, expected_nbytes, ret)) {
		err = -1;
		goto done;
	}

	while (expected_nbytes < raw_btf_size) {
		fprintf(stderr, "%u...", expected_nbytes);
		if (CHECK(user_btf[expected_nbytes++] != 0xff,
			  "user_btf[%u]:%x != 0xff", expected_nbytes - 1,
			  user_btf[expected_nbytes - 1])) {
			err = -1;
			goto done;
		}
	}

	fprintf(stderr, "OK");

done:
	if (*btf_log_buf && (err || always_log))
		fprintf(stderr, "\n%s", btf_log_buf);

	free(raw_btf);
	free(user_btf);

	if (btf_fd >= 0)
		close(btf_fd);
}

struct btf_file_test {
	const char *file;
	bool btf_kv_notfound;
};

static struct btf_file_test file_tests[] = {
	{ .file = "test_btf_haskv.o", },
	{ .file = "test_btf_newkv.o", },
	{ .file = "test_btf_nokv.o", .btf_kv_notfound = true, },
};

static void do_test_file(unsigned int test_num)
{
	const struct btf_file_test *test = &file_tests[test_num - 1];
	const char *expected_fnames[] = {"_dummy_tracepoint",
					 "test_long_fname_1",
					 "test_long_fname_2"};
	struct btf_ext *btf_ext = NULL;
	struct bpf_prog_info info = {};
	struct bpf_object *obj = NULL;
	struct bpf_func_info *finfo;
	struct bpf_program *prog;
	__u32 info_len, rec_size;
	bool has_btf_ext = false;
	struct btf *btf = NULL;
	void *func_info = NULL;
	struct bpf_map *map;
	int i, err, prog_fd;

	if (!test__start_subtest(test->file))
		return;

	btf = btf__parse_elf(test->file, &btf_ext);
	err = libbpf_get_error(btf);
	if (err) {
		if (err == -ENOENT) {
			printf("%s:SKIP: No ELF %s found", __func__, BTF_ELF_SEC);
			test__skip();
			return;
		}
		return;
	}
	btf__free(btf);

	has_btf_ext = btf_ext != NULL;
	btf_ext__free(btf_ext);

	obj = bpf_object__open(test->file);
	err = libbpf_get_error(obj);
	if (CHECK(err, "obj: %d", err))
		return;

	prog = bpf_object__next_program(obj, NULL);
	if (CHECK(!prog, "Cannot find bpf_prog")) {
		err = -1;
		goto done;
	}

	bpf_program__set_type(prog, BPF_PROG_TYPE_TRACEPOINT);
	err = bpf_object__load(obj);
	if (CHECK(err < 0, "bpf_object__load: %d", err))
		goto done;
	prog_fd = bpf_program__fd(prog);

	map = bpf_object__find_map_by_name(obj, "btf_map");
	if (CHECK(!map, "btf_map not found")) {
		err = -1;
		goto done;
	}

	err = (bpf_map__btf_key_type_id(map) == 0 || bpf_map__btf_value_type_id(map) == 0)
		!= test->btf_kv_notfound;
	if (CHECK(err, "btf_key_type_id:%u btf_value_type_id:%u test->btf_kv_notfound:%u",
		  bpf_map__btf_key_type_id(map), bpf_map__btf_value_type_id(map),
		  test->btf_kv_notfound))
		goto done;

	if (!has_btf_ext)
		goto skip;

	/* get necessary program info */
	info_len = sizeof(struct bpf_prog_info);
	err = bpf_obj_get_info_by_fd(prog_fd, &info, &info_len);

	if (CHECK(err < 0, "invalid get info (1st) errno:%d", errno)) {
		fprintf(stderr, "%s\n", btf_log_buf);
		err = -1;
		goto done;
	}
	if (CHECK(info.nr_func_info != 3,
		  "incorrect info.nr_func_info (1st) %d",
		  info.nr_func_info)) {
		err = -1;
		goto done;
	}
	rec_size = info.func_info_rec_size;
	if (CHECK(rec_size != sizeof(struct bpf_func_info),
		  "incorrect info.func_info_rec_size (1st) %d\n", rec_size)) {
		err = -1;
		goto done;
	}

	func_info = malloc(info.nr_func_info * rec_size);
	if (CHECK(!func_info, "out of memory")) {
		err = -1;
		goto done;
	}

	/* reset info to only retrieve func_info related data */
	memset(&info, 0, sizeof(info));
	info.nr_func_info = 3;
	info.func_info_rec_size = rec_size;
	info.func_info = ptr_to_u64(func_info);

	err = bpf_obj_get_info_by_fd(prog_fd, &info, &info_len);

	if (CHECK(err < 0, "invalid get info (2nd) errno:%d", errno)) {
		fprintf(stderr, "%s\n", btf_log_buf);
		err = -1;
		goto done;
	}
	if (CHECK(info.nr_func_info != 3,
		  "incorrect info.nr_func_info (2nd) %d",
		  info.nr_func_info)) {
		err = -1;
		goto done;
	}
	if (CHECK(info.func_info_rec_size != rec_size,
		  "incorrect info.func_info_rec_size (2nd) %d",
		  info.func_info_rec_size)) {
		err = -1;
		goto done;
	}

	btf = btf__load_from_kernel_by_id(info.btf_id);
	err = libbpf_get_error(btf);
	if (CHECK(err, "cannot get btf from kernel, err: %d", err))
		goto done;

	/* check three functions */
	finfo = func_info;
	for (i = 0; i < 3; i++) {
		const struct btf_type *t;
		const char *fname;

		t = btf__type_by_id(btf, finfo->type_id);
		if (CHECK(!t, "btf__type_by_id failure: id %u",
			  finfo->type_id)) {
			err = -1;
			goto done;
		}

		fname = btf__name_by_offset(btf, t->name_off);
		err = strcmp(fname, expected_fnames[i]);
		/* for the second and third functions in .text section,
		 * the compiler may order them either way.
		 */
		if (i && err)
			err = strcmp(fname, expected_fnames[3 - i]);
		if (CHECK(err, "incorrect fname %s", fname ? : "")) {
			err = -1;
			goto done;
		}

		finfo = (void *)finfo + rec_size;
	}

skip:
	fprintf(stderr, "OK");

done:
	btf__free(btf);
	free(func_info);
	bpf_object__close(obj);
}

const char *pprint_enum_str[] = {
	"ENUM_ZERO",
	"ENUM_ONE",
	"ENUM_TWO",
	"ENUM_THREE",
};

struct pprint_mapv {
	uint32_t ui32;
	uint16_t ui16;
	/* 2 bytes hole */
	int32_t si32;
	uint32_t unused_bits2a:2,
		bits28:28,
		unused_bits2b:2;
	union {
		uint64_t ui64;
		uint8_t ui8a[8];
	};
	enum {
		ENUM_ZERO,
		ENUM_ONE,
		ENUM_TWO,
		ENUM_THREE,
	} aenum;
	uint32_t ui32b;
	uint32_t bits2c:2;
	uint8_t si8_4[2][2];
};

#ifdef __SIZEOF_INT128__
struct pprint_mapv_int128 {
	__int128 si128a;
	__int128 si128b;
	unsigned __int128 bits3:3;
	unsigned __int128 bits80:80;
	unsigned __int128 ui128;
};
#endif

static struct btf_raw_test pprint_test_template[] = {
{
	.raw_types = {
		/* unsighed char */			/* [1] */
		BTF_TYPE_INT_ENC(NAME_TBD, 0, 0, 8, 1),
		/* unsigned short */			/* [2] */
		BTF_TYPE_INT_ENC(NAME_TBD, 0, 0, 16, 2),
		/* unsigned int */			/* [3] */
		BTF_TYPE_INT_ENC(NAME_TBD, 0, 0, 32, 4),
		/* int */				/* [4] */
		BTF_TYPE_INT_ENC(NAME_TBD, BTF_INT_SIGNED, 0, 32, 4),
		/* unsigned long long */		/* [5] */
		BTF_TYPE_INT_ENC(NAME_TBD, 0, 0, 64, 8),
		/* 2 bits */				/* [6] */
		BTF_TYPE_INT_ENC(0, 0, 0, 2, 2),
		/* 28 bits */				/* [7] */
		BTF_TYPE_INT_ENC(0, 0, 0, 28, 4),
		/* uint8_t[8] */			/* [8] */
		BTF_TYPE_ARRAY_ENC(9, 1, 8),
		/* typedef unsigned char uint8_t */	/* [9] */
		BTF_TYPEDEF_ENC(NAME_TBD, 1),
		/* typedef unsigned short uint16_t */	/* [10] */
		BTF_TYPEDEF_ENC(NAME_TBD, 2),
		/* typedef unsigned int uint32_t */	/* [11] */
		BTF_TYPEDEF_ENC(NAME_TBD, 3),
		/* typedef int int32_t */		/* [12] */
		BTF_TYPEDEF_ENC(NAME_TBD, 4),
		/* typedef unsigned long long uint64_t *//* [13] */
		BTF_TYPEDEF_ENC(NAME_TBD, 5),
		/* union (anon) */			/* [14] */
		BTF_TYPE_ENC(0, BTF_INFO_ENC(BTF_KIND_UNION, 0, 2), 8),
		BTF_MEMBER_ENC(NAME_TBD, 13, 0),/* uint64_t ui64; */
		BTF_MEMBER_ENC(NAME_TBD, 8, 0),	/* uint8_t ui8a[8]; */
		/* enum (anon) */			/* [15] */
		BTF_TYPE_ENC(0, BTF_INFO_ENC(BTF_KIND_ENUM, 0, 4), 4),
		BTF_ENUM_ENC(NAME_TBD, 0),
		BTF_ENUM_ENC(NAME_TBD, 1),
		BTF_ENUM_ENC(NAME_TBD, 2),
		BTF_ENUM_ENC(NAME_TBD, 3),
		/* struct pprint_mapv */		/* [16] */
		BTF_TYPE_ENC(NAME_TBD, BTF_INFO_ENC(BTF_KIND_STRUCT, 0, 11), 40),
		BTF_MEMBER_ENC(NAME_TBD, 11, 0),	/* uint32_t ui32 */
		BTF_MEMBER_ENC(NAME_TBD, 10, 32),	/* uint16_t ui16 */
		BTF_MEMBER_ENC(NAME_TBD, 12, 64),	/* int32_t si32 */
		BTF_MEMBER_ENC(NAME_TBD, 6, 96),	/* unused_bits2a */
		BTF_MEMBER_ENC(NAME_TBD, 7, 98),	/* bits28 */
		BTF_MEMBER_ENC(NAME_TBD, 6, 126),	/* unused_bits2b */
		BTF_MEMBER_ENC(0, 14, 128),		/* union (anon) */
		BTF_MEMBER_ENC(NAME_TBD, 15, 192),	/* aenum */
		BTF_MEMBER_ENC(NAME_TBD, 11, 224),	/* uint32_t ui32b */
		BTF_MEMBER_ENC(NAME_TBD, 6, 256),	/* bits2c */
		BTF_MEMBER_ENC(NAME_TBD, 17, 264),	/* si8_4 */
		BTF_TYPE_ARRAY_ENC(18, 1, 2),		/* [17] */
		BTF_TYPE_ARRAY_ENC(1, 1, 2),		/* [18] */
		BTF_END_RAW,
	},
	BTF_STR_SEC("\0unsigned char\0unsigned short\0unsigned int\0int\0unsigned long long\0uint8_t\0uint16_t\0uint32_t\0int32_t\0uint64_t\0ui64\0ui8a\0ENUM_ZERO\0ENUM_ONE\0ENUM_TWO\0ENUM_THREE\0pprint_mapv\0ui32\0ui16\0si32\0unused_bits2a\0bits28\0unused_bits2b\0aenum\0ui32b\0bits2c\0si8_4"),
	.key_size = sizeof(unsigned int),
	.value_size = sizeof(struct pprint_mapv),
	.key_type_id = 3,	/* unsigned int */
	.value_type_id = 16,	/* struct pprint_mapv */
	.max_entries = 128,
},

{
	/* this type will have the same type as the
	 * first .raw_types definition, but struct type will
	 * be encoded with kind_flag set.
	 */
	.raw_types = {
		/* unsighed char */			/* [1] */
		BTF_TYPE_INT_ENC(NAME_TBD, 0, 0, 8, 1),
		/* unsigned short */			/* [2] */
		BTF_TYPE_INT_ENC(NAME_TBD, 0, 0, 16, 2),
		/* unsigned int */			/* [3] */
		BTF_TYPE_INT_ENC(NAME_TBD, 0, 0, 32, 4),
		/* int */				/* [4] */
		BTF_TYPE_INT_ENC(NAME_TBD, BTF_INT_SIGNED, 0, 32, 4),
		/* unsigned long long */		/* [5] */
		BTF_TYPE_INT_ENC(NAME_TBD, 0, 0, 64, 8),
		BTF_TYPE_INT_ENC(0, 0, 0, 32, 4),	/* [6] */
		BTF_TYPE_INT_ENC(0, 0, 0, 32, 4),	/* [7] */
		/* uint8_t[8] */			/* [8] */
		BTF_TYPE_ARRAY_ENC(9, 1, 8),
		/* typedef unsigned char uint8_t */	/* [9] */
		BTF_TYPEDEF_ENC(NAME_TBD, 1),
		/* typedef unsigned short uint16_t */	/* [10] */
		BTF_TYPEDEF_ENC(NAME_TBD, 2),
		/* typedef unsigned int uint32_t */	/* [11] */
		BTF_TYPEDEF_ENC(NAME_TBD, 3),
		/* typedef int int32_t */		/* [12] */
		BTF_TYPEDEF_ENC(NAME_TBD, 4),
		/* typedef unsigned long long uint64_t *//* [13] */
		BTF_TYPEDEF_ENC(NAME_TBD, 5),
		/* union (anon) */			/* [14] */
		BTF_TYPE_ENC(0, BTF_INFO_ENC(BTF_KIND_UNION, 0, 2), 8),
		BTF_MEMBER_ENC(NAME_TBD, 13, 0),/* uint64_t ui64; */
		BTF_MEMBER_ENC(NAME_TBD, 8, 0),	/* uint8_t ui8a[8]; */
		/* enum (anon) */			/* [15] */
		BTF_TYPE_ENC(0, BTF_INFO_ENC(BTF_KIND_ENUM, 0, 4), 4),
		BTF_ENUM_ENC(NAME_TBD, 0),
		BTF_ENUM_ENC(NAME_TBD, 1),
		BTF_ENUM_ENC(NAME_TBD, 2),
		BTF_ENUM_ENC(NAME_TBD, 3),
		/* struct pprint_mapv */		/* [16] */
		BTF_TYPE_ENC(NAME_TBD, BTF_INFO_ENC(BTF_KIND_STRUCT, 1, 11), 40),
		BTF_MEMBER_ENC(NAME_TBD, 11, BTF_MEMBER_OFFSET(0, 0)),	/* uint32_t ui32 */
		BTF_MEMBER_ENC(NAME_TBD, 10, BTF_MEMBER_OFFSET(0, 32)),	/* uint16_t ui16 */
		BTF_MEMBER_ENC(NAME_TBD, 12, BTF_MEMBER_OFFSET(0, 64)),	/* int32_t si32 */
		BTF_MEMBER_ENC(NAME_TBD, 6, BTF_MEMBER_OFFSET(2, 96)),	/* unused_bits2a */
		BTF_MEMBER_ENC(NAME_TBD, 7, BTF_MEMBER_OFFSET(28, 98)),	/* bits28 */
		BTF_MEMBER_ENC(NAME_TBD, 6, BTF_MEMBER_OFFSET(2, 126)),	/* unused_bits2b */
		BTF_MEMBER_ENC(0, 14, BTF_MEMBER_OFFSET(0, 128)),	/* union (anon) */
		BTF_MEMBER_ENC(NAME_TBD, 15, BTF_MEMBER_OFFSET(0, 192)),	/* aenum */
		BTF_MEMBER_ENC(NAME_TBD, 11, BTF_MEMBER_OFFSET(0, 224)),	/* uint32_t ui32b */
		BTF_MEMBER_ENC(NAME_TBD, 6, BTF_MEMBER_OFFSET(2, 256)),	/* bits2c */
		BTF_MEMBER_ENC(NAME_TBD, 17, 264),	/* si8_4 */
		BTF_TYPE_ARRAY_ENC(18, 1, 2),		/* [17] */
		BTF_TYPE_ARRAY_ENC(1, 1, 2),		/* [18] */
		BTF_END_RAW,
	},
	BTF_STR_SEC("\0unsigned char\0unsigned short\0unsigned int\0int\0unsigned long long\0uint8_t\0uint16_t\0uint32_t\0int32_t\0uint64_t\0ui64\0ui8a\0ENUM_ZERO\0ENUM_ONE\0ENUM_TWO\0ENUM_THREE\0pprint_mapv\0ui32\0ui16\0si32\0unused_bits2a\0bits28\0unused_bits2b\0aenum\0ui32b\0bits2c\0si8_4"),
	.key_size = sizeof(unsigned int),
	.value_size = sizeof(struct pprint_mapv),
	.key_type_id = 3,	/* unsigned int */
	.value_type_id = 16,	/* struct pprint_mapv */
	.max_entries = 128,
},

{
	/* this type will have the same layout as the
	 * first .raw_types definition. The struct type will
	 * be encoded with kind_flag set, bitfield members
	 * are added typedef/const/volatile, and bitfield members
	 * will have both int and enum types.
	 */
	.raw_types = {
		/* unsighed char */			/* [1] */
		BTF_TYPE_INT_ENC(NAME_TBD, 0, 0, 8, 1),
		/* unsigned short */			/* [2] */
		BTF_TYPE_INT_ENC(NAME_TBD, 0, 0, 16, 2),
		/* unsigned int */			/* [3] */
		BTF_TYPE_INT_ENC(NAME_TBD, 0, 0, 32, 4),
		/* int */				/* [4] */
		BTF_TYPE_INT_ENC(NAME_TBD, BTF_INT_SIGNED, 0, 32, 4),
		/* unsigned long long */		/* [5] */
		BTF_TYPE_INT_ENC(NAME_TBD, 0, 0, 64, 8),
		BTF_TYPE_INT_ENC(0, 0, 0, 32, 4),	/* [6] */
		BTF_TYPE_INT_ENC(0, 0, 0, 32, 4),	/* [7] */
		/* uint8_t[8] */			/* [8] */
		BTF_TYPE_ARRAY_ENC(9, 1, 8),
		/* typedef unsigned char uint8_t */	/* [9] */
		BTF_TYPEDEF_ENC(NAME_TBD, 1),
		/* typedef unsigned short uint16_t */	/* [10] */
		BTF_TYPEDEF_ENC(NAME_TBD, 2),
		/* typedef unsigned int uint32_t */	/* [11] */
		BTF_TYPEDEF_ENC(NAME_TBD, 3),
		/* typedef int int32_t */		/* [12] */
		BTF_TYPEDEF_ENC(NAME_TBD, 4),
		/* typedef unsigned long long uint64_t *//* [13] */
		BTF_TYPEDEF_ENC(NAME_TBD, 5),
		/* union (anon) */			/* [14] */
		BTF_TYPE_ENC(0, BTF_INFO_ENC(BTF_KIND_UNION, 0, 2), 8),
		BTF_MEMBER_ENC(NAME_TBD, 13, 0),/* uint64_t ui64; */
		BTF_MEMBER_ENC(NAME_TBD, 8, 0),	/* uint8_t ui8a[8]; */
		/* enum (anon) */			/* [15] */
		BTF_TYPE_ENC(0, BTF_INFO_ENC(BTF_KIND_ENUM, 0, 4), 4),
		BTF_ENUM_ENC(NAME_TBD, 0),
		BTF_ENUM_ENC(NAME_TBD, 1),
		BTF_ENUM_ENC(NAME_TBD, 2),
		BTF_ENUM_ENC(NAME_TBD, 3),
		/* struct pprint_mapv */		/* [16] */
		BTF_TYPE_ENC(NAME_TBD, BTF_INFO_ENC(BTF_KIND_STRUCT, 1, 11), 40),
		BTF_MEMBER_ENC(NAME_TBD, 11, BTF_MEMBER_OFFSET(0, 0)),	/* uint32_t ui32 */
		BTF_MEMBER_ENC(NAME_TBD, 10, BTF_MEMBER_OFFSET(0, 32)),	/* uint16_t ui16 */
		BTF_MEMBER_ENC(NAME_TBD, 12, BTF_MEMBER_OFFSET(0, 64)),	/* int32_t si32 */
		BTF_MEMBER_ENC(NAME_TBD, 17, BTF_MEMBER_OFFSET(2, 96)),	/* unused_bits2a */
		BTF_MEMBER_ENC(NAME_TBD, 7, BTF_MEMBER_OFFSET(28, 98)),	/* bits28 */
		BTF_MEMBER_ENC(NAME_TBD, 19, BTF_MEMBER_OFFSET(2, 126)),/* unused_bits2b */
		BTF_MEMBER_ENC(0, 14, BTF_MEMBER_OFFSET(0, 128)),	/* union (anon) */
		BTF_MEMBER_ENC(NAME_TBD, 15, BTF_MEMBER_OFFSET(0, 192)),	/* aenum */
		BTF_MEMBER_ENC(NAME_TBD, 11, BTF_MEMBER_OFFSET(0, 224)),	/* uint32_t ui32b */
		BTF_MEMBER_ENC(NAME_TBD, 17, BTF_MEMBER_OFFSET(2, 256)),	/* bits2c */
		BTF_MEMBER_ENC(NAME_TBD, 20, BTF_MEMBER_OFFSET(0, 264)),	/* si8_4 */
		/* typedef unsigned int ___int */	/* [17] */
		BTF_TYPEDEF_ENC(NAME_TBD, 18),
		BTF_TYPE_ENC(0, BTF_INFO_ENC(BTF_KIND_VOLATILE, 0, 0), 6),	/* [18] */
		BTF_TYPE_ENC(0, BTF_INFO_ENC(BTF_KIND_CONST, 0, 0), 15),	/* [19] */
		BTF_TYPE_ARRAY_ENC(21, 1, 2),					/* [20] */
		BTF_TYPE_ARRAY_ENC(1, 1, 2),					/* [21] */
		BTF_END_RAW,
	},
	BTF_STR_SEC("\0unsigned char\0unsigned short\0unsigned int\0int\0unsigned long long\0uint8_t\0uint16_t\0uint32_t\0int32_t\0uint64_t\0ui64\0ui8a\0ENUM_ZERO\0ENUM_ONE\0ENUM_TWO\0ENUM_THREE\0pprint_mapv\0ui32\0ui16\0si32\0unused_bits2a\0bits28\0unused_bits2b\0aenum\0ui32b\0bits2c\0___int\0si8_4"),
	.key_size = sizeof(unsigned int),
	.value_size = sizeof(struct pprint_mapv),
	.key_type_id = 3,	/* unsigned int */
	.value_type_id = 16,	/* struct pprint_mapv */
	.max_entries = 128,
},

#ifdef __SIZEOF_INT128__
{
	/* test int128 */
	.raw_types = {
		/* unsigned int */				/* [1] */
		BTF_TYPE_INT_ENC(NAME_TBD, 0, 0, 32, 4),
		/* __int128 */					/* [2] */
		BTF_TYPE_INT_ENC(NAME_TBD, BTF_INT_SIGNED, 0, 128, 16),
		/* unsigned __int128 */				/* [3] */
		BTF_TYPE_INT_ENC(NAME_TBD, 0, 0, 128, 16),
		/* struct pprint_mapv_int128 */			/* [4] */
		BTF_TYPE_ENC(NAME_TBD, BTF_INFO_ENC(BTF_KIND_STRUCT, 1, 5), 64),
		BTF_MEMBER_ENC(NAME_TBD, 2, BTF_MEMBER_OFFSET(0, 0)),		/* si128a */
		BTF_MEMBER_ENC(NAME_TBD, 2, BTF_MEMBER_OFFSET(0, 128)),		/* si128b */
		BTF_MEMBER_ENC(NAME_TBD, 3, BTF_MEMBER_OFFSET(3, 256)),		/* bits3 */
		BTF_MEMBER_ENC(NAME_TBD, 3, BTF_MEMBER_OFFSET(80, 259)),	/* bits80 */
		BTF_MEMBER_ENC(NAME_TBD, 3, BTF_MEMBER_OFFSET(0, 384)),		/* ui128 */
		BTF_END_RAW,
	},
	BTF_STR_SEC("\0unsigned int\0__int128\0unsigned __int128\0pprint_mapv_int128\0si128a\0si128b\0bits3\0bits80\0ui128"),
	.key_size = sizeof(unsigned int),
	.value_size = sizeof(struct pprint_mapv_int128),
	.key_type_id = 1,
	.value_type_id = 4,
	.max_entries = 128,
	.mapv_kind = PPRINT_MAPV_KIND_INT128,
},
#endif

};

static struct btf_pprint_test_meta {
	const char *descr;
	enum bpf_map_type map_type;
	const char *map_name;
	bool ordered_map;
	bool lossless_map;
	bool percpu_map;
} pprint_tests_meta[] = {
{
	.descr = "BTF pretty print array",
	.map_type = BPF_MAP_TYPE_ARRAY,
	.map_name = "pprint_test_array",
	.ordered_map = true,
	.lossless_map = true,
	.percpu_map = false,
},

{
	.descr = "BTF pretty print hash",
	.map_type = BPF_MAP_TYPE_HASH,
	.map_name = "pprint_test_hash",
	.ordered_map = false,
	.lossless_map = true,
	.percpu_map = false,
},

{
	.descr = "BTF pretty print lru hash",
	.map_type = BPF_MAP_TYPE_LRU_HASH,
	.map_name = "pprint_test_lru_hash",
	.ordered_map = false,
	.lossless_map = false,
	.percpu_map = false,
},

{
	.descr = "BTF pretty print percpu array",
	.map_type = BPF_MAP_TYPE_PERCPU_ARRAY,
	.map_name = "pprint_test_percpu_array",
	.ordered_map = true,
	.lossless_map = true,
	.percpu_map = true,
},

{
	.descr = "BTF pretty print percpu hash",
	.map_type = BPF_MAP_TYPE_PERCPU_HASH,
	.map_name = "pprint_test_percpu_hash",
	.ordered_map = false,
	.lossless_map = true,
	.percpu_map = true,
},

{
	.descr = "BTF pretty print lru percpu hash",
	.map_type = BPF_MAP_TYPE_LRU_PERCPU_HASH,
	.map_name = "pprint_test_lru_percpu_hash",
	.ordered_map = false,
	.lossless_map = false,
	.percpu_map = true,
},

};

static size_t get_pprint_mapv_size(enum pprint_mapv_kind_t mapv_kind)
{
	if (mapv_kind == PPRINT_MAPV_KIND_BASIC)
		return sizeof(struct pprint_mapv);

#ifdef __SIZEOF_INT128__
	if (mapv_kind == PPRINT_MAPV_KIND_INT128)
		return sizeof(struct pprint_mapv_int128);
#endif

	assert(0);
}

static void set_pprint_mapv(enum pprint_mapv_kind_t mapv_kind,
			    void *mapv, uint32_t i,
			    int num_cpus, int rounded_value_size)
{
	int cpu;

	if (mapv_kind == PPRINT_MAPV_KIND_BASIC) {
		struct pprint_mapv *v = mapv;

		for (cpu = 0; cpu < num_cpus; cpu++) {
			v->ui32 = i + cpu;
			v->si32 = -i;
			v->unused_bits2a = 3;
			v->bits28 = i;
			v->unused_bits2b = 3;
			v->ui64 = i;
			v->aenum = i & 0x03;
			v->ui32b = 4;
			v->bits2c = 1;
			v->si8_4[0][0] = (cpu + i) & 0xff;
			v->si8_4[0][1] = (cpu + i + 1) & 0xff;
			v->si8_4[1][0] = (cpu + i + 2) & 0xff;
			v->si8_4[1][1] = (cpu + i + 3) & 0xff;
			v = (void *)v + rounded_value_size;
		}
	}

#ifdef __SIZEOF_INT128__
	if (mapv_kind == PPRINT_MAPV_KIND_INT128) {
		struct pprint_mapv_int128 *v = mapv;

		for (cpu = 0; cpu < num_cpus; cpu++) {
			v->si128a = i;
			v->si128b = -i;
			v->bits3 = i & 0x07;
			v->bits80 = (((unsigned __int128)1) << 64) + i;
			v->ui128 = (((unsigned __int128)2) << 64) + i;
			v = (void *)v + rounded_value_size;
		}
	}
#endif
}

ssize_t get_pprint_expected_line(enum pprint_mapv_kind_t mapv_kind,
				 char *expected_line, ssize_t line_size,
				 bool percpu_map, unsigned int next_key,
				 int cpu, void *mapv)
{
	ssize_t nexpected_line = -1;

	if (mapv_kind == PPRINT_MAPV_KIND_BASIC) {
		struct pprint_mapv *v = mapv;

		nexpected_line = snprintf(expected_line, line_size,
					  "%s%u: {%u,0,%d,0x%x,0x%x,0x%x,"
					  "{%llu|[%u,%u,%u,%u,%u,%u,%u,%u]},%s,"
					  "%u,0x%x,[[%d,%d],[%d,%d]]}\n",
					  percpu_map ? "\tcpu" : "",
					  percpu_map ? cpu : next_key,
					  v->ui32, v->si32,
					  v->unused_bits2a,
					  v->bits28,
					  v->unused_bits2b,
					  (__u64)v->ui64,
					  v->ui8a[0], v->ui8a[1],
					  v->ui8a[2], v->ui8a[3],
					  v->ui8a[4], v->ui8a[5],
					  v->ui8a[6], v->ui8a[7],
					  pprint_enum_str[v->aenum],
					  v->ui32b,
					  v->bits2c,
					  v->si8_4[0][0], v->si8_4[0][1],
					  v->si8_4[1][0], v->si8_4[1][1]);
	}

#ifdef __SIZEOF_INT128__
	if (mapv_kind == PPRINT_MAPV_KIND_INT128) {
		struct pprint_mapv_int128 *v = mapv;

		nexpected_line = snprintf(expected_line, line_size,
					  "%s%u: {0x%lx,0x%lx,0x%lx,"
					  "0x%lx%016lx,0x%lx%016lx}\n",
					  percpu_map ? "\tcpu" : "",
					  percpu_map ? cpu : next_key,
					  (uint64_t)v->si128a,
					  (uint64_t)v->si128b,
					  (uint64_t)v->bits3,
					  (uint64_t)(v->bits80 >> 64),
					  (uint64_t)v->bits80,
					  (uint64_t)(v->ui128 >> 64),
					  (uint64_t)v->ui128);
	}
#endif

	return nexpected_line;
}

static int check_line(const char *expected_line, int nexpected_line,
		      int expected_line_len, const char *line)
{
	if (CHECK(nexpected_line == expected_line_len,
		  "expected_line is too long"))
		return -1;

	if (strcmp(expected_line, line)) {
		fprintf(stderr, "unexpected pprint output\n");
		fprintf(stderr, "expected: %s", expected_line);
		fprintf(stderr, "    read: %s", line);
		return -1;
	}

	return 0;
}


static void do_test_pprint(int test_num)
{
	const struct btf_raw_test *test = &pprint_test_template[test_num];
	enum pprint_mapv_kind_t mapv_kind = test->mapv_kind;
	LIBBPF_OPTS(bpf_map_create_opts, opts);
	bool ordered_map, lossless_map, percpu_map;
	int err, ret, num_cpus, rounded_value_size;
	unsigned int key, nr_read_elems;
	int map_fd = -1, btf_fd = -1;
	unsigned int raw_btf_size;
	char expected_line[255];
	FILE *pin_file = NULL;
	char pin_path[255];
	size_t line_len = 0;
	char *line = NULL;
	void *mapv = NULL;
	uint8_t *raw_btf;
	ssize_t nread;

	if (!test__start_subtest(test->descr))
		return;

	raw_btf = btf_raw_create(&hdr_tmpl, test->raw_types,
				 test->str_sec, test->str_sec_size,
				 &raw_btf_size, NULL);

	if (!raw_btf)
		return;

	*btf_log_buf = '\0';
	btf_fd = load_raw_btf(raw_btf, raw_btf_size);
	free(raw_btf);

	if (CHECK(btf_fd < 0, "errno:%d\n", errno)) {
		err = -1;
		goto done;
	}

	opts.btf_fd = btf_fd;
	opts.btf_key_type_id = test->key_type_id;
	opts.btf_value_type_id = test->value_type_id;
	map_fd = bpf_map_create(test->map_type, test->map_name,
				test->key_size, test->value_size, test->max_entries, &opts);
	if (CHECK(map_fd < 0, "errno:%d", errno)) {
		err = -1;
		goto done;
	}

	ret = snprintf(pin_path, sizeof(pin_path), "%s/%s",
		       "/sys/fs/bpf", test->map_name);

	if (CHECK(ret == sizeof(pin_path), "pin_path %s/%s is too long",
		  "/sys/fs/bpf", test->map_name)) {
		err = -1;
		goto done;
	}

	err = bpf_obj_pin(map_fd, pin_path);
	if (CHECK(err, "bpf_obj_pin(%s): errno:%d.", pin_path, errno))
		goto done;

	percpu_map = test->percpu_map;
	num_cpus = percpu_map ? bpf_num_possible_cpus() : 1;
	rounded_value_size = round_up(get_pprint_mapv_size(mapv_kind), 8);
	mapv = calloc(num_cpus, rounded_value_size);
	if (CHECK(!mapv, "mapv allocation failure")) {
		err = -1;
		goto done;
	}

	for (key = 0; key < test->max_entries; key++) {
		set_pprint_mapv(mapv_kind, mapv, key, num_cpus, rounded_value_size);
		bpf_map_update_elem(map_fd, &key, mapv, 0);
	}

	pin_file = fopen(pin_path, "r");
	if (CHECK(!pin_file, "fopen(%s): errno:%d", pin_path, errno)) {
		err = -1;
		goto done;
	}

	/* Skip lines start with '#' */
	while ((nread = getline(&line, &line_len, pin_file)) > 0 &&
	       *line == '#')
		;

	if (CHECK(nread <= 0, "Unexpected EOF")) {
		err = -1;
		goto done;
	}

	nr_read_elems = 0;
	ordered_map = test->ordered_map;
	lossless_map = test->lossless_map;
	do {
		ssize_t nexpected_line;
		unsigned int next_key;
		void *cmapv;
		int cpu;

		next_key = ordered_map ? nr_read_elems : atoi(line);
		set_pprint_mapv(mapv_kind, mapv, next_key, num_cpus, rounded_value_size);
		cmapv = mapv;

		for (cpu = 0; cpu < num_cpus; cpu++) {
			if (percpu_map) {
				/* for percpu map, the format looks like:
				 * <key>: {
				 *	cpu0: <value_on_cpu0>
				 *	cpu1: <value_on_cpu1>
				 *	...
				 *	cpun: <value_on_cpun>
				 * }
				 *
				 * let us verify the line containing the key here.
				 */
				if (cpu == 0) {
					nexpected_line = snprintf(expected_line,
								  sizeof(expected_line),
								  "%u: {\n",
								  next_key);

					err = check_line(expected_line, nexpected_line,
							 sizeof(expected_line), line);
					if (err < 0)
						goto done;
				}

				/* read value@cpu */
				nread = getline(&line, &line_len, pin_file);
				if (nread < 0)
					break;
			}

			nexpected_line = get_pprint_expected_line(mapv_kind, expected_line,
								  sizeof(expected_line),
								  percpu_map, next_key,
								  cpu, cmapv);
			err = check_line(expected_line, nexpected_line,
					 sizeof(expected_line), line);
			if (err < 0)
				goto done;

			cmapv = cmapv + rounded_value_size;
		}

		if (percpu_map) {
			/* skip the last bracket for the percpu map */
			nread = getline(&line, &line_len, pin_file);
			if (nread < 0)
				break;
		}

		nread = getline(&line, &line_len, pin_file);
	} while (++nr_read_elems < test->max_entries && nread > 0);

	if (lossless_map &&
	    CHECK(nr_read_elems < test->max_entries,
		  "Unexpected EOF. nr_read_elems:%u test->max_entries:%u",
		  nr_read_elems, test->max_entries)) {
		err = -1;
		goto done;
	}

	if (CHECK(nread > 0, "Unexpected extra pprint output: %s", line)) {
		err = -1;
		goto done;
	}

	err = 0;

done:
	if (mapv)
		free(mapv);
	if (!err)
		fprintf(stderr, "OK");
	if (*btf_log_buf && (err || always_log))
		fprintf(stderr, "\n%s", btf_log_buf);
	if (btf_fd >= 0)
		close(btf_fd);
	if (map_fd >= 0)
		close(map_fd);
	if (pin_file)
		fclose(pin_file);
	unlink(pin_path);
	free(line);
}

static void test_pprint(void)
{
	unsigned int i;

	/* test various maps with the first test template */
	for (i = 0; i < ARRAY_SIZE(pprint_tests_meta); i++) {
		pprint_test_template[0].descr = pprint_tests_meta[i].descr;
		pprint_test_template[0].map_type = pprint_tests_meta[i].map_type;
		pprint_test_template[0].map_name = pprint_tests_meta[i].map_name;
		pprint_test_template[0].ordered_map = pprint_tests_meta[i].ordered_map;
		pprint_test_template[0].lossless_map = pprint_tests_meta[i].lossless_map;
		pprint_test_template[0].percpu_map = pprint_tests_meta[i].percpu_map;

		do_test_pprint(0);
	}

	/* test rest test templates with the first map */
	for (i = 1; i < ARRAY_SIZE(pprint_test_template); i++) {
		pprint_test_template[i].descr = pprint_tests_meta[0].descr;
		pprint_test_template[i].map_type = pprint_tests_meta[0].map_type;
		pprint_test_template[i].map_name = pprint_tests_meta[0].map_name;
		pprint_test_template[i].ordered_map = pprint_tests_meta[0].ordered_map;
		pprint_test_template[i].lossless_map = pprint_tests_meta[0].lossless_map;
		pprint_test_template[i].percpu_map = pprint_tests_meta[0].percpu_map;
		do_test_pprint(i);
	}
}

#define BPF_LINE_INFO_ENC(insn_off, file_off, line_off, line_num, line_col) \
	(insn_off), (file_off), (line_off), ((line_num) << 10 | ((line_col) & 0x3ff))

static struct prog_info_raw_test {
	const char *descr;
	const char *str_sec;
	const char *err_str;
	__u32 raw_types[MAX_NR_RAW_U32];
	__u32 str_sec_size;
	struct bpf_insn insns[MAX_INSNS];
	__u32 prog_type;
	__u32 func_info[MAX_SUBPROGS][2];
	__u32 func_info_rec_size;
	__u32 func_info_cnt;
	__u32 line_info[MAX_NR_RAW_U32];
	__u32 line_info_rec_size;
	__u32 nr_jited_ksyms;
	bool expected_prog_load_failure;
	__u32 dead_code_cnt;
	__u32 dead_code_mask;
	__u32 dead_func_cnt;
	__u32 dead_func_mask;
} info_raw_tests[] = {
{
	.descr = "func_type (main func + one sub)",
	.raw_types = {
		BTF_TYPE_INT_ENC(NAME_TBD, BTF_INT_SIGNED, 0, 32, 4),	/* [1] */
		BTF_TYPE_INT_ENC(NAME_TBD, 0, 0, 32, 4),	/* [2] */
		BTF_FUNC_PROTO_ENC(1, 2),			/* [3] */
			BTF_FUNC_PROTO_ARG_ENC(NAME_TBD, 1),
			BTF_FUNC_PROTO_ARG_ENC(NAME_TBD, 2),
		BTF_FUNC_PROTO_ENC(1, 2),			/* [4] */
			BTF_FUNC_PROTO_ARG_ENC(NAME_TBD, 2),
			BTF_FUNC_PROTO_ARG_ENC(NAME_TBD, 1),
		BTF_FUNC_ENC(NAME_TBD, 3),			/* [5] */
		BTF_FUNC_ENC(NAME_TBD, 4),			/* [6] */
		BTF_END_RAW,
	},
	.str_sec = "\0int\0unsigned int\0a\0b\0c\0d\0funcA\0funcB",
	.str_sec_size = sizeof("\0int\0unsigned int\0a\0b\0c\0d\0funcA\0funcB"),
	.insns = {
		BPF_RAW_INSN(BPF_JMP | BPF_CALL, 0, 1, 0, 2),
		BPF_MOV64_IMM(BPF_REG_0, 1),
		BPF_EXIT_INSN(),
		BPF_MOV64_IMM(BPF_REG_0, 2),
		BPF_EXIT_INSN(),
	},
	.prog_type = BPF_PROG_TYPE_TRACEPOINT,
	.func_info = { {0, 5}, {3, 6} },
	.func_info_rec_size = 8,
	.func_info_cnt = 2,
	.line_info = { BTF_END_RAW },
},

{
	.descr = "func_type (Incorrect func_info_rec_size)",
	.raw_types = {
		BTF_TYPE_INT_ENC(NAME_TBD, BTF_INT_SIGNED, 0, 32, 4),	/* [1] */
		BTF_TYPE_INT_ENC(NAME_TBD, 0, 0, 32, 4),	/* [2] */
		BTF_FUNC_PROTO_ENC(1, 2),			/* [3] */
			BTF_FUNC_PROTO_ARG_ENC(NAME_TBD, 1),
			BTF_FUNC_PROTO_ARG_ENC(NAME_TBD, 2),
		BTF_FUNC_PROTO_ENC(1, 2),			/* [4] */
			BTF_FUNC_PROTO_ARG_ENC(NAME_TBD, 2),
			BTF_FUNC_PROTO_ARG_ENC(NAME_TBD, 1),
		BTF_FUNC_ENC(NAME_TBD, 3),			/* [5] */
		BTF_FUNC_ENC(NAME_TBD, 4),			/* [6] */
		BTF_END_RAW,
	},
	.str_sec = "\0int\0unsigned int\0a\0b\0c\0d\0funcA\0funcB",
	.str_sec_size = sizeof("\0int\0unsigned int\0a\0b\0c\0d\0funcA\0funcB"),
	.insns = {
		BPF_RAW_INSN(BPF_JMP | BPF_CALL, 0, 1, 0, 2),
		BPF_MOV64_IMM(BPF_REG_0, 1),
		BPF_EXIT_INSN(),
		BPF_MOV64_IMM(BPF_REG_0, 2),
		BPF_EXIT_INSN(),
	},
	.prog_type = BPF_PROG_TYPE_TRACEPOINT,
	.func_info = { {0, 5}, {3, 6} },
	.func_info_rec_size = 4,
	.func_info_cnt = 2,
	.line_info = { BTF_END_RAW },
	.expected_prog_load_failure = true,
},

{
	.descr = "func_type (Incorrect func_info_cnt)",
	.raw_types = {
		BTF_TYPE_INT_ENC(NAME_TBD, BTF_INT_SIGNED, 0, 32, 4),	/* [1] */
		BTF_TYPE_INT_ENC(NAME_TBD, 0, 0, 32, 4),	/* [2] */
		BTF_FUNC_PROTO_ENC(1, 2),			/* [3] */
			BTF_FUNC_PROTO_ARG_ENC(NAME_TBD, 1),
			BTF_FUNC_PROTO_ARG_ENC(NAME_TBD, 2),
		BTF_FUNC_PROTO_ENC(1, 2),			/* [4] */
			BTF_FUNC_PROTO_ARG_ENC(NAME_TBD, 2),
			BTF_FUNC_PROTO_ARG_ENC(NAME_TBD, 1),
		BTF_FUNC_ENC(NAME_TBD, 3),			/* [5] */
		BTF_FUNC_ENC(NAME_TBD, 4),			/* [6] */
		BTF_END_RAW,
	},
	.str_sec = "\0int\0unsigned int\0a\0b\0c\0d\0funcA\0funcB",
	.str_sec_size = sizeof("\0int\0unsigned int\0a\0b\0c\0d\0funcA\0funcB"),
	.insns = {
		BPF_RAW_INSN(BPF_JMP | BPF_CALL, 0, 1, 0, 2),
		BPF_MOV64_IMM(BPF_REG_0, 1),
		BPF_EXIT_INSN(),
		BPF_MOV64_IMM(BPF_REG_0, 2),
		BPF_EXIT_INSN(),
	},
	.prog_type = BPF_PROG_TYPE_TRACEPOINT,
	.func_info = { {0, 5}, {3, 6} },
	.func_info_rec_size = 8,
	.func_info_cnt = 1,
	.line_info = { BTF_END_RAW },
	.expected_prog_load_failure = true,
},

{
	.descr = "func_type (Incorrect bpf_func_info.insn_off)",
	.raw_types = {
		BTF_TYPE_INT_ENC(NAME_TBD, BTF_INT_SIGNED, 0, 32, 4),	/* [1] */
		BTF_TYPE_INT_ENC(NAME_TBD, 0, 0, 32, 4),	/* [2] */
		BTF_FUNC_PROTO_ENC(1, 2),			/* [3] */
			BTF_FUNC_PROTO_ARG_ENC(NAME_TBD, 1),
			BTF_FUNC_PROTO_ARG_ENC(NAME_TBD, 2),
		BTF_FUNC_PROTO_ENC(1, 2),			/* [4] */
			BTF_FUNC_PROTO_ARG_ENC(NAME_TBD, 2),
			BTF_FUNC_PROTO_ARG_ENC(NAME_TBD, 1),
		BTF_FUNC_ENC(NAME_TBD, 3),			/* [5] */
		BTF_FUNC_ENC(NAME_TBD, 4),			/* [6] */
		BTF_END_RAW,
	},
	.str_sec = "\0int\0unsigned int\0a\0b\0c\0d\0funcA\0funcB",
	.str_sec_size = sizeof("\0int\0unsigned int\0a\0b\0c\0d\0funcA\0funcB"),
	.insns = {
		BPF_RAW_INSN(BPF_JMP | BPF_CALL, 0, 1, 0, 2),
		BPF_MOV64_IMM(BPF_REG_0, 1),
		BPF_EXIT_INSN(),
		BPF_MOV64_IMM(BPF_REG_0, 2),
		BPF_EXIT_INSN(),
	},
	.prog_type = BPF_PROG_TYPE_TRACEPOINT,
	.func_info = { {0, 5}, {2, 6} },
	.func_info_rec_size = 8,
	.func_info_cnt = 2,
	.line_info = { BTF_END_RAW },
	.expected_prog_load_failure = true,
},

{
	.descr = "line_info (No subprog)",
	.raw_types = {
		BTF_TYPE_INT_ENC(NAME_TBD, BTF_INT_SIGNED, 0, 32, 4),	/* [1] */
		BTF_END_RAW,
	},
	BTF_STR_SEC("\0int\0int a=1;\0int b=2;\0return a + b;\0return a + b;"),
	.insns = {
		BPF_MOV64_IMM(BPF_REG_0, 1),
		BPF_MOV64_IMM(BPF_REG_1, 2),
		BPF_ALU64_REG(BPF_ADD, BPF_REG_0, BPF_REG_1),
		BPF_EXIT_INSN(),
	},
	.prog_type = BPF_PROG_TYPE_TRACEPOINT,
	.func_info_cnt = 0,
	.line_info = {
		BPF_LINE_INFO_ENC(0, 0, NAME_TBD, 1, 10),
		BPF_LINE_INFO_ENC(1, 0, NAME_TBD, 2, 9),
		BPF_LINE_INFO_ENC(2, 0, NAME_TBD, 3, 8),
		BPF_LINE_INFO_ENC(3, 0, NAME_TBD, 4, 7),
		BTF_END_RAW,
	},
	.line_info_rec_size = sizeof(struct bpf_line_info),
	.nr_jited_ksyms = 1,
},

{
	.descr = "line_info (No subprog. insn_off >= prog->len)",
	.raw_types = {
		BTF_TYPE_INT_ENC(NAME_TBD, BTF_INT_SIGNED, 0, 32, 4),	/* [1] */
		BTF_END_RAW,
	},
	BTF_STR_SEC("\0int\0int a=1;\0int b=2;\0return a + b;\0return a + b;"),
	.insns = {
		BPF_MOV64_IMM(BPF_REG_0, 1),
		BPF_MOV64_IMM(BPF_REG_1, 2),
		BPF_ALU64_REG(BPF_ADD, BPF_REG_0, BPF_REG_1),
		BPF_EXIT_INSN(),
	},
	.prog_type = BPF_PROG_TYPE_TRACEPOINT,
	.func_info_cnt = 0,
	.line_info = {
		BPF_LINE_INFO_ENC(0, 0, NAME_TBD, 1, 10),
		BPF_LINE_INFO_ENC(1, 0, NAME_TBD, 2, 9),
		BPF_LINE_INFO_ENC(2, 0, NAME_TBD, 3, 8),
		BPF_LINE_INFO_ENC(3, 0, NAME_TBD, 4, 7),
		BPF_LINE_INFO_ENC(4, 0, 0, 5, 6),
		BTF_END_RAW,
	},
	.line_info_rec_size = sizeof(struct bpf_line_info),
	.nr_jited_ksyms = 1,
	.err_str = "line_info[4].insn_off",
	.expected_prog_load_failure = true,
},

{
	.descr = "line_info (Zero bpf insn code)",
	.raw_types = {
		BTF_TYPE_INT_ENC(NAME_TBD, BTF_INT_SIGNED, 0, 32, 4),	/* [1] */
		BTF_TYPE_INT_ENC(NAME_TBD, 0, 0, 64, 8),	/* [2] */
		BTF_TYPEDEF_ENC(NAME_TBD, 2),			/* [3] */
		BTF_END_RAW,
	},
	BTF_STR_SEC("\0int\0unsigned long\0u64\0u64 a=1;\0return a;"),
	.insns = {
		BPF_LD_IMM64(BPF_REG_0, 1),
		BPF_EXIT_INSN(),
	},
	.prog_type = BPF_PROG_TYPE_TRACEPOINT,
	.func_info_cnt = 0,
	.line_info = {
		BPF_LINE_INFO_ENC(0, 0, NAME_TBD, 1, 10),
		BPF_LINE_INFO_ENC(1, 0, 0, 2, 9),
		BPF_LINE_INFO_ENC(2, 0, NAME_TBD, 3, 8),
		BTF_END_RAW,
	},
	.line_info_rec_size = sizeof(struct bpf_line_info),
	.nr_jited_ksyms = 1,
	.err_str = "Invalid insn code at line_info[1]",
	.expected_prog_load_failure = true,
},

{
	.descr = "line_info (No subprog. zero tailing line_info",
	.raw_types = {
		BTF_TYPE_INT_ENC(NAME_TBD, BTF_INT_SIGNED, 0, 32, 4),	/* [1] */
		BTF_END_RAW,
	},
	BTF_STR_SEC("\0int\0int a=1;\0int b=2;\0return a + b;\0return a + b;"),
	.insns = {
		BPF_MOV64_IMM(BPF_REG_0, 1),
		BPF_MOV64_IMM(BPF_REG_1, 2),
		BPF_ALU64_REG(BPF_ADD, BPF_REG_0, BPF_REG_1),
		BPF_EXIT_INSN(),
	},
	.prog_type = BPF_PROG_TYPE_TRACEPOINT,
	.func_info_cnt = 0,
	.line_info = {
		BPF_LINE_INFO_ENC(0, 0, NAME_TBD, 1, 10), 0,
		BPF_LINE_INFO_ENC(1, 0, NAME_TBD, 2, 9), 0,
		BPF_LINE_INFO_ENC(2, 0, NAME_TBD, 3, 8), 0,
		BPF_LINE_INFO_ENC(3, 0, NAME_TBD, 4, 7), 0,
		BTF_END_RAW,
	},
	.line_info_rec_size = sizeof(struct bpf_line_info) + sizeof(__u32),
	.nr_jited_ksyms = 1,
},

{
	.descr = "line_info (No subprog. nonzero tailing line_info)",
	.raw_types = {
		BTF_TYPE_INT_ENC(NAME_TBD, BTF_INT_SIGNED, 0, 32, 4),	/* [1] */
		BTF_END_RAW,
	},
	BTF_STR_SEC("\0int\0int a=1;\0int b=2;\0return a + b;\0return a + b;"),
	.insns = {
		BPF_MOV64_IMM(BPF_REG_0, 1),
		BPF_MOV64_IMM(BPF_REG_1, 2),
		BPF_ALU64_REG(BPF_ADD, BPF_REG_0, BPF_REG_1),
		BPF_EXIT_INSN(),
	},
	.prog_type = BPF_PROG_TYPE_TRACEPOINT,
	.func_info_cnt = 0,
	.line_info = {
		BPF_LINE_INFO_ENC(0, 0, NAME_TBD, 1, 10), 0,
		BPF_LINE_INFO_ENC(1, 0, NAME_TBD, 2, 9), 0,
		BPF_LINE_INFO_ENC(2, 0, NAME_TBD, 3, 8), 0,
		BPF_LINE_INFO_ENC(3, 0, NAME_TBD, 4, 7), 1,
		BTF_END_RAW,
	},
	.line_info_rec_size = sizeof(struct bpf_line_info) + sizeof(__u32),
	.nr_jited_ksyms = 1,
	.err_str = "nonzero tailing record in line_info",
	.expected_prog_load_failure = true,
},

{
	.descr = "line_info (subprog)",
	.raw_types = {
		BTF_TYPE_INT_ENC(NAME_TBD, BTF_INT_SIGNED, 0, 32, 4),	/* [1] */
		BTF_END_RAW,
	},
	BTF_STR_SEC("\0int\0int a=1+1;\0return func(a);\0b+=1;\0return b;"),
	.insns = {
		BPF_MOV64_IMM(BPF_REG_2, 1),
		BPF_ALU64_IMM(BPF_ADD, BPF_REG_2, 1),
		BPF_MOV64_REG(BPF_REG_1, BPF_REG_2),
		BPF_CALL_REL(1),
		BPF_EXIT_INSN(),
		BPF_MOV64_REG(BPF_REG_0, BPF_REG_1),
		BPF_ALU64_IMM(BPF_ADD, BPF_REG_0, 1),
		BPF_EXIT_INSN(),
	},
	.prog_type = BPF_PROG_TYPE_TRACEPOINT,
	.func_info_cnt = 0,
	.line_info = {
		BPF_LINE_INFO_ENC(0, 0, NAME_TBD, 1, 10),
		BPF_LINE_INFO_ENC(2, 0, NAME_TBD, 2, 9),
		BPF_LINE_INFO_ENC(5, 0, NAME_TBD, 3, 8),
		BPF_LINE_INFO_ENC(7, 0, NAME_TBD, 4, 7),
		BTF_END_RAW,
	},
	.line_info_rec_size = sizeof(struct bpf_line_info),
	.nr_jited_ksyms = 2,
},

{
	.descr = "line_info (subprog + func_info)",
	.raw_types = {
		BTF_TYPE_INT_ENC(NAME_TBD, BTF_INT_SIGNED, 0, 32, 4),	/* [1] */
		BTF_FUNC_PROTO_ENC(1, 1),			/* [2] */
			BTF_FUNC_PROTO_ARG_ENC(NAME_TBD, 1),
		BTF_FUNC_ENC(NAME_TBD, 2),			/* [3] */
		BTF_FUNC_ENC(NAME_TBD, 2),			/* [4] */
		BTF_END_RAW,
	},
	BTF_STR_SEC("\0int\0x\0sub\0main\0int a=1+1;\0return func(a);\0b+=1;\0return b;"),
	.insns = {
		BPF_MOV64_IMM(BPF_REG_2, 1),
		BPF_ALU64_IMM(BPF_ADD, BPF_REG_2, 1),
		BPF_MOV64_REG(BPF_REG_1, BPF_REG_2),
		BPF_CALL_REL(1),
		BPF_EXIT_INSN(),
		BPF_MOV64_REG(BPF_REG_0, BPF_REG_1),
		BPF_ALU64_IMM(BPF_ADD, BPF_REG_0, 1),
		BPF_EXIT_INSN(),
	},
	.prog_type = BPF_PROG_TYPE_TRACEPOINT,
	.func_info_cnt = 2,
	.func_info_rec_size = 8,
	.func_info = { {0, 4}, {5, 3} },
	.line_info = {
		BPF_LINE_INFO_ENC(0, 0, NAME_TBD, 1, 10),
		BPF_LINE_INFO_ENC(2, 0, NAME_TBD, 2, 9),
		BPF_LINE_INFO_ENC(5, 0, NAME_TBD, 3, 8),
		BPF_LINE_INFO_ENC(7, 0, NAME_TBD, 4, 7),
		BTF_END_RAW,
	},
	.line_info_rec_size = sizeof(struct bpf_line_info),
	.nr_jited_ksyms = 2,
},

{
	.descr = "line_info (subprog. missing 1st func line info)",
	.raw_types = {
		BTF_TYPE_INT_ENC(NAME_TBD, BTF_INT_SIGNED, 0, 32, 4),	/* [1] */
		BTF_END_RAW,
	},
	BTF_STR_SEC("\0int\0int a=1+1;\0return func(a);\0b+=1;\0return b;"),
	.insns = {
		BPF_MOV64_IMM(BPF_REG_2, 1),
		BPF_ALU64_IMM(BPF_ADD, BPF_REG_2, 1),
		BPF_MOV64_REG(BPF_REG_1, BPF_REG_2),
		BPF_CALL_REL(1),
		BPF_EXIT_INSN(),
		BPF_MOV64_REG(BPF_REG_0, BPF_REG_1),
		BPF_ALU64_IMM(BPF_ADD, BPF_REG_0, 1),
		BPF_EXIT_INSN(),
	},
	.prog_type = BPF_PROG_TYPE_TRACEPOINT,
	.func_info_cnt = 0,
	.line_info = {
		BPF_LINE_INFO_ENC(1, 0, NAME_TBD, 1, 10),
		BPF_LINE_INFO_ENC(2, 0, NAME_TBD, 2, 9),
		BPF_LINE_INFO_ENC(5, 0, NAME_TBD, 3, 8),
		BPF_LINE_INFO_ENC(7, 0, NAME_TBD, 4, 7),
		BTF_END_RAW,
	},
	.line_info_rec_size = sizeof(struct bpf_line_info),
	.nr_jited_ksyms = 2,
	.err_str = "missing bpf_line_info for func#0",
	.expected_prog_load_failure = true,
},

{
	.descr = "line_info (subprog. missing 2nd func line info)",
	.raw_types = {
		BTF_TYPE_INT_ENC(NAME_TBD, BTF_INT_SIGNED, 0, 32, 4),	/* [1] */
		BTF_END_RAW,
	},
	BTF_STR_SEC("\0int\0int a=1+1;\0return func(a);\0b+=1;\0return b;"),
	.insns = {
		BPF_MOV64_IMM(BPF_REG_2, 1),
		BPF_ALU64_IMM(BPF_ADD, BPF_REG_2, 1),
		BPF_MOV64_REG(BPF_REG_1, BPF_REG_2),
		BPF_CALL_REL(1),
		BPF_EXIT_INSN(),
		BPF_MOV64_REG(BPF_REG_0, BPF_REG_1),
		BPF_ALU64_IMM(BPF_ADD, BPF_REG_0, 1),
		BPF_EXIT_INSN(),
	},
	.prog_type = BPF_PROG_TYPE_TRACEPOINT,
	.func_info_cnt = 0,
	.line_info = {
		BPF_LINE_INFO_ENC(0, 0, NAME_TBD, 1, 10),
		BPF_LINE_INFO_ENC(2, 0, NAME_TBD, 2, 9),
		BPF_LINE_INFO_ENC(6, 0, NAME_TBD, 3, 8),
		BPF_LINE_INFO_ENC(7, 0, NAME_TBD, 4, 7),
		BTF_END_RAW,
	},
	.line_info_rec_size = sizeof(struct bpf_line_info),
	.nr_jited_ksyms = 2,
	.err_str = "missing bpf_line_info for func#1",
	.expected_prog_load_failure = true,
},

{
	.descr = "line_info (subprog. unordered insn offset)",
	.raw_types = {
		BTF_TYPE_INT_ENC(NAME_TBD, BTF_INT_SIGNED, 0, 32, 4),	/* [1] */
		BTF_END_RAW,
	},
	BTF_STR_SEC("\0int\0int a=1+1;\0return func(a);\0b+=1;\0return b;"),
	.insns = {
		BPF_MOV64_IMM(BPF_REG_2, 1),
		BPF_ALU64_IMM(BPF_ADD, BPF_REG_2, 1),
		BPF_MOV64_REG(BPF_REG_1, BPF_REG_2),
		BPF_CALL_REL(1),
		BPF_EXIT_INSN(),
		BPF_MOV64_REG(BPF_REG_0, BPF_REG_1),
		BPF_ALU64_IMM(BPF_ADD, BPF_REG_0, 1),
		BPF_EXIT_INSN(),
	},
	.prog_type = BPF_PROG_TYPE_TRACEPOINT,
	.func_info_cnt = 0,
	.line_info = {
		BPF_LINE_INFO_ENC(0, 0, NAME_TBD, 1, 10),
		BPF_LINE_INFO_ENC(5, 0, NAME_TBD, 2, 9),
		BPF_LINE_INFO_ENC(2, 0, NAME_TBD, 3, 8),
		BPF_LINE_INFO_ENC(7, 0, NAME_TBD, 4, 7),
		BTF_END_RAW,
	},
	.line_info_rec_size = sizeof(struct bpf_line_info),
	.nr_jited_ksyms = 2,
	.err_str = "Invalid line_info[2].insn_off",
	.expected_prog_load_failure = true,
},

{
	.descr = "line_info (dead start)",
	.raw_types = {
		BTF_TYPE_INT_ENC(NAME_TBD, BTF_INT_SIGNED, 0, 32, 4),	/* [1] */
		BTF_END_RAW,
	},
	BTF_STR_SEC("\0int\0/* dead jmp */\0int a=1;\0int b=2;\0return a + b;\0return a + b;"),
	.insns = {
		BPF_JMP_IMM(BPF_JA, 0, 0, 0),
		BPF_MOV64_IMM(BPF_REG_0, 1),
		BPF_MOV64_IMM(BPF_REG_1, 2),
		BPF_ALU64_REG(BPF_ADD, BPF_REG_0, BPF_REG_1),
		BPF_EXIT_INSN(),
	},
	.prog_type = BPF_PROG_TYPE_TRACEPOINT,
	.func_info_cnt = 0,
	.line_info = {
		BPF_LINE_INFO_ENC(0, 0, NAME_TBD, 1, 10),
		BPF_LINE_INFO_ENC(1, 0, NAME_TBD, 2, 9),
		BPF_LINE_INFO_ENC(2, 0, NAME_TBD, 3, 8),
		BPF_LINE_INFO_ENC(3, 0, NAME_TBD, 4, 7),
		BPF_LINE_INFO_ENC(4, 0, NAME_TBD, 5, 6),
		BTF_END_RAW,
	},
	.line_info_rec_size = sizeof(struct bpf_line_info),
	.nr_jited_ksyms = 1,
	.dead_code_cnt = 1,
	.dead_code_mask = 0x01,
},

{
	.descr = "line_info (dead end)",
	.raw_types = {
		BTF_TYPE_INT_ENC(NAME_TBD, BTF_INT_SIGNED, 0, 32, 4),	/* [1] */
		BTF_END_RAW,
	},
	BTF_STR_SEC("\0int\0int a=1;\0int b=2;\0return a + b;\0/* dead jmp */\0return a + b;\0/* dead exit */"),
	.insns = {
		BPF_MOV64_IMM(BPF_REG_0, 1),
		BPF_MOV64_IMM(BPF_REG_1, 2),
		BPF_ALU64_REG(BPF_ADD, BPF_REG_0, BPF_REG_1),
		BPF_JMP_IMM(BPF_JGE, BPF_REG_0, 10, 1),
		BPF_EXIT_INSN(),
		BPF_EXIT_INSN(),
	},
	.prog_type = BPF_PROG_TYPE_TRACEPOINT,
	.func_info_cnt = 0,
	.line_info = {
		BPF_LINE_INFO_ENC(0, 0, NAME_TBD, 1, 12),
		BPF_LINE_INFO_ENC(1, 0, NAME_TBD, 2, 11),
		BPF_LINE_INFO_ENC(2, 0, NAME_TBD, 3, 10),
		BPF_LINE_INFO_ENC(3, 0, NAME_TBD, 4, 9),
		BPF_LINE_INFO_ENC(4, 0, NAME_TBD, 5, 8),
		BPF_LINE_INFO_ENC(5, 0, NAME_TBD, 6, 7),
		BTF_END_RAW,
	},
	.line_info_rec_size = sizeof(struct bpf_line_info),
	.nr_jited_ksyms = 1,
	.dead_code_cnt = 2,
	.dead_code_mask = 0x28,
},

{
	.descr = "line_info (dead code + subprog + func_info)",
	.raw_types = {
		BTF_TYPE_INT_ENC(NAME_TBD, BTF_INT_SIGNED, 0, 32, 4),	/* [1] */
		BTF_FUNC_PROTO_ENC(1, 1),			/* [2] */
			BTF_FUNC_PROTO_ARG_ENC(NAME_TBD, 1),
		BTF_FUNC_ENC(NAME_TBD, 2),			/* [3] */
		BTF_FUNC_ENC(NAME_TBD, 2),			/* [4] */
		BTF_END_RAW,
	},
	BTF_STR_SEC("\0int\0x\0sub\0main\0int a=1+1;\0/* dead jmp */"
		    "\0/* dead */\0/* dead */\0/* dead */\0/* dead */"
		    "\0/* dead */\0/* dead */\0/* dead */\0/* dead */"
		    "\0return func(a);\0b+=1;\0return b;"),
	.insns = {
		BPF_MOV64_IMM(BPF_REG_2, 1),
		BPF_ALU64_IMM(BPF_ADD, BPF_REG_2, 1),
		BPF_MOV64_REG(BPF_REG_1, BPF_REG_2),
		BPF_JMP_IMM(BPF_JGE, BPF_REG_2, 0, 8),
		BPF_MOV64_IMM(BPF_REG_2, 1),
		BPF_MOV64_IMM(BPF_REG_2, 1),
		BPF_MOV64_IMM(BPF_REG_2, 1),
		BPF_MOV64_IMM(BPF_REG_2, 1),
		BPF_MOV64_IMM(BPF_REG_2, 1),
		BPF_MOV64_IMM(BPF_REG_2, 1),
		BPF_MOV64_IMM(BPF_REG_2, 1),
		BPF_MOV64_IMM(BPF_REG_2, 1),
		BPF_CALL_REL(1),
		BPF_EXIT_INSN(),
		BPF_MOV64_REG(BPF_REG_0, BPF_REG_1),
		BPF_ALU64_IMM(BPF_ADD, BPF_REG_0, 1),
		BPF_EXIT_INSN(),
	},
	.prog_type = BPF_PROG_TYPE_TRACEPOINT,
	.func_info_cnt = 2,
	.func_info_rec_size = 8,
	.func_info = { {0, 4}, {14, 3} },
	.line_info = {
		BPF_LINE_INFO_ENC(0, 0, NAME_TBD, 1, 10),
		BPF_LINE_INFO_ENC(3, 0, NAME_TBD, 1, 10),
		BPF_LINE_INFO_ENC(4, 0, NAME_TBD, 1, 10),
		BPF_LINE_INFO_ENC(5, 0, NAME_TBD, 1, 10),
		BPF_LINE_INFO_ENC(6, 0, NAME_TBD, 1, 10),
		BPF_LINE_INFO_ENC(7, 0, NAME_TBD, 1, 10),
		BPF_LINE_INFO_ENC(8, 0, NAME_TBD, 1, 10),
		BPF_LINE_INFO_ENC(9, 0, NAME_TBD, 1, 10),
		BPF_LINE_INFO_ENC(10, 0, NAME_TBD, 1, 10),
		BPF_LINE_INFO_ENC(11, 0, NAME_TBD, 2, 9),
		BPF_LINE_INFO_ENC(12, 0, NAME_TBD, 2, 9),
		BPF_LINE_INFO_ENC(14, 0, NAME_TBD, 3, 8),
		BPF_LINE_INFO_ENC(16, 0, NAME_TBD, 4, 7),
		BTF_END_RAW,
	},
	.line_info_rec_size = sizeof(struct bpf_line_info),
	.nr_jited_ksyms = 2,
	.dead_code_cnt = 9,
	.dead_code_mask = 0x3fe,
},

{
	.descr = "line_info (dead subprog)",
	.raw_types = {
		BTF_TYPE_INT_ENC(NAME_TBD, BTF_INT_SIGNED, 0, 32, 4),	/* [1] */
		BTF_FUNC_PROTO_ENC(1, 1),			/* [2] */
			BTF_FUNC_PROTO_ARG_ENC(NAME_TBD, 1),
		BTF_FUNC_ENC(NAME_TBD, 2),			/* [3] */
		BTF_FUNC_ENC(NAME_TBD, 2),			/* [4] */
		BTF_FUNC_ENC(NAME_TBD, 2),			/* [5] */
		BTF_END_RAW,
	},
	BTF_STR_SEC("\0int\0x\0dead\0main\0func\0int a=1+1;\0/* live call */"
		    "\0return 0;\0return 0;\0/* dead */\0/* dead */"
		    "\0/* dead */\0return bla + 1;\0return bla + 1;"
		    "\0return bla + 1;\0return func(a);\0b+=1;\0return b;"),
	.insns = {
		BPF_MOV64_IMM(BPF_REG_2, 1),
		BPF_JMP_IMM(BPF_JGE, BPF_REG_2, 0, 1),
		BPF_CALL_REL(3),
		BPF_CALL_REL(5),
		BPF_MOV64_IMM(BPF_REG_0, 0),
		BPF_EXIT_INSN(),
		BPF_MOV64_IMM(BPF_REG_0, 0),
		BPF_CALL_REL(1),
		BPF_EXIT_INSN(),
		BPF_MOV64_REG(BPF_REG_0, 2),
		BPF_ALU64_IMM(BPF_ADD, BPF_REG_0, 1),
		BPF_EXIT_INSN(),
	},
	.prog_type = BPF_PROG_TYPE_TRACEPOINT,
	.func_info_cnt = 3,
	.func_info_rec_size = 8,
		.func_info = { {0, 4}, {6, 3}, {9, 5} },
	.line_info = {
		BPF_LINE_INFO_ENC(0, 0, NAME_TBD, 1, 10),
		BPF_LINE_INFO_ENC(3, 0, NAME_TBD, 1, 10),
		BPF_LINE_INFO_ENC(4, 0, NAME_TBD, 1, 10),
		BPF_LINE_INFO_ENC(5, 0, NAME_TBD, 1, 10),
		BPF_LINE_INFO_ENC(6, 0, NAME_TBD, 1, 10),
		BPF_LINE_INFO_ENC(7, 0, NAME_TBD, 1, 10),
		BPF_LINE_INFO_ENC(8, 0, NAME_TBD, 1, 10),
		BPF_LINE_INFO_ENC(9, 0, NAME_TBD, 1, 10),
		BPF_LINE_INFO_ENC(10, 0, NAME_TBD, 1, 10),
		BPF_LINE_INFO_ENC(11, 0, NAME_TBD, 2, 9),
		BTF_END_RAW,
	},
	.line_info_rec_size = sizeof(struct bpf_line_info),
	.nr_jited_ksyms = 2,
	.dead_code_cnt = 3,
	.dead_code_mask = 0x70,
	.dead_func_cnt = 1,
	.dead_func_mask = 0x2,
},

{
	.descr = "line_info (dead last subprog)",
	.raw_types = {
		BTF_TYPE_INT_ENC(NAME_TBD, BTF_INT_SIGNED, 0, 32, 4),	/* [1] */
		BTF_FUNC_PROTO_ENC(1, 1),			/* [2] */
			BTF_FUNC_PROTO_ARG_ENC(NAME_TBD, 1),
		BTF_FUNC_ENC(NAME_TBD, 2),			/* [3] */
		BTF_FUNC_ENC(NAME_TBD, 2),			/* [5] */
		BTF_END_RAW,
	},
	BTF_STR_SEC("\0int\0x\0dead\0main\0int a=1+1;\0/* live call */"
		    "\0return 0;\0/* dead */\0/* dead */"),
	.insns = {
		BPF_MOV64_IMM(BPF_REG_2, 1),
		BPF_JMP_IMM(BPF_JGE, BPF_REG_2, 0, 1),
		BPF_CALL_REL(2),
		BPF_MOV64_IMM(BPF_REG_0, 0),
		BPF_EXIT_INSN(),
		BPF_MOV64_IMM(BPF_REG_0, 0),
		BPF_EXIT_INSN(),
	},
	.prog_type = BPF_PROG_TYPE_TRACEPOINT,
	.func_info_cnt = 2,
	.func_info_rec_size = 8,
		.func_info = { {0, 4}, {5, 3} },
	.line_info = {
		BPF_LINE_INFO_ENC(0, 0, NAME_TBD, 1, 10),
		BPF_LINE_INFO_ENC(3, 0, NAME_TBD, 1, 10),
		BPF_LINE_INFO_ENC(4, 0, NAME_TBD, 1, 10),
		BPF_LINE_INFO_ENC(5, 0, NAME_TBD, 1, 10),
		BPF_LINE_INFO_ENC(6, 0, NAME_TBD, 1, 10),
		BTF_END_RAW,
	},
	.line_info_rec_size = sizeof(struct bpf_line_info),
	.nr_jited_ksyms = 1,
	.dead_code_cnt = 2,
	.dead_code_mask = 0x18,
	.dead_func_cnt = 1,
	.dead_func_mask = 0x2,
},

{
	.descr = "line_info (dead subprog + dead start)",
	.raw_types = {
		BTF_TYPE_INT_ENC(NAME_TBD, BTF_INT_SIGNED, 0, 32, 4),	/* [1] */
		BTF_FUNC_PROTO_ENC(1, 1),			/* [2] */
			BTF_FUNC_PROTO_ARG_ENC(NAME_TBD, 1),
		BTF_FUNC_ENC(NAME_TBD, 2),			/* [3] */
		BTF_FUNC_ENC(NAME_TBD, 2),			/* [4] */
		BTF_FUNC_ENC(NAME_TBD, 2),			/* [5] */
		BTF_END_RAW,
	},
	BTF_STR_SEC("\0int\0x\0dead\0main\0func\0int a=1+1;\0/* dead */"
		    "\0return 0;\0return 0;\0return 0;"
		    "\0/* dead */\0/* dead */\0/* dead */\0/* dead */"
		    "\0return b + 1;\0return b + 1;\0return b + 1;"),
	.insns = {
		BPF_JMP_IMM(BPF_JA, 0, 0, 0),
		BPF_MOV64_IMM(BPF_REG_2, 1),
		BPF_JMP_IMM(BPF_JGE, BPF_REG_2, 0, 1),
		BPF_CALL_REL(3),
		BPF_CALL_REL(5),
		BPF_MOV64_IMM(BPF_REG_0, 0),
		BPF_EXIT_INSN(),
		BPF_MOV64_IMM(BPF_REG_0, 0),
		BPF_CALL_REL(1),
		BPF_EXIT_INSN(),
		BPF_JMP_IMM(BPF_JA, 0, 0, 0),
		BPF_MOV64_REG(BPF_REG_0, 2),
		BPF_ALU64_IMM(BPF_ADD, BPF_REG_0, 1),
		BPF_EXIT_INSN(),
	},
	.prog_type = BPF_PROG_TYPE_TRACEPOINT,
	.func_info_cnt = 3,
	.func_info_rec_size = 8,
		.func_info = { {0, 4}, {7, 3}, {10, 5} },
	.line_info = {
		BPF_LINE_INFO_ENC(0, 0, NAME_TBD, 1, 10),
		BPF_LINE_INFO_ENC(3, 0, NAME_TBD, 1, 10),
		BPF_LINE_INFO_ENC(4, 0, NAME_TBD, 1, 10),
		BPF_LINE_INFO_ENC(5, 0, NAME_TBD, 1, 10),
		BPF_LINE_INFO_ENC(6, 0, NAME_TBD, 1, 10),
		BPF_LINE_INFO_ENC(7, 0, NAME_TBD, 1, 10),
		BPF_LINE_INFO_ENC(8, 0, NAME_TBD, 1, 10),
		BPF_LINE_INFO_ENC(9, 0, NAME_TBD, 1, 10),
		BPF_LINE_INFO_ENC(10, 0, NAME_TBD, 1, 10),
		BPF_LINE_INFO_ENC(11, 0, NAME_TBD, 2, 9),
		BPF_LINE_INFO_ENC(12, 0, NAME_TBD, 2, 9),
		BPF_LINE_INFO_ENC(13, 0, NAME_TBD, 2, 9),
		BTF_END_RAW,
	},
	.line_info_rec_size = sizeof(struct bpf_line_info),
	.nr_jited_ksyms = 2,
	.dead_code_cnt = 5,
	.dead_code_mask = 0x1e2,
	.dead_func_cnt = 1,
	.dead_func_mask = 0x2,
},

{
	.descr = "line_info (dead subprog + dead start w/ move)",
	.raw_types = {
		BTF_TYPE_INT_ENC(NAME_TBD, BTF_INT_SIGNED, 0, 32, 4),	/* [1] */
		BTF_FUNC_PROTO_ENC(1, 1),			/* [2] */
			BTF_FUNC_PROTO_ARG_ENC(NAME_TBD, 1),
		BTF_FUNC_ENC(NAME_TBD, 2),			/* [3] */
		BTF_FUNC_ENC(NAME_TBD, 2),			/* [4] */
		BTF_FUNC_ENC(NAME_TBD, 2),			/* [5] */
		BTF_END_RAW,
	},
	BTF_STR_SEC("\0int\0x\0dead\0main\0func\0int a=1+1;\0/* live call */"
		    "\0return 0;\0return 0;\0/* dead */\0/* dead */"
		    "\0/* dead */\0return bla + 1;\0return bla + 1;"
		    "\0return bla + 1;\0return func(a);\0b+=1;\0return b;"),
	.insns = {
		BPF_MOV64_IMM(BPF_REG_2, 1),
		BPF_JMP_IMM(BPF_JGE, BPF_REG_2, 0, 1),
		BPF_CALL_REL(3),
		BPF_CALL_REL(5),
		BPF_MOV64_IMM(BPF_REG_0, 0),
		BPF_EXIT_INSN(),
		BPF_MOV64_IMM(BPF_REG_0, 0),
		BPF_CALL_REL(1),
		BPF_EXIT_INSN(),
		BPF_JMP_IMM(BPF_JA, 0, 0, 0),
		BPF_MOV64_REG(BPF_REG_0, 2),
		BPF_ALU64_IMM(BPF_ADD, BPF_REG_0, 1),
		BPF_EXIT_INSN(),
	},
	.prog_type = BPF_PROG_TYPE_TRACEPOINT,
	.func_info_cnt = 3,
	.func_info_rec_size = 8,
		.func_info = { {0, 4}, {6, 3}, {9, 5} },
	.line_info = {
		BPF_LINE_INFO_ENC(0, 0, NAME_TBD, 1, 10),
		BPF_LINE_INFO_ENC(3, 0, NAME_TBD, 1, 10),
		BPF_LINE_INFO_ENC(4, 0, NAME_TBD, 1, 10),
		BPF_LINE_INFO_ENC(5, 0, NAME_TBD, 1, 10),
		BPF_LINE_INFO_ENC(6, 0, NAME_TBD, 1, 10),
		BPF_LINE_INFO_ENC(7, 0, NAME_TBD, 1, 10),
		BPF_LINE_INFO_ENC(8, 0, NAME_TBD, 1, 10),
		BPF_LINE_INFO_ENC(9, 0, NAME_TBD, 1, 10),
		BPF_LINE_INFO_ENC(11, 0, NAME_TBD, 1, 10),
		BPF_LINE_INFO_ENC(12, 0, NAME_TBD, 2, 9),
		BTF_END_RAW,
	},
	.line_info_rec_size = sizeof(struct bpf_line_info),
	.nr_jited_ksyms = 2,
	.dead_code_cnt = 3,
	.dead_code_mask = 0x70,
	.dead_func_cnt = 1,
	.dead_func_mask = 0x2,
},

{
	.descr = "line_info (dead end + subprog start w/ no linfo)",
	.raw_types = {
		BTF_TYPE_INT_ENC(NAME_TBD, BTF_INT_SIGNED, 0, 32, 4),	/* [1] */
		BTF_FUNC_PROTO_ENC(1, 1),			/* [2] */
			BTF_FUNC_PROTO_ARG_ENC(NAME_TBD, 1),
		BTF_FUNC_ENC(NAME_TBD, 2),			/* [3] */
		BTF_FUNC_ENC(NAME_TBD, 2),			/* [4] */
		BTF_END_RAW,
	},
	BTF_STR_SEC("\0int\0x\0main\0func\0/* main linfo */\0/* func linfo */"),
	.insns = {
		BPF_MOV64_IMM(BPF_REG_0, 0),
		BPF_JMP_IMM(BPF_JGE, BPF_REG_0, 1, 3),
		BPF_CALL_REL(3),
		BPF_MOV64_IMM(BPF_REG_0, 0),
		BPF_EXIT_INSN(),
		BPF_EXIT_INSN(),
		BPF_JMP_IMM(BPF_JA, 0, 0, 0),
		BPF_EXIT_INSN(),
	},
	.prog_type = BPF_PROG_TYPE_TRACEPOINT,
	.func_info_cnt = 2,
	.func_info_rec_size = 8,
	.func_info = { {0, 3}, {6, 4}, },
	.line_info = {
		BPF_LINE_INFO_ENC(0, 0, NAME_TBD, 1, 10),
		BPF_LINE_INFO_ENC(6, 0, NAME_TBD, 1, 10),
		BTF_END_RAW,
	},
	.line_info_rec_size = sizeof(struct bpf_line_info),
	.nr_jited_ksyms = 2,
},

};

static size_t probe_prog_length(const struct bpf_insn *fp)
{
	size_t len;

	for (len = MAX_INSNS - 1; len > 0; --len)
		if (fp[len].code != 0 || fp[len].imm != 0)
			break;
	return len + 1;
}

static __u32 *patch_name_tbd(const __u32 *raw_u32,
			     const char *str, __u32 str_off,
			     unsigned int str_sec_size,
			     unsigned int *ret_size)
{
	int i, raw_u32_size = get_raw_sec_size(raw_u32);
	const char *end_str = str + str_sec_size;
	const char *next_str = str + str_off;
	__u32 *new_u32 = NULL;

	if (raw_u32_size == -1)
		return ERR_PTR(-EINVAL);

	if (!raw_u32_size) {
		*ret_size = 0;
		return NULL;
	}

	new_u32 = malloc(raw_u32_size);
	if (!new_u32)
		return ERR_PTR(-ENOMEM);

	for (i = 0; i < raw_u32_size / sizeof(raw_u32[0]); i++) {
		if (raw_u32[i] == NAME_TBD) {
			next_str = get_next_str(next_str, end_str);
			if (CHECK(!next_str, "Error in getting next_str\n")) {
				free(new_u32);
				return ERR_PTR(-EINVAL);
			}
			new_u32[i] = next_str - str;
			next_str += strlen(next_str);
		} else {
			new_u32[i] = raw_u32[i];
		}
	}

	*ret_size = raw_u32_size;
	return new_u32;
}

static int test_get_finfo(const struct prog_info_raw_test *test,
			  int prog_fd)
{
	struct bpf_prog_info info = {};
	struct bpf_func_info *finfo;
	__u32 info_len, rec_size, i;
	void *func_info = NULL;
	__u32 nr_func_info;
	int err;

	/* get necessary lens */
	info_len = sizeof(struct bpf_prog_info);
	err = bpf_obj_get_info_by_fd(prog_fd, &info, &info_len);
	if (CHECK(err < 0, "invalid get info (1st) errno:%d", errno)) {
		fprintf(stderr, "%s\n", btf_log_buf);
		return -1;
	}
	nr_func_info = test->func_info_cnt - test->dead_func_cnt;
	if (CHECK(info.nr_func_info != nr_func_info,
		  "incorrect info.nr_func_info (1st) %d",
		  info.nr_func_info)) {
		return -1;
	}

	rec_size = info.func_info_rec_size;
	if (CHECK(rec_size != sizeof(struct bpf_func_info),
		  "incorrect info.func_info_rec_size (1st) %d", rec_size)) {
		return -1;
	}

	if (!info.nr_func_info)
		return 0;

	func_info = malloc(info.nr_func_info * rec_size);
	if (CHECK(!func_info, "out of memory"))
		return -1;

	/* reset info to only retrieve func_info related data */
	memset(&info, 0, sizeof(info));
	info.nr_func_info = nr_func_info;
	info.func_info_rec_size = rec_size;
	info.func_info = ptr_to_u64(func_info);
	err = bpf_obj_get_info_by_fd(prog_fd, &info, &info_len);
	if (CHECK(err < 0, "invalid get info (2nd) errno:%d", errno)) {
		fprintf(stderr, "%s\n", btf_log_buf);
		err = -1;
		goto done;
	}
	if (CHECK(info.nr_func_info != nr_func_info,
		  "incorrect info.nr_func_info (2nd) %d",
		  info.nr_func_info)) {
		err = -1;
		goto done;
	}
	if (CHECK(info.func_info_rec_size != rec_size,
		  "incorrect info.func_info_rec_size (2nd) %d",
		  info.func_info_rec_size)) {
		err = -1;
		goto done;
	}

	finfo = func_info;
	for (i = 0; i < nr_func_info; i++) {
		if (test->dead_func_mask & (1 << i))
			continue;
		if (CHECK(finfo->type_id != test->func_info[i][1],
			  "incorrect func_type %u expected %u",
			  finfo->type_id, test->func_info[i][1])) {
			err = -1;
			goto done;
		}
		finfo = (void *)finfo + rec_size;
	}

	err = 0;

done:
	free(func_info);
	return err;
}

static int test_get_linfo(const struct prog_info_raw_test *test,
			  const void *patched_linfo,
			  __u32 cnt, int prog_fd)
{
	__u32 i, info_len, nr_jited_ksyms, nr_jited_func_lens;
	__u64 *jited_linfo = NULL, *jited_ksyms = NULL;
	__u32 rec_size, jited_rec_size, jited_cnt;
	struct bpf_line_info *linfo = NULL;
	__u32 cur_func_len, ksyms_found;
	struct bpf_prog_info info = {};
	__u32 *jited_func_lens = NULL;
	__u64 cur_func_ksyms;
	__u32 dead_insns;
	int err;

	jited_cnt = cnt;
	rec_size = sizeof(*linfo);
	jited_rec_size = sizeof(*jited_linfo);
	if (test->nr_jited_ksyms)
		nr_jited_ksyms = test->nr_jited_ksyms;
	else
		nr_jited_ksyms = test->func_info_cnt - test->dead_func_cnt;
	nr_jited_func_lens = nr_jited_ksyms;

	info_len = sizeof(struct bpf_prog_info);
	err = bpf_obj_get_info_by_fd(prog_fd, &info, &info_len);
	if (CHECK(err < 0, "err:%d errno:%d", err, errno)) {
		err = -1;
		goto done;
	}

	if (!info.jited_prog_len) {
		/* prog is not jited */
		jited_cnt = 0;
		nr_jited_ksyms = 1;
		nr_jited_func_lens = 1;
	}

	if (CHECK(info.nr_line_info != cnt ||
		  info.nr_jited_line_info != jited_cnt ||
		  info.nr_jited_ksyms != nr_jited_ksyms ||
		  info.nr_jited_func_lens != nr_jited_func_lens ||
		  (!info.nr_line_info && info.nr_jited_line_info),
		  "info: nr_line_info:%u(expected:%u) nr_jited_line_info:%u(expected:%u) nr_jited_ksyms:%u(expected:%u) nr_jited_func_lens:%u(expected:%u)",
		  info.nr_line_info, cnt,
		  info.nr_jited_line_info, jited_cnt,
		  info.nr_jited_ksyms, nr_jited_ksyms,
		  info.nr_jited_func_lens, nr_jited_func_lens)) {
		err = -1;
		goto done;
	}

	if (CHECK(info.line_info_rec_size != sizeof(struct bpf_line_info) ||
		  info.jited_line_info_rec_size != sizeof(__u64),
		  "info: line_info_rec_size:%u(userspace expected:%u) jited_line_info_rec_size:%u(userspace expected:%u)",
		  info.line_info_rec_size, rec_size,
		  info.jited_line_info_rec_size, jited_rec_size)) {
		err = -1;
		goto done;
	}

	if (!cnt)
		return 0;

	rec_size = info.line_info_rec_size;
	jited_rec_size = info.jited_line_info_rec_size;

	memset(&info, 0, sizeof(info));

	linfo = calloc(cnt, rec_size);
	if (CHECK(!linfo, "!linfo")) {
		err = -1;
		goto done;
	}
	info.nr_line_info = cnt;
	info.line_info_rec_size = rec_size;
	info.line_info = ptr_to_u64(linfo);

	if (jited_cnt) {
		jited_linfo = calloc(jited_cnt, jited_rec_size);
		jited_ksyms = calloc(nr_jited_ksyms, sizeof(*jited_ksyms));
		jited_func_lens = calloc(nr_jited_func_lens,
					 sizeof(*jited_func_lens));
		if (CHECK(!jited_linfo || !jited_ksyms || !jited_func_lens,
			  "jited_linfo:%p jited_ksyms:%p jited_func_lens:%p",
			  jited_linfo, jited_ksyms, jited_func_lens)) {
			err = -1;
			goto done;
		}

		info.nr_jited_line_info = jited_cnt;
		info.jited_line_info_rec_size = jited_rec_size;
		info.jited_line_info = ptr_to_u64(jited_linfo);
		info.nr_jited_ksyms = nr_jited_ksyms;
		info.jited_ksyms = ptr_to_u64(jited_ksyms);
		info.nr_jited_func_lens = nr_jited_func_lens;
		info.jited_func_lens = ptr_to_u64(jited_func_lens);
	}

	err = bpf_obj_get_info_by_fd(prog_fd, &info, &info_len);

	/*
	 * Only recheck the info.*line_info* fields.
	 * Other fields are not the concern of this test.
	 */
	if (CHECK(err < 0 ||
		  info.nr_line_info != cnt ||
		  (jited_cnt && !info.jited_line_info) ||
		  info.nr_jited_line_info != jited_cnt ||
		  info.line_info_rec_size != rec_size ||
		  info.jited_line_info_rec_size != jited_rec_size,
		  "err:%d errno:%d info: nr_line_info:%u(expected:%u) nr_jited_line_info:%u(expected:%u) line_info_rec_size:%u(expected:%u) jited_linfo_rec_size:%u(expected:%u) line_info:%p jited_line_info:%p",
		  err, errno,
		  info.nr_line_info, cnt,
		  info.nr_jited_line_info, jited_cnt,
		  info.line_info_rec_size, rec_size,
		  info.jited_line_info_rec_size, jited_rec_size,
		  (void *)(long)info.line_info,
		  (void *)(long)info.jited_line_info)) {
		err = -1;
		goto done;
	}

	dead_insns = 0;
	while (test->dead_code_mask & (1 << dead_insns))
		dead_insns++;

	CHECK(linfo[0].insn_off, "linfo[0].insn_off:%u",
	      linfo[0].insn_off);
	for (i = 1; i < cnt; i++) {
		const struct bpf_line_info *expected_linfo;

		while (test->dead_code_mask & (1 << (i + dead_insns)))
			dead_insns++;

		expected_linfo = patched_linfo +
			((i + dead_insns) * test->line_info_rec_size);
		if (CHECK(linfo[i].insn_off <= linfo[i - 1].insn_off,
			  "linfo[%u].insn_off:%u <= linfo[%u].insn_off:%u",
			  i, linfo[i].insn_off,
			  i - 1, linfo[i - 1].insn_off)) {
			err = -1;
			goto done;
		}
		if (CHECK(linfo[i].file_name_off != expected_linfo->file_name_off ||
			  linfo[i].line_off != expected_linfo->line_off ||
			  linfo[i].line_col != expected_linfo->line_col,
			  "linfo[%u] (%u, %u, %u) != (%u, %u, %u)", i,
			  linfo[i].file_name_off,
			  linfo[i].line_off,
			  linfo[i].line_col,
			  expected_linfo->file_name_off,
			  expected_linfo->line_off,
			  expected_linfo->line_col)) {
			err = -1;
			goto done;
		}
	}

	if (!jited_cnt) {
		fprintf(stderr, "not jited. skipping jited_line_info check. ");
		err = 0;
		goto done;
	}

	if (CHECK(jited_linfo[0] != jited_ksyms[0],
		  "jited_linfo[0]:%lx != jited_ksyms[0]:%lx",
		  (long)(jited_linfo[0]), (long)(jited_ksyms[0]))) {
		err = -1;
		goto done;
	}

	ksyms_found = 1;
	cur_func_len = jited_func_lens[0];
	cur_func_ksyms = jited_ksyms[0];
	for (i = 1; i < jited_cnt; i++) {
		if (ksyms_found < nr_jited_ksyms &&
		    jited_linfo[i] == jited_ksyms[ksyms_found]) {
			cur_func_ksyms = jited_ksyms[ksyms_found];
			cur_func_len = jited_ksyms[ksyms_found];
			ksyms_found++;
			continue;
		}

		if (CHECK(jited_linfo[i] <= jited_linfo[i - 1],
			  "jited_linfo[%u]:%lx <= jited_linfo[%u]:%lx",
			  i, (long)jited_linfo[i],
			  i - 1, (long)(jited_linfo[i - 1]))) {
			err = -1;
			goto done;
		}

		if (CHECK(jited_linfo[i] - cur_func_ksyms > cur_func_len,
			  "jited_linfo[%u]:%lx - %lx > %u",
			  i, (long)jited_linfo[i], (long)cur_func_ksyms,
			  cur_func_len)) {
			err = -1;
			goto done;
		}
	}

	if (CHECK(ksyms_found != nr_jited_ksyms,
		  "ksyms_found:%u != nr_jited_ksyms:%u",
		  ksyms_found, nr_jited_ksyms)) {
		err = -1;
		goto done;
	}

	err = 0;

done:
	free(linfo);
	free(jited_linfo);
	free(jited_ksyms);
	free(jited_func_lens);
	return err;
}

static void do_test_info_raw(unsigned int test_num)
{
	const struct prog_info_raw_test *test = &info_raw_tests[test_num - 1];
	unsigned int raw_btf_size, linfo_str_off, linfo_size;
	int btf_fd = -1, prog_fd = -1, err = 0;
	void *raw_btf, *patched_linfo = NULL;
	const char *ret_next_str;
	union bpf_attr attr = {};

	if (!test__start_subtest(test->descr))
		return;

	raw_btf = btf_raw_create(&hdr_tmpl, test->raw_types,
				 test->str_sec, test->str_sec_size,
				 &raw_btf_size, &ret_next_str);
	if (!raw_btf)
		return;

	*btf_log_buf = '\0';
	btf_fd = load_raw_btf(raw_btf, raw_btf_size);
	free(raw_btf);

	if (CHECK(btf_fd < 0, "invalid btf_fd errno:%d", errno)) {
		err = -1;
		goto done;
	}

	if (*btf_log_buf && always_log)
		fprintf(stderr, "\n%s", btf_log_buf);
	*btf_log_buf = '\0';

	linfo_str_off = ret_next_str - test->str_sec;
	patched_linfo = patch_name_tbd(test->line_info,
				       test->str_sec, linfo_str_off,
				       test->str_sec_size, &linfo_size);
	err = libbpf_get_error(patched_linfo);
	if (err) {
		fprintf(stderr, "error in creating raw bpf_line_info");
		err = -1;
		goto done;
	}

	attr.prog_type = test->prog_type;
	attr.insns = ptr_to_u64(test->insns);
	attr.insn_cnt = probe_prog_length(test->insns);
	attr.license = ptr_to_u64("GPL");
	attr.prog_btf_fd = btf_fd;
	attr.func_info_rec_size = test->func_info_rec_size;
	attr.func_info_cnt = test->func_info_cnt;
	attr.func_info = ptr_to_u64(test->func_info);
	attr.log_buf = ptr_to_u64(btf_log_buf);
	attr.log_size = BTF_LOG_BUF_SIZE;
	attr.log_level = 1;
	if (linfo_size) {
		attr.line_info_rec_size = test->line_info_rec_size;
		attr.line_info = ptr_to_u64(patched_linfo);
		attr.line_info_cnt = linfo_size / attr.line_info_rec_size;
	}

	prog_fd = syscall(__NR_bpf, BPF_PROG_LOAD, &attr, sizeof(attr));
	err = ((prog_fd < 0) != test->expected_prog_load_failure);
	if (CHECK(err, "prog_fd:%d expected_prog_load_failure:%u errno:%d",
		  prog_fd, test->expected_prog_load_failure, errno) ||
	    CHECK(test->err_str && !strstr(btf_log_buf, test->err_str),
		  "expected err_str:%s", test->err_str)) {
		err = -1;
		goto done;
	}

	if (prog_fd < 0)
		goto done;

	err = test_get_finfo(test, prog_fd);
	if (err)
		goto done;

	err = test_get_linfo(test, patched_linfo,
			     attr.line_info_cnt - test->dead_code_cnt,
			     prog_fd);
	if (err)
		goto done;

done:
	if (*btf_log_buf && (err || always_log))
		fprintf(stderr, "\n%s", btf_log_buf);

	if (btf_fd >= 0)
		close(btf_fd);
	if (prog_fd >= 0)
		close(prog_fd);

	if (!libbpf_get_error(patched_linfo))
		free(patched_linfo);
}

struct btf_raw_data {
	__u32 raw_types[MAX_NR_RAW_U32];
	const char *str_sec;
	__u32 str_sec_size;
};

struct btf_dedup_test {
	const char *descr;
	struct btf_raw_data input;
	struct btf_raw_data expect;
	struct btf_dedup_opts opts;
};

static struct btf_dedup_test dedup_tests[] = {

{
	.descr = "dedup: unused strings filtering",
	.input = {
		.raw_types = {
			BTF_TYPE_INT_ENC(NAME_NTH(2), BTF_INT_SIGNED, 0, 32, 4),
			BTF_TYPE_INT_ENC(NAME_NTH(5), BTF_INT_SIGNED, 0, 64, 8),
			BTF_END_RAW,
		},
		BTF_STR_SEC("\0unused\0int\0foo\0bar\0long"),
	},
	.expect = {
		.raw_types = {
			BTF_TYPE_INT_ENC(NAME_NTH(1), BTF_INT_SIGNED, 0, 32, 4),
			BTF_TYPE_INT_ENC(NAME_NTH(2), BTF_INT_SIGNED, 0, 64, 8),
			BTF_END_RAW,
		},
		BTF_STR_SEC("\0int\0long"),
	},
},
{
	.descr = "dedup: strings deduplication",
	.input = {
		.raw_types = {
			BTF_TYPE_INT_ENC(NAME_NTH(1), BTF_INT_SIGNED, 0, 32, 4),
			BTF_TYPE_INT_ENC(NAME_NTH(2), BTF_INT_SIGNED, 0, 64, 8),
			BTF_TYPE_INT_ENC(NAME_NTH(3), BTF_INT_SIGNED, 0, 32, 4),
			BTF_TYPE_INT_ENC(NAME_NTH(4), BTF_INT_SIGNED, 0, 64, 8),
			BTF_TYPE_INT_ENC(NAME_NTH(5), BTF_INT_SIGNED, 0, 32, 4),
			BTF_END_RAW,
		},
		BTF_STR_SEC("\0int\0long int\0int\0long int\0int"),
	},
	.expect = {
		.raw_types = {
			BTF_TYPE_INT_ENC(NAME_NTH(1), BTF_INT_SIGNED, 0, 32, 4),
			BTF_TYPE_INT_ENC(NAME_NTH(2), BTF_INT_SIGNED, 0, 64, 8),
			BTF_END_RAW,
		},
		BTF_STR_SEC("\0int\0long int"),
	},
},
{
	.descr = "dedup: struct example #1",
	/*
	 * struct s {
	 *	struct s *next;
	 *	const int *a;
	 *	int b[16];
	 *	int c;
	 * }
	 */
	.input = {
		.raw_types = {
			/* int */
			BTF_TYPE_INT_ENC(NAME_NTH(1), BTF_INT_SIGNED, 0, 32, 4),	/* [1] */
			/* int[16] */
			BTF_TYPE_ARRAY_ENC(1, 1, 16),					/* [2] */
			/* struct s { */
			BTF_STRUCT_ENC(NAME_NTH(2), 5, 88),				/* [3] */
				BTF_MEMBER_ENC(NAME_NTH(3), 4, 0),	/* struct s *next;	*/
				BTF_MEMBER_ENC(NAME_NTH(4), 5, 64),	/* const int *a;	*/
				BTF_MEMBER_ENC(NAME_NTH(5), 2, 128),	/* int b[16];		*/
				BTF_MEMBER_ENC(NAME_NTH(6), 1, 640),	/* int c;		*/
				BTF_MEMBER_ENC(NAME_NTH(8), 15, 672),	/* float d;		*/
			/* ptr -> [3] struct s */
			BTF_PTR_ENC(3),							/* [4] */
			/* ptr -> [6] const int */
			BTF_PTR_ENC(6),							/* [5] */
			/* const -> [1] int */
			BTF_CONST_ENC(1),						/* [6] */
			/* tag -> [3] struct s */
			BTF_DECL_TAG_ENC(NAME_NTH(2), 3, -1),				/* [7] */
			/* tag -> [3] struct s, member 1 */
			BTF_DECL_TAG_ENC(NAME_NTH(2), 3, 1),				/* [8] */

			/* full copy of the above */
			BTF_TYPE_INT_ENC(NAME_NTH(1), BTF_INT_SIGNED, 0, 32, 4),	/* [9] */
			BTF_TYPE_ARRAY_ENC(9, 9, 16),					/* [10] */
			BTF_STRUCT_ENC(NAME_NTH(2), 5, 88),				/* [11] */
				BTF_MEMBER_ENC(NAME_NTH(3), 12, 0),
				BTF_MEMBER_ENC(NAME_NTH(4), 13, 64),
				BTF_MEMBER_ENC(NAME_NTH(5), 10, 128),
				BTF_MEMBER_ENC(NAME_NTH(6), 9, 640),
				BTF_MEMBER_ENC(NAME_NTH(8), 15, 672),
			BTF_PTR_ENC(11),						/* [12] */
			BTF_PTR_ENC(14),						/* [13] */
			BTF_CONST_ENC(9),						/* [14] */
			BTF_TYPE_FLOAT_ENC(NAME_NTH(7), 4),				/* [15] */
			BTF_DECL_TAG_ENC(NAME_NTH(2), 11, -1),				/* [16] */
			BTF_DECL_TAG_ENC(NAME_NTH(2), 11, 1),				/* [17] */
			BTF_END_RAW,
		},
		BTF_STR_SEC("\0int\0s\0next\0a\0b\0c\0float\0d"),
	},
	.expect = {
		.raw_types = {
			/* int */
			BTF_TYPE_INT_ENC(NAME_NTH(5), BTF_INT_SIGNED, 0, 32, 4),	/* [1] */
			/* int[16] */
			BTF_TYPE_ARRAY_ENC(1, 1, 16),					/* [2] */
			/* struct s { */
			BTF_STRUCT_ENC(NAME_NTH(8), 5, 88),				/* [3] */
				BTF_MEMBER_ENC(NAME_NTH(7), 4, 0),	/* struct s *next;	*/
				BTF_MEMBER_ENC(NAME_NTH(1), 5, 64),	/* const int *a;	*/
				BTF_MEMBER_ENC(NAME_NTH(2), 2, 128),	/* int b[16];		*/
				BTF_MEMBER_ENC(NAME_NTH(3), 1, 640),	/* int c;		*/
				BTF_MEMBER_ENC(NAME_NTH(4), 9, 672),	/* float d;		*/
			/* ptr -> [3] struct s */
			BTF_PTR_ENC(3),							/* [4] */
			/* ptr -> [6] const int */
			BTF_PTR_ENC(6),							/* [5] */
			/* const -> [1] int */
			BTF_CONST_ENC(1),						/* [6] */
			BTF_DECL_TAG_ENC(NAME_NTH(2), 3, -1),				/* [7] */
			BTF_DECL_TAG_ENC(NAME_NTH(2), 3, 1),				/* [8] */
			BTF_TYPE_FLOAT_ENC(NAME_NTH(7), 4),				/* [9] */
			BTF_END_RAW,
		},
		BTF_STR_SEC("\0a\0b\0c\0d\0int\0float\0next\0s"),
	},
},
{
	.descr = "dedup: struct <-> fwd resolution w/ hash collision",
	/*
	 * // CU 1:
	 * struct x;
	 * struct s {
	 *	struct x *x;
	 * };
	 * // CU 2:
	 * struct x {};
	 * struct s {
	 *	struct x *x;
	 * };
	 */
	.input = {
		.raw_types = {
			/* CU 1 */
			BTF_FWD_ENC(NAME_TBD, 0 /* struct fwd */),	/* [1] fwd x      */
			BTF_PTR_ENC(1),					/* [2] ptr -> [1] */
			BTF_STRUCT_ENC(NAME_TBD, 1, 8),			/* [3] struct s   */
				BTF_MEMBER_ENC(NAME_TBD, 2, 0),
			/* CU 2 */
			BTF_STRUCT_ENC(NAME_TBD, 0, 0),			/* [4] struct x   */
			BTF_PTR_ENC(4),					/* [5] ptr -> [4] */
			BTF_STRUCT_ENC(NAME_TBD, 1, 8),			/* [6] struct s   */
				BTF_MEMBER_ENC(NAME_TBD, 5, 0),
			BTF_END_RAW,
		},
		BTF_STR_SEC("\0x\0s\0x\0x\0s\0x\0"),
	},
	.expect = {
		.raw_types = {
			BTF_PTR_ENC(3),					/* [1] ptr -> [3] */
			BTF_STRUCT_ENC(NAME_TBD, 1, 8),			/* [2] struct s   */
				BTF_MEMBER_ENC(NAME_TBD, 1, 0),
			BTF_STRUCT_ENC(NAME_NTH(2), 0, 0),		/* [3] struct x   */
			BTF_END_RAW,
		},
		BTF_STR_SEC("\0s\0x"),
	},
	.opts = {
		.force_collisions = true, /* force hash collisions */
	},
},
{
	.descr = "dedup: void equiv check",
	/*
	 * // CU 1:
	 * struct s {
	 *	struct {} *x;
	 * };
	 * // CU 2:
	 * struct s {
	 *	int *x;
	 * };
	 */
	.input = {
		.raw_types = {
			/* CU 1 */
			BTF_STRUCT_ENC(0, 0, 1),				/* [1] struct {}  */
			BTF_PTR_ENC(1),						/* [2] ptr -> [1] */
			BTF_STRUCT_ENC(NAME_NTH(1), 1, 8),			/* [3] struct s   */
				BTF_MEMBER_ENC(NAME_NTH(2), 2, 0),
			/* CU 2 */
			BTF_PTR_ENC(0),						/* [4] ptr -> void */
			BTF_STRUCT_ENC(NAME_NTH(1), 1, 8),			/* [5] struct s   */
				BTF_MEMBER_ENC(NAME_NTH(2), 4, 0),
			BTF_END_RAW,
		},
		BTF_STR_SEC("\0s\0x"),
	},
	.expect = {
		.raw_types = {
			/* CU 1 */
			BTF_STRUCT_ENC(0, 0, 1),				/* [1] struct {}  */
			BTF_PTR_ENC(1),						/* [2] ptr -> [1] */
			BTF_STRUCT_ENC(NAME_NTH(1), 1, 8),			/* [3] struct s   */
				BTF_MEMBER_ENC(NAME_NTH(2), 2, 0),
			/* CU 2 */
			BTF_PTR_ENC(0),						/* [4] ptr -> void */
			BTF_STRUCT_ENC(NAME_NTH(1), 1, 8),			/* [5] struct s   */
				BTF_MEMBER_ENC(NAME_NTH(2), 4, 0),
			BTF_END_RAW,
		},
		BTF_STR_SEC("\0s\0x"),
	},
	.opts = {
		.force_collisions = true, /* force hash collisions */
	},
},
{
	.descr = "dedup: all possible kinds (no duplicates)",
	.input = {
		.raw_types = {
			BTF_TYPE_INT_ENC(NAME_TBD, BTF_INT_SIGNED, 0, 32, 8),		/* [1] int */
			BTF_TYPE_ENC(NAME_TBD, BTF_INFO_ENC(BTF_KIND_ENUM, 0, 2), 4),	/* [2] enum */
				BTF_ENUM_ENC(NAME_TBD, 0),
				BTF_ENUM_ENC(NAME_TBD, 1),
			BTF_FWD_ENC(NAME_TBD, 1 /* union kind_flag */),			/* [3] fwd */
			BTF_TYPE_ARRAY_ENC(2, 1, 7),					/* [4] array */
			BTF_STRUCT_ENC(NAME_TBD, 1, 4),					/* [5] struct */
				BTF_MEMBER_ENC(NAME_TBD, 1, 0),
			BTF_UNION_ENC(NAME_TBD, 1, 4),					/* [6] union */
				BTF_MEMBER_ENC(NAME_TBD, 1, 0),
			BTF_TYPEDEF_ENC(NAME_TBD, 1),					/* [7] typedef */
			BTF_PTR_ENC(0),							/* [8] ptr */
			BTF_CONST_ENC(8),						/* [9] const */
			BTF_VOLATILE_ENC(8),						/* [10] volatile */
			BTF_RESTRICT_ENC(8),						/* [11] restrict */
			BTF_FUNC_PROTO_ENC(1, 2),					/* [12] func_proto */
				BTF_FUNC_PROTO_ARG_ENC(NAME_TBD, 1),
				BTF_FUNC_PROTO_ARG_ENC(NAME_TBD, 18),
			BTF_FUNC_ENC(NAME_TBD, 12),					/* [13] func */
			BTF_TYPE_FLOAT_ENC(NAME_TBD, 2),				/* [14] float */
			BTF_DECL_TAG_ENC(NAME_TBD, 13, -1),				/* [15] decl_tag */
			BTF_DECL_TAG_ENC(NAME_TBD, 13, 1),				/* [16] decl_tag */
			BTF_DECL_TAG_ENC(NAME_TBD, 7, -1),				/* [17] decl_tag */
<<<<<<< HEAD
			BTF_END_RAW,
		},
		BTF_STR_SEC("\0A\0B\0C\0D\0E\0F\0G\0H\0I\0J\0K\0L\0M\0N\0O\0P\0Q"),
=======
			BTF_TYPE_TAG_ENC(NAME_TBD, 8),					/* [18] type_tag */
			BTF_END_RAW,
		},
		BTF_STR_SEC("\0A\0B\0C\0D\0E\0F\0G\0H\0I\0J\0K\0L\0M\0N\0O\0P\0Q\0R"),
>>>>>>> 754e0b0e
	},
	.expect = {
		.raw_types = {
			BTF_TYPE_INT_ENC(NAME_TBD, BTF_INT_SIGNED, 0, 32, 8),		/* [1] int */
			BTF_TYPE_ENC(NAME_TBD, BTF_INFO_ENC(BTF_KIND_ENUM, 0, 2), 4),	/* [2] enum */
				BTF_ENUM_ENC(NAME_TBD, 0),
				BTF_ENUM_ENC(NAME_TBD, 1),
			BTF_FWD_ENC(NAME_TBD, 1 /* union kind_flag */),			/* [3] fwd */
			BTF_TYPE_ARRAY_ENC(2, 1, 7),					/* [4] array */
			BTF_STRUCT_ENC(NAME_TBD, 1, 4),					/* [5] struct */
				BTF_MEMBER_ENC(NAME_TBD, 1, 0),
			BTF_UNION_ENC(NAME_TBD, 1, 4),					/* [6] union */
				BTF_MEMBER_ENC(NAME_TBD, 1, 0),
			BTF_TYPEDEF_ENC(NAME_TBD, 1),					/* [7] typedef */
			BTF_PTR_ENC(0),							/* [8] ptr */
			BTF_CONST_ENC(8),						/* [9] const */
			BTF_VOLATILE_ENC(8),						/* [10] volatile */
			BTF_RESTRICT_ENC(8),						/* [11] restrict */
			BTF_FUNC_PROTO_ENC(1, 2),					/* [12] func_proto */
				BTF_FUNC_PROTO_ARG_ENC(NAME_TBD, 1),
				BTF_FUNC_PROTO_ARG_ENC(NAME_TBD, 18),
			BTF_FUNC_ENC(NAME_TBD, 12),					/* [13] func */
			BTF_TYPE_FLOAT_ENC(NAME_TBD, 2),				/* [14] float */
			BTF_DECL_TAG_ENC(NAME_TBD, 13, -1),				/* [15] decl_tag */
			BTF_DECL_TAG_ENC(NAME_TBD, 13, 1),				/* [16] decl_tag */
			BTF_DECL_TAG_ENC(NAME_TBD, 7, -1),				/* [17] decl_tag */
<<<<<<< HEAD
			BTF_END_RAW,
		},
		BTF_STR_SEC("\0A\0B\0C\0D\0E\0F\0G\0H\0I\0J\0K\0L\0M\0N\0O\0P\0Q"),
	},
	.opts = {
		.dont_resolve_fwds = false,
=======
			BTF_TYPE_TAG_ENC(NAME_TBD, 8),					/* [18] type_tag */
			BTF_END_RAW,
		},
		BTF_STR_SEC("\0A\0B\0C\0D\0E\0F\0G\0H\0I\0J\0K\0L\0M\0N\0O\0P\0Q\0R"),
>>>>>>> 754e0b0e
	},
},
{
	.descr = "dedup: no int/float duplicates",
	.input = {
		.raw_types = {
			BTF_TYPE_INT_ENC(NAME_NTH(1), BTF_INT_SIGNED, 0, 32, 8),
			/* different name */
			BTF_TYPE_INT_ENC(NAME_NTH(2), BTF_INT_SIGNED, 0, 32, 8),
			/* different encoding */
			BTF_TYPE_INT_ENC(NAME_NTH(1), BTF_INT_CHAR, 0, 32, 8),
			BTF_TYPE_INT_ENC(NAME_NTH(1), BTF_INT_BOOL, 0, 32, 8),
			/* different bit offset */
			BTF_TYPE_INT_ENC(NAME_NTH(1), BTF_INT_SIGNED, 8, 32, 8),
			/* different bit size */
			BTF_TYPE_INT_ENC(NAME_NTH(1), BTF_INT_SIGNED, 0, 27, 8),
			/* different byte size */
			BTF_TYPE_INT_ENC(NAME_NTH(1), BTF_INT_SIGNED, 0, 32, 4),
			/* all allowed sizes */
			BTF_TYPE_FLOAT_ENC(NAME_NTH(3), 2),
			BTF_TYPE_FLOAT_ENC(NAME_NTH(3), 4),
			BTF_TYPE_FLOAT_ENC(NAME_NTH(3), 8),
			BTF_TYPE_FLOAT_ENC(NAME_NTH(3), 12),
			BTF_TYPE_FLOAT_ENC(NAME_NTH(3), 16),
			BTF_END_RAW,
		},
		BTF_STR_SEC("\0int\0some other int\0float"),
	},
	.expect = {
		.raw_types = {
			BTF_TYPE_INT_ENC(NAME_NTH(1), BTF_INT_SIGNED, 0, 32, 8),
			/* different name */
			BTF_TYPE_INT_ENC(NAME_NTH(2), BTF_INT_SIGNED, 0, 32, 8),
			/* different encoding */
			BTF_TYPE_INT_ENC(NAME_NTH(1), BTF_INT_CHAR, 0, 32, 8),
			BTF_TYPE_INT_ENC(NAME_NTH(1), BTF_INT_BOOL, 0, 32, 8),
			/* different bit offset */
			BTF_TYPE_INT_ENC(NAME_NTH(1), BTF_INT_SIGNED, 8, 32, 8),
			/* different bit size */
			BTF_TYPE_INT_ENC(NAME_NTH(1), BTF_INT_SIGNED, 0, 27, 8),
			/* different byte size */
			BTF_TYPE_INT_ENC(NAME_NTH(1), BTF_INT_SIGNED, 0, 32, 4),
			/* all allowed sizes */
			BTF_TYPE_FLOAT_ENC(NAME_NTH(3), 2),
			BTF_TYPE_FLOAT_ENC(NAME_NTH(3), 4),
			BTF_TYPE_FLOAT_ENC(NAME_NTH(3), 8),
			BTF_TYPE_FLOAT_ENC(NAME_NTH(3), 12),
			BTF_TYPE_FLOAT_ENC(NAME_NTH(3), 16),
			BTF_END_RAW,
		},
		BTF_STR_SEC("\0int\0some other int\0float"),
	},
},
{
	.descr = "dedup: enum fwd resolution",
	.input = {
		.raw_types = {
			/* [1] fwd enum 'e1' before full enum */
			BTF_TYPE_ENC(NAME_NTH(1), BTF_INFO_ENC(BTF_KIND_ENUM, 0, 0), 4),
			/* [2] full enum 'e1' after fwd */
			BTF_TYPE_ENC(NAME_NTH(1), BTF_INFO_ENC(BTF_KIND_ENUM, 0, 1), 4),
				BTF_ENUM_ENC(NAME_NTH(2), 123),
			/* [3] full enum 'e2' before fwd */
			BTF_TYPE_ENC(NAME_NTH(3), BTF_INFO_ENC(BTF_KIND_ENUM, 0, 1), 4),
				BTF_ENUM_ENC(NAME_NTH(4), 456),
			/* [4] fwd enum 'e2' after full enum */
			BTF_TYPE_ENC(NAME_NTH(3), BTF_INFO_ENC(BTF_KIND_ENUM, 0, 0), 4),
			/* [5] incompatible fwd enum with different size */
			BTF_TYPE_ENC(NAME_NTH(1), BTF_INFO_ENC(BTF_KIND_ENUM, 0, 0), 1),
			/* [6] incompatible full enum with different value */
			BTF_TYPE_ENC(NAME_NTH(1), BTF_INFO_ENC(BTF_KIND_ENUM, 0, 1), 4),
				BTF_ENUM_ENC(NAME_NTH(2), 321),
			BTF_END_RAW,
		},
		BTF_STR_SEC("\0e1\0e1_val\0e2\0e2_val"),
	},
	.expect = {
		.raw_types = {
			/* [1] full enum 'e1' */
			BTF_TYPE_ENC(NAME_NTH(1), BTF_INFO_ENC(BTF_KIND_ENUM, 0, 1), 4),
				BTF_ENUM_ENC(NAME_NTH(2), 123),
			/* [2] full enum 'e2' */
			BTF_TYPE_ENC(NAME_NTH(3), BTF_INFO_ENC(BTF_KIND_ENUM, 0, 1), 4),
				BTF_ENUM_ENC(NAME_NTH(4), 456),
			/* [3] incompatible fwd enum with different size */
			BTF_TYPE_ENC(NAME_NTH(1), BTF_INFO_ENC(BTF_KIND_ENUM, 0, 0), 1),
			/* [4] incompatible full enum with different value */
			BTF_TYPE_ENC(NAME_NTH(1), BTF_INFO_ENC(BTF_KIND_ENUM, 0, 1), 4),
				BTF_ENUM_ENC(NAME_NTH(2), 321),
			BTF_END_RAW,
		},
		BTF_STR_SEC("\0e1\0e1_val\0e2\0e2_val"),
	},
},
{
	.descr = "dedup: datasec and vars pass-through",
	.input = {
		.raw_types = {
			/* int */
			BTF_TYPE_INT_ENC(0, BTF_INT_SIGNED, 0, 32, 4),	/* [1] */
			/* static int t */
			BTF_VAR_ENC(NAME_NTH(2), 1, 0),			/* [2] */
			/* .bss section */				/* [3] */
			BTF_TYPE_ENC(NAME_NTH(1), BTF_INFO_ENC(BTF_KIND_DATASEC, 0, 1), 4),
			BTF_VAR_SECINFO_ENC(2, 0, 4),
			/* int, referenced from [5] */
			BTF_TYPE_INT_ENC(0, BTF_INT_SIGNED, 0, 32, 4),	/* [4] */
			/* another static int t */
			BTF_VAR_ENC(NAME_NTH(2), 4, 0),			/* [5] */
			/* another .bss section */			/* [6] */
			BTF_TYPE_ENC(NAME_NTH(1), BTF_INFO_ENC(BTF_KIND_DATASEC, 0, 1), 4),
			BTF_VAR_SECINFO_ENC(5, 0, 4),
			BTF_END_RAW,
		},
		BTF_STR_SEC("\0.bss\0t"),
	},
	.expect = {
		.raw_types = {
			/* int */
			BTF_TYPE_INT_ENC(0, BTF_INT_SIGNED, 0, 32, 4),	/* [1] */
			/* static int t */
			BTF_VAR_ENC(NAME_NTH(2), 1, 0),			/* [2] */
			/* .bss section */				/* [3] */
			BTF_TYPE_ENC(NAME_NTH(1), BTF_INFO_ENC(BTF_KIND_DATASEC, 0, 1), 4),
			BTF_VAR_SECINFO_ENC(2, 0, 4),
			/* another static int t */
			BTF_VAR_ENC(NAME_NTH(2), 1, 0),			/* [4] */
			/* another .bss section */			/* [5] */
			BTF_TYPE_ENC(NAME_NTH(1), BTF_INFO_ENC(BTF_KIND_DATASEC, 0, 1), 4),
			BTF_VAR_SECINFO_ENC(4, 0, 4),
			BTF_END_RAW,
		},
		BTF_STR_SEC("\0.bss\0t"),
	},
	.opts = {
		.force_collisions = true
	},
},
{
	.descr = "dedup: func/func_arg/var tags",
	.input = {
		.raw_types = {
			/* int */
			BTF_TYPE_INT_ENC(0, BTF_INT_SIGNED, 0, 32, 4),	/* [1] */
			/* static int t */
			BTF_VAR_ENC(NAME_NTH(1), 1, 0),			/* [2] */
			/* void f(int a1, int a2) */
			BTF_FUNC_PROTO_ENC(0, 2),			/* [3] */
				BTF_FUNC_PROTO_ARG_ENC(NAME_NTH(2), 1),
				BTF_FUNC_PROTO_ARG_ENC(NAME_NTH(3), 1),
			BTF_FUNC_ENC(NAME_NTH(4), 2),			/* [4] */
			/* tag -> t */
			BTF_DECL_TAG_ENC(NAME_NTH(5), 2, -1),		/* [5] */
			BTF_DECL_TAG_ENC(NAME_NTH(5), 2, -1),		/* [6] */
			/* tag -> func */
			BTF_DECL_TAG_ENC(NAME_NTH(5), 4, -1),		/* [7] */
			BTF_DECL_TAG_ENC(NAME_NTH(5), 4, -1),		/* [8] */
			/* tag -> func arg a1 */
			BTF_DECL_TAG_ENC(NAME_NTH(5), 4, 1),		/* [9] */
			BTF_DECL_TAG_ENC(NAME_NTH(5), 4, 1),		/* [10] */
			BTF_END_RAW,
		},
		BTF_STR_SEC("\0t\0a1\0a2\0f\0tag"),
	},
	.expect = {
		.raw_types = {
			BTF_TYPE_INT_ENC(0, BTF_INT_SIGNED, 0, 32, 4),	/* [1] */
			BTF_VAR_ENC(NAME_NTH(1), 1, 0),			/* [2] */
			BTF_FUNC_PROTO_ENC(0, 2),			/* [3] */
				BTF_FUNC_PROTO_ARG_ENC(NAME_NTH(2), 1),
				BTF_FUNC_PROTO_ARG_ENC(NAME_NTH(3), 1),
			BTF_FUNC_ENC(NAME_NTH(4), 2),			/* [4] */
			BTF_DECL_TAG_ENC(NAME_NTH(5), 2, -1),		/* [5] */
			BTF_DECL_TAG_ENC(NAME_NTH(5), 4, -1),		/* [6] */
			BTF_DECL_TAG_ENC(NAME_NTH(5), 4, 1),		/* [7] */
			BTF_END_RAW,
		},
		BTF_STR_SEC("\0t\0a1\0a2\0f\0tag"),
	},
},
{
	.descr = "dedup: func/func_param tags",
	.input = {
		.raw_types = {
			/* int */
			BTF_TYPE_INT_ENC(0, BTF_INT_SIGNED, 0, 32, 4),	/* [1] */
			/* void f(int a1, int a2) */
			BTF_FUNC_PROTO_ENC(0, 2),			/* [2] */
				BTF_FUNC_PROTO_ARG_ENC(NAME_NTH(1), 1),
				BTF_FUNC_PROTO_ARG_ENC(NAME_NTH(2), 1),
			BTF_FUNC_ENC(NAME_NTH(3), 2),			/* [3] */
			/* void f(int a1, int a2) */
			BTF_FUNC_PROTO_ENC(0, 2),			/* [4] */
				BTF_FUNC_PROTO_ARG_ENC(NAME_NTH(1), 1),
				BTF_FUNC_PROTO_ARG_ENC(NAME_NTH(2), 1),
			BTF_FUNC_ENC(NAME_NTH(3), 4),			/* [5] */
			/* tag -> f: tag1, tag2 */
			BTF_DECL_TAG_ENC(NAME_NTH(4), 3, -1),		/* [6] */
			BTF_DECL_TAG_ENC(NAME_NTH(5), 3, -1),		/* [7] */
			/* tag -> f/a2: tag1, tag2 */
			BTF_DECL_TAG_ENC(NAME_NTH(4), 3, 1),		/* [8] */
			BTF_DECL_TAG_ENC(NAME_NTH(5), 3, 1),		/* [9] */
			/* tag -> f: tag1, tag3 */
			BTF_DECL_TAG_ENC(NAME_NTH(4), 5, -1),		/* [10] */
			BTF_DECL_TAG_ENC(NAME_NTH(6), 5, -1),		/* [11] */
			/* tag -> f/a2: tag1, tag3 */
			BTF_DECL_TAG_ENC(NAME_NTH(4), 5, 1),		/* [12] */
			BTF_DECL_TAG_ENC(NAME_NTH(6), 5, 1),		/* [13] */
			BTF_END_RAW,
		},
		BTF_STR_SEC("\0a1\0a2\0f\0tag1\0tag2\0tag3"),
	},
	.expect = {
		.raw_types = {
			BTF_TYPE_INT_ENC(0, BTF_INT_SIGNED, 0, 32, 4),	/* [1] */
			BTF_FUNC_PROTO_ENC(0, 2),			/* [2] */
				BTF_FUNC_PROTO_ARG_ENC(NAME_NTH(1), 1),
				BTF_FUNC_PROTO_ARG_ENC(NAME_NTH(2), 1),
			BTF_FUNC_ENC(NAME_NTH(3), 2),			/* [3] */
			BTF_DECL_TAG_ENC(NAME_NTH(4), 3, -1),		/* [4] */
			BTF_DECL_TAG_ENC(NAME_NTH(5), 3, -1),		/* [5] */
			BTF_DECL_TAG_ENC(NAME_NTH(6), 3, -1),		/* [6] */
			BTF_DECL_TAG_ENC(NAME_NTH(4), 3, 1),		/* [7] */
			BTF_DECL_TAG_ENC(NAME_NTH(5), 3, 1),		/* [8] */
			BTF_DECL_TAG_ENC(NAME_NTH(6), 3, 1),		/* [9] */
			BTF_END_RAW,
		},
		BTF_STR_SEC("\0a1\0a2\0f\0tag1\0tag2\0tag3"),
	},
},
{
	.descr = "dedup: struct/struct_member tags",
	.input = {
		.raw_types = {
			/* int */
			BTF_TYPE_INT_ENC(0, BTF_INT_SIGNED, 0, 32, 4),	/* [1] */
			BTF_STRUCT_ENC(NAME_NTH(1), 2, 8),		/* [2] */
				BTF_MEMBER_ENC(NAME_NTH(2), 1, 0),
				BTF_MEMBER_ENC(NAME_NTH(3), 1, 32),
			BTF_STRUCT_ENC(NAME_NTH(1), 2, 8),		/* [3] */
				BTF_MEMBER_ENC(NAME_NTH(2), 1, 0),
				BTF_MEMBER_ENC(NAME_NTH(3), 1, 32),
			/* tag -> t: tag1, tag2 */
			BTF_DECL_TAG_ENC(NAME_NTH(4), 2, -1),		/* [4] */
			BTF_DECL_TAG_ENC(NAME_NTH(5), 2, -1),		/* [5] */
			/* tag -> t/m2: tag1, tag2 */
			BTF_DECL_TAG_ENC(NAME_NTH(4), 2, 1),		/* [6] */
			BTF_DECL_TAG_ENC(NAME_NTH(5), 2, 1),		/* [7] */
			/* tag -> t: tag1, tag3 */
			BTF_DECL_TAG_ENC(NAME_NTH(4), 3, -1),		/* [8] */
			BTF_DECL_TAG_ENC(NAME_NTH(6), 3, -1),		/* [9] */
			/* tag -> t/m2: tag1, tag3 */
			BTF_DECL_TAG_ENC(NAME_NTH(4), 3, 1),		/* [10] */
			BTF_DECL_TAG_ENC(NAME_NTH(6), 3, 1),		/* [11] */
			BTF_END_RAW,
		},
		BTF_STR_SEC("\0t\0m1\0m2\0tag1\0tag2\0tag3"),
	},
	.expect = {
		.raw_types = {
			BTF_TYPE_INT_ENC(0, BTF_INT_SIGNED, 0, 32, 4),	/* [1] */
			BTF_STRUCT_ENC(NAME_NTH(1), 2, 8),		/* [2] */
				BTF_MEMBER_ENC(NAME_NTH(2), 1, 0),
				BTF_MEMBER_ENC(NAME_NTH(3), 1, 32),
			BTF_DECL_TAG_ENC(NAME_NTH(4), 2, -1),		/* [3] */
			BTF_DECL_TAG_ENC(NAME_NTH(5), 2, -1),		/* [4] */
			BTF_DECL_TAG_ENC(NAME_NTH(6), 2, -1),		/* [5] */
			BTF_DECL_TAG_ENC(NAME_NTH(4), 2, 1),		/* [6] */
			BTF_DECL_TAG_ENC(NAME_NTH(5), 2, 1),		/* [7] */
			BTF_DECL_TAG_ENC(NAME_NTH(6), 2, 1),		/* [8] */
			BTF_END_RAW,
		},
		BTF_STR_SEC("\0t\0m1\0m2\0tag1\0tag2\0tag3"),
	},
},
{
	.descr = "dedup: typedef tags",
	.input = {
		.raw_types = {
			/* int */
			BTF_TYPE_INT_ENC(0, BTF_INT_SIGNED, 0, 32, 4),	/* [1] */
			BTF_TYPEDEF_ENC(NAME_NTH(1), 1),		/* [2] */
			BTF_TYPEDEF_ENC(NAME_NTH(1), 1),		/* [3] */
			/* tag -> t: tag1, tag2 */
			BTF_DECL_TAG_ENC(NAME_NTH(2), 2, -1),		/* [4] */
			BTF_DECL_TAG_ENC(NAME_NTH(3), 2, -1),		/* [5] */
			/* tag -> t: tag1, tag3 */
			BTF_DECL_TAG_ENC(NAME_NTH(2), 3, -1),		/* [6] */
			BTF_DECL_TAG_ENC(NAME_NTH(4), 3, -1),		/* [7] */
			BTF_END_RAW,
		},
		BTF_STR_SEC("\0t\0tag1\0tag2\0tag3"),
	},
	.expect = {
		.raw_types = {
			BTF_TYPE_INT_ENC(0, BTF_INT_SIGNED, 0, 32, 4),	/* [1] */
			BTF_TYPEDEF_ENC(NAME_NTH(1), 1),		/* [2] */
			BTF_DECL_TAG_ENC(NAME_NTH(2), 2, -1),		/* [3] */
			BTF_DECL_TAG_ENC(NAME_NTH(3), 2, -1),		/* [4] */
			BTF_DECL_TAG_ENC(NAME_NTH(4), 2, -1),		/* [5] */
			BTF_END_RAW,
		},
		BTF_STR_SEC("\0t\0tag1\0tag2\0tag3"),
	},
},
{
	.descr = "dedup: btf_type_tag #1",
	.input = {
		.raw_types = {
			/* ptr -> tag2 -> tag1 -> int */
			BTF_TYPE_INT_ENC(0, BTF_INT_SIGNED, 0, 32, 4),	/* [1] */
			BTF_TYPE_TAG_ENC(NAME_NTH(1), 1),		/* [2] */
			BTF_TYPE_TAG_ENC(NAME_NTH(2), 2),		/* [3] */
			BTF_PTR_ENC(3),					/* [4] */
			/* ptr -> tag2 -> tag1 -> int */
			BTF_TYPE_TAG_ENC(NAME_NTH(1), 1),		/* [5] */
			BTF_TYPE_TAG_ENC(NAME_NTH(2), 5),		/* [6] */
			BTF_PTR_ENC(6),					/* [7] */
			/* ptr -> tag1 -> int */
			BTF_TYPE_TAG_ENC(NAME_NTH(1), 1),		/* [8] */
			BTF_PTR_ENC(8),					/* [9] */
			BTF_END_RAW,
		},
		BTF_STR_SEC("\0tag1\0tag2"),
	},
	.expect = {
		.raw_types = {
			/* ptr -> tag2 -> tag1 -> int */
			BTF_TYPE_INT_ENC(0, BTF_INT_SIGNED, 0, 32, 4),	/* [1] */
			BTF_TYPE_TAG_ENC(NAME_NTH(1), 1),		/* [2] */
			BTF_TYPE_TAG_ENC(NAME_NTH(2), 2),		/* [3] */
			BTF_PTR_ENC(3),					/* [4] */
			/* ptr -> tag1 -> int */
			BTF_PTR_ENC(2),					/* [5] */
			BTF_END_RAW,
		},
		BTF_STR_SEC("\0tag1\0tag2"),
	},
},
{
	.descr = "dedup: btf_type_tag #2",
	.input = {
		.raw_types = {
			/* ptr -> tag2 -> tag1 -> int */
			BTF_TYPE_INT_ENC(0, BTF_INT_SIGNED, 0, 32, 4),	/* [1] */
			BTF_TYPE_TAG_ENC(NAME_NTH(1), 1),		/* [2] */
			BTF_TYPE_TAG_ENC(NAME_NTH(2), 2),		/* [3] */
			BTF_PTR_ENC(3),					/* [4] */
			/* ptr -> tag2 -> int */
			BTF_TYPE_TAG_ENC(NAME_NTH(2), 1),		/* [5] */
			BTF_PTR_ENC(5),					/* [6] */
			BTF_END_RAW,
		},
		BTF_STR_SEC("\0tag1\0tag2"),
	},
	.expect = {
		.raw_types = {
			/* ptr -> tag2 -> tag1 -> int */
			BTF_TYPE_INT_ENC(0, BTF_INT_SIGNED, 0, 32, 4),	/* [1] */
			BTF_TYPE_TAG_ENC(NAME_NTH(1), 1),		/* [2] */
			BTF_TYPE_TAG_ENC(NAME_NTH(2), 2),		/* [3] */
			BTF_PTR_ENC(3),					/* [4] */
			/* ptr -> tag2 -> int */
			BTF_TYPE_TAG_ENC(NAME_NTH(2), 1),		/* [5] */
			BTF_PTR_ENC(5),					/* [6] */
			BTF_END_RAW,
		},
		BTF_STR_SEC("\0tag1\0tag2"),
	},
},
{
	.descr = "dedup: btf_type_tag #3",
	.input = {
		.raw_types = {
			/* ptr -> tag2 -> tag1 -> int */
			BTF_TYPE_INT_ENC(0, BTF_INT_SIGNED, 0, 32, 4),	/* [1] */
			BTF_TYPE_TAG_ENC(NAME_NTH(1), 1),		/* [2] */
			BTF_TYPE_TAG_ENC(NAME_NTH(2), 2),		/* [3] */
			BTF_PTR_ENC(3),					/* [4] */
			/* ptr -> tag1 -> tag2 -> int */
			BTF_TYPE_TAG_ENC(NAME_NTH(2), 1),		/* [5] */
			BTF_TYPE_TAG_ENC(NAME_NTH(1), 5),		/* [6] */
			BTF_PTR_ENC(6),					/* [7] */
			BTF_END_RAW,
		},
		BTF_STR_SEC("\0tag1\0tag2"),
	},
	.expect = {
		.raw_types = {
			/* ptr -> tag2 -> tag1 -> int */
			BTF_TYPE_INT_ENC(0, BTF_INT_SIGNED, 0, 32, 4),	/* [1] */
			BTF_TYPE_TAG_ENC(NAME_NTH(1), 1),		/* [2] */
			BTF_TYPE_TAG_ENC(NAME_NTH(2), 2),		/* [3] */
			BTF_PTR_ENC(3),					/* [4] */
			/* ptr -> tag1 -> tag2 -> int */
			BTF_TYPE_TAG_ENC(NAME_NTH(2), 1),		/* [5] */
			BTF_TYPE_TAG_ENC(NAME_NTH(1), 5),		/* [6] */
			BTF_PTR_ENC(6),					/* [7] */
			BTF_END_RAW,
		},
		BTF_STR_SEC("\0tag1\0tag2"),
	},
},
{
	.descr = "dedup: btf_type_tag #4",
	.input = {
		.raw_types = {
			/* ptr -> tag1 -> int */
			BTF_TYPE_INT_ENC(0, BTF_INT_SIGNED, 0, 32, 4),	/* [1] */
			BTF_TYPE_TAG_ENC(NAME_NTH(1), 1),		/* [2] */
			BTF_PTR_ENC(2),					/* [3] */
			/* ptr -> tag1 -> long */
			BTF_TYPE_INT_ENC(0, BTF_INT_SIGNED, 0, 64, 8),	/* [4] */
			BTF_TYPE_TAG_ENC(NAME_NTH(1), 4),		/* [5] */
			BTF_PTR_ENC(5),					/* [6] */
			BTF_END_RAW,
		},
		BTF_STR_SEC("\0tag1"),
	},
	.expect = {
		.raw_types = {
			/* ptr -> tag1 -> int */
			BTF_TYPE_INT_ENC(0, BTF_INT_SIGNED, 0, 32, 4),	/* [1] */
			BTF_TYPE_TAG_ENC(NAME_NTH(1), 1),		/* [2] */
			BTF_PTR_ENC(2),					/* [3] */
			/* ptr -> tag1 -> long */
			BTF_TYPE_INT_ENC(0, BTF_INT_SIGNED, 0, 64, 8),	/* [4] */
			BTF_TYPE_TAG_ENC(NAME_NTH(1), 4),		/* [5] */
			BTF_PTR_ENC(5),					/* [6] */
			BTF_END_RAW,
		},
		BTF_STR_SEC("\0tag1"),
	},
},
{
	.descr = "dedup: btf_type_tag #5, struct",
	.input = {
		.raw_types = {
			BTF_TYPE_INT_ENC(0, BTF_INT_SIGNED, 0, 32, 4),				/* [1] */
			BTF_TYPE_TAG_ENC(NAME_NTH(1), 1),					/* [2] */
			BTF_TYPE_ENC(NAME_NTH(2), BTF_INFO_ENC(BTF_KIND_STRUCT, 1, 1), 4),	/* [3] */
			BTF_MEMBER_ENC(NAME_NTH(3), 2, BTF_MEMBER_OFFSET(0, 0)),
			BTF_TYPE_TAG_ENC(NAME_NTH(1), 1),					/* [4] */
			BTF_TYPE_ENC(NAME_NTH(2), BTF_INFO_ENC(BTF_KIND_STRUCT, 1, 1), 4),	/* [5] */
			BTF_MEMBER_ENC(NAME_NTH(3), 4, BTF_MEMBER_OFFSET(0, 0)),
			BTF_END_RAW,
		},
		BTF_STR_SEC("\0tag1\0t\0m"),
	},
	.expect = {
		.raw_types = {
			BTF_TYPE_INT_ENC(0, BTF_INT_SIGNED, 0, 32, 4),				/* [1] */
			BTF_TYPE_TAG_ENC(NAME_NTH(1), 1),					/* [2] */
			BTF_TYPE_ENC(NAME_NTH(2), BTF_INFO_ENC(BTF_KIND_STRUCT, 1, 1), 4),	/* [3] */
			BTF_MEMBER_ENC(NAME_NTH(3), 2, BTF_MEMBER_OFFSET(0, 0)),
			BTF_END_RAW,
		},
		BTF_STR_SEC("\0tag1\0t\0m"),
	},
},
{
	.descr = "dedup: func/func_arg/var tags",
	.input = {
		.raw_types = {
			/* int */
			BTF_TYPE_INT_ENC(0, BTF_INT_SIGNED, 0, 32, 4),	/* [1] */
			/* static int t */
			BTF_VAR_ENC(NAME_NTH(1), 1, 0),			/* [2] */
			/* void f(int a1, int a2) */
			BTF_FUNC_PROTO_ENC(0, 2),			/* [3] */
				BTF_FUNC_PROTO_ARG_ENC(NAME_NTH(2), 1),
				BTF_FUNC_PROTO_ARG_ENC(NAME_NTH(3), 1),
			BTF_FUNC_ENC(NAME_NTH(4), 2),			/* [4] */
			/* tag -> t */
			BTF_DECL_TAG_ENC(NAME_NTH(5), 2, -1),		/* [5] */
			BTF_DECL_TAG_ENC(NAME_NTH(5), 2, -1),		/* [6] */
			/* tag -> func */
			BTF_DECL_TAG_ENC(NAME_NTH(5), 4, -1),		/* [7] */
			BTF_DECL_TAG_ENC(NAME_NTH(5), 4, -1),		/* [8] */
			/* tag -> func arg a1 */
			BTF_DECL_TAG_ENC(NAME_NTH(5), 4, 1),		/* [9] */
			BTF_DECL_TAG_ENC(NAME_NTH(5), 4, 1),		/* [10] */
			BTF_END_RAW,
		},
		BTF_STR_SEC("\0t\0a1\0a2\0f\0tag"),
	},
	.expect = {
		.raw_types = {
			BTF_TYPE_INT_ENC(0, BTF_INT_SIGNED, 0, 32, 4),	/* [1] */
			BTF_VAR_ENC(NAME_NTH(1), 1, 0),			/* [2] */
			BTF_FUNC_PROTO_ENC(0, 2),			/* [3] */
				BTF_FUNC_PROTO_ARG_ENC(NAME_NTH(2), 1),
				BTF_FUNC_PROTO_ARG_ENC(NAME_NTH(3), 1),
			BTF_FUNC_ENC(NAME_NTH(4), 2),			/* [4] */
			BTF_DECL_TAG_ENC(NAME_NTH(5), 2, -1),		/* [5] */
			BTF_DECL_TAG_ENC(NAME_NTH(5), 4, -1),		/* [6] */
			BTF_DECL_TAG_ENC(NAME_NTH(5), 4, 1),		/* [7] */
			BTF_END_RAW,
		},
		BTF_STR_SEC("\0t\0a1\0a2\0f\0tag"),
	},
	.opts = {
		.dont_resolve_fwds = false,
	},
},
{
	.descr = "dedup: func/func_param tags",
	.input = {
		.raw_types = {
			/* int */
			BTF_TYPE_INT_ENC(0, BTF_INT_SIGNED, 0, 32, 4),	/* [1] */
			/* void f(int a1, int a2) */
			BTF_FUNC_PROTO_ENC(0, 2),			/* [2] */
				BTF_FUNC_PROTO_ARG_ENC(NAME_NTH(1), 1),
				BTF_FUNC_PROTO_ARG_ENC(NAME_NTH(2), 1),
			BTF_FUNC_ENC(NAME_NTH(3), 2),			/* [3] */
			/* void f(int a1, int a2) */
			BTF_FUNC_PROTO_ENC(0, 2),			/* [4] */
				BTF_FUNC_PROTO_ARG_ENC(NAME_NTH(1), 1),
				BTF_FUNC_PROTO_ARG_ENC(NAME_NTH(2), 1),
			BTF_FUNC_ENC(NAME_NTH(3), 4),			/* [5] */
			/* tag -> f: tag1, tag2 */
			BTF_DECL_TAG_ENC(NAME_NTH(4), 3, -1),		/* [6] */
			BTF_DECL_TAG_ENC(NAME_NTH(5), 3, -1),		/* [7] */
			/* tag -> f/a2: tag1, tag2 */
			BTF_DECL_TAG_ENC(NAME_NTH(4), 3, 1),		/* [8] */
			BTF_DECL_TAG_ENC(NAME_NTH(5), 3, 1),		/* [9] */
			/* tag -> f: tag1, tag3 */
			BTF_DECL_TAG_ENC(NAME_NTH(4), 5, -1),		/* [10] */
			BTF_DECL_TAG_ENC(NAME_NTH(6), 5, -1),		/* [11] */
			/* tag -> f/a2: tag1, tag3 */
			BTF_DECL_TAG_ENC(NAME_NTH(4), 5, 1),		/* [12] */
			BTF_DECL_TAG_ENC(NAME_NTH(6), 5, 1),		/* [13] */
			BTF_END_RAW,
		},
		BTF_STR_SEC("\0a1\0a2\0f\0tag1\0tag2\0tag3"),
	},
	.expect = {
		.raw_types = {
			BTF_TYPE_INT_ENC(0, BTF_INT_SIGNED, 0, 32, 4),	/* [1] */
			BTF_FUNC_PROTO_ENC(0, 2),			/* [2] */
				BTF_FUNC_PROTO_ARG_ENC(NAME_NTH(1), 1),
				BTF_FUNC_PROTO_ARG_ENC(NAME_NTH(2), 1),
			BTF_FUNC_ENC(NAME_NTH(3), 2),			/* [3] */
			BTF_DECL_TAG_ENC(NAME_NTH(4), 3, -1),		/* [4] */
			BTF_DECL_TAG_ENC(NAME_NTH(5), 3, -1),		/* [5] */
			BTF_DECL_TAG_ENC(NAME_NTH(6), 3, -1),		/* [6] */
			BTF_DECL_TAG_ENC(NAME_NTH(4), 3, 1),		/* [7] */
			BTF_DECL_TAG_ENC(NAME_NTH(5), 3, 1),		/* [8] */
			BTF_DECL_TAG_ENC(NAME_NTH(6), 3, 1),		/* [9] */
			BTF_END_RAW,
		},
		BTF_STR_SEC("\0a1\0a2\0f\0tag1\0tag2\0tag3"),
	},
	.opts = {
		.dont_resolve_fwds = false,
	},
},
{
	.descr = "dedup: struct/struct_member tags",
	.input = {
		.raw_types = {
			/* int */
			BTF_TYPE_INT_ENC(0, BTF_INT_SIGNED, 0, 32, 4),	/* [1] */
			BTF_STRUCT_ENC(NAME_NTH(1), 2, 8),		/* [2] */
				BTF_MEMBER_ENC(NAME_NTH(2), 1, 0),
				BTF_MEMBER_ENC(NAME_NTH(3), 1, 32),
			BTF_STRUCT_ENC(NAME_NTH(1), 2, 8),		/* [3] */
				BTF_MEMBER_ENC(NAME_NTH(2), 1, 0),
				BTF_MEMBER_ENC(NAME_NTH(3), 1, 32),
			/* tag -> t: tag1, tag2 */
			BTF_DECL_TAG_ENC(NAME_NTH(4), 2, -1),		/* [4] */
			BTF_DECL_TAG_ENC(NAME_NTH(5), 2, -1),		/* [5] */
			/* tag -> t/m2: tag1, tag2 */
			BTF_DECL_TAG_ENC(NAME_NTH(4), 2, 1),		/* [6] */
			BTF_DECL_TAG_ENC(NAME_NTH(5), 2, 1),		/* [7] */
			/* tag -> t: tag1, tag3 */
			BTF_DECL_TAG_ENC(NAME_NTH(4), 3, -1),		/* [8] */
			BTF_DECL_TAG_ENC(NAME_NTH(6), 3, -1),		/* [9] */
			/* tag -> t/m2: tag1, tag3 */
			BTF_DECL_TAG_ENC(NAME_NTH(4), 3, 1),		/* [10] */
			BTF_DECL_TAG_ENC(NAME_NTH(6), 3, 1),		/* [11] */
			BTF_END_RAW,
		},
		BTF_STR_SEC("\0t\0m1\0m2\0tag1\0tag2\0tag3"),
	},
	.expect = {
		.raw_types = {
			BTF_TYPE_INT_ENC(0, BTF_INT_SIGNED, 0, 32, 4),	/* [1] */
			BTF_STRUCT_ENC(NAME_NTH(1), 2, 8),		/* [2] */
				BTF_MEMBER_ENC(NAME_NTH(2), 1, 0),
				BTF_MEMBER_ENC(NAME_NTH(3), 1, 32),
			BTF_DECL_TAG_ENC(NAME_NTH(4), 2, -1),		/* [3] */
			BTF_DECL_TAG_ENC(NAME_NTH(5), 2, -1),		/* [4] */
			BTF_DECL_TAG_ENC(NAME_NTH(6), 2, -1),		/* [5] */
			BTF_DECL_TAG_ENC(NAME_NTH(4), 2, 1),		/* [6] */
			BTF_DECL_TAG_ENC(NAME_NTH(5), 2, 1),		/* [7] */
			BTF_DECL_TAG_ENC(NAME_NTH(6), 2, 1),		/* [8] */
			BTF_END_RAW,
		},
		BTF_STR_SEC("\0t\0m1\0m2\0tag1\0tag2\0tag3"),
	},
	.opts = {
		.dont_resolve_fwds = false,
	},
},
{
	.descr = "dedup: typedef tags",
	.input = {
		.raw_types = {
			/* int */
			BTF_TYPE_INT_ENC(0, BTF_INT_SIGNED, 0, 32, 4),	/* [1] */
			BTF_TYPEDEF_ENC(NAME_NTH(1), 1),		/* [2] */
			BTF_TYPEDEF_ENC(NAME_NTH(1), 1),		/* [3] */
			/* tag -> t: tag1, tag2 */
			BTF_DECL_TAG_ENC(NAME_NTH(2), 2, -1),		/* [4] */
			BTF_DECL_TAG_ENC(NAME_NTH(3), 2, -1),		/* [5] */
			/* tag -> t: tag1, tag3 */
			BTF_DECL_TAG_ENC(NAME_NTH(2), 3, -1),		/* [6] */
			BTF_DECL_TAG_ENC(NAME_NTH(4), 3, -1),		/* [7] */
			BTF_END_RAW,
		},
		BTF_STR_SEC("\0t\0tag1\0tag2\0tag3"),
	},
	.expect = {
		.raw_types = {
			BTF_TYPE_INT_ENC(0, BTF_INT_SIGNED, 0, 32, 4),	/* [1] */
			BTF_TYPEDEF_ENC(NAME_NTH(1), 1),		/* [2] */
			BTF_DECL_TAG_ENC(NAME_NTH(2), 2, -1),		/* [3] */
			BTF_DECL_TAG_ENC(NAME_NTH(3), 2, -1),		/* [4] */
			BTF_DECL_TAG_ENC(NAME_NTH(4), 2, -1),		/* [5] */
			BTF_END_RAW,
		},
		BTF_STR_SEC("\0t\0tag1\0tag2\0tag3"),
	},
	.opts = {
		.dont_resolve_fwds = false,
	},
},

};

static int btf_type_size(const struct btf_type *t)
{
	int base_size = sizeof(struct btf_type);
	__u16 vlen = BTF_INFO_VLEN(t->info);
	__u16 kind = BTF_INFO_KIND(t->info);

	switch (kind) {
	case BTF_KIND_FWD:
	case BTF_KIND_CONST:
	case BTF_KIND_VOLATILE:
	case BTF_KIND_RESTRICT:
	case BTF_KIND_PTR:
	case BTF_KIND_TYPEDEF:
	case BTF_KIND_FUNC:
	case BTF_KIND_FLOAT:
	case BTF_KIND_TYPE_TAG:
		return base_size;
	case BTF_KIND_INT:
		return base_size + sizeof(__u32);
	case BTF_KIND_ENUM:
		return base_size + vlen * sizeof(struct btf_enum);
	case BTF_KIND_ARRAY:
		return base_size + sizeof(struct btf_array);
	case BTF_KIND_STRUCT:
	case BTF_KIND_UNION:
		return base_size + vlen * sizeof(struct btf_member);
	case BTF_KIND_FUNC_PROTO:
		return base_size + vlen * sizeof(struct btf_param);
	case BTF_KIND_VAR:
		return base_size + sizeof(struct btf_var);
	case BTF_KIND_DATASEC:
		return base_size + vlen * sizeof(struct btf_var_secinfo);
	case BTF_KIND_DECL_TAG:
		return base_size + sizeof(struct btf_decl_tag);
	default:
		fprintf(stderr, "Unsupported BTF_KIND:%u\n", kind);
		return -EINVAL;
	}
}

static void dump_btf_strings(const char *strs, __u32 len)
{
	const char *cur = strs;
	int i = 0;

	while (cur < strs + len) {
		fprintf(stderr, "string #%d: '%s'\n", i, cur);
		cur += strlen(cur) + 1;
		i++;
	}
}

static void do_test_dedup(unsigned int test_num)
{
	struct btf_dedup_test *test = &dedup_tests[test_num - 1];
	__u32 test_nr_types, expect_nr_types, test_btf_size, expect_btf_size;
	const struct btf_header *test_hdr, *expect_hdr;
	struct btf *test_btf = NULL, *expect_btf = NULL;
	const void *test_btf_data, *expect_btf_data;
	const char *ret_test_next_str, *ret_expect_next_str;
	const char *test_strs, *expect_strs;
	const char *test_str_cur;
	const char *expect_str_cur, *expect_str_end;
	unsigned int raw_btf_size;
	void *raw_btf;
	int err = 0, i;

	if (!test__start_subtest(test->descr))
		return;

	raw_btf = btf_raw_create(&hdr_tmpl, test->input.raw_types,
				 test->input.str_sec, test->input.str_sec_size,
				 &raw_btf_size, &ret_test_next_str);
	if (!raw_btf)
		return;

	test_btf = btf__new((__u8 *)raw_btf, raw_btf_size);
	err = libbpf_get_error(test_btf);
	free(raw_btf);
	if (CHECK(err, "invalid test_btf errno:%d", err)) {
		err = -1;
		goto done;
	}

	raw_btf = btf_raw_create(&hdr_tmpl, test->expect.raw_types,
				 test->expect.str_sec,
				 test->expect.str_sec_size,
				 &raw_btf_size, &ret_expect_next_str);
	if (!raw_btf)
		return;
	expect_btf = btf__new((__u8 *)raw_btf, raw_btf_size);
	err = libbpf_get_error(expect_btf);
	free(raw_btf);
	if (CHECK(err, "invalid expect_btf errno:%d", err)) {
		err = -1;
		goto done;
	}

	test->opts.sz = sizeof(test->opts);
	err = btf__dedup(test_btf, &test->opts);
	if (CHECK(err, "btf_dedup failed errno:%d", err)) {
		err = -1;
		goto done;
	}

	test_btf_data = btf__raw_data(test_btf, &test_btf_size);
	expect_btf_data = btf__raw_data(expect_btf, &expect_btf_size);
	if (CHECK(test_btf_size != expect_btf_size,
		  "test_btf_size:%u != expect_btf_size:%u",
		  test_btf_size, expect_btf_size)) {
		err = -1;
		goto done;
	}

	test_hdr = test_btf_data;
	test_strs = test_btf_data + sizeof(*test_hdr) + test_hdr->str_off;
	expect_hdr = expect_btf_data;
	expect_strs = expect_btf_data + sizeof(*test_hdr) + expect_hdr->str_off;
	if (CHECK(test_hdr->str_len != expect_hdr->str_len,
		  "test_hdr->str_len:%u != expect_hdr->str_len:%u",
		  test_hdr->str_len, expect_hdr->str_len)) {
		fprintf(stderr, "\ntest strings:\n");
		dump_btf_strings(test_strs, test_hdr->str_len);
		fprintf(stderr, "\nexpected strings:\n");
		dump_btf_strings(expect_strs, expect_hdr->str_len);
		err = -1;
		goto done;
	}

	expect_str_cur = expect_strs;
	expect_str_end = expect_strs + expect_hdr->str_len;
	while (expect_str_cur < expect_str_end) {
		size_t test_len, expect_len;
		int off;

		off = btf__find_str(test_btf, expect_str_cur);
		if (CHECK(off < 0, "exp str '%s' not found: %d\n", expect_str_cur, off)) {
			err = -1;
			goto done;
		}
		test_str_cur = btf__str_by_offset(test_btf, off);

		test_len = strlen(test_str_cur);
		expect_len = strlen(expect_str_cur);
		if (CHECK(test_len != expect_len,
			  "test_len:%zu != expect_len:%zu "
			  "(test_str:%s, expect_str:%s)",
			  test_len, expect_len, test_str_cur, expect_str_cur)) {
			err = -1;
			goto done;
		}
		if (CHECK(strcmp(test_str_cur, expect_str_cur),
			  "test_str:%s != expect_str:%s",
			  test_str_cur, expect_str_cur)) {
			err = -1;
			goto done;
		}
		expect_str_cur += expect_len + 1;
	}

	test_nr_types = btf__type_cnt(test_btf);
	expect_nr_types = btf__type_cnt(expect_btf);
	if (CHECK(test_nr_types != expect_nr_types,
		  "test_nr_types:%u != expect_nr_types:%u",
		  test_nr_types, expect_nr_types)) {
		err = -1;
		goto done;
	}

	for (i = 1; i < test_nr_types; i++) {
		const struct btf_type *test_type, *expect_type;
		int test_size, expect_size;

		test_type = btf__type_by_id(test_btf, i);
		expect_type = btf__type_by_id(expect_btf, i);
		test_size = btf_type_size(test_type);
		expect_size = btf_type_size(expect_type);

		if (CHECK(test_size != expect_size,
			  "type #%d: test_size:%d != expect_size:%u",
			  i, test_size, expect_size)) {
			err = -1;
			goto done;
		}
		if (CHECK(btf_kind(test_type) != btf_kind(expect_type),
			  "type %d kind: exp %d != got %u\n",
			  i, btf_kind(expect_type), btf_kind(test_type))) {
			err = -1;
			goto done;
		}
		if (CHECK(test_type->info != expect_type->info,
			  "type %d info: exp %d != got %u\n",
			  i, expect_type->info, test_type->info)) {
			err = -1;
			goto done;
		}
		if (CHECK(test_type->size != expect_type->size,
			  "type %d size/type: exp %d != got %u\n",
			  i, expect_type->size, test_type->size)) {
			err = -1;
			goto done;
		}
	}

done:
	btf__free(test_btf);
	btf__free(expect_btf);
}

void test_btf(void)
{
	int i;

	always_log = env.verbosity > VERBOSE_NONE;

	for (i = 1; i <= ARRAY_SIZE(raw_tests); i++)
		do_test_raw(i);
	for (i = 1; i <= ARRAY_SIZE(get_info_tests); i++)
		do_test_get_info(i);
	for (i = 1; i <= ARRAY_SIZE(file_tests); i++)
		do_test_file(i);
	for (i = 1; i <= ARRAY_SIZE(info_raw_tests); i++)
		do_test_info_raw(i);
	for (i = 1; i <= ARRAY_SIZE(dedup_tests); i++)
		do_test_dedup(i);
	test_pprint();
}<|MERGE_RESOLUTION|>--- conflicted
+++ resolved
@@ -3938,8 +3938,6 @@
 	.btf_load_err = true,
 	.err_str = "Invalid component_idx",
 },
-<<<<<<< HEAD
-=======
 {
 	.descr = "type_tag test #1",
 	.raw_types = {
@@ -3957,7 +3955,6 @@
 	.value_type_id = 1,
 	.max_entries = 1,
 },
->>>>>>> 754e0b0e
 
 }; /* struct btf_raw_test raw_tests[] */
 
@@ -6881,16 +6878,10 @@
 			BTF_DECL_TAG_ENC(NAME_TBD, 13, -1),				/* [15] decl_tag */
 			BTF_DECL_TAG_ENC(NAME_TBD, 13, 1),				/* [16] decl_tag */
 			BTF_DECL_TAG_ENC(NAME_TBD, 7, -1),				/* [17] decl_tag */
-<<<<<<< HEAD
-			BTF_END_RAW,
-		},
-		BTF_STR_SEC("\0A\0B\0C\0D\0E\0F\0G\0H\0I\0J\0K\0L\0M\0N\0O\0P\0Q"),
-=======
 			BTF_TYPE_TAG_ENC(NAME_TBD, 8),					/* [18] type_tag */
 			BTF_END_RAW,
 		},
 		BTF_STR_SEC("\0A\0B\0C\0D\0E\0F\0G\0H\0I\0J\0K\0L\0M\0N\0O\0P\0Q\0R"),
->>>>>>> 754e0b0e
 	},
 	.expect = {
 		.raw_types = {
@@ -6917,19 +6908,10 @@
 			BTF_DECL_TAG_ENC(NAME_TBD, 13, -1),				/* [15] decl_tag */
 			BTF_DECL_TAG_ENC(NAME_TBD, 13, 1),				/* [16] decl_tag */
 			BTF_DECL_TAG_ENC(NAME_TBD, 7, -1),				/* [17] decl_tag */
-<<<<<<< HEAD
-			BTF_END_RAW,
-		},
-		BTF_STR_SEC("\0A\0B\0C\0D\0E\0F\0G\0H\0I\0J\0K\0L\0M\0N\0O\0P\0Q"),
-	},
-	.opts = {
-		.dont_resolve_fwds = false,
-=======
 			BTF_TYPE_TAG_ENC(NAME_TBD, 8),					/* [18] type_tag */
 			BTF_END_RAW,
 		},
 		BTF_STR_SEC("\0A\0B\0C\0D\0E\0F\0G\0H\0I\0J\0K\0L\0M\0N\0O\0P\0Q\0R"),
->>>>>>> 754e0b0e
 	},
 },
 {
@@ -7388,185 +7370,6 @@
 			BTF_END_RAW,
 		},
 		BTF_STR_SEC("\0tag1\0t\0m"),
-	},
-},
-{
-	.descr = "dedup: func/func_arg/var tags",
-	.input = {
-		.raw_types = {
-			/* int */
-			BTF_TYPE_INT_ENC(0, BTF_INT_SIGNED, 0, 32, 4),	/* [1] */
-			/* static int t */
-			BTF_VAR_ENC(NAME_NTH(1), 1, 0),			/* [2] */
-			/* void f(int a1, int a2) */
-			BTF_FUNC_PROTO_ENC(0, 2),			/* [3] */
-				BTF_FUNC_PROTO_ARG_ENC(NAME_NTH(2), 1),
-				BTF_FUNC_PROTO_ARG_ENC(NAME_NTH(3), 1),
-			BTF_FUNC_ENC(NAME_NTH(4), 2),			/* [4] */
-			/* tag -> t */
-			BTF_DECL_TAG_ENC(NAME_NTH(5), 2, -1),		/* [5] */
-			BTF_DECL_TAG_ENC(NAME_NTH(5), 2, -1),		/* [6] */
-			/* tag -> func */
-			BTF_DECL_TAG_ENC(NAME_NTH(5), 4, -1),		/* [7] */
-			BTF_DECL_TAG_ENC(NAME_NTH(5), 4, -1),		/* [8] */
-			/* tag -> func arg a1 */
-			BTF_DECL_TAG_ENC(NAME_NTH(5), 4, 1),		/* [9] */
-			BTF_DECL_TAG_ENC(NAME_NTH(5), 4, 1),		/* [10] */
-			BTF_END_RAW,
-		},
-		BTF_STR_SEC("\0t\0a1\0a2\0f\0tag"),
-	},
-	.expect = {
-		.raw_types = {
-			BTF_TYPE_INT_ENC(0, BTF_INT_SIGNED, 0, 32, 4),	/* [1] */
-			BTF_VAR_ENC(NAME_NTH(1), 1, 0),			/* [2] */
-			BTF_FUNC_PROTO_ENC(0, 2),			/* [3] */
-				BTF_FUNC_PROTO_ARG_ENC(NAME_NTH(2), 1),
-				BTF_FUNC_PROTO_ARG_ENC(NAME_NTH(3), 1),
-			BTF_FUNC_ENC(NAME_NTH(4), 2),			/* [4] */
-			BTF_DECL_TAG_ENC(NAME_NTH(5), 2, -1),		/* [5] */
-			BTF_DECL_TAG_ENC(NAME_NTH(5), 4, -1),		/* [6] */
-			BTF_DECL_TAG_ENC(NAME_NTH(5), 4, 1),		/* [7] */
-			BTF_END_RAW,
-		},
-		BTF_STR_SEC("\0t\0a1\0a2\0f\0tag"),
-	},
-	.opts = {
-		.dont_resolve_fwds = false,
-	},
-},
-{
-	.descr = "dedup: func/func_param tags",
-	.input = {
-		.raw_types = {
-			/* int */
-			BTF_TYPE_INT_ENC(0, BTF_INT_SIGNED, 0, 32, 4),	/* [1] */
-			/* void f(int a1, int a2) */
-			BTF_FUNC_PROTO_ENC(0, 2),			/* [2] */
-				BTF_FUNC_PROTO_ARG_ENC(NAME_NTH(1), 1),
-				BTF_FUNC_PROTO_ARG_ENC(NAME_NTH(2), 1),
-			BTF_FUNC_ENC(NAME_NTH(3), 2),			/* [3] */
-			/* void f(int a1, int a2) */
-			BTF_FUNC_PROTO_ENC(0, 2),			/* [4] */
-				BTF_FUNC_PROTO_ARG_ENC(NAME_NTH(1), 1),
-				BTF_FUNC_PROTO_ARG_ENC(NAME_NTH(2), 1),
-			BTF_FUNC_ENC(NAME_NTH(3), 4),			/* [5] */
-			/* tag -> f: tag1, tag2 */
-			BTF_DECL_TAG_ENC(NAME_NTH(4), 3, -1),		/* [6] */
-			BTF_DECL_TAG_ENC(NAME_NTH(5), 3, -1),		/* [7] */
-			/* tag -> f/a2: tag1, tag2 */
-			BTF_DECL_TAG_ENC(NAME_NTH(4), 3, 1),		/* [8] */
-			BTF_DECL_TAG_ENC(NAME_NTH(5), 3, 1),		/* [9] */
-			/* tag -> f: tag1, tag3 */
-			BTF_DECL_TAG_ENC(NAME_NTH(4), 5, -1),		/* [10] */
-			BTF_DECL_TAG_ENC(NAME_NTH(6), 5, -1),		/* [11] */
-			/* tag -> f/a2: tag1, tag3 */
-			BTF_DECL_TAG_ENC(NAME_NTH(4), 5, 1),		/* [12] */
-			BTF_DECL_TAG_ENC(NAME_NTH(6), 5, 1),		/* [13] */
-			BTF_END_RAW,
-		},
-		BTF_STR_SEC("\0a1\0a2\0f\0tag1\0tag2\0tag3"),
-	},
-	.expect = {
-		.raw_types = {
-			BTF_TYPE_INT_ENC(0, BTF_INT_SIGNED, 0, 32, 4),	/* [1] */
-			BTF_FUNC_PROTO_ENC(0, 2),			/* [2] */
-				BTF_FUNC_PROTO_ARG_ENC(NAME_NTH(1), 1),
-				BTF_FUNC_PROTO_ARG_ENC(NAME_NTH(2), 1),
-			BTF_FUNC_ENC(NAME_NTH(3), 2),			/* [3] */
-			BTF_DECL_TAG_ENC(NAME_NTH(4), 3, -1),		/* [4] */
-			BTF_DECL_TAG_ENC(NAME_NTH(5), 3, -1),		/* [5] */
-			BTF_DECL_TAG_ENC(NAME_NTH(6), 3, -1),		/* [6] */
-			BTF_DECL_TAG_ENC(NAME_NTH(4), 3, 1),		/* [7] */
-			BTF_DECL_TAG_ENC(NAME_NTH(5), 3, 1),		/* [8] */
-			BTF_DECL_TAG_ENC(NAME_NTH(6), 3, 1),		/* [9] */
-			BTF_END_RAW,
-		},
-		BTF_STR_SEC("\0a1\0a2\0f\0tag1\0tag2\0tag3"),
-	},
-	.opts = {
-		.dont_resolve_fwds = false,
-	},
-},
-{
-	.descr = "dedup: struct/struct_member tags",
-	.input = {
-		.raw_types = {
-			/* int */
-			BTF_TYPE_INT_ENC(0, BTF_INT_SIGNED, 0, 32, 4),	/* [1] */
-			BTF_STRUCT_ENC(NAME_NTH(1), 2, 8),		/* [2] */
-				BTF_MEMBER_ENC(NAME_NTH(2), 1, 0),
-				BTF_MEMBER_ENC(NAME_NTH(3), 1, 32),
-			BTF_STRUCT_ENC(NAME_NTH(1), 2, 8),		/* [3] */
-				BTF_MEMBER_ENC(NAME_NTH(2), 1, 0),
-				BTF_MEMBER_ENC(NAME_NTH(3), 1, 32),
-			/* tag -> t: tag1, tag2 */
-			BTF_DECL_TAG_ENC(NAME_NTH(4), 2, -1),		/* [4] */
-			BTF_DECL_TAG_ENC(NAME_NTH(5), 2, -1),		/* [5] */
-			/* tag -> t/m2: tag1, tag2 */
-			BTF_DECL_TAG_ENC(NAME_NTH(4), 2, 1),		/* [6] */
-			BTF_DECL_TAG_ENC(NAME_NTH(5), 2, 1),		/* [7] */
-			/* tag -> t: tag1, tag3 */
-			BTF_DECL_TAG_ENC(NAME_NTH(4), 3, -1),		/* [8] */
-			BTF_DECL_TAG_ENC(NAME_NTH(6), 3, -1),		/* [9] */
-			/* tag -> t/m2: tag1, tag3 */
-			BTF_DECL_TAG_ENC(NAME_NTH(4), 3, 1),		/* [10] */
-			BTF_DECL_TAG_ENC(NAME_NTH(6), 3, 1),		/* [11] */
-			BTF_END_RAW,
-		},
-		BTF_STR_SEC("\0t\0m1\0m2\0tag1\0tag2\0tag3"),
-	},
-	.expect = {
-		.raw_types = {
-			BTF_TYPE_INT_ENC(0, BTF_INT_SIGNED, 0, 32, 4),	/* [1] */
-			BTF_STRUCT_ENC(NAME_NTH(1), 2, 8),		/* [2] */
-				BTF_MEMBER_ENC(NAME_NTH(2), 1, 0),
-				BTF_MEMBER_ENC(NAME_NTH(3), 1, 32),
-			BTF_DECL_TAG_ENC(NAME_NTH(4), 2, -1),		/* [3] */
-			BTF_DECL_TAG_ENC(NAME_NTH(5), 2, -1),		/* [4] */
-			BTF_DECL_TAG_ENC(NAME_NTH(6), 2, -1),		/* [5] */
-			BTF_DECL_TAG_ENC(NAME_NTH(4), 2, 1),		/* [6] */
-			BTF_DECL_TAG_ENC(NAME_NTH(5), 2, 1),		/* [7] */
-			BTF_DECL_TAG_ENC(NAME_NTH(6), 2, 1),		/* [8] */
-			BTF_END_RAW,
-		},
-		BTF_STR_SEC("\0t\0m1\0m2\0tag1\0tag2\0tag3"),
-	},
-	.opts = {
-		.dont_resolve_fwds = false,
-	},
-},
-{
-	.descr = "dedup: typedef tags",
-	.input = {
-		.raw_types = {
-			/* int */
-			BTF_TYPE_INT_ENC(0, BTF_INT_SIGNED, 0, 32, 4),	/* [1] */
-			BTF_TYPEDEF_ENC(NAME_NTH(1), 1),		/* [2] */
-			BTF_TYPEDEF_ENC(NAME_NTH(1), 1),		/* [3] */
-			/* tag -> t: tag1, tag2 */
-			BTF_DECL_TAG_ENC(NAME_NTH(2), 2, -1),		/* [4] */
-			BTF_DECL_TAG_ENC(NAME_NTH(3), 2, -1),		/* [5] */
-			/* tag -> t: tag1, tag3 */
-			BTF_DECL_TAG_ENC(NAME_NTH(2), 3, -1),		/* [6] */
-			BTF_DECL_TAG_ENC(NAME_NTH(4), 3, -1),		/* [7] */
-			BTF_END_RAW,
-		},
-		BTF_STR_SEC("\0t\0tag1\0tag2\0tag3"),
-	},
-	.expect = {
-		.raw_types = {
-			BTF_TYPE_INT_ENC(0, BTF_INT_SIGNED, 0, 32, 4),	/* [1] */
-			BTF_TYPEDEF_ENC(NAME_NTH(1), 1),		/* [2] */
-			BTF_DECL_TAG_ENC(NAME_NTH(2), 2, -1),		/* [3] */
-			BTF_DECL_TAG_ENC(NAME_NTH(3), 2, -1),		/* [4] */
-			BTF_DECL_TAG_ENC(NAME_NTH(4), 2, -1),		/* [5] */
-			BTF_END_RAW,
-		},
-		BTF_STR_SEC("\0t\0tag1\0tag2\0tag3"),
-	},
-	.opts = {
-		.dont_resolve_fwds = false,
 	},
 },
 
