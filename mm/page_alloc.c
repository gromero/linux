/*
 *  linux/mm/page_alloc.c
 *
 *  Manages the free list, the system allocates free pages here.
 *  Note that kmalloc() lives in slab.c
 *
 *  Copyright (C) 1991, 1992, 1993, 1994  Linus Torvalds
 *  Swap reorganised 29.12.95, Stephen Tweedie
 *  Support of BIGMEM added by Gerhard Wichert, Siemens AG, July 1999
 *  Reshaped it to be a zoned allocator, Ingo Molnar, Red Hat, 1999
 *  Discontiguous memory support, Kanoj Sarcar, SGI, Nov 1999
 *  Zone balancing, Kanoj Sarcar, SGI, Jan 2000
 *  Per cpu hot/cold page lists, bulk allocation, Martin J. Bligh, Sept 2002
 *          (lots of bits borrowed from Ingo Molnar & Andrew Morton)
 */

#include <linux/stddef.h>
#include <linux/mm.h>
#include <linux/swap.h>
#include <linux/interrupt.h>
#include <linux/pagemap.h>
#include <linux/jiffies.h>
#include <linux/bootmem.h>
#include <linux/memblock.h>
#include <linux/compiler.h>
#include <linux/kernel.h>
#include <linux/kmemcheck.h>
#include <linux/kasan.h>
#include <linux/module.h>
#include <linux/suspend.h>
#include <linux/pagevec.h>
#include <linux/blkdev.h>
#include <linux/slab.h>
#include <linux/ratelimit.h>
#include <linux/oom.h>
#include <linux/notifier.h>
#include <linux/topology.h>
#include <linux/sysctl.h>
#include <linux/cpu.h>
#include <linux/cpuset.h>
#include <linux/memory_hotplug.h>
#include <linux/nodemask.h>
#include <linux/vmalloc.h>
#include <linux/vmstat.h>
#include <linux/mempolicy.h>
#include <linux/memremap.h>
#include <linux/stop_machine.h>
#include <linux/sort.h>
#include <linux/pfn.h>
#include <linux/backing-dev.h>
#include <linux/fault-inject.h>
#include <linux/page-isolation.h>
#include <linux/page_ext.h>
#include <linux/debugobjects.h>
#include <linux/kmemleak.h>
#include <linux/compaction.h>
#include <trace/events/kmem.h>
#include <trace/events/oom.h>
#include <linux/prefetch.h>
#include <linux/mm_inline.h>
#include <linux/migrate.h>
#include <linux/hugetlb.h>
#include <linux/sched/rt.h>
#include <linux/sched/mm.h>
#include <linux/page_owner.h>
#include <linux/kthread.h>
#include <linux/memcontrol.h>
#include <linux/ftrace.h>
<<<<<<< HEAD
=======
#include <linux/lockdep.h>
>>>>>>> a2bc8dea
#include <linux/nmi.h>

#include <asm/sections.h>
#include <asm/tlbflush.h>
#include <asm/div64.h>
#include "internal.h"

/* prevent >1 _updater_ of zone percpu pageset ->high and ->batch fields */
static DEFINE_MUTEX(pcp_batch_high_lock);
#define MIN_PERCPU_PAGELIST_FRACTION	(8)

#ifdef CONFIG_USE_PERCPU_NUMA_NODE_ID
DEFINE_PER_CPU(int, numa_node);
EXPORT_PER_CPU_SYMBOL(numa_node);
#endif

#ifdef CONFIG_HAVE_MEMORYLESS_NODES
/*
 * N.B., Do NOT reference the '_numa_mem_' per cpu variable directly.
 * It will not be defined when CONFIG_HAVE_MEMORYLESS_NODES is not defined.
 * Use the accessor functions set_numa_mem(), numa_mem_id() and cpu_to_mem()
 * defined in <linux/topology.h>.
 */
DEFINE_PER_CPU(int, _numa_mem_);		/* Kernel "local memory" node */
EXPORT_PER_CPU_SYMBOL(_numa_mem_);
int _node_numa_mem_[MAX_NUMNODES];
#endif

/* work_structs for global per-cpu drains */
DEFINE_MUTEX(pcpu_drain_mutex);
DEFINE_PER_CPU(struct work_struct, pcpu_drain);

#ifdef CONFIG_GCC_PLUGIN_LATENT_ENTROPY
volatile unsigned long latent_entropy __latent_entropy;
EXPORT_SYMBOL(latent_entropy);
#endif

/*
 * Array of node states.
 */
nodemask_t node_states[NR_NODE_STATES] __read_mostly = {
	[N_POSSIBLE] = NODE_MASK_ALL,
	[N_ONLINE] = { { [0] = 1UL } },
#ifndef CONFIG_NUMA
	[N_NORMAL_MEMORY] = { { [0] = 1UL } },
#ifdef CONFIG_HIGHMEM
	[N_HIGH_MEMORY] = { { [0] = 1UL } },
#endif
	[N_MEMORY] = { { [0] = 1UL } },
	[N_CPU] = { { [0] = 1UL } },
#endif	/* NUMA */
};
EXPORT_SYMBOL(node_states);

/* Protect totalram_pages and zone->managed_pages */
static DEFINE_SPINLOCK(managed_page_count_lock);

unsigned long totalram_pages __read_mostly;
unsigned long totalreserve_pages __read_mostly;
unsigned long totalcma_pages __read_mostly;

int percpu_pagelist_fraction;
gfp_t gfp_allowed_mask __read_mostly = GFP_BOOT_MASK;

/*
 * A cached value of the page's pageblock's migratetype, used when the page is
 * put on a pcplist. Used to avoid the pageblock migratetype lookup when
 * freeing from pcplists in most cases, at the cost of possibly becoming stale.
 * Also the migratetype set in the page does not necessarily match the pcplist
 * index, e.g. page might have MIGRATE_CMA set but be on a pcplist with any
 * other index - this ensures that it will be put on the correct CMA freelist.
 */
static inline int get_pcppage_migratetype(struct page *page)
{
	return page->index;
}

static inline void set_pcppage_migratetype(struct page *page, int migratetype)
{
	page->index = migratetype;
}

#ifdef CONFIG_PM_SLEEP
/*
 * The following functions are used by the suspend/hibernate code to temporarily
 * change gfp_allowed_mask in order to avoid using I/O during memory allocations
 * while devices are suspended.  To avoid races with the suspend/hibernate code,
 * they should always be called with pm_mutex held (gfp_allowed_mask also should
 * only be modified with pm_mutex held, unless the suspend/hibernate code is
 * guaranteed not to run in parallel with that modification).
 */

static gfp_t saved_gfp_mask;

void pm_restore_gfp_mask(void)
{
	WARN_ON(!mutex_is_locked(&pm_mutex));
	if (saved_gfp_mask) {
		gfp_allowed_mask = saved_gfp_mask;
		saved_gfp_mask = 0;
	}
}

void pm_restrict_gfp_mask(void)
{
	WARN_ON(!mutex_is_locked(&pm_mutex));
	WARN_ON(saved_gfp_mask);
	saved_gfp_mask = gfp_allowed_mask;
	gfp_allowed_mask &= ~(__GFP_IO | __GFP_FS);
}

bool pm_suspended_storage(void)
{
	if ((gfp_allowed_mask & (__GFP_IO | __GFP_FS)) == (__GFP_IO | __GFP_FS))
		return false;
	return true;
}
#endif /* CONFIG_PM_SLEEP */

#ifdef CONFIG_HUGETLB_PAGE_SIZE_VARIABLE
unsigned int pageblock_order __read_mostly;
#endif

static void __free_pages_ok(struct page *page, unsigned int order);

/*
 * results with 256, 32 in the lowmem_reserve sysctl:
 *	1G machine -> (16M dma, 800M-16M normal, 1G-800M high)
 *	1G machine -> (16M dma, 784M normal, 224M high)
 *	NORMAL allocation will leave 784M/256 of ram reserved in the ZONE_DMA
 *	HIGHMEM allocation will leave 224M/32 of ram reserved in ZONE_NORMAL
 *	HIGHMEM allocation will leave (224M+784M)/256 of ram reserved in ZONE_DMA
 *
 * TBD: should special case ZONE_DMA32 machines here - in those we normally
 * don't need any ZONE_NORMAL reservation
 */
int sysctl_lowmem_reserve_ratio[MAX_NR_ZONES-1] = {
#ifdef CONFIG_ZONE_DMA
	 256,
#endif
#ifdef CONFIG_ZONE_DMA32
	 256,
#endif
#ifdef CONFIG_HIGHMEM
	 32,
#endif
	 32,
};

EXPORT_SYMBOL(totalram_pages);

static char * const zone_names[MAX_NR_ZONES] = {
#ifdef CONFIG_ZONE_DMA
	 "DMA",
#endif
#ifdef CONFIG_ZONE_DMA32
	 "DMA32",
#endif
	 "Normal",
#ifdef CONFIG_HIGHMEM
	 "HighMem",
#endif
	 "Movable",
#ifdef CONFIG_ZONE_DEVICE
	 "Device",
#endif
};

char * const migratetype_names[MIGRATE_TYPES] = {
	"Unmovable",
	"Movable",
	"Reclaimable",
	"HighAtomic",
#ifdef CONFIG_CMA
	"CMA",
#endif
#ifdef CONFIG_MEMORY_ISOLATION
	"Isolate",
#endif
};

compound_page_dtor * const compound_page_dtors[] = {
	NULL,
	free_compound_page,
#ifdef CONFIG_HUGETLB_PAGE
	free_huge_page,
#endif
#ifdef CONFIG_TRANSPARENT_HUGEPAGE
	free_transhuge_page,
#endif
};

int min_free_kbytes = 1024;
int user_min_free_kbytes = -1;
int watermark_scale_factor = 10;

static unsigned long __meminitdata nr_kernel_pages;
static unsigned long __meminitdata nr_all_pages;
static unsigned long __meminitdata dma_reserve;

#ifdef CONFIG_HAVE_MEMBLOCK_NODE_MAP
static unsigned long __meminitdata arch_zone_lowest_possible_pfn[MAX_NR_ZONES];
static unsigned long __meminitdata arch_zone_highest_possible_pfn[MAX_NR_ZONES];
static unsigned long __initdata required_kernelcore;
static unsigned long __initdata required_movablecore;
static unsigned long __meminitdata zone_movable_pfn[MAX_NUMNODES];
static bool mirrored_kernelcore;

/* movable_zone is the "real" zone pages in ZONE_MOVABLE are taken from */
int movable_zone;
EXPORT_SYMBOL(movable_zone);
#endif /* CONFIG_HAVE_MEMBLOCK_NODE_MAP */

#if MAX_NUMNODES > 1
int nr_node_ids __read_mostly = MAX_NUMNODES;
int nr_online_nodes __read_mostly = 1;
EXPORT_SYMBOL(nr_node_ids);
EXPORT_SYMBOL(nr_online_nodes);
#endif

int page_group_by_mobility_disabled __read_mostly;

#ifdef CONFIG_DEFERRED_STRUCT_PAGE_INIT
static inline void reset_deferred_meminit(pg_data_t *pgdat)
{
	unsigned long max_initialise;
	unsigned long reserved_lowmem;

	/*
	 * Initialise at least 2G of a node but also take into account that
	 * two large system hashes that can take up 1GB for 0.25TB/node.
	 */
	max_initialise = max(2UL << (30 - PAGE_SHIFT),
		(pgdat->node_spanned_pages >> 8));

	/*
	 * Compensate the all the memblock reservations (e.g. crash kernel)
	 * from the initial estimation to make sure we will initialize enough
	 * memory to boot.
	 */
	reserved_lowmem = memblock_reserved_memory_within(pgdat->node_start_pfn,
			pgdat->node_start_pfn + max_initialise);
	max_initialise += reserved_lowmem;

	pgdat->static_init_size = min(max_initialise, pgdat->node_spanned_pages);
	pgdat->first_deferred_pfn = ULONG_MAX;
}

/* Returns true if the struct page for the pfn is uninitialised */
static inline bool __meminit early_page_uninitialised(unsigned long pfn)
{
	int nid = early_pfn_to_nid(pfn);

	if (node_online(nid) && pfn >= NODE_DATA(nid)->first_deferred_pfn)
		return true;

	return false;
}

/*
 * Returns false when the remaining initialisation should be deferred until
 * later in the boot cycle when it can be parallelised.
 */
static inline bool update_defer_init(pg_data_t *pgdat,
				unsigned long pfn, unsigned long zone_end,
				unsigned long *nr_initialised)
{
	/* Always populate low zones for address-contrained allocations */
	if (zone_end < pgdat_end_pfn(pgdat))
		return true;
	(*nr_initialised)++;
	if ((*nr_initialised > pgdat->static_init_size) &&
	    (pfn & (PAGES_PER_SECTION - 1)) == 0) {
		pgdat->first_deferred_pfn = pfn;
		return false;
	}

	return true;
}
#else
static inline void reset_deferred_meminit(pg_data_t *pgdat)
{
}

static inline bool early_page_uninitialised(unsigned long pfn)
{
	return false;
}

static inline bool update_defer_init(pg_data_t *pgdat,
				unsigned long pfn, unsigned long zone_end,
				unsigned long *nr_initialised)
{
	return true;
}
#endif

/* Return a pointer to the bitmap storing bits affecting a block of pages */
static inline unsigned long *get_pageblock_bitmap(struct page *page,
							unsigned long pfn)
{
#ifdef CONFIG_SPARSEMEM
	return __pfn_to_section(pfn)->pageblock_flags;
#else
	return page_zone(page)->pageblock_flags;
#endif /* CONFIG_SPARSEMEM */
}

static inline int pfn_to_bitidx(struct page *page, unsigned long pfn)
{
#ifdef CONFIG_SPARSEMEM
	pfn &= (PAGES_PER_SECTION-1);
	return (pfn >> pageblock_order) * NR_PAGEBLOCK_BITS;
#else
	pfn = pfn - round_down(page_zone(page)->zone_start_pfn, pageblock_nr_pages);
	return (pfn >> pageblock_order) * NR_PAGEBLOCK_BITS;
#endif /* CONFIG_SPARSEMEM */
}

/**
 * get_pfnblock_flags_mask - Return the requested group of flags for the pageblock_nr_pages block of pages
 * @page: The page within the block of interest
 * @pfn: The target page frame number
 * @end_bitidx: The last bit of interest to retrieve
 * @mask: mask of bits that the caller is interested in
 *
 * Return: pageblock_bits flags
 */
static __always_inline unsigned long __get_pfnblock_flags_mask(struct page *page,
					unsigned long pfn,
					unsigned long end_bitidx,
					unsigned long mask)
{
	unsigned long *bitmap;
	unsigned long bitidx, word_bitidx;
	unsigned long word;

	bitmap = get_pageblock_bitmap(page, pfn);
	bitidx = pfn_to_bitidx(page, pfn);
	word_bitidx = bitidx / BITS_PER_LONG;
	bitidx &= (BITS_PER_LONG-1);

	word = bitmap[word_bitidx];
	bitidx += end_bitidx;
	return (word >> (BITS_PER_LONG - bitidx - 1)) & mask;
}

unsigned long get_pfnblock_flags_mask(struct page *page, unsigned long pfn,
					unsigned long end_bitidx,
					unsigned long mask)
{
	return __get_pfnblock_flags_mask(page, pfn, end_bitidx, mask);
}

static __always_inline int get_pfnblock_migratetype(struct page *page, unsigned long pfn)
{
	return __get_pfnblock_flags_mask(page, pfn, PB_migrate_end, MIGRATETYPE_MASK);
}

/**
 * set_pfnblock_flags_mask - Set the requested group of flags for a pageblock_nr_pages block of pages
 * @page: The page within the block of interest
 * @flags: The flags to set
 * @pfn: The target page frame number
 * @end_bitidx: The last bit of interest
 * @mask: mask of bits that the caller is interested in
 */
void set_pfnblock_flags_mask(struct page *page, unsigned long flags,
					unsigned long pfn,
					unsigned long end_bitidx,
					unsigned long mask)
{
	unsigned long *bitmap;
	unsigned long bitidx, word_bitidx;
	unsigned long old_word, word;

	BUILD_BUG_ON(NR_PAGEBLOCK_BITS != 4);

	bitmap = get_pageblock_bitmap(page, pfn);
	bitidx = pfn_to_bitidx(page, pfn);
	word_bitidx = bitidx / BITS_PER_LONG;
	bitidx &= (BITS_PER_LONG-1);

	VM_BUG_ON_PAGE(!zone_spans_pfn(page_zone(page), pfn), page);

	bitidx += end_bitidx;
	mask <<= (BITS_PER_LONG - bitidx - 1);
	flags <<= (BITS_PER_LONG - bitidx - 1);

	word = READ_ONCE(bitmap[word_bitidx]);
	for (;;) {
		old_word = cmpxchg(&bitmap[word_bitidx], word, (word & ~mask) | flags);
		if (word == old_word)
			break;
		word = old_word;
	}
}

void set_pageblock_migratetype(struct page *page, int migratetype)
{
	if (unlikely(page_group_by_mobility_disabled &&
		     migratetype < MIGRATE_PCPTYPES))
		migratetype = MIGRATE_UNMOVABLE;

	set_pageblock_flags_group(page, (unsigned long)migratetype,
					PB_migrate, PB_migrate_end);
}

#ifdef CONFIG_DEBUG_VM
static int page_outside_zone_boundaries(struct zone *zone, struct page *page)
{
	int ret = 0;
	unsigned seq;
	unsigned long pfn = page_to_pfn(page);
	unsigned long sp, start_pfn;

	do {
		seq = zone_span_seqbegin(zone);
		start_pfn = zone->zone_start_pfn;
		sp = zone->spanned_pages;
		if (!zone_spans_pfn(zone, pfn))
			ret = 1;
	} while (zone_span_seqretry(zone, seq));

	if (ret)
		pr_err("page 0x%lx outside node %d zone %s [ 0x%lx - 0x%lx ]\n",
			pfn, zone_to_nid(zone), zone->name,
			start_pfn, start_pfn + sp);

	return ret;
}

static int page_is_consistent(struct zone *zone, struct page *page)
{
	if (!pfn_valid_within(page_to_pfn(page)))
		return 0;
	if (zone != page_zone(page))
		return 0;

	return 1;
}
/*
 * Temporary debugging check for pages not lying within a given zone.
 */
static int __maybe_unused bad_range(struct zone *zone, struct page *page)
{
	if (page_outside_zone_boundaries(zone, page))
		return 1;
	if (!page_is_consistent(zone, page))
		return 1;

	return 0;
}
#else
static inline int __maybe_unused bad_range(struct zone *zone, struct page *page)
{
	return 0;
}
#endif

static void bad_page(struct page *page, const char *reason,
		unsigned long bad_flags)
{
	static unsigned long resume;
	static unsigned long nr_shown;
	static unsigned long nr_unshown;

	/*
	 * Allow a burst of 60 reports, then keep quiet for that minute;
	 * or allow a steady drip of one report per second.
	 */
	if (nr_shown == 60) {
		if (time_before(jiffies, resume)) {
			nr_unshown++;
			goto out;
		}
		if (nr_unshown) {
			pr_alert(
			      "BUG: Bad page state: %lu messages suppressed\n",
				nr_unshown);
			nr_unshown = 0;
		}
		nr_shown = 0;
	}
	if (nr_shown++ == 0)
		resume = jiffies + 60 * HZ;

	pr_alert("BUG: Bad page state in process %s  pfn:%05lx\n",
		current->comm, page_to_pfn(page));
	__dump_page(page, reason);
	bad_flags &= page->flags;
	if (bad_flags)
		pr_alert("bad because of flags: %#lx(%pGp)\n",
						bad_flags, &bad_flags);
	dump_page_owner(page);

	print_modules();
	dump_stack();
out:
	/* Leave bad fields for debug, except PageBuddy could make trouble */
	page_mapcount_reset(page); /* remove PageBuddy */
	add_taint(TAINT_BAD_PAGE, LOCKDEP_NOW_UNRELIABLE);
}

/*
 * Higher-order pages are called "compound pages".  They are structured thusly:
 *
 * The first PAGE_SIZE page is called the "head page" and have PG_head set.
 *
 * The remaining PAGE_SIZE pages are called "tail pages". PageTail() is encoded
 * in bit 0 of page->compound_head. The rest of bits is pointer to head page.
 *
 * The first tail page's ->compound_dtor holds the offset in array of compound
 * page destructors. See compound_page_dtors.
 *
 * The first tail page's ->compound_order holds the order of allocation.
 * This usage means that zero-order pages may not be compound.
 */

void free_compound_page(struct page *page)
{
	__free_pages_ok(page, compound_order(page));
}

void prep_compound_page(struct page *page, unsigned int order)
{
	int i;
	int nr_pages = 1 << order;

	set_compound_page_dtor(page, COMPOUND_PAGE_DTOR);
	set_compound_order(page, order);
	__SetPageHead(page);
	for (i = 1; i < nr_pages; i++) {
		struct page *p = page + i;
		set_page_count(p, 0);
		p->mapping = TAIL_MAPPING;
		set_compound_head(p, page);
	}
	atomic_set(compound_mapcount_ptr(page), -1);
}

#ifdef CONFIG_DEBUG_PAGEALLOC
unsigned int _debug_guardpage_minorder;
bool _debug_pagealloc_enabled __read_mostly
			= IS_ENABLED(CONFIG_DEBUG_PAGEALLOC_ENABLE_DEFAULT);
EXPORT_SYMBOL(_debug_pagealloc_enabled);
bool _debug_guardpage_enabled __read_mostly;

static int __init early_debug_pagealloc(char *buf)
{
	if (!buf)
		return -EINVAL;
	return kstrtobool(buf, &_debug_pagealloc_enabled);
}
early_param("debug_pagealloc", early_debug_pagealloc);

static bool need_debug_guardpage(void)
{
	/* If we don't use debug_pagealloc, we don't need guard page */
	if (!debug_pagealloc_enabled())
		return false;

	if (!debug_guardpage_minorder())
		return false;

	return true;
}

static void init_debug_guardpage(void)
{
	if (!debug_pagealloc_enabled())
		return;

	if (!debug_guardpage_minorder())
		return;

	_debug_guardpage_enabled = true;
}

struct page_ext_operations debug_guardpage_ops = {
	.need = need_debug_guardpage,
	.init = init_debug_guardpage,
};

static int __init debug_guardpage_minorder_setup(char *buf)
{
	unsigned long res;

	if (kstrtoul(buf, 10, &res) < 0 ||  res > MAX_ORDER / 2) {
		pr_err("Bad debug_guardpage_minorder value\n");
		return 0;
	}
	_debug_guardpage_minorder = res;
	pr_info("Setting debug_guardpage_minorder to %lu\n", res);
	return 0;
}
early_param("debug_guardpage_minorder", debug_guardpage_minorder_setup);

static inline bool set_page_guard(struct zone *zone, struct page *page,
				unsigned int order, int migratetype)
{
	struct page_ext *page_ext;

	if (!debug_guardpage_enabled())
		return false;

	if (order >= debug_guardpage_minorder())
		return false;

	page_ext = lookup_page_ext(page);
	if (unlikely(!page_ext))
		return false;

	__set_bit(PAGE_EXT_DEBUG_GUARD, &page_ext->flags);

	INIT_LIST_HEAD(&page->lru);
	set_page_private(page, order);
	/* Guard pages are not available for any usage */
	__mod_zone_freepage_state(zone, -(1 << order), migratetype);

	return true;
}

static inline void clear_page_guard(struct zone *zone, struct page *page,
				unsigned int order, int migratetype)
{
	struct page_ext *page_ext;

	if (!debug_guardpage_enabled())
		return;

	page_ext = lookup_page_ext(page);
	if (unlikely(!page_ext))
		return;

	__clear_bit(PAGE_EXT_DEBUG_GUARD, &page_ext->flags);

	set_page_private(page, 0);
	if (!is_migrate_isolate(migratetype))
		__mod_zone_freepage_state(zone, (1 << order), migratetype);
}
#else
struct page_ext_operations debug_guardpage_ops;
static inline bool set_page_guard(struct zone *zone, struct page *page,
			unsigned int order, int migratetype) { return false; }
static inline void clear_page_guard(struct zone *zone, struct page *page,
				unsigned int order, int migratetype) {}
#endif

static inline void set_page_order(struct page *page, unsigned int order)
{
	set_page_private(page, order);
	__SetPageBuddy(page);
}

static inline void rmv_page_order(struct page *page)
{
	__ClearPageBuddy(page);
	set_page_private(page, 0);
}

/*
 * This function checks whether a page is free && is the buddy
 * we can do coalesce a page and its buddy if
 * (a) the buddy is not in a hole (check before calling!) &&
 * (b) the buddy is in the buddy system &&
 * (c) a page and its buddy have the same order &&
 * (d) a page and its buddy are in the same zone.
 *
 * For recording whether a page is in the buddy system, we set ->_mapcount
 * PAGE_BUDDY_MAPCOUNT_VALUE.
 * Setting, clearing, and testing _mapcount PAGE_BUDDY_MAPCOUNT_VALUE is
 * serialized by zone->lock.
 *
 * For recording page's order, we use page_private(page).
 */
static inline int page_is_buddy(struct page *page, struct page *buddy,
							unsigned int order)
{
	if (page_is_guard(buddy) && page_order(buddy) == order) {
		if (page_zone_id(page) != page_zone_id(buddy))
			return 0;

		VM_BUG_ON_PAGE(page_count(buddy) != 0, buddy);

		return 1;
	}

	if (PageBuddy(buddy) && page_order(buddy) == order) {
		/*
		 * zone check is done late to avoid uselessly
		 * calculating zone/node ids for pages that could
		 * never merge.
		 */
		if (page_zone_id(page) != page_zone_id(buddy))
			return 0;

		VM_BUG_ON_PAGE(page_count(buddy) != 0, buddy);

		return 1;
	}
	return 0;
}

/*
 * Freeing function for a buddy system allocator.
 *
 * The concept of a buddy system is to maintain direct-mapped table
 * (containing bit values) for memory blocks of various "orders".
 * The bottom level table contains the map for the smallest allocatable
 * units of memory (here, pages), and each level above it describes
 * pairs of units from the levels below, hence, "buddies".
 * At a high level, all that happens here is marking the table entry
 * at the bottom level available, and propagating the changes upward
 * as necessary, plus some accounting needed to play nicely with other
 * parts of the VM system.
 * At each level, we keep a list of pages, which are heads of continuous
 * free pages of length of (1 << order) and marked with _mapcount
 * PAGE_BUDDY_MAPCOUNT_VALUE. Page's order is recorded in page_private(page)
 * field.
 * So when we are allocating or freeing one, we can derive the state of the
 * other.  That is, if we allocate a small block, and both were
 * free, the remainder of the region must be split into blocks.
 * If a block is freed, and its buddy is also free, then this
 * triggers coalescing into a block of larger size.
 *
 * -- nyc
 */

static inline void __free_one_page(struct page *page,
		unsigned long pfn,
		struct zone *zone, unsigned int order,
		int migratetype)
{
	unsigned long combined_pfn;
	unsigned long uninitialized_var(buddy_pfn);
	struct page *buddy;
	unsigned int max_order;

	max_order = min_t(unsigned int, MAX_ORDER, pageblock_order + 1);

	VM_BUG_ON(!zone_is_initialized(zone));
	VM_BUG_ON_PAGE(page->flags & PAGE_FLAGS_CHECK_AT_PREP, page);

	VM_BUG_ON(migratetype == -1);
	if (likely(!is_migrate_isolate(migratetype)))
		__mod_zone_freepage_state(zone, 1 << order, migratetype);

	VM_BUG_ON_PAGE(pfn & ((1 << order) - 1), page);
	VM_BUG_ON_PAGE(bad_range(zone, page), page);

continue_merging:
	while (order < max_order - 1) {
		buddy_pfn = __find_buddy_pfn(pfn, order);
		buddy = page + (buddy_pfn - pfn);

		if (!pfn_valid_within(buddy_pfn))
			goto done_merging;
		if (!page_is_buddy(page, buddy, order))
			goto done_merging;
		/*
		 * Our buddy is free or it is CONFIG_DEBUG_PAGEALLOC guard page,
		 * merge with it and move up one order.
		 */
		if (page_is_guard(buddy)) {
			clear_page_guard(zone, buddy, order, migratetype);
		} else {
			list_del(&buddy->lru);
			zone->free_area[order].nr_free--;
			rmv_page_order(buddy);
		}
		combined_pfn = buddy_pfn & pfn;
		page = page + (combined_pfn - pfn);
		pfn = combined_pfn;
		order++;
	}
	if (max_order < MAX_ORDER) {
		/* If we are here, it means order is >= pageblock_order.
		 * We want to prevent merge between freepages on isolate
		 * pageblock and normal pageblock. Without this, pageblock
		 * isolation could cause incorrect freepage or CMA accounting.
		 *
		 * We don't want to hit this code for the more frequent
		 * low-order merging.
		 */
		if (unlikely(has_isolate_pageblock(zone))) {
			int buddy_mt;

			buddy_pfn = __find_buddy_pfn(pfn, order);
			buddy = page + (buddy_pfn - pfn);
			buddy_mt = get_pageblock_migratetype(buddy);

			if (migratetype != buddy_mt
					&& (is_migrate_isolate(migratetype) ||
						is_migrate_isolate(buddy_mt)))
				goto done_merging;
		}
		max_order++;
		goto continue_merging;
	}

done_merging:
	set_page_order(page, order);

	/*
	 * If this is not the largest possible page, check if the buddy
	 * of the next-highest order is free. If it is, it's possible
	 * that pages are being freed that will coalesce soon. In case,
	 * that is happening, add the free page to the tail of the list
	 * so it's less likely to be used soon and more likely to be merged
	 * as a higher order page
	 */
	if ((order < MAX_ORDER-2) && pfn_valid_within(buddy_pfn)) {
		struct page *higher_page, *higher_buddy;
		combined_pfn = buddy_pfn & pfn;
		higher_page = page + (combined_pfn - pfn);
		buddy_pfn = __find_buddy_pfn(combined_pfn, order + 1);
		higher_buddy = higher_page + (buddy_pfn - combined_pfn);
		if (pfn_valid_within(buddy_pfn) &&
		    page_is_buddy(higher_page, higher_buddy, order + 1)) {
			list_add_tail(&page->lru,
				&zone->free_area[order].free_list[migratetype]);
			goto out;
		}
	}

	list_add(&page->lru, &zone->free_area[order].free_list[migratetype]);
out:
	zone->free_area[order].nr_free++;
}

/*
 * A bad page could be due to a number of fields. Instead of multiple branches,
 * try and check multiple fields with one check. The caller must do a detailed
 * check if necessary.
 */
static inline bool page_expected_state(struct page *page,
					unsigned long check_flags)
{
	if (unlikely(atomic_read(&page->_mapcount) != -1))
		return false;

	if (unlikely((unsigned long)page->mapping |
			page_ref_count(page) |
#ifdef CONFIG_MEMCG
			(unsigned long)page->mem_cgroup |
#endif
			(page->flags & check_flags)))
		return false;

	return true;
}

static void free_pages_check_bad(struct page *page)
{
	const char *bad_reason;
	unsigned long bad_flags;

	bad_reason = NULL;
	bad_flags = 0;

	if (unlikely(atomic_read(&page->_mapcount) != -1))
		bad_reason = "nonzero mapcount";
	if (unlikely(page->mapping != NULL))
		bad_reason = "non-NULL mapping";
	if (unlikely(page_ref_count(page) != 0))
		bad_reason = "nonzero _refcount";
	if (unlikely(page->flags & PAGE_FLAGS_CHECK_AT_FREE)) {
		bad_reason = "PAGE_FLAGS_CHECK_AT_FREE flag(s) set";
		bad_flags = PAGE_FLAGS_CHECK_AT_FREE;
	}
#ifdef CONFIG_MEMCG
	if (unlikely(page->mem_cgroup))
		bad_reason = "page still charged to cgroup";
#endif
	bad_page(page, bad_reason, bad_flags);
}

static inline int free_pages_check(struct page *page)
{
	if (likely(page_expected_state(page, PAGE_FLAGS_CHECK_AT_FREE)))
		return 0;

	/* Something has gone sideways, find it */
	free_pages_check_bad(page);
	return 1;
}

static int free_tail_pages_check(struct page *head_page, struct page *page)
{
	int ret = 1;

	/*
	 * We rely page->lru.next never has bit 0 set, unless the page
	 * is PageTail(). Let's make sure that's true even for poisoned ->lru.
	 */
	BUILD_BUG_ON((unsigned long)LIST_POISON1 & 1);

	if (!IS_ENABLED(CONFIG_DEBUG_VM)) {
		ret = 0;
		goto out;
	}
	switch (page - head_page) {
	case 1:
		/* the first tail page: ->mapping is compound_mapcount() */
		if (unlikely(compound_mapcount(page))) {
			bad_page(page, "nonzero compound_mapcount", 0);
			goto out;
		}
		break;
	case 2:
		/*
		 * the second tail page: ->mapping is
		 * page_deferred_list().next -- ignore value.
		 */
		break;
	default:
		if (page->mapping != TAIL_MAPPING) {
			bad_page(page, "corrupted mapping in tail page", 0);
			goto out;
		}
		break;
	}
	if (unlikely(!PageTail(page))) {
		bad_page(page, "PageTail not set", 0);
		goto out;
	}
	if (unlikely(compound_head(page) != head_page)) {
		bad_page(page, "compound_head not consistent", 0);
		goto out;
	}
	ret = 0;
out:
	page->mapping = NULL;
	clear_compound_head(page);
	return ret;
}

static __always_inline bool free_pages_prepare(struct page *page,
					unsigned int order, bool check_free)
{
	int bad = 0;

	VM_BUG_ON_PAGE(PageTail(page), page);

	trace_mm_page_free(page, order);
	kmemcheck_free_shadow(page, order);

	/*
	 * Check tail pages before head page information is cleared to
	 * avoid checking PageCompound for order-0 pages.
	 */
	if (unlikely(order)) {
		bool compound = PageCompound(page);
		int i;

		VM_BUG_ON_PAGE(compound && compound_order(page) != order, page);

		if (compound)
			ClearPageDoubleMap(page);
		for (i = 1; i < (1 << order); i++) {
			if (compound)
				bad += free_tail_pages_check(page, page + i);
			if (unlikely(free_pages_check(page + i))) {
				bad++;
				continue;
			}
			(page + i)->flags &= ~PAGE_FLAGS_CHECK_AT_PREP;
		}
	}
	if (PageMappingFlags(page))
		page->mapping = NULL;
	if (memcg_kmem_enabled() && PageKmemcg(page))
		memcg_kmem_uncharge(page, order);
	if (check_free)
		bad += free_pages_check(page);
	if (bad)
		return false;

	page_cpupid_reset_last(page);
	page->flags &= ~PAGE_FLAGS_CHECK_AT_PREP;
	reset_page_owner(page, order);

	if (!PageHighMem(page)) {
		debug_check_no_locks_freed(page_address(page),
					   PAGE_SIZE << order);
		debug_check_no_obj_freed(page_address(page),
					   PAGE_SIZE << order);
	}
	arch_free_page(page, order);
	kernel_poison_pages(page, 1 << order, 0);
	kernel_map_pages(page, 1 << order, 0);
	kasan_free_pages(page, order);

	return true;
}

#ifdef CONFIG_DEBUG_VM
static inline bool free_pcp_prepare(struct page *page)
{
	return free_pages_prepare(page, 0, true);
}

static inline bool bulkfree_pcp_prepare(struct page *page)
{
	return false;
}
#else
static bool free_pcp_prepare(struct page *page)
{
	return free_pages_prepare(page, 0, false);
}

static bool bulkfree_pcp_prepare(struct page *page)
{
	return free_pages_check(page);
}
#endif /* CONFIG_DEBUG_VM */

/*
 * Frees a number of pages from the PCP lists
 * Assumes all pages on list are in same zone, and of same order.
 * count is the number of pages to free.
 *
 * If the zone was previously in an "all pages pinned" state then look to
 * see if this freeing clears that state.
 *
 * And clear the zone's pages_scanned counter, to hold off the "all pages are
 * pinned" detection logic.
 */
static void free_pcppages_bulk(struct zone *zone, int count,
					struct per_cpu_pages *pcp)
{
	int migratetype = 0;
	int batch_free = 0;
	bool isolated_pageblocks;

	spin_lock(&zone->lock);
	isolated_pageblocks = has_isolate_pageblock(zone);

	while (count) {
		struct page *page;
		struct list_head *list;

		/*
		 * Remove pages from lists in a round-robin fashion. A
		 * batch_free count is maintained that is incremented when an
		 * empty list is encountered.  This is so more pages are freed
		 * off fuller lists instead of spinning excessively around empty
		 * lists
		 */
		do {
			batch_free++;
			if (++migratetype == MIGRATE_PCPTYPES)
				migratetype = 0;
			list = &pcp->lists[migratetype];
		} while (list_empty(list));

		/* This is the only non-empty list. Free them all. */
		if (batch_free == MIGRATE_PCPTYPES)
			batch_free = count;

		do {
			int mt;	/* migratetype of the to-be-freed page */

			page = list_last_entry(list, struct page, lru);
			/* must delete as __free_one_page list manipulates */
			list_del(&page->lru);

			mt = get_pcppage_migratetype(page);
			/* MIGRATE_ISOLATE page should not go to pcplists */
			VM_BUG_ON_PAGE(is_migrate_isolate(mt), page);
			/* Pageblock could have been isolated meanwhile */
			if (unlikely(isolated_pageblocks))
				mt = get_pageblock_migratetype(page);

			if (bulkfree_pcp_prepare(page))
				continue;

			__free_one_page(page, page_to_pfn(page), zone, 0, mt);
			trace_mm_page_pcpu_drain(page, 0, mt);
		} while (--count && --batch_free && !list_empty(list));
	}
	spin_unlock(&zone->lock);
}

static void free_one_page(struct zone *zone,
				struct page *page, unsigned long pfn,
				unsigned int order,
				int migratetype)
{
	spin_lock(&zone->lock);
	if (unlikely(has_isolate_pageblock(zone) ||
		is_migrate_isolate(migratetype))) {
		migratetype = get_pfnblock_migratetype(page, pfn);
	}
	__free_one_page(page, pfn, zone, order, migratetype);
	spin_unlock(&zone->lock);
}

static void __meminit __init_single_page(struct page *page, unsigned long pfn,
				unsigned long zone, int nid)
{
	set_page_links(page, zone, nid, pfn);
	init_page_count(page);
	page_mapcount_reset(page);
	page_cpupid_reset_last(page);

	INIT_LIST_HEAD(&page->lru);
#ifdef WANT_PAGE_VIRTUAL
	/* The shift won't overflow because ZONE_NORMAL is below 4G. */
	if (!is_highmem_idx(zone))
		set_page_address(page, __va(pfn << PAGE_SHIFT));
#endif
}

static void __meminit __init_single_pfn(unsigned long pfn, unsigned long zone,
					int nid)
{
	return __init_single_page(pfn_to_page(pfn), pfn, zone, nid);
}

#ifdef CONFIG_DEFERRED_STRUCT_PAGE_INIT
static void init_reserved_page(unsigned long pfn)
{
	pg_data_t *pgdat;
	int nid, zid;

	if (!early_page_uninitialised(pfn))
		return;

	nid = early_pfn_to_nid(pfn);
	pgdat = NODE_DATA(nid);

	for (zid = 0; zid < MAX_NR_ZONES; zid++) {
		struct zone *zone = &pgdat->node_zones[zid];

		if (pfn >= zone->zone_start_pfn && pfn < zone_end_pfn(zone))
			break;
	}
	__init_single_pfn(pfn, zid, nid);
}
#else
static inline void init_reserved_page(unsigned long pfn)
{
}
#endif /* CONFIG_DEFERRED_STRUCT_PAGE_INIT */

/*
 * Initialised pages do not have PageReserved set. This function is
 * called for each range allocated by the bootmem allocator and
 * marks the pages PageReserved. The remaining valid pages are later
 * sent to the buddy page allocator.
 */
void __meminit reserve_bootmem_region(phys_addr_t start, phys_addr_t end)
{
	unsigned long start_pfn = PFN_DOWN(start);
	unsigned long end_pfn = PFN_UP(end);

	for (; start_pfn < end_pfn; start_pfn++) {
		if (pfn_valid(start_pfn)) {
			struct page *page = pfn_to_page(start_pfn);

			init_reserved_page(start_pfn);

			/* Avoid false-positive PageTail() */
			INIT_LIST_HEAD(&page->lru);

			SetPageReserved(page);
		}
	}
}

static void __free_pages_ok(struct page *page, unsigned int order)
{
	unsigned long flags;
	int migratetype;
	unsigned long pfn = page_to_pfn(page);

	if (!free_pages_prepare(page, order, true))
		return;

	migratetype = get_pfnblock_migratetype(page, pfn);
	local_irq_save(flags);
	__count_vm_events(PGFREE, 1 << order);
	free_one_page(page_zone(page), page, pfn, order, migratetype);
	local_irq_restore(flags);
}

static void __init __free_pages_boot_core(struct page *page, unsigned int order)
{
	unsigned int nr_pages = 1 << order;
	struct page *p = page;
	unsigned int loop;

	prefetchw(p);
	for (loop = 0; loop < (nr_pages - 1); loop++, p++) {
		prefetchw(p + 1);
		__ClearPageReserved(p);
		set_page_count(p, 0);
	}
	__ClearPageReserved(p);
	set_page_count(p, 0);

	page_zone(page)->managed_pages += nr_pages;
	set_page_refcounted(page);
	__free_pages(page, order);
}

#if defined(CONFIG_HAVE_ARCH_EARLY_PFN_TO_NID) || \
	defined(CONFIG_HAVE_MEMBLOCK_NODE_MAP)

static struct mminit_pfnnid_cache early_pfnnid_cache __meminitdata;

int __meminit early_pfn_to_nid(unsigned long pfn)
{
	static DEFINE_SPINLOCK(early_pfn_lock);
	int nid;

	spin_lock(&early_pfn_lock);
	nid = __early_pfn_to_nid(pfn, &early_pfnnid_cache);
	if (nid < 0)
		nid = first_online_node;
	spin_unlock(&early_pfn_lock);

	return nid;
}
#endif

#ifdef CONFIG_NODES_SPAN_OTHER_NODES
static inline bool __meminit __maybe_unused
meminit_pfn_in_nid(unsigned long pfn, int node,
		   struct mminit_pfnnid_cache *state)
{
	int nid;

	nid = __early_pfn_to_nid(pfn, state);
	if (nid >= 0 && nid != node)
		return false;
	return true;
}

/* Only safe to use early in boot when initialisation is single-threaded */
static inline bool __meminit early_pfn_in_nid(unsigned long pfn, int node)
{
	return meminit_pfn_in_nid(pfn, node, &early_pfnnid_cache);
}

#else

static inline bool __meminit early_pfn_in_nid(unsigned long pfn, int node)
{
	return true;
}
static inline bool __meminit  __maybe_unused
meminit_pfn_in_nid(unsigned long pfn, int node,
		   struct mminit_pfnnid_cache *state)
{
	return true;
}
#endif


void __init __free_pages_bootmem(struct page *page, unsigned long pfn,
							unsigned int order)
{
	if (early_page_uninitialised(pfn))
		return;
	return __free_pages_boot_core(page, order);
}

/*
 * Check that the whole (or subset of) a pageblock given by the interval of
 * [start_pfn, end_pfn) is valid and within the same zone, before scanning it
 * with the migration of free compaction scanner. The scanners then need to
 * use only pfn_valid_within() check for arches that allow holes within
 * pageblocks.
 *
 * Return struct page pointer of start_pfn, or NULL if checks were not passed.
 *
 * It's possible on some configurations to have a setup like node0 node1 node0
 * i.e. it's possible that all pages within a zones range of pages do not
 * belong to a single zone. We assume that a border between node0 and node1
 * can occur within a single pageblock, but not a node0 node1 node0
 * interleaving within a single pageblock. It is therefore sufficient to check
 * the first and last page of a pageblock and avoid checking each individual
 * page in a pageblock.
 */
struct page *__pageblock_pfn_to_page(unsigned long start_pfn,
				     unsigned long end_pfn, struct zone *zone)
{
	struct page *start_page;
	struct page *end_page;

	/* end_pfn is one past the range we are checking */
	end_pfn--;

	if (!pfn_valid(start_pfn) || !pfn_valid(end_pfn))
		return NULL;

	start_page = pfn_to_online_page(start_pfn);
	if (!start_page)
		return NULL;

	if (page_zone(start_page) != zone)
		return NULL;

	end_page = pfn_to_page(end_pfn);

	/* This gives a shorter code than deriving page_zone(end_page) */
	if (page_zone_id(start_page) != page_zone_id(end_page))
		return NULL;

	return start_page;
}

void set_zone_contiguous(struct zone *zone)
{
	unsigned long block_start_pfn = zone->zone_start_pfn;
	unsigned long block_end_pfn;

	block_end_pfn = ALIGN(block_start_pfn + 1, pageblock_nr_pages);
	for (; block_start_pfn < zone_end_pfn(zone);
			block_start_pfn = block_end_pfn,
			 block_end_pfn += pageblock_nr_pages) {

		block_end_pfn = min(block_end_pfn, zone_end_pfn(zone));

		if (!__pageblock_pfn_to_page(block_start_pfn,
					     block_end_pfn, zone))
			return;
	}

	/* We confirm that there is no hole */
	zone->contiguous = true;
}

void clear_zone_contiguous(struct zone *zone)
{
	zone->contiguous = false;
}

#ifdef CONFIG_DEFERRED_STRUCT_PAGE_INIT
static void __init deferred_free_range(struct page *page,
					unsigned long pfn, int nr_pages)
{
	int i;

	if (!page)
		return;

	/* Free a large naturally-aligned chunk if possible */
	if (nr_pages == pageblock_nr_pages &&
	    (pfn & (pageblock_nr_pages - 1)) == 0) {
		set_pageblock_migratetype(page, MIGRATE_MOVABLE);
		__free_pages_boot_core(page, pageblock_order);
		return;
	}

	for (i = 0; i < nr_pages; i++, page++, pfn++) {
		if ((pfn & (pageblock_nr_pages - 1)) == 0)
			set_pageblock_migratetype(page, MIGRATE_MOVABLE);
		__free_pages_boot_core(page, 0);
	}
}

/* Completion tracking for deferred_init_memmap() threads */
static atomic_t pgdat_init_n_undone __initdata;
static __initdata DECLARE_COMPLETION(pgdat_init_all_done_comp);

static inline void __init pgdat_init_report_one_done(void)
{
	if (atomic_dec_and_test(&pgdat_init_n_undone))
		complete(&pgdat_init_all_done_comp);
}

/* Initialise remaining memory on a node */
static int __init deferred_init_memmap(void *data)
{
	pg_data_t *pgdat = data;
	int nid = pgdat->node_id;
	struct mminit_pfnnid_cache nid_init_state = { };
	unsigned long start = jiffies;
	unsigned long nr_pages = 0;
	unsigned long walk_start, walk_end;
	int i, zid;
	struct zone *zone;
	unsigned long first_init_pfn = pgdat->first_deferred_pfn;
	const struct cpumask *cpumask = cpumask_of_node(pgdat->node_id);

	if (first_init_pfn == ULONG_MAX) {
		pgdat_init_report_one_done();
		return 0;
	}

	/* Bind memory initialisation thread to a local node if possible */
	if (!cpumask_empty(cpumask))
		set_cpus_allowed_ptr(current, cpumask);

	/* Sanity check boundaries */
	BUG_ON(pgdat->first_deferred_pfn < pgdat->node_start_pfn);
	BUG_ON(pgdat->first_deferred_pfn > pgdat_end_pfn(pgdat));
	pgdat->first_deferred_pfn = ULONG_MAX;

	/* Only the highest zone is deferred so find it */
	for (zid = 0; zid < MAX_NR_ZONES; zid++) {
		zone = pgdat->node_zones + zid;
		if (first_init_pfn < zone_end_pfn(zone))
			break;
	}

	for_each_mem_pfn_range(i, nid, &walk_start, &walk_end, NULL) {
		unsigned long pfn, end_pfn;
		struct page *page = NULL;
		struct page *free_base_page = NULL;
		unsigned long free_base_pfn = 0;
		int nr_to_free = 0;

		end_pfn = min(walk_end, zone_end_pfn(zone));
		pfn = first_init_pfn;
		if (pfn < walk_start)
			pfn = walk_start;
		if (pfn < zone->zone_start_pfn)
			pfn = zone->zone_start_pfn;

		for (; pfn < end_pfn; pfn++) {
			if (!pfn_valid_within(pfn))
				goto free_range;

			/*
			 * Ensure pfn_valid is checked every
			 * pageblock_nr_pages for memory holes
			 */
			if ((pfn & (pageblock_nr_pages - 1)) == 0) {
				if (!pfn_valid(pfn)) {
					page = NULL;
					goto free_range;
				}
			}

			if (!meminit_pfn_in_nid(pfn, nid, &nid_init_state)) {
				page = NULL;
				goto free_range;
			}

			/* Minimise pfn page lookups and scheduler checks */
			if (page && (pfn & (pageblock_nr_pages - 1)) != 0) {
				page++;
			} else {
				nr_pages += nr_to_free;
				deferred_free_range(free_base_page,
						free_base_pfn, nr_to_free);
				free_base_page = NULL;
				free_base_pfn = nr_to_free = 0;

				page = pfn_to_page(pfn);
				cond_resched();
			}

			if (page->flags) {
				VM_BUG_ON(page_zone(page) != zone);
				goto free_range;
			}

			__init_single_page(page, pfn, zid, nid);
			if (!free_base_page) {
				free_base_page = page;
				free_base_pfn = pfn;
				nr_to_free = 0;
			}
			nr_to_free++;

			/* Where possible, batch up pages for a single free */
			continue;
free_range:
			/* Free the current block of pages to allocator */
			nr_pages += nr_to_free;
			deferred_free_range(free_base_page, free_base_pfn,
								nr_to_free);
			free_base_page = NULL;
			free_base_pfn = nr_to_free = 0;
		}
		/* Free the last block of pages to allocator */
		nr_pages += nr_to_free;
		deferred_free_range(free_base_page, free_base_pfn, nr_to_free);

		first_init_pfn = max(end_pfn, first_init_pfn);
	}

	/* Sanity check that the next zone really is unpopulated */
	WARN_ON(++zid < MAX_NR_ZONES && populated_zone(++zone));

	pr_info("node %d initialised, %lu pages in %ums\n", nid, nr_pages,
					jiffies_to_msecs(jiffies - start));

	pgdat_init_report_one_done();
	return 0;
}
#endif /* CONFIG_DEFERRED_STRUCT_PAGE_INIT */

void __init page_alloc_init_late(void)
{
	struct zone *zone;

#ifdef CONFIG_DEFERRED_STRUCT_PAGE_INIT
	int nid;

	/* There will be num_node_state(N_MEMORY) threads */
	atomic_set(&pgdat_init_n_undone, num_node_state(N_MEMORY));
	for_each_node_state(nid, N_MEMORY) {
		kthread_run(deferred_init_memmap, NODE_DATA(nid), "pgdatinit%d", nid);
	}

	/* Block until all are initialised */
	wait_for_completion(&pgdat_init_all_done_comp);

	/* Reinit limits that are based on free pages after the kernel is up */
	files_maxfiles_init();
#endif
#ifdef CONFIG_ARCH_DISCARD_MEMBLOCK
	/* Discard memblock private memory */
	memblock_discard();
#endif

	for_each_populated_zone(zone)
		set_zone_contiguous(zone);
}

#ifdef CONFIG_CMA
/* Free whole pageblock and set its migration type to MIGRATE_CMA. */
void __init init_cma_reserved_pageblock(struct page *page)
{
	unsigned i = pageblock_nr_pages;
	struct page *p = page;

	do {
		__ClearPageReserved(p);
		set_page_count(p, 0);
	} while (++p, --i);

	set_pageblock_migratetype(page, MIGRATE_CMA);

	if (pageblock_order >= MAX_ORDER) {
		i = pageblock_nr_pages;
		p = page;
		do {
			set_page_refcounted(p);
			__free_pages(p, MAX_ORDER - 1);
			p += MAX_ORDER_NR_PAGES;
		} while (i -= MAX_ORDER_NR_PAGES);
	} else {
		set_page_refcounted(page);
		__free_pages(page, pageblock_order);
	}

	adjust_managed_page_count(page, pageblock_nr_pages);
}
#endif

/*
 * The order of subdivision here is critical for the IO subsystem.
 * Please do not alter this order without good reasons and regression
 * testing. Specifically, as large blocks of memory are subdivided,
 * the order in which smaller blocks are delivered depends on the order
 * they're subdivided in this function. This is the primary factor
 * influencing the order in which pages are delivered to the IO
 * subsystem according to empirical testing, and this is also justified
 * by considering the behavior of a buddy system containing a single
 * large block of memory acted on by a series of small allocations.
 * This behavior is a critical factor in sglist merging's success.
 *
 * -- nyc
 */
static inline void expand(struct zone *zone, struct page *page,
	int low, int high, struct free_area *area,
	int migratetype)
{
	unsigned long size = 1 << high;

	while (high > low) {
		area--;
		high--;
		size >>= 1;
		VM_BUG_ON_PAGE(bad_range(zone, &page[size]), &page[size]);

		/*
		 * Mark as guard pages (or page), that will allow to
		 * merge back to allocator when buddy will be freed.
		 * Corresponding page table entries will not be touched,
		 * pages will stay not present in virtual address space
		 */
		if (set_page_guard(zone, &page[size], high, migratetype))
			continue;

		list_add(&page[size].lru, &area->free_list[migratetype]);
		area->nr_free++;
		set_page_order(&page[size], high);
	}
}

static void check_new_page_bad(struct page *page)
{
	const char *bad_reason = NULL;
	unsigned long bad_flags = 0;

	if (unlikely(atomic_read(&page->_mapcount) != -1))
		bad_reason = "nonzero mapcount";
	if (unlikely(page->mapping != NULL))
		bad_reason = "non-NULL mapping";
	if (unlikely(page_ref_count(page) != 0))
		bad_reason = "nonzero _count";
	if (unlikely(page->flags & __PG_HWPOISON)) {
		bad_reason = "HWPoisoned (hardware-corrupted)";
		bad_flags = __PG_HWPOISON;
		/* Don't complain about hwpoisoned pages */
		page_mapcount_reset(page); /* remove PageBuddy */
		return;
	}
	if (unlikely(page->flags & PAGE_FLAGS_CHECK_AT_PREP)) {
		bad_reason = "PAGE_FLAGS_CHECK_AT_PREP flag set";
		bad_flags = PAGE_FLAGS_CHECK_AT_PREP;
	}
#ifdef CONFIG_MEMCG
	if (unlikely(page->mem_cgroup))
		bad_reason = "page still charged to cgroup";
#endif
	bad_page(page, bad_reason, bad_flags);
}

/*
 * This page is about to be returned from the page allocator
 */
static inline int check_new_page(struct page *page)
{
	if (likely(page_expected_state(page,
				PAGE_FLAGS_CHECK_AT_PREP|__PG_HWPOISON)))
		return 0;

	check_new_page_bad(page);
	return 1;
}

static inline bool free_pages_prezeroed(void)
{
	return IS_ENABLED(CONFIG_PAGE_POISONING_ZERO) &&
		page_poisoning_enabled();
}

#ifdef CONFIG_DEBUG_VM
static bool check_pcp_refill(struct page *page)
{
	return false;
}

static bool check_new_pcp(struct page *page)
{
	return check_new_page(page);
}
#else
static bool check_pcp_refill(struct page *page)
{
	return check_new_page(page);
}
static bool check_new_pcp(struct page *page)
{
	return false;
}
#endif /* CONFIG_DEBUG_VM */

static bool check_new_pages(struct page *page, unsigned int order)
{
	int i;
	for (i = 0; i < (1 << order); i++) {
		struct page *p = page + i;

		if (unlikely(check_new_page(p)))
			return true;
	}

	return false;
}

inline void post_alloc_hook(struct page *page, unsigned int order,
				gfp_t gfp_flags)
{
	set_page_private(page, 0);
	set_page_refcounted(page);

	arch_alloc_page(page, order);
	kernel_map_pages(page, 1 << order, 1);
	kernel_poison_pages(page, 1 << order, 1);
	kasan_alloc_pages(page, order);
	set_page_owner(page, order, gfp_flags);
}

static void prep_new_page(struct page *page, unsigned int order, gfp_t gfp_flags,
							unsigned int alloc_flags)
{
	int i;

	post_alloc_hook(page, order, gfp_flags);

	if (!free_pages_prezeroed() && (gfp_flags & __GFP_ZERO))
		for (i = 0; i < (1 << order); i++)
			clear_highpage(page + i);

	if (order && (gfp_flags & __GFP_COMP))
		prep_compound_page(page, order);

	/*
	 * page is set pfmemalloc when ALLOC_NO_WATERMARKS was necessary to
	 * allocate the page. The expectation is that the caller is taking
	 * steps that will free more memory. The caller should avoid the page
	 * being used for !PFMEMALLOC purposes.
	 */
	if (alloc_flags & ALLOC_NO_WATERMARKS)
		set_page_pfmemalloc(page);
	else
		clear_page_pfmemalloc(page);
}

/*
 * Go through the free lists for the given migratetype and remove
 * the smallest available page from the freelists
 */
static inline
struct page *__rmqueue_smallest(struct zone *zone, unsigned int order,
						int migratetype)
{
	unsigned int current_order;
	struct free_area *area;
	struct page *page;

	/* Find a page of the appropriate size in the preferred list */
	for (current_order = order; current_order < MAX_ORDER; ++current_order) {
		area = &(zone->free_area[current_order]);
		page = list_first_entry_or_null(&area->free_list[migratetype],
							struct page, lru);
		if (!page)
			continue;
		list_del(&page->lru);
		rmv_page_order(page);
		area->nr_free--;
		expand(zone, page, order, current_order, area, migratetype);
		set_pcppage_migratetype(page, migratetype);
		return page;
	}

	return NULL;
}


/*
 * This array describes the order lists are fallen back to when
 * the free lists for the desirable migrate type are depleted
 */
static int fallbacks[MIGRATE_TYPES][4] = {
	[MIGRATE_UNMOVABLE]   = { MIGRATE_RECLAIMABLE, MIGRATE_MOVABLE,   MIGRATE_TYPES },
	[MIGRATE_RECLAIMABLE] = { MIGRATE_UNMOVABLE,   MIGRATE_MOVABLE,   MIGRATE_TYPES },
	[MIGRATE_MOVABLE]     = { MIGRATE_RECLAIMABLE, MIGRATE_UNMOVABLE, MIGRATE_TYPES },
#ifdef CONFIG_CMA
	[MIGRATE_CMA]         = { MIGRATE_TYPES }, /* Never used */
#endif
#ifdef CONFIG_MEMORY_ISOLATION
	[MIGRATE_ISOLATE]     = { MIGRATE_TYPES }, /* Never used */
#endif
};

#ifdef CONFIG_CMA
static struct page *__rmqueue_cma_fallback(struct zone *zone,
					unsigned int order)
{
	return __rmqueue_smallest(zone, order, MIGRATE_CMA);
}
#else
static inline struct page *__rmqueue_cma_fallback(struct zone *zone,
					unsigned int order) { return NULL; }
#endif

/*
 * Move the free pages in a range to the free lists of the requested type.
 * Note that start_page and end_pages are not aligned on a pageblock
 * boundary. If alignment is required, use move_freepages_block()
 */
static int move_freepages(struct zone *zone,
			  struct page *start_page, struct page *end_page,
			  int migratetype, int *num_movable)
{
	struct page *page;
	unsigned int order;
	int pages_moved = 0;

#ifndef CONFIG_HOLES_IN_ZONE
	/*
	 * page_zone is not safe to call in this context when
	 * CONFIG_HOLES_IN_ZONE is set. This bug check is probably redundant
	 * anyway as we check zone boundaries in move_freepages_block().
	 * Remove at a later date when no bug reports exist related to
	 * grouping pages by mobility
	 */
	VM_BUG_ON(page_zone(start_page) != page_zone(end_page));
#endif

	if (num_movable)
		*num_movable = 0;

	for (page = start_page; page <= end_page;) {
		if (!pfn_valid_within(page_to_pfn(page))) {
			page++;
			continue;
		}

		/* Make sure we are not inadvertently changing nodes */
		VM_BUG_ON_PAGE(page_to_nid(page) != zone_to_nid(zone), page);

		if (!PageBuddy(page)) {
			/*
			 * We assume that pages that could be isolated for
			 * migration are movable. But we don't actually try
			 * isolating, as that would be expensive.
			 */
			if (num_movable &&
					(PageLRU(page) || __PageMovable(page)))
				(*num_movable)++;

			page++;
			continue;
		}

		order = page_order(page);
		list_move(&page->lru,
			  &zone->free_area[order].free_list[migratetype]);
		page += 1 << order;
		pages_moved += 1 << order;
	}

	return pages_moved;
}

int move_freepages_block(struct zone *zone, struct page *page,
				int migratetype, int *num_movable)
{
	unsigned long start_pfn, end_pfn;
	struct page *start_page, *end_page;

	start_pfn = page_to_pfn(page);
	start_pfn = start_pfn & ~(pageblock_nr_pages-1);
	start_page = pfn_to_page(start_pfn);
	end_page = start_page + pageblock_nr_pages - 1;
	end_pfn = start_pfn + pageblock_nr_pages - 1;

	/* Do not cross zone boundaries */
	if (!zone_spans_pfn(zone, start_pfn))
		start_page = page;
	if (!zone_spans_pfn(zone, end_pfn))
		return 0;

	return move_freepages(zone, start_page, end_page, migratetype,
								num_movable);
}

static void change_pageblock_range(struct page *pageblock_page,
					int start_order, int migratetype)
{
	int nr_pageblocks = 1 << (start_order - pageblock_order);

	while (nr_pageblocks--) {
		set_pageblock_migratetype(pageblock_page, migratetype);
		pageblock_page += pageblock_nr_pages;
	}
}

/*
 * When we are falling back to another migratetype during allocation, try to
 * steal extra free pages from the same pageblocks to satisfy further
 * allocations, instead of polluting multiple pageblocks.
 *
 * If we are stealing a relatively large buddy page, it is likely there will
 * be more free pages in the pageblock, so try to steal them all. For
 * reclaimable and unmovable allocations, we steal regardless of page size,
 * as fragmentation caused by those allocations polluting movable pageblocks
 * is worse than movable allocations stealing from unmovable and reclaimable
 * pageblocks.
 */
static bool can_steal_fallback(unsigned int order, int start_mt)
{
	/*
	 * Leaving this order check is intended, although there is
	 * relaxed order check in next check. The reason is that
	 * we can actually steal whole pageblock if this condition met,
	 * but, below check doesn't guarantee it and that is just heuristic
	 * so could be changed anytime.
	 */
	if (order >= pageblock_order)
		return true;

	if (order >= pageblock_order / 2 ||
		start_mt == MIGRATE_RECLAIMABLE ||
		start_mt == MIGRATE_UNMOVABLE ||
		page_group_by_mobility_disabled)
		return true;

	return false;
}

/*
 * This function implements actual steal behaviour. If order is large enough,
 * we can steal whole pageblock. If not, we first move freepages in this
 * pageblock to our migratetype and determine how many already-allocated pages
 * are there in the pageblock with a compatible migratetype. If at least half
 * of pages are free or compatible, we can change migratetype of the pageblock
 * itself, so pages freed in the future will be put on the correct free list.
 */
static void steal_suitable_fallback(struct zone *zone, struct page *page,
					int start_type, bool whole_block)
{
	unsigned int current_order = page_order(page);
	struct free_area *area;
	int free_pages, movable_pages, alike_pages;
	int old_block_type;

	old_block_type = get_pageblock_migratetype(page);

	/*
	 * This can happen due to races and we want to prevent broken
	 * highatomic accounting.
	 */
	if (is_migrate_highatomic(old_block_type))
		goto single_page;

	/* Take ownership for orders >= pageblock_order */
	if (current_order >= pageblock_order) {
		change_pageblock_range(page, current_order, start_type);
		goto single_page;
	}

	/* We are not allowed to try stealing from the whole block */
	if (!whole_block)
		goto single_page;

	free_pages = move_freepages_block(zone, page, start_type,
						&movable_pages);
	/*
	 * Determine how many pages are compatible with our allocation.
	 * For movable allocation, it's the number of movable pages which
	 * we just obtained. For other types it's a bit more tricky.
	 */
	if (start_type == MIGRATE_MOVABLE) {
		alike_pages = movable_pages;
	} else {
		/*
		 * If we are falling back a RECLAIMABLE or UNMOVABLE allocation
		 * to MOVABLE pageblock, consider all non-movable pages as
		 * compatible. If it's UNMOVABLE falling back to RECLAIMABLE or
		 * vice versa, be conservative since we can't distinguish the
		 * exact migratetype of non-movable pages.
		 */
		if (old_block_type == MIGRATE_MOVABLE)
			alike_pages = pageblock_nr_pages
						- (free_pages + movable_pages);
		else
			alike_pages = 0;
	}

	/* moving whole block can fail due to zone boundary conditions */
	if (!free_pages)
		goto single_page;

	/*
	 * If a sufficient number of pages in the block are either free or of
	 * comparable migratability as our allocation, claim the whole block.
	 */
	if (free_pages + alike_pages >= (1 << (pageblock_order-1)) ||
			page_group_by_mobility_disabled)
		set_pageblock_migratetype(page, start_type);

	return;

single_page:
	area = &zone->free_area[current_order];
	list_move(&page->lru, &area->free_list[start_type]);
}

/*
 * Check whether there is a suitable fallback freepage with requested order.
 * If only_stealable is true, this function returns fallback_mt only if
 * we can steal other freepages all together. This would help to reduce
 * fragmentation due to mixed migratetype pages in one pageblock.
 */
int find_suitable_fallback(struct free_area *area, unsigned int order,
			int migratetype, bool only_stealable, bool *can_steal)
{
	int i;
	int fallback_mt;

	if (area->nr_free == 0)
		return -1;

	*can_steal = false;
	for (i = 0;; i++) {
		fallback_mt = fallbacks[migratetype][i];
		if (fallback_mt == MIGRATE_TYPES)
			break;

		if (list_empty(&area->free_list[fallback_mt]))
			continue;

		if (can_steal_fallback(order, migratetype))
			*can_steal = true;

		if (!only_stealable)
			return fallback_mt;

		if (*can_steal)
			return fallback_mt;
	}

	return -1;
}

/*
 * Reserve a pageblock for exclusive use of high-order atomic allocations if
 * there are no empty page blocks that contain a page with a suitable order
 */
static void reserve_highatomic_pageblock(struct page *page, struct zone *zone,
				unsigned int alloc_order)
{
	int mt;
	unsigned long max_managed, flags;

	/*
	 * Limit the number reserved to 1 pageblock or roughly 1% of a zone.
	 * Check is race-prone but harmless.
	 */
	max_managed = (zone->managed_pages / 100) + pageblock_nr_pages;
	if (zone->nr_reserved_highatomic >= max_managed)
		return;

	spin_lock_irqsave(&zone->lock, flags);

	/* Recheck the nr_reserved_highatomic limit under the lock */
	if (zone->nr_reserved_highatomic >= max_managed)
		goto out_unlock;

	/* Yoink! */
	mt = get_pageblock_migratetype(page);
	if (!is_migrate_highatomic(mt) && !is_migrate_isolate(mt)
	    && !is_migrate_cma(mt)) {
		zone->nr_reserved_highatomic += pageblock_nr_pages;
		set_pageblock_migratetype(page, MIGRATE_HIGHATOMIC);
		move_freepages_block(zone, page, MIGRATE_HIGHATOMIC, NULL);
	}

out_unlock:
	spin_unlock_irqrestore(&zone->lock, flags);
}

/*
 * Used when an allocation is about to fail under memory pressure. This
 * potentially hurts the reliability of high-order allocations when under
 * intense memory pressure but failed atomic allocations should be easier
 * to recover from than an OOM.
 *
 * If @force is true, try to unreserve a pageblock even though highatomic
 * pageblock is exhausted.
 */
static bool unreserve_highatomic_pageblock(const struct alloc_context *ac,
						bool force)
{
	struct zonelist *zonelist = ac->zonelist;
	unsigned long flags;
	struct zoneref *z;
	struct zone *zone;
	struct page *page;
	int order;
	bool ret;

	for_each_zone_zonelist_nodemask(zone, z, zonelist, ac->high_zoneidx,
								ac->nodemask) {
		/*
		 * Preserve at least one pageblock unless memory pressure
		 * is really high.
		 */
		if (!force && zone->nr_reserved_highatomic <=
					pageblock_nr_pages)
			continue;

		spin_lock_irqsave(&zone->lock, flags);
		for (order = 0; order < MAX_ORDER; order++) {
			struct free_area *area = &(zone->free_area[order]);

			page = list_first_entry_or_null(
					&area->free_list[MIGRATE_HIGHATOMIC],
					struct page, lru);
			if (!page)
				continue;

			/*
			 * In page freeing path, migratetype change is racy so
			 * we can counter several free pages in a pageblock
			 * in this loop althoug we changed the pageblock type
			 * from highatomic to ac->migratetype. So we should
			 * adjust the count once.
			 */
			if (is_migrate_highatomic_page(page)) {
				/*
				 * It should never happen but changes to
				 * locking could inadvertently allow a per-cpu
				 * drain to add pages to MIGRATE_HIGHATOMIC
				 * while unreserving so be safe and watch for
				 * underflows.
				 */
				zone->nr_reserved_highatomic -= min(
						pageblock_nr_pages,
						zone->nr_reserved_highatomic);
			}

			/*
			 * Convert to ac->migratetype and avoid the normal
			 * pageblock stealing heuristics. Minimally, the caller
			 * is doing the work and needs the pages. More
			 * importantly, if the block was always converted to
			 * MIGRATE_UNMOVABLE or another type then the number
			 * of pageblocks that cannot be completely freed
			 * may increase.
			 */
			set_pageblock_migratetype(page, ac->migratetype);
			ret = move_freepages_block(zone, page, ac->migratetype,
									NULL);
			if (ret) {
				spin_unlock_irqrestore(&zone->lock, flags);
				return ret;
			}
		}
		spin_unlock_irqrestore(&zone->lock, flags);
	}

	return false;
}

/*
 * Try finding a free buddy page on the fallback list and put it on the free
 * list of requested migratetype, possibly along with other pages from the same
 * block, depending on fragmentation avoidance heuristics. Returns true if
 * fallback was found so that __rmqueue_smallest() can grab it.
 *
 * The use of signed ints for order and current_order is a deliberate
 * deviation from the rest of this file, to make the for loop
 * condition simpler.
 */
static inline bool
__rmqueue_fallback(struct zone *zone, int order, int start_migratetype)
{
	struct free_area *area;
	int current_order;
	struct page *page;
	int fallback_mt;
	bool can_steal;

	/*
	 * Find the largest available free page in the other list. This roughly
	 * approximates finding the pageblock with the most free pages, which
	 * would be too costly to do exactly.
	 */
	for (current_order = MAX_ORDER - 1; current_order >= order;
				--current_order) {
		area = &(zone->free_area[current_order]);
		fallback_mt = find_suitable_fallback(area, current_order,
				start_migratetype, false, &can_steal);
		if (fallback_mt == -1)
			continue;

		/*
		 * We cannot steal all free pages from the pageblock and the
		 * requested migratetype is movable. In that case it's better to
		 * steal and split the smallest available page instead of the
		 * largest available page, because even if the next movable
		 * allocation falls back into a different pageblock than this
		 * one, it won't cause permanent fragmentation.
		 */
		if (!can_steal && start_migratetype == MIGRATE_MOVABLE
					&& current_order > order)
			goto find_smallest;

		goto do_steal;
	}

	return false;

find_smallest:
	for (current_order = order; current_order < MAX_ORDER;
							current_order++) {
		area = &(zone->free_area[current_order]);
		fallback_mt = find_suitable_fallback(area, current_order,
				start_migratetype, false, &can_steal);
		if (fallback_mt != -1)
			break;
	}

	/*
	 * This should not happen - we already found a suitable fallback
	 * when looking for the largest page.
	 */
	VM_BUG_ON(current_order == MAX_ORDER);

do_steal:
	page = list_first_entry(&area->free_list[fallback_mt],
							struct page, lru);

	steal_suitable_fallback(zone, page, start_migratetype, can_steal);

	trace_mm_page_alloc_extfrag(page, order, current_order,
		start_migratetype, fallback_mt);

	return true;

}

/*
 * Do the hard work of removing an element from the buddy allocator.
 * Call me with the zone->lock already held.
 */
static struct page *__rmqueue(struct zone *zone, unsigned int order,
				int migratetype)
{
	struct page *page;

retry:
	page = __rmqueue_smallest(zone, order, migratetype);
	if (unlikely(!page)) {
		if (migratetype == MIGRATE_MOVABLE)
			page = __rmqueue_cma_fallback(zone, order);

		if (!page && __rmqueue_fallback(zone, order, migratetype))
			goto retry;
	}

	trace_mm_page_alloc_zone_locked(page, order, migratetype);
	return page;
}

/*
 * Obtain a specified number of elements from the buddy allocator, all under
 * a single hold of the lock, for efficiency.  Add them to the supplied list.
 * Returns the number of new pages which were placed at *list.
 */
static int rmqueue_bulk(struct zone *zone, unsigned int order,
			unsigned long count, struct list_head *list,
			int migratetype, bool cold)
{
	int i, alloced = 0;

	spin_lock(&zone->lock);
	for (i = 0; i < count; ++i) {
		struct page *page = __rmqueue(zone, order, migratetype);
		if (unlikely(page == NULL))
			break;

		if (unlikely(check_pcp_refill(page)))
			continue;

		/*
		 * Split buddy pages returned by expand() are received here
		 * in physical page order. The page is added to the callers and
		 * list and the list head then moves forward. From the callers
		 * perspective, the linked list is ordered by page number in
		 * some conditions. This is useful for IO devices that can
		 * merge IO requests if the physical pages are ordered
		 * properly.
		 */
		if (likely(!cold))
			list_add(&page->lru, list);
		else
			list_add_tail(&page->lru, list);
		list = &page->lru;
		alloced++;
		if (is_migrate_cma(get_pcppage_migratetype(page)))
			__mod_zone_page_state(zone, NR_FREE_CMA_PAGES,
					      -(1 << order));
	}

	/*
	 * i pages were removed from the buddy list even if some leak due
	 * to check_pcp_refill failing so adjust NR_FREE_PAGES based
	 * on i. Do not confuse with 'alloced' which is the number of
	 * pages added to the pcp list.
	 */
	__mod_zone_page_state(zone, NR_FREE_PAGES, -(i << order));
	spin_unlock(&zone->lock);
	return alloced;
}

#ifdef CONFIG_NUMA
/*
 * Called from the vmstat counter updater to drain pagesets of this
 * currently executing processor on remote nodes after they have
 * expired.
 *
 * Note that this function must be called with the thread pinned to
 * a single processor.
 */
void drain_zone_pages(struct zone *zone, struct per_cpu_pages *pcp)
{
	unsigned long flags;
	int to_drain, batch;

	local_irq_save(flags);
	batch = READ_ONCE(pcp->batch);
	to_drain = min(pcp->count, batch);
	if (to_drain > 0) {
		free_pcppages_bulk(zone, to_drain, pcp);
		pcp->count -= to_drain;
	}
	local_irq_restore(flags);
}
#endif

/*
 * Drain pcplists of the indicated processor and zone.
 *
 * The processor must either be the current processor and the
 * thread pinned to the current processor or a processor that
 * is not online.
 */
static void drain_pages_zone(unsigned int cpu, struct zone *zone)
{
	unsigned long flags;
	struct per_cpu_pageset *pset;
	struct per_cpu_pages *pcp;

	local_irq_save(flags);
	pset = per_cpu_ptr(zone->pageset, cpu);

	pcp = &pset->pcp;
	if (pcp->count) {
		free_pcppages_bulk(zone, pcp->count, pcp);
		pcp->count = 0;
	}
	local_irq_restore(flags);
}

/*
 * Drain pcplists of all zones on the indicated processor.
 *
 * The processor must either be the current processor and the
 * thread pinned to the current processor or a processor that
 * is not online.
 */
static void drain_pages(unsigned int cpu)
{
	struct zone *zone;

	for_each_populated_zone(zone) {
		drain_pages_zone(cpu, zone);
	}
}

/*
 * Spill all of this CPU's per-cpu pages back into the buddy allocator.
 *
 * The CPU has to be pinned. When zone parameter is non-NULL, spill just
 * the single zone's pages.
 */
void drain_local_pages(struct zone *zone)
{
	int cpu = smp_processor_id();

	if (zone)
		drain_pages_zone(cpu, zone);
	else
		drain_pages(cpu);
}

static void drain_local_pages_wq(struct work_struct *work)
{
	/*
	 * drain_all_pages doesn't use proper cpu hotplug protection so
	 * we can race with cpu offline when the WQ can move this from
	 * a cpu pinned worker to an unbound one. We can operate on a different
	 * cpu which is allright but we also have to make sure to not move to
	 * a different one.
	 */
	preempt_disable();
	drain_local_pages(NULL);
	preempt_enable();
}

/*
 * Spill all the per-cpu pages from all CPUs back into the buddy allocator.
 *
 * When zone parameter is non-NULL, spill just the single zone's pages.
 *
 * Note that this can be extremely slow as the draining happens in a workqueue.
 */
void drain_all_pages(struct zone *zone)
{
	int cpu;

	/*
	 * Allocate in the BSS so we wont require allocation in
	 * direct reclaim path for CONFIG_CPUMASK_OFFSTACK=y
	 */
	static cpumask_t cpus_with_pcps;

	/*
	 * Make sure nobody triggers this path before mm_percpu_wq is fully
	 * initialized.
	 */
	if (WARN_ON_ONCE(!mm_percpu_wq))
		return;

	/* Workqueues cannot recurse */
	if (current->flags & PF_WQ_WORKER)
		return;

	/*
	 * Do not drain if one is already in progress unless it's specific to
	 * a zone. Such callers are primarily CMA and memory hotplug and need
	 * the drain to be complete when the call returns.
	 */
	if (unlikely(!mutex_trylock(&pcpu_drain_mutex))) {
		if (!zone)
			return;
		mutex_lock(&pcpu_drain_mutex);
	}

	/*
	 * We don't care about racing with CPU hotplug event
	 * as offline notification will cause the notified
	 * cpu to drain that CPU pcps and on_each_cpu_mask
	 * disables preemption as part of its processing
	 */
	for_each_online_cpu(cpu) {
		struct per_cpu_pageset *pcp;
		struct zone *z;
		bool has_pcps = false;

		if (zone) {
			pcp = per_cpu_ptr(zone->pageset, cpu);
			if (pcp->pcp.count)
				has_pcps = true;
		} else {
			for_each_populated_zone(z) {
				pcp = per_cpu_ptr(z->pageset, cpu);
				if (pcp->pcp.count) {
					has_pcps = true;
					break;
				}
			}
		}

		if (has_pcps)
			cpumask_set_cpu(cpu, &cpus_with_pcps);
		else
			cpumask_clear_cpu(cpu, &cpus_with_pcps);
	}

	for_each_cpu(cpu, &cpus_with_pcps) {
		struct work_struct *work = per_cpu_ptr(&pcpu_drain, cpu);
		INIT_WORK(work, drain_local_pages_wq);
		queue_work_on(cpu, mm_percpu_wq, work);
	}
	for_each_cpu(cpu, &cpus_with_pcps)
		flush_work(per_cpu_ptr(&pcpu_drain, cpu));

	mutex_unlock(&pcpu_drain_mutex);
}

#ifdef CONFIG_HIBERNATION

/*
 * Touch the watchdog for every WD_PAGE_COUNT pages.
 */
#define WD_PAGE_COUNT	(128*1024)

void mark_free_pages(struct zone *zone)
{
	unsigned long pfn, max_zone_pfn, page_count = WD_PAGE_COUNT;
	unsigned long flags;
	unsigned int order, t;
	struct page *page;

	if (zone_is_empty(zone))
		return;

	spin_lock_irqsave(&zone->lock, flags);

	max_zone_pfn = zone_end_pfn(zone);
	for (pfn = zone->zone_start_pfn; pfn < max_zone_pfn; pfn++)
		if (pfn_valid(pfn)) {
			page = pfn_to_page(pfn);

			if (!--page_count) {
				touch_nmi_watchdog();
				page_count = WD_PAGE_COUNT;
			}

			if (page_zone(page) != zone)
				continue;

			if (!swsusp_page_is_forbidden(page))
				swsusp_unset_page_free(page);
		}

	for_each_migratetype_order(order, t) {
		list_for_each_entry(page,
				&zone->free_area[order].free_list[t], lru) {
			unsigned long i;

			pfn = page_to_pfn(page);
			for (i = 0; i < (1UL << order); i++) {
				if (!--page_count) {
					touch_nmi_watchdog();
					page_count = WD_PAGE_COUNT;
				}
				swsusp_set_page_free(pfn_to_page(pfn + i));
			}
		}
	}
	spin_unlock_irqrestore(&zone->lock, flags);
}
#endif /* CONFIG_PM */

/*
 * Free a 0-order page
 * cold == true ? free a cold page : free a hot page
 */
void free_hot_cold_page(struct page *page, bool cold)
{
	struct zone *zone = page_zone(page);
	struct per_cpu_pages *pcp;
	unsigned long flags;
	unsigned long pfn = page_to_pfn(page);
	int migratetype;

	if (!free_pcp_prepare(page))
		return;

	migratetype = get_pfnblock_migratetype(page, pfn);
	set_pcppage_migratetype(page, migratetype);
	local_irq_save(flags);
	__count_vm_event(PGFREE);

	/*
	 * We only track unmovable, reclaimable and movable on pcp lists.
	 * Free ISOLATE pages back to the allocator because they are being
	 * offlined but treat HIGHATOMIC as movable pages so we can get those
	 * areas back if necessary. Otherwise, we may have to free
	 * excessively into the page allocator
	 */
	if (migratetype >= MIGRATE_PCPTYPES) {
		if (unlikely(is_migrate_isolate(migratetype))) {
			free_one_page(zone, page, pfn, 0, migratetype);
			goto out;
		}
		migratetype = MIGRATE_MOVABLE;
	}

	pcp = &this_cpu_ptr(zone->pageset)->pcp;
	if (!cold)
		list_add(&page->lru, &pcp->lists[migratetype]);
	else
		list_add_tail(&page->lru, &pcp->lists[migratetype]);
	pcp->count++;
	if (pcp->count >= pcp->high) {
		unsigned long batch = READ_ONCE(pcp->batch);
		free_pcppages_bulk(zone, batch, pcp);
		pcp->count -= batch;
	}

out:
	local_irq_restore(flags);
}

/*
 * Free a list of 0-order pages
 */
void free_hot_cold_page_list(struct list_head *list, bool cold)
{
	struct page *page, *next;

	list_for_each_entry_safe(page, next, list, lru) {
		trace_mm_page_free_batched(page, cold);
		free_hot_cold_page(page, cold);
	}
}

/*
 * split_page takes a non-compound higher-order page, and splits it into
 * n (1<<order) sub-pages: page[0..n]
 * Each sub-page must be freed individually.
 *
 * Note: this is probably too low level an operation for use in drivers.
 * Please consult with lkml before using this in your driver.
 */
void split_page(struct page *page, unsigned int order)
{
	int i;

	VM_BUG_ON_PAGE(PageCompound(page), page);
	VM_BUG_ON_PAGE(!page_count(page), page);

#ifdef CONFIG_KMEMCHECK
	/*
	 * Split shadow pages too, because free(page[0]) would
	 * otherwise free the whole shadow.
	 */
	if (kmemcheck_page_is_tracked(page))
		split_page(virt_to_page(page[0].shadow), order);
#endif

	for (i = 1; i < (1 << order); i++)
		set_page_refcounted(page + i);
	split_page_owner(page, order);
}
EXPORT_SYMBOL_GPL(split_page);

int __isolate_free_page(struct page *page, unsigned int order)
{
	unsigned long watermark;
	struct zone *zone;
	int mt;

	BUG_ON(!PageBuddy(page));

	zone = page_zone(page);
	mt = get_pageblock_migratetype(page);

	if (!is_migrate_isolate(mt)) {
		/*
		 * Obey watermarks as if the page was being allocated. We can
		 * emulate a high-order watermark check with a raised order-0
		 * watermark, because we already know our high-order page
		 * exists.
		 */
		watermark = min_wmark_pages(zone) + (1UL << order);
		if (!zone_watermark_ok(zone, 0, watermark, 0, ALLOC_CMA))
			return 0;

		__mod_zone_freepage_state(zone, -(1UL << order), mt);
	}

	/* Remove page from free list */
	list_del(&page->lru);
	zone->free_area[order].nr_free--;
	rmv_page_order(page);

	/*
	 * Set the pageblock if the isolated page is at least half of a
	 * pageblock
	 */
	if (order >= pageblock_order - 1) {
		struct page *endpage = page + (1 << order) - 1;
		for (; page < endpage; page += pageblock_nr_pages) {
			int mt = get_pageblock_migratetype(page);
			if (!is_migrate_isolate(mt) && !is_migrate_cma(mt)
			    && !is_migrate_highatomic(mt))
				set_pageblock_migratetype(page,
							  MIGRATE_MOVABLE);
		}
	}


	return 1UL << order;
}

/*
 * Update NUMA hit/miss statistics
 *
 * Must be called with interrupts disabled.
 */
static inline void zone_statistics(struct zone *preferred_zone, struct zone *z)
{
#ifdef CONFIG_NUMA
	enum numa_stat_item local_stat = NUMA_LOCAL;

	if (z->node != numa_node_id())
		local_stat = NUMA_OTHER;

	if (z->node == preferred_zone->node)
		__inc_numa_state(z, NUMA_HIT);
	else {
		__inc_numa_state(z, NUMA_MISS);
		__inc_numa_state(preferred_zone, NUMA_FOREIGN);
	}
	__inc_numa_state(z, local_stat);
#endif
}

/* Remove page from the per-cpu list, caller must protect the list */
static struct page *__rmqueue_pcplist(struct zone *zone, int migratetype,
			bool cold, struct per_cpu_pages *pcp,
			struct list_head *list)
{
	struct page *page;

	do {
		if (list_empty(list)) {
			pcp->count += rmqueue_bulk(zone, 0,
					pcp->batch, list,
					migratetype, cold);
			if (unlikely(list_empty(list)))
				return NULL;
		}

		if (cold)
			page = list_last_entry(list, struct page, lru);
		else
			page = list_first_entry(list, struct page, lru);

		list_del(&page->lru);
		pcp->count--;
	} while (check_new_pcp(page));

	return page;
}

/* Lock and remove page from the per-cpu list */
static struct page *rmqueue_pcplist(struct zone *preferred_zone,
			struct zone *zone, unsigned int order,
			gfp_t gfp_flags, int migratetype)
{
	struct per_cpu_pages *pcp;
	struct list_head *list;
	bool cold = ((gfp_flags & __GFP_COLD) != 0);
	struct page *page;
	unsigned long flags;

	local_irq_save(flags);
	pcp = &this_cpu_ptr(zone->pageset)->pcp;
	list = &pcp->lists[migratetype];
	page = __rmqueue_pcplist(zone,  migratetype, cold, pcp, list);
	if (page) {
		__count_zid_vm_events(PGALLOC, page_zonenum(page), 1 << order);
		zone_statistics(preferred_zone, zone);
	}
	local_irq_restore(flags);
	return page;
}

/*
 * Allocate a page from the given zone. Use pcplists for order-0 allocations.
 */
static inline
struct page *rmqueue(struct zone *preferred_zone,
			struct zone *zone, unsigned int order,
			gfp_t gfp_flags, unsigned int alloc_flags,
			int migratetype)
{
	unsigned long flags;
	struct page *page;

	if (likely(order == 0)) {
		page = rmqueue_pcplist(preferred_zone, zone, order,
				gfp_flags, migratetype);
		goto out;
	}

	/*
	 * We most definitely don't want callers attempting to
	 * allocate greater than order-1 page units with __GFP_NOFAIL.
	 */
	WARN_ON_ONCE((gfp_flags & __GFP_NOFAIL) && (order > 1));
	spin_lock_irqsave(&zone->lock, flags);

	do {
		page = NULL;
		if (alloc_flags & ALLOC_HARDER) {
			page = __rmqueue_smallest(zone, order, MIGRATE_HIGHATOMIC);
			if (page)
				trace_mm_page_alloc_zone_locked(page, order, migratetype);
		}
		if (!page)
			page = __rmqueue(zone, order, migratetype);
	} while (page && check_new_pages(page, order));
	spin_unlock(&zone->lock);
	if (!page)
		goto failed;
	__mod_zone_freepage_state(zone, -(1 << order),
				  get_pcppage_migratetype(page));

	__count_zid_vm_events(PGALLOC, page_zonenum(page), 1 << order);
	zone_statistics(preferred_zone, zone);
	local_irq_restore(flags);

out:
	VM_BUG_ON_PAGE(page && bad_range(zone, page), page);
	return page;

failed:
	local_irq_restore(flags);
	return NULL;
}

#ifdef CONFIG_FAIL_PAGE_ALLOC

static struct {
	struct fault_attr attr;

	bool ignore_gfp_highmem;
	bool ignore_gfp_reclaim;
	u32 min_order;
} fail_page_alloc = {
	.attr = FAULT_ATTR_INITIALIZER,
	.ignore_gfp_reclaim = true,
	.ignore_gfp_highmem = true,
	.min_order = 1,
};

static int __init setup_fail_page_alloc(char *str)
{
	return setup_fault_attr(&fail_page_alloc.attr, str);
}
__setup("fail_page_alloc=", setup_fail_page_alloc);

static bool should_fail_alloc_page(gfp_t gfp_mask, unsigned int order)
{
	if (order < fail_page_alloc.min_order)
		return false;
	if (gfp_mask & __GFP_NOFAIL)
		return false;
	if (fail_page_alloc.ignore_gfp_highmem && (gfp_mask & __GFP_HIGHMEM))
		return false;
	if (fail_page_alloc.ignore_gfp_reclaim &&
			(gfp_mask & __GFP_DIRECT_RECLAIM))
		return false;

	return should_fail(&fail_page_alloc.attr, 1 << order);
}

#ifdef CONFIG_FAULT_INJECTION_DEBUG_FS

static int __init fail_page_alloc_debugfs(void)
{
	umode_t mode = S_IFREG | S_IRUSR | S_IWUSR;
	struct dentry *dir;

	dir = fault_create_debugfs_attr("fail_page_alloc", NULL,
					&fail_page_alloc.attr);
	if (IS_ERR(dir))
		return PTR_ERR(dir);

	if (!debugfs_create_bool("ignore-gfp-wait", mode, dir,
				&fail_page_alloc.ignore_gfp_reclaim))
		goto fail;
	if (!debugfs_create_bool("ignore-gfp-highmem", mode, dir,
				&fail_page_alloc.ignore_gfp_highmem))
		goto fail;
	if (!debugfs_create_u32("min-order", mode, dir,
				&fail_page_alloc.min_order))
		goto fail;

	return 0;
fail:
	debugfs_remove_recursive(dir);

	return -ENOMEM;
}

late_initcall(fail_page_alloc_debugfs);

#endif /* CONFIG_FAULT_INJECTION_DEBUG_FS */

#else /* CONFIG_FAIL_PAGE_ALLOC */

static inline bool should_fail_alloc_page(gfp_t gfp_mask, unsigned int order)
{
	return false;
}

#endif /* CONFIG_FAIL_PAGE_ALLOC */

/*
 * Return true if free base pages are above 'mark'. For high-order checks it
 * will return true of the order-0 watermark is reached and there is at least
 * one free page of a suitable size. Checking now avoids taking the zone lock
 * to check in the allocation paths if no pages are free.
 */
bool __zone_watermark_ok(struct zone *z, unsigned int order, unsigned long mark,
			 int classzone_idx, unsigned int alloc_flags,
			 long free_pages)
{
	long min = mark;
	int o;
	const bool alloc_harder = (alloc_flags & (ALLOC_HARDER|ALLOC_OOM));

	/* free_pages may go negative - that's OK */
	free_pages -= (1 << order) - 1;

	if (alloc_flags & ALLOC_HIGH)
		min -= min / 2;

	/*
	 * If the caller does not have rights to ALLOC_HARDER then subtract
	 * the high-atomic reserves. This will over-estimate the size of the
	 * atomic reserve but it avoids a search.
	 */
	if (likely(!alloc_harder)) {
		free_pages -= z->nr_reserved_highatomic;
	} else {
		/*
		 * OOM victims can try even harder than normal ALLOC_HARDER
		 * users on the grounds that it's definitely going to be in
		 * the exit path shortly and free memory. Any allocation it
		 * makes during the free path will be small and short-lived.
		 */
		if (alloc_flags & ALLOC_OOM)
			min -= min / 2;
		else
			min -= min / 4;
	}


#ifdef CONFIG_CMA
	/* If allocation can't use CMA areas don't use free CMA pages */
	if (!(alloc_flags & ALLOC_CMA))
		free_pages -= zone_page_state(z, NR_FREE_CMA_PAGES);
#endif

	/*
	 * Check watermarks for an order-0 allocation request. If these
	 * are not met, then a high-order request also cannot go ahead
	 * even if a suitable page happened to be free.
	 */
	if (free_pages <= min + z->lowmem_reserve[classzone_idx])
		return false;

	/* If this is an order-0 request then the watermark is fine */
	if (!order)
		return true;

	/* For a high-order request, check at least one suitable page is free */
	for (o = order; o < MAX_ORDER; o++) {
		struct free_area *area = &z->free_area[o];
		int mt;

		if (!area->nr_free)
			continue;

		if (alloc_harder)
			return true;

		for (mt = 0; mt < MIGRATE_PCPTYPES; mt++) {
			if (!list_empty(&area->free_list[mt]))
				return true;
		}

#ifdef CONFIG_CMA
		if ((alloc_flags & ALLOC_CMA) &&
		    !list_empty(&area->free_list[MIGRATE_CMA])) {
			return true;
		}
#endif
	}
	return false;
}

bool zone_watermark_ok(struct zone *z, unsigned int order, unsigned long mark,
		      int classzone_idx, unsigned int alloc_flags)
{
	return __zone_watermark_ok(z, order, mark, classzone_idx, alloc_flags,
					zone_page_state(z, NR_FREE_PAGES));
}

static inline bool zone_watermark_fast(struct zone *z, unsigned int order,
		unsigned long mark, int classzone_idx, unsigned int alloc_flags)
{
	long free_pages = zone_page_state(z, NR_FREE_PAGES);
	long cma_pages = 0;

#ifdef CONFIG_CMA
	/* If allocation can't use CMA areas don't use free CMA pages */
	if (!(alloc_flags & ALLOC_CMA))
		cma_pages = zone_page_state(z, NR_FREE_CMA_PAGES);
#endif

	/*
	 * Fast check for order-0 only. If this fails then the reserves
	 * need to be calculated. There is a corner case where the check
	 * passes but only the high-order atomic reserve are free. If
	 * the caller is !atomic then it'll uselessly search the free
	 * list. That corner case is then slower but it is harmless.
	 */
	if (!order && (free_pages - cma_pages) > mark + z->lowmem_reserve[classzone_idx])
		return true;

	return __zone_watermark_ok(z, order, mark, classzone_idx, alloc_flags,
					free_pages);
}

bool zone_watermark_ok_safe(struct zone *z, unsigned int order,
			unsigned long mark, int classzone_idx)
{
	long free_pages = zone_page_state(z, NR_FREE_PAGES);

	if (z->percpu_drift_mark && free_pages < z->percpu_drift_mark)
		free_pages = zone_page_state_snapshot(z, NR_FREE_PAGES);

	return __zone_watermark_ok(z, order, mark, classzone_idx, 0,
								free_pages);
}

#ifdef CONFIG_NUMA
static bool zone_allows_reclaim(struct zone *local_zone, struct zone *zone)
{
	return node_distance(zone_to_nid(local_zone), zone_to_nid(zone)) <=
				RECLAIM_DISTANCE;
}
#else	/* CONFIG_NUMA */
static bool zone_allows_reclaim(struct zone *local_zone, struct zone *zone)
{
	return true;
}
#endif	/* CONFIG_NUMA */

/*
 * get_page_from_freelist goes through the zonelist trying to allocate
 * a page.
 */
static struct page *
get_page_from_freelist(gfp_t gfp_mask, unsigned int order, int alloc_flags,
						const struct alloc_context *ac)
{
	struct zoneref *z = ac->preferred_zoneref;
	struct zone *zone;
	struct pglist_data *last_pgdat_dirty_limit = NULL;

	/*
	 * Scan zonelist, looking for a zone with enough free.
	 * See also __cpuset_node_allowed() comment in kernel/cpuset.c.
	 */
	for_next_zone_zonelist_nodemask(zone, z, ac->zonelist, ac->high_zoneidx,
								ac->nodemask) {
		struct page *page;
		unsigned long mark;

		if (cpusets_enabled() &&
			(alloc_flags & ALLOC_CPUSET) &&
			!__cpuset_zone_allowed(zone, gfp_mask))
				continue;
		/*
		 * When allocating a page cache page for writing, we
		 * want to get it from a node that is within its dirty
		 * limit, such that no single node holds more than its
		 * proportional share of globally allowed dirty pages.
		 * The dirty limits take into account the node's
		 * lowmem reserves and high watermark so that kswapd
		 * should be able to balance it without having to
		 * write pages from its LRU list.
		 *
		 * XXX: For now, allow allocations to potentially
		 * exceed the per-node dirty limit in the slowpath
		 * (spread_dirty_pages unset) before going into reclaim,
		 * which is important when on a NUMA setup the allowed
		 * nodes are together not big enough to reach the
		 * global limit.  The proper fix for these situations
		 * will require awareness of nodes in the
		 * dirty-throttling and the flusher threads.
		 */
		if (ac->spread_dirty_pages) {
			if (last_pgdat_dirty_limit == zone->zone_pgdat)
				continue;

			if (!node_dirty_ok(zone->zone_pgdat)) {
				last_pgdat_dirty_limit = zone->zone_pgdat;
				continue;
			}
		}

		mark = zone->watermark[alloc_flags & ALLOC_WMARK_MASK];
		if (!zone_watermark_fast(zone, order, mark,
				       ac_classzone_idx(ac), alloc_flags)) {
			int ret;

			/* Checked here to keep the fast path fast */
			BUILD_BUG_ON(ALLOC_NO_WATERMARKS < NR_WMARK);
			if (alloc_flags & ALLOC_NO_WATERMARKS)
				goto try_this_zone;

			if (node_reclaim_mode == 0 ||
			    !zone_allows_reclaim(ac->preferred_zoneref->zone, zone))
				continue;

			ret = node_reclaim(zone->zone_pgdat, gfp_mask, order);
			switch (ret) {
			case NODE_RECLAIM_NOSCAN:
				/* did not scan */
				continue;
			case NODE_RECLAIM_FULL:
				/* scanned but unreclaimable */
				continue;
			default:
				/* did we reclaim enough */
				if (zone_watermark_ok(zone, order, mark,
						ac_classzone_idx(ac), alloc_flags))
					goto try_this_zone;

				continue;
			}
		}

try_this_zone:
		page = rmqueue(ac->preferred_zoneref->zone, zone, order,
				gfp_mask, alloc_flags, ac->migratetype);
		if (page) {
			prep_new_page(page, order, gfp_mask, alloc_flags);

			/*
			 * If this is a high-order atomic allocation then check
			 * if the pageblock should be reserved for the future
			 */
			if (unlikely(order && (alloc_flags & ALLOC_HARDER)))
				reserve_highatomic_pageblock(page, zone, order);

			return page;
		}
	}

	return NULL;
}

/*
 * Large machines with many possible nodes should not always dump per-node
 * meminfo in irq context.
 */
static inline bool should_suppress_show_mem(void)
{
	bool ret = false;

#if NODES_SHIFT > 8
	ret = in_interrupt();
#endif
	return ret;
}

static void warn_alloc_show_mem(gfp_t gfp_mask, nodemask_t *nodemask)
{
	unsigned int filter = SHOW_MEM_FILTER_NODES;
	static DEFINE_RATELIMIT_STATE(show_mem_rs, HZ, 1);

	if (should_suppress_show_mem() || !__ratelimit(&show_mem_rs))
		return;

	/*
	 * This documents exceptions given to allocations in certain
	 * contexts that are allowed to allocate outside current's set
	 * of allowed nodes.
	 */
	if (!(gfp_mask & __GFP_NOMEMALLOC))
		if (tsk_is_oom_victim(current) ||
		    (current->flags & (PF_MEMALLOC | PF_EXITING)))
			filter &= ~SHOW_MEM_FILTER_NODES;
	if (in_interrupt() || !(gfp_mask & __GFP_DIRECT_RECLAIM))
		filter &= ~SHOW_MEM_FILTER_NODES;

	show_mem(filter, nodemask);
}

void warn_alloc(gfp_t gfp_mask, nodemask_t *nodemask, const char *fmt, ...)
{
	struct va_format vaf;
	va_list args;
	static DEFINE_RATELIMIT_STATE(nopage_rs, DEFAULT_RATELIMIT_INTERVAL,
				      DEFAULT_RATELIMIT_BURST);

	if ((gfp_mask & __GFP_NOWARN) || !__ratelimit(&nopage_rs))
		return;

	pr_warn("%s: ", current->comm);

	va_start(args, fmt);
	vaf.fmt = fmt;
	vaf.va = &args;
	pr_cont("%pV", &vaf);
	va_end(args);

	pr_cont(", mode:%#x(%pGg), nodemask=", gfp_mask, &gfp_mask);
	if (nodemask)
		pr_cont("%*pbl\n", nodemask_pr_args(nodemask));
	else
		pr_cont("(null)\n");

	cpuset_print_current_mems_allowed();

	dump_stack();
	warn_alloc_show_mem(gfp_mask, nodemask);
}

static inline struct page *
__alloc_pages_cpuset_fallback(gfp_t gfp_mask, unsigned int order,
			      unsigned int alloc_flags,
			      const struct alloc_context *ac)
{
	struct page *page;

	page = get_page_from_freelist(gfp_mask, order,
			alloc_flags|ALLOC_CPUSET, ac);
	/*
	 * fallback to ignore cpuset restriction if our nodes
	 * are depleted
	 */
	if (!page)
		page = get_page_from_freelist(gfp_mask, order,
				alloc_flags, ac);

	return page;
}

static inline struct page *
__alloc_pages_may_oom(gfp_t gfp_mask, unsigned int order,
	const struct alloc_context *ac, unsigned long *did_some_progress)
{
	struct oom_control oc = {
		.zonelist = ac->zonelist,
		.nodemask = ac->nodemask,
		.memcg = NULL,
		.gfp_mask = gfp_mask,
		.order = order,
	};
	struct page *page;

	*did_some_progress = 0;

	/*
	 * Acquire the oom lock.  If that fails, somebody else is
	 * making progress for us.
	 */
	if (!mutex_trylock(&oom_lock)) {
		*did_some_progress = 1;
		schedule_timeout_uninterruptible(1);
		return NULL;
	}

	/*
	 * Go through the zonelist yet one more time, keep very high watermark
	 * here, this is only to catch a parallel oom killing, we must fail if
	 * we're still under heavy pressure. But make sure that this reclaim
	 * attempt shall not depend on __GFP_DIRECT_RECLAIM && !__GFP_NORETRY
	 * allocation which will never fail due to oom_lock already held.
	 */
	page = get_page_from_freelist((gfp_mask | __GFP_HARDWALL) &
				      ~__GFP_DIRECT_RECLAIM, order,
				      ALLOC_WMARK_HIGH|ALLOC_CPUSET, ac);
	if (page)
		goto out;

	/* Coredumps can quickly deplete all memory reserves */
	if (current->flags & PF_DUMPCORE)
		goto out;
	/* The OOM killer will not help higher order allocs */
	if (order > PAGE_ALLOC_COSTLY_ORDER)
		goto out;
	/*
	 * We have already exhausted all our reclaim opportunities without any
	 * success so it is time to admit defeat. We will skip the OOM killer
	 * because it is very likely that the caller has a more reasonable
	 * fallback than shooting a random task.
	 */
	if (gfp_mask & __GFP_RETRY_MAYFAIL)
		goto out;
	/* The OOM killer does not needlessly kill tasks for lowmem */
	if (ac->high_zoneidx < ZONE_NORMAL)
		goto out;
	if (pm_suspended_storage())
		goto out;
	/*
	 * XXX: GFP_NOFS allocations should rather fail than rely on
	 * other request to make a forward progress.
	 * We are in an unfortunate situation where out_of_memory cannot
	 * do much for this context but let's try it to at least get
	 * access to memory reserved if the current task is killed (see
	 * out_of_memory). Once filesystems are ready to handle allocation
	 * failures more gracefully we should just bail out here.
	 */

	/* The OOM killer may not free memory on a specific node */
	if (gfp_mask & __GFP_THISNODE)
		goto out;

	/* Exhausted what can be done so it's blamo time */
	if (out_of_memory(&oc) || WARN_ON_ONCE(gfp_mask & __GFP_NOFAIL)) {
		*did_some_progress = 1;

		/*
		 * Help non-failing allocations by giving them access to memory
		 * reserves
		 */
		if (gfp_mask & __GFP_NOFAIL)
			page = __alloc_pages_cpuset_fallback(gfp_mask, order,
					ALLOC_NO_WATERMARKS, ac);
	}
out:
	mutex_unlock(&oom_lock);
	return page;
}

/*
 * Maximum number of compaction retries wit a progress before OOM
 * killer is consider as the only way to move forward.
 */
#define MAX_COMPACT_RETRIES 16

#ifdef CONFIG_COMPACTION
/* Try memory compaction for high-order allocations before reclaim */
static struct page *
__alloc_pages_direct_compact(gfp_t gfp_mask, unsigned int order,
		unsigned int alloc_flags, const struct alloc_context *ac,
		enum compact_priority prio, enum compact_result *compact_result)
{
	struct page *page;
	unsigned int noreclaim_flag;

	if (!order)
		return NULL;

	noreclaim_flag = memalloc_noreclaim_save();
	*compact_result = try_to_compact_pages(gfp_mask, order, alloc_flags, ac,
									prio);
	memalloc_noreclaim_restore(noreclaim_flag);

	if (*compact_result <= COMPACT_INACTIVE)
		return NULL;

	/*
	 * At least in one zone compaction wasn't deferred or skipped, so let's
	 * count a compaction stall
	 */
	count_vm_event(COMPACTSTALL);

	page = get_page_from_freelist(gfp_mask, order, alloc_flags, ac);

	if (page) {
		struct zone *zone = page_zone(page);

		zone->compact_blockskip_flush = false;
		compaction_defer_reset(zone, order, true);
		count_vm_event(COMPACTSUCCESS);
		return page;
	}

	/*
	 * It's bad if compaction run occurs and fails. The most likely reason
	 * is that pages exist, but not enough to satisfy watermarks.
	 */
	count_vm_event(COMPACTFAIL);

	cond_resched();

	return NULL;
}

static inline bool
should_compact_retry(struct alloc_context *ac, int order, int alloc_flags,
		     enum compact_result compact_result,
		     enum compact_priority *compact_priority,
		     int *compaction_retries)
{
	int max_retries = MAX_COMPACT_RETRIES;
	int min_priority;
	bool ret = false;
	int retries = *compaction_retries;
	enum compact_priority priority = *compact_priority;

	if (!order)
		return false;

	if (compaction_made_progress(compact_result))
		(*compaction_retries)++;

	/*
	 * compaction considers all the zone as desperately out of memory
	 * so it doesn't really make much sense to retry except when the
	 * failure could be caused by insufficient priority
	 */
	if (compaction_failed(compact_result))
		goto check_priority;

	/*
	 * make sure the compaction wasn't deferred or didn't bail out early
	 * due to locks contention before we declare that we should give up.
	 * But do not retry if the given zonelist is not suitable for
	 * compaction.
	 */
	if (compaction_withdrawn(compact_result)) {
		ret = compaction_zonelist_suitable(ac, order, alloc_flags);
		goto out;
	}

	/*
	 * !costly requests are much more important than __GFP_RETRY_MAYFAIL
	 * costly ones because they are de facto nofail and invoke OOM
	 * killer to move on while costly can fail and users are ready
	 * to cope with that. 1/4 retries is rather arbitrary but we
	 * would need much more detailed feedback from compaction to
	 * make a better decision.
	 */
	if (order > PAGE_ALLOC_COSTLY_ORDER)
		max_retries /= 4;
	if (*compaction_retries <= max_retries) {
		ret = true;
		goto out;
	}

	/*
	 * Make sure there are attempts at the highest priority if we exhausted
	 * all retries or failed at the lower priorities.
	 */
check_priority:
	min_priority = (order > PAGE_ALLOC_COSTLY_ORDER) ?
			MIN_COMPACT_COSTLY_PRIORITY : MIN_COMPACT_PRIORITY;

	if (*compact_priority > min_priority) {
		(*compact_priority)--;
		*compaction_retries = 0;
		ret = true;
	}
out:
	trace_compact_retry(order, priority, compact_result, retries, max_retries, ret);
	return ret;
}
#else
static inline struct page *
__alloc_pages_direct_compact(gfp_t gfp_mask, unsigned int order,
		unsigned int alloc_flags, const struct alloc_context *ac,
		enum compact_priority prio, enum compact_result *compact_result)
{
	*compact_result = COMPACT_SKIPPED;
	return NULL;
}

static inline bool
should_compact_retry(struct alloc_context *ac, unsigned int order, int alloc_flags,
		     enum compact_result compact_result,
		     enum compact_priority *compact_priority,
		     int *compaction_retries)
{
	struct zone *zone;
	struct zoneref *z;

	if (!order || order > PAGE_ALLOC_COSTLY_ORDER)
		return false;

	/*
	 * There are setups with compaction disabled which would prefer to loop
	 * inside the allocator rather than hit the oom killer prematurely.
	 * Let's give them a good hope and keep retrying while the order-0
	 * watermarks are OK.
	 */
	for_each_zone_zonelist_nodemask(zone, z, ac->zonelist, ac->high_zoneidx,
					ac->nodemask) {
		if (zone_watermark_ok(zone, 0, min_wmark_pages(zone),
					ac_classzone_idx(ac), alloc_flags))
			return true;
	}
	return false;
}
#endif /* CONFIG_COMPACTION */

#ifdef CONFIG_LOCKDEP
struct lockdep_map __fs_reclaim_map =
	STATIC_LOCKDEP_MAP_INIT("fs_reclaim", &__fs_reclaim_map);

static bool __need_fs_reclaim(gfp_t gfp_mask)
{
	gfp_mask = current_gfp_context(gfp_mask);

	/* no reclaim without waiting on it */
	if (!(gfp_mask & __GFP_DIRECT_RECLAIM))
		return false;

	/* this guy won't enter reclaim */
	if ((current->flags & PF_MEMALLOC) && !(gfp_mask & __GFP_NOMEMALLOC))
		return false;

	/* We're only interested __GFP_FS allocations for now */
	if (!(gfp_mask & __GFP_FS))
		return false;

	if (gfp_mask & __GFP_NOLOCKDEP)
		return false;

	return true;
}

void fs_reclaim_acquire(gfp_t gfp_mask)
{
	if (__need_fs_reclaim(gfp_mask))
		lock_map_acquire(&__fs_reclaim_map);
}
EXPORT_SYMBOL_GPL(fs_reclaim_acquire);

void fs_reclaim_release(gfp_t gfp_mask)
{
	if (__need_fs_reclaim(gfp_mask))
		lock_map_release(&__fs_reclaim_map);
}
EXPORT_SYMBOL_GPL(fs_reclaim_release);
#endif

/* Perform direct synchronous page reclaim */
static int
__perform_reclaim(gfp_t gfp_mask, unsigned int order,
					const struct alloc_context *ac)
{
	struct reclaim_state reclaim_state;
	int progress;
	unsigned int noreclaim_flag;

	cond_resched();

	/* We now go into synchronous reclaim */
	cpuset_memory_pressure_bump();
	noreclaim_flag = memalloc_noreclaim_save();
	fs_reclaim_acquire(gfp_mask);
	reclaim_state.reclaimed_slab = 0;
	current->reclaim_state = &reclaim_state;

	progress = try_to_free_pages(ac->zonelist, order, gfp_mask,
								ac->nodemask);

	current->reclaim_state = NULL;
	fs_reclaim_release(gfp_mask);
	memalloc_noreclaim_restore(noreclaim_flag);

	cond_resched();

	return progress;
}

/* The really slow allocator path where we enter direct reclaim */
static inline struct page *
__alloc_pages_direct_reclaim(gfp_t gfp_mask, unsigned int order,
		unsigned int alloc_flags, const struct alloc_context *ac,
		unsigned long *did_some_progress)
{
	struct page *page = NULL;
	bool drained = false;

	*did_some_progress = __perform_reclaim(gfp_mask, order, ac);
	if (unlikely(!(*did_some_progress)))
		return NULL;

retry:
	page = get_page_from_freelist(gfp_mask, order, alloc_flags, ac);

	/*
	 * If an allocation failed after direct reclaim, it could be because
	 * pages are pinned on the per-cpu lists or in high alloc reserves.
	 * Shrink them them and try again
	 */
	if (!page && !drained) {
		unreserve_highatomic_pageblock(ac, false);
		drain_all_pages(NULL);
		drained = true;
		goto retry;
	}

	return page;
}

static void wake_all_kswapds(unsigned int order, const struct alloc_context *ac)
{
	struct zoneref *z;
	struct zone *zone;
	pg_data_t *last_pgdat = NULL;

	for_each_zone_zonelist_nodemask(zone, z, ac->zonelist,
					ac->high_zoneidx, ac->nodemask) {
		if (last_pgdat != zone->zone_pgdat)
			wakeup_kswapd(zone, order, ac->high_zoneidx);
		last_pgdat = zone->zone_pgdat;
	}
}

static inline unsigned int
gfp_to_alloc_flags(gfp_t gfp_mask)
{
	unsigned int alloc_flags = ALLOC_WMARK_MIN | ALLOC_CPUSET;

	/* __GFP_HIGH is assumed to be the same as ALLOC_HIGH to save a branch. */
	BUILD_BUG_ON(__GFP_HIGH != (__force gfp_t) ALLOC_HIGH);

	/*
	 * The caller may dip into page reserves a bit more if the caller
	 * cannot run direct reclaim, or if the caller has realtime scheduling
	 * policy or is asking for __GFP_HIGH memory.  GFP_ATOMIC requests will
	 * set both ALLOC_HARDER (__GFP_ATOMIC) and ALLOC_HIGH (__GFP_HIGH).
	 */
	alloc_flags |= (__force int) (gfp_mask & __GFP_HIGH);

	if (gfp_mask & __GFP_ATOMIC) {
		/*
		 * Not worth trying to allocate harder for __GFP_NOMEMALLOC even
		 * if it can't schedule.
		 */
		if (!(gfp_mask & __GFP_NOMEMALLOC))
			alloc_flags |= ALLOC_HARDER;
		/*
		 * Ignore cpuset mems for GFP_ATOMIC rather than fail, see the
		 * comment for __cpuset_node_allowed().
		 */
		alloc_flags &= ~ALLOC_CPUSET;
	} else if (unlikely(rt_task(current)) && !in_interrupt())
		alloc_flags |= ALLOC_HARDER;

#ifdef CONFIG_CMA
	if (gfpflags_to_migratetype(gfp_mask) == MIGRATE_MOVABLE)
		alloc_flags |= ALLOC_CMA;
#endif
	return alloc_flags;
}

static bool oom_reserves_allowed(struct task_struct *tsk)
{
	if (!tsk_is_oom_victim(tsk))
		return false;

	/*
	 * !MMU doesn't have oom reaper so give access to memory reserves
	 * only to the thread with TIF_MEMDIE set
	 */
	if (!IS_ENABLED(CONFIG_MMU) && !test_thread_flag(TIF_MEMDIE))
		return false;

	return true;
}

/*
 * Distinguish requests which really need access to full memory
 * reserves from oom victims which can live with a portion of it
 */
static inline int __gfp_pfmemalloc_flags(gfp_t gfp_mask)
{
	if (unlikely(gfp_mask & __GFP_NOMEMALLOC))
		return 0;
	if (gfp_mask & __GFP_MEMALLOC)
		return ALLOC_NO_WATERMARKS;
	if (in_serving_softirq() && (current->flags & PF_MEMALLOC))
		return ALLOC_NO_WATERMARKS;
	if (!in_interrupt()) {
		if (current->flags & PF_MEMALLOC)
			return ALLOC_NO_WATERMARKS;
		else if (oom_reserves_allowed(current))
			return ALLOC_OOM;
	}

	return 0;
}

bool gfp_pfmemalloc_allowed(gfp_t gfp_mask)
{
	return !!__gfp_pfmemalloc_flags(gfp_mask);
}

/*
 * Checks whether it makes sense to retry the reclaim to make a forward progress
 * for the given allocation request.
 *
 * We give up when we either have tried MAX_RECLAIM_RETRIES in a row
 * without success, or when we couldn't even meet the watermark if we
 * reclaimed all remaining pages on the LRU lists.
 *
 * Returns true if a retry is viable or false to enter the oom path.
 */
static inline bool
should_reclaim_retry(gfp_t gfp_mask, unsigned order,
		     struct alloc_context *ac, int alloc_flags,
		     bool did_some_progress, int *no_progress_loops)
{
	struct zone *zone;
	struct zoneref *z;

	/*
	 * Costly allocations might have made a progress but this doesn't mean
	 * their order will become available due to high fragmentation so
	 * always increment the no progress counter for them
	 */
	if (did_some_progress && order <= PAGE_ALLOC_COSTLY_ORDER)
		*no_progress_loops = 0;
	else
		(*no_progress_loops)++;

	/*
	 * Make sure we converge to OOM if we cannot make any progress
	 * several times in the row.
	 */
	if (*no_progress_loops > MAX_RECLAIM_RETRIES) {
		/* Before OOM, exhaust highatomic_reserve */
		return unreserve_highatomic_pageblock(ac, true);
	}

	/*
	 * Keep reclaiming pages while there is a chance this will lead
	 * somewhere.  If none of the target zones can satisfy our allocation
	 * request even if all reclaimable pages are considered then we are
	 * screwed and have to go OOM.
	 */
	for_each_zone_zonelist_nodemask(zone, z, ac->zonelist, ac->high_zoneidx,
					ac->nodemask) {
		unsigned long available;
		unsigned long reclaimable;
		unsigned long min_wmark = min_wmark_pages(zone);
		bool wmark;

		available = reclaimable = zone_reclaimable_pages(zone);
		available += zone_page_state_snapshot(zone, NR_FREE_PAGES);

		/*
		 * Would the allocation succeed if we reclaimed all
		 * reclaimable pages?
		 */
		wmark = __zone_watermark_ok(zone, order, min_wmark,
				ac_classzone_idx(ac), alloc_flags, available);
		trace_reclaim_retry_zone(z, order, reclaimable,
				available, min_wmark, *no_progress_loops, wmark);
		if (wmark) {
			/*
			 * If we didn't make any progress and have a lot of
			 * dirty + writeback pages then we should wait for
			 * an IO to complete to slow down the reclaim and
			 * prevent from pre mature OOM
			 */
			if (!did_some_progress) {
				unsigned long write_pending;

				write_pending = zone_page_state_snapshot(zone,
							NR_ZONE_WRITE_PENDING);

				if (2 * write_pending > reclaimable) {
					congestion_wait(BLK_RW_ASYNC, HZ/10);
					return true;
				}
			}

			/*
			 * Memory allocation/reclaim might be called from a WQ
			 * context and the current implementation of the WQ
			 * concurrency control doesn't recognize that
			 * a particular WQ is congested if the worker thread is
			 * looping without ever sleeping. Therefore we have to
			 * do a short sleep here rather than calling
			 * cond_resched().
			 */
			if (current->flags & PF_WQ_WORKER)
				schedule_timeout_uninterruptible(1);
			else
				cond_resched();

			return true;
		}
	}

	return false;
}

static inline bool
check_retry_cpuset(int cpuset_mems_cookie, struct alloc_context *ac)
{
	/*
	 * It's possible that cpuset's mems_allowed and the nodemask from
	 * mempolicy don't intersect. This should be normally dealt with by
	 * policy_nodemask(), but it's possible to race with cpuset update in
	 * such a way the check therein was true, and then it became false
	 * before we got our cpuset_mems_cookie here.
	 * This assumes that for all allocations, ac->nodemask can come only
	 * from MPOL_BIND mempolicy (whose documented semantics is to be ignored
	 * when it does not intersect with the cpuset restrictions) or the
	 * caller can deal with a violated nodemask.
	 */
	if (cpusets_enabled() && ac->nodemask &&
			!cpuset_nodemask_valid_mems_allowed(ac->nodemask)) {
		ac->nodemask = NULL;
		return true;
	}

	/*
	 * When updating a task's mems_allowed or mempolicy nodemask, it is
	 * possible to race with parallel threads in such a way that our
	 * allocation can fail while the mask is being updated. If we are about
	 * to fail, check if the cpuset changed during allocation and if so,
	 * retry.
	 */
	if (read_mems_allowed_retry(cpuset_mems_cookie))
		return true;

	return false;
}

static inline struct page *
__alloc_pages_slowpath(gfp_t gfp_mask, unsigned int order,
						struct alloc_context *ac)
{
	bool can_direct_reclaim = gfp_mask & __GFP_DIRECT_RECLAIM;
	const bool costly_order = order > PAGE_ALLOC_COSTLY_ORDER;
	struct page *page = NULL;
	unsigned int alloc_flags;
	unsigned long did_some_progress;
	enum compact_priority compact_priority;
	enum compact_result compact_result;
	int compaction_retries;
	int no_progress_loops;
	unsigned long alloc_start = jiffies;
	unsigned int stall_timeout = 10 * HZ;
	unsigned int cpuset_mems_cookie;
	int reserve_flags;

	/*
	 * In the slowpath, we sanity check order to avoid ever trying to
	 * reclaim >= MAX_ORDER areas which will never succeed. Callers may
	 * be using allocators in order of preference for an area that is
	 * too large.
	 */
	if (order >= MAX_ORDER) {
		WARN_ON_ONCE(!(gfp_mask & __GFP_NOWARN));
		return NULL;
	}

	/*
	 * We also sanity check to catch abuse of atomic reserves being used by
	 * callers that are not in atomic context.
	 */
	if (WARN_ON_ONCE((gfp_mask & (__GFP_ATOMIC|__GFP_DIRECT_RECLAIM)) ==
				(__GFP_ATOMIC|__GFP_DIRECT_RECLAIM)))
		gfp_mask &= ~__GFP_ATOMIC;

retry_cpuset:
	compaction_retries = 0;
	no_progress_loops = 0;
	compact_priority = DEF_COMPACT_PRIORITY;
	cpuset_mems_cookie = read_mems_allowed_begin();

	/*
	 * The fast path uses conservative alloc_flags to succeed only until
	 * kswapd needs to be woken up, and to avoid the cost of setting up
	 * alloc_flags precisely. So we do that now.
	 */
	alloc_flags = gfp_to_alloc_flags(gfp_mask);

	/*
	 * We need to recalculate the starting point for the zonelist iterator
	 * because we might have used different nodemask in the fast path, or
	 * there was a cpuset modification and we are retrying - otherwise we
	 * could end up iterating over non-eligible zones endlessly.
	 */
	ac->preferred_zoneref = first_zones_zonelist(ac->zonelist,
					ac->high_zoneidx, ac->nodemask);
	if (!ac->preferred_zoneref->zone)
		goto nopage;

	if (gfp_mask & __GFP_KSWAPD_RECLAIM)
		wake_all_kswapds(order, ac);

	/*
	 * The adjusted alloc_flags might result in immediate success, so try
	 * that first
	 */
	page = get_page_from_freelist(gfp_mask, order, alloc_flags, ac);
	if (page)
		goto got_pg;

	/*
	 * For costly allocations, try direct compaction first, as it's likely
	 * that we have enough base pages and don't need to reclaim. For non-
	 * movable high-order allocations, do that as well, as compaction will
	 * try prevent permanent fragmentation by migrating from blocks of the
	 * same migratetype.
	 * Don't try this for allocations that are allowed to ignore
	 * watermarks, as the ALLOC_NO_WATERMARKS attempt didn't yet happen.
	 */
	if (can_direct_reclaim &&
			(costly_order ||
			   (order > 0 && ac->migratetype != MIGRATE_MOVABLE))
			&& !gfp_pfmemalloc_allowed(gfp_mask)) {
		page = __alloc_pages_direct_compact(gfp_mask, order,
						alloc_flags, ac,
						INIT_COMPACT_PRIORITY,
						&compact_result);
		if (page)
			goto got_pg;

		/*
		 * Checks for costly allocations with __GFP_NORETRY, which
		 * includes THP page fault allocations
		 */
		if (costly_order && (gfp_mask & __GFP_NORETRY)) {
			/*
			 * If compaction is deferred for high-order allocations,
			 * it is because sync compaction recently failed. If
			 * this is the case and the caller requested a THP
			 * allocation, we do not want to heavily disrupt the
			 * system, so we fail the allocation instead of entering
			 * direct reclaim.
			 */
			if (compact_result == COMPACT_DEFERRED)
				goto nopage;

			/*
			 * Looks like reclaim/compaction is worth trying, but
			 * sync compaction could be very expensive, so keep
			 * using async compaction.
			 */
			compact_priority = INIT_COMPACT_PRIORITY;
		}
	}

retry:
	/* Ensure kswapd doesn't accidentally go to sleep as long as we loop */
	if (gfp_mask & __GFP_KSWAPD_RECLAIM)
		wake_all_kswapds(order, ac);

	reserve_flags = __gfp_pfmemalloc_flags(gfp_mask);
	if (reserve_flags)
		alloc_flags = reserve_flags;

	/*
	 * Reset the zonelist iterators if memory policies can be ignored.
	 * These allocations are high priority and system rather than user
	 * orientated.
	 */
	if (!(alloc_flags & ALLOC_CPUSET) || reserve_flags) {
		ac->zonelist = node_zonelist(numa_node_id(), gfp_mask);
		ac->preferred_zoneref = first_zones_zonelist(ac->zonelist,
					ac->high_zoneidx, ac->nodemask);
	}

	/* Attempt with potentially adjusted zonelist and alloc_flags */
	page = get_page_from_freelist(gfp_mask, order, alloc_flags, ac);
	if (page)
		goto got_pg;

	/* Caller is not willing to reclaim, we can't balance anything */
	if (!can_direct_reclaim)
		goto nopage;

	/* Make sure we know about allocations which stall for too long */
	if (time_after(jiffies, alloc_start + stall_timeout)) {
		warn_alloc(gfp_mask & ~__GFP_NOWARN, ac->nodemask,
			"page allocation stalls for %ums, order:%u",
			jiffies_to_msecs(jiffies-alloc_start), order);
		stall_timeout += 10 * HZ;
	}

	/* Avoid recursion of direct reclaim */
	if (current->flags & PF_MEMALLOC)
		goto nopage;

	/* Try direct reclaim and then allocating */
	page = __alloc_pages_direct_reclaim(gfp_mask, order, alloc_flags, ac,
							&did_some_progress);
	if (page)
		goto got_pg;

	/* Try direct compaction and then allocating */
	page = __alloc_pages_direct_compact(gfp_mask, order, alloc_flags, ac,
					compact_priority, &compact_result);
	if (page)
		goto got_pg;

	/* Do not loop if specifically requested */
	if (gfp_mask & __GFP_NORETRY)
		goto nopage;

	/*
	 * Do not retry costly high order allocations unless they are
	 * __GFP_RETRY_MAYFAIL
	 */
	if (costly_order && !(gfp_mask & __GFP_RETRY_MAYFAIL))
		goto nopage;

	if (should_reclaim_retry(gfp_mask, order, ac, alloc_flags,
				 did_some_progress > 0, &no_progress_loops))
		goto retry;

	/*
	 * It doesn't make any sense to retry for the compaction if the order-0
	 * reclaim is not able to make any progress because the current
	 * implementation of the compaction depends on the sufficient amount
	 * of free memory (see __compaction_suitable)
	 */
	if (did_some_progress > 0 &&
			should_compact_retry(ac, order, alloc_flags,
				compact_result, &compact_priority,
				&compaction_retries))
		goto retry;


	/* Deal with possible cpuset update races before we start OOM killing */
	if (check_retry_cpuset(cpuset_mems_cookie, ac))
		goto retry_cpuset;

	/* Reclaim has failed us, start killing things */
	page = __alloc_pages_may_oom(gfp_mask, order, ac, &did_some_progress);
	if (page)
		goto got_pg;

	/* Avoid allocations with no watermarks from looping endlessly */
	if (tsk_is_oom_victim(current) &&
	    (alloc_flags == ALLOC_OOM ||
	     (gfp_mask & __GFP_NOMEMALLOC)))
		goto nopage;

	/* Retry as long as the OOM killer is making progress */
	if (did_some_progress) {
		no_progress_loops = 0;
		goto retry;
	}

nopage:
	/* Deal with possible cpuset update races before we fail */
	if (check_retry_cpuset(cpuset_mems_cookie, ac))
		goto retry_cpuset;

	/*
	 * Make sure that __GFP_NOFAIL request doesn't leak out and make sure
	 * we always retry
	 */
	if (gfp_mask & __GFP_NOFAIL) {
		/*
		 * All existing users of the __GFP_NOFAIL are blockable, so warn
		 * of any new users that actually require GFP_NOWAIT
		 */
		if (WARN_ON_ONCE(!can_direct_reclaim))
			goto fail;

		/*
		 * PF_MEMALLOC request from this context is rather bizarre
		 * because we cannot reclaim anything and only can loop waiting
		 * for somebody to do a work for us
		 */
		WARN_ON_ONCE(current->flags & PF_MEMALLOC);

		/*
		 * non failing costly orders are a hard requirement which we
		 * are not prepared for much so let's warn about these users
		 * so that we can identify them and convert them to something
		 * else.
		 */
		WARN_ON_ONCE(order > PAGE_ALLOC_COSTLY_ORDER);

		/*
		 * Help non-failing allocations by giving them access to memory
		 * reserves but do not use ALLOC_NO_WATERMARKS because this
		 * could deplete whole memory reserves which would just make
		 * the situation worse
		 */
		page = __alloc_pages_cpuset_fallback(gfp_mask, order, ALLOC_HARDER, ac);
		if (page)
			goto got_pg;

		cond_resched();
		goto retry;
	}
fail:
	warn_alloc(gfp_mask, ac->nodemask,
			"page allocation failure: order:%u", order);
got_pg:
	return page;
}

static inline bool prepare_alloc_pages(gfp_t gfp_mask, unsigned int order,
		int preferred_nid, nodemask_t *nodemask,
		struct alloc_context *ac, gfp_t *alloc_mask,
		unsigned int *alloc_flags)
{
	ac->high_zoneidx = gfp_zone(gfp_mask);
	ac->zonelist = node_zonelist(preferred_nid, gfp_mask);
	ac->nodemask = nodemask;
	ac->migratetype = gfpflags_to_migratetype(gfp_mask);

	if (cpusets_enabled()) {
		*alloc_mask |= __GFP_HARDWALL;
		if (!ac->nodemask)
			ac->nodemask = &cpuset_current_mems_allowed;
		else
			*alloc_flags |= ALLOC_CPUSET;
	}

	fs_reclaim_acquire(gfp_mask);
	fs_reclaim_release(gfp_mask);

	might_sleep_if(gfp_mask & __GFP_DIRECT_RECLAIM);

	if (should_fail_alloc_page(gfp_mask, order))
		return false;

	if (IS_ENABLED(CONFIG_CMA) && ac->migratetype == MIGRATE_MOVABLE)
		*alloc_flags |= ALLOC_CMA;

	return true;
}

/* Determine whether to spread dirty pages and what the first usable zone */
static inline void finalise_ac(gfp_t gfp_mask,
		unsigned int order, struct alloc_context *ac)
{
	/* Dirty zone balancing only done in the fast path */
	ac->spread_dirty_pages = (gfp_mask & __GFP_WRITE);

	/*
	 * The preferred zone is used for statistics but crucially it is
	 * also used as the starting point for the zonelist iterator. It
	 * may get reset for allocations that ignore memory policies.
	 */
	ac->preferred_zoneref = first_zones_zonelist(ac->zonelist,
					ac->high_zoneidx, ac->nodemask);
}

/*
 * This is the 'heart' of the zoned buddy allocator.
 */
struct page *
__alloc_pages_nodemask(gfp_t gfp_mask, unsigned int order, int preferred_nid,
							nodemask_t *nodemask)
{
	struct page *page;
	unsigned int alloc_flags = ALLOC_WMARK_LOW;
	gfp_t alloc_mask; /* The gfp_t that was actually used for allocation */
	struct alloc_context ac = { };

	gfp_mask &= gfp_allowed_mask;
	alloc_mask = gfp_mask;
	if (!prepare_alloc_pages(gfp_mask, order, preferred_nid, nodemask, &ac, &alloc_mask, &alloc_flags))
		return NULL;

	finalise_ac(gfp_mask, order, &ac);

	/* First allocation attempt */
	page = get_page_from_freelist(alloc_mask, order, alloc_flags, &ac);
	if (likely(page))
		goto out;

	/*
	 * Apply scoped allocation constraints. This is mainly about GFP_NOFS
	 * resp. GFP_NOIO which has to be inherited for all allocation requests
	 * from a particular context which has been marked by
	 * memalloc_no{fs,io}_{save,restore}.
	 */
	alloc_mask = current_gfp_context(gfp_mask);
	ac.spread_dirty_pages = false;

	/*
	 * Restore the original nodemask if it was potentially replaced with
	 * &cpuset_current_mems_allowed to optimize the fast-path attempt.
	 */
	if (unlikely(ac.nodemask != nodemask))
		ac.nodemask = nodemask;

	page = __alloc_pages_slowpath(alloc_mask, order, &ac);

out:
	if (memcg_kmem_enabled() && (gfp_mask & __GFP_ACCOUNT) && page &&
	    unlikely(memcg_kmem_charge(page, gfp_mask, order) != 0)) {
		__free_pages(page, order);
		page = NULL;
	}

	if (kmemcheck_enabled && page)
		kmemcheck_pagealloc_alloc(page, order, gfp_mask);

	trace_mm_page_alloc(page, order, alloc_mask, ac.migratetype);

	return page;
}
EXPORT_SYMBOL(__alloc_pages_nodemask);

/*
 * Common helper functions.
 */
unsigned long __get_free_pages(gfp_t gfp_mask, unsigned int order)
{
	struct page *page;

	/*
	 * __get_free_pages() returns a 32-bit address, which cannot represent
	 * a highmem page
	 */
	VM_BUG_ON((gfp_mask & __GFP_HIGHMEM) != 0);

	page = alloc_pages(gfp_mask, order);
	if (!page)
		return 0;
	return (unsigned long) page_address(page);
}
EXPORT_SYMBOL(__get_free_pages);

unsigned long get_zeroed_page(gfp_t gfp_mask)
{
	return __get_free_pages(gfp_mask | __GFP_ZERO, 0);
}
EXPORT_SYMBOL(get_zeroed_page);

void __free_pages(struct page *page, unsigned int order)
{
	if (put_page_testzero(page)) {
		if (order == 0)
			free_hot_cold_page(page, false);
		else
			__free_pages_ok(page, order);
	}
}

EXPORT_SYMBOL(__free_pages);

void free_pages(unsigned long addr, unsigned int order)
{
	if (addr != 0) {
		VM_BUG_ON(!virt_addr_valid((void *)addr));
		__free_pages(virt_to_page((void *)addr), order);
	}
}

EXPORT_SYMBOL(free_pages);

/*
 * Page Fragment:
 *  An arbitrary-length arbitrary-offset area of memory which resides
 *  within a 0 or higher order page.  Multiple fragments within that page
 *  are individually refcounted, in the page's reference counter.
 *
 * The page_frag functions below provide a simple allocation framework for
 * page fragments.  This is used by the network stack and network device
 * drivers to provide a backing region of memory for use as either an
 * sk_buff->head, or to be used in the "frags" portion of skb_shared_info.
 */
static struct page *__page_frag_cache_refill(struct page_frag_cache *nc,
					     gfp_t gfp_mask)
{
	struct page *page = NULL;
	gfp_t gfp = gfp_mask;

#if (PAGE_SIZE < PAGE_FRAG_CACHE_MAX_SIZE)
	gfp_mask |= __GFP_COMP | __GFP_NOWARN | __GFP_NORETRY |
		    __GFP_NOMEMALLOC;
	page = alloc_pages_node(NUMA_NO_NODE, gfp_mask,
				PAGE_FRAG_CACHE_MAX_ORDER);
	nc->size = page ? PAGE_FRAG_CACHE_MAX_SIZE : PAGE_SIZE;
#endif
	if (unlikely(!page))
		page = alloc_pages_node(NUMA_NO_NODE, gfp, 0);

	nc->va = page ? page_address(page) : NULL;

	return page;
}

void __page_frag_cache_drain(struct page *page, unsigned int count)
{
	VM_BUG_ON_PAGE(page_ref_count(page) == 0, page);

	if (page_ref_sub_and_test(page, count)) {
		unsigned int order = compound_order(page);

		if (order == 0)
			free_hot_cold_page(page, false);
		else
			__free_pages_ok(page, order);
	}
}
EXPORT_SYMBOL(__page_frag_cache_drain);

void *page_frag_alloc(struct page_frag_cache *nc,
		      unsigned int fragsz, gfp_t gfp_mask)
{
	unsigned int size = PAGE_SIZE;
	struct page *page;
	int offset;

	if (unlikely(!nc->va)) {
refill:
		page = __page_frag_cache_refill(nc, gfp_mask);
		if (!page)
			return NULL;

#if (PAGE_SIZE < PAGE_FRAG_CACHE_MAX_SIZE)
		/* if size can vary use size else just use PAGE_SIZE */
		size = nc->size;
#endif
		/* Even if we own the page, we do not use atomic_set().
		 * This would break get_page_unless_zero() users.
		 */
		page_ref_add(page, size - 1);

		/* reset page count bias and offset to start of new frag */
		nc->pfmemalloc = page_is_pfmemalloc(page);
		nc->pagecnt_bias = size;
		nc->offset = size;
	}

	offset = nc->offset - fragsz;
	if (unlikely(offset < 0)) {
		page = virt_to_page(nc->va);

		if (!page_ref_sub_and_test(page, nc->pagecnt_bias))
			goto refill;

#if (PAGE_SIZE < PAGE_FRAG_CACHE_MAX_SIZE)
		/* if size can vary use size else just use PAGE_SIZE */
		size = nc->size;
#endif
		/* OK, page count is 0, we can safely set it */
		set_page_count(page, size);

		/* reset page count bias and offset to start of new frag */
		nc->pagecnt_bias = size;
		offset = size - fragsz;
	}

	nc->pagecnt_bias--;
	nc->offset = offset;

	return nc->va + offset;
}
EXPORT_SYMBOL(page_frag_alloc);

/*
 * Frees a page fragment allocated out of either a compound or order 0 page.
 */
void page_frag_free(void *addr)
{
	struct page *page = virt_to_head_page(addr);

	if (unlikely(put_page_testzero(page)))
		__free_pages_ok(page, compound_order(page));
}
EXPORT_SYMBOL(page_frag_free);

static void *make_alloc_exact(unsigned long addr, unsigned int order,
		size_t size)
{
	if (addr) {
		unsigned long alloc_end = addr + (PAGE_SIZE << order);
		unsigned long used = addr + PAGE_ALIGN(size);

		split_page(virt_to_page((void *)addr), order);
		while (used < alloc_end) {
			free_page(used);
			used += PAGE_SIZE;
		}
	}
	return (void *)addr;
}

/**
 * alloc_pages_exact - allocate an exact number physically-contiguous pages.
 * @size: the number of bytes to allocate
 * @gfp_mask: GFP flags for the allocation
 *
 * This function is similar to alloc_pages(), except that it allocates the
 * minimum number of pages to satisfy the request.  alloc_pages() can only
 * allocate memory in power-of-two pages.
 *
 * This function is also limited by MAX_ORDER.
 *
 * Memory allocated by this function must be released by free_pages_exact().
 */
void *alloc_pages_exact(size_t size, gfp_t gfp_mask)
{
	unsigned int order = get_order(size);
	unsigned long addr;

	addr = __get_free_pages(gfp_mask, order);
	return make_alloc_exact(addr, order, size);
}
EXPORT_SYMBOL(alloc_pages_exact);

/**
 * alloc_pages_exact_nid - allocate an exact number of physically-contiguous
 *			   pages on a node.
 * @nid: the preferred node ID where memory should be allocated
 * @size: the number of bytes to allocate
 * @gfp_mask: GFP flags for the allocation
 *
 * Like alloc_pages_exact(), but try to allocate on node nid first before falling
 * back.
 */
void * __meminit alloc_pages_exact_nid(int nid, size_t size, gfp_t gfp_mask)
{
	unsigned int order = get_order(size);
	struct page *p = alloc_pages_node(nid, gfp_mask, order);
	if (!p)
		return NULL;
	return make_alloc_exact((unsigned long)page_address(p), order, size);
}

/**
 * free_pages_exact - release memory allocated via alloc_pages_exact()
 * @virt: the value returned by alloc_pages_exact.
 * @size: size of allocation, same value as passed to alloc_pages_exact().
 *
 * Release the memory allocated by a previous call to alloc_pages_exact.
 */
void free_pages_exact(void *virt, size_t size)
{
	unsigned long addr = (unsigned long)virt;
	unsigned long end = addr + PAGE_ALIGN(size);

	while (addr < end) {
		free_page(addr);
		addr += PAGE_SIZE;
	}
}
EXPORT_SYMBOL(free_pages_exact);

/**
 * nr_free_zone_pages - count number of pages beyond high watermark
 * @offset: The zone index of the highest zone
 *
 * nr_free_zone_pages() counts the number of counts pages which are beyond the
 * high watermark within all zones at or below a given zone index.  For each
 * zone, the number of pages is calculated as:
 *
 *     nr_free_zone_pages = managed_pages - high_pages
 */
static unsigned long nr_free_zone_pages(int offset)
{
	struct zoneref *z;
	struct zone *zone;

	/* Just pick one node, since fallback list is circular */
	unsigned long sum = 0;

	struct zonelist *zonelist = node_zonelist(numa_node_id(), GFP_KERNEL);

	for_each_zone_zonelist(zone, z, zonelist, offset) {
		unsigned long size = zone->managed_pages;
		unsigned long high = high_wmark_pages(zone);
		if (size > high)
			sum += size - high;
	}

	return sum;
}

/**
 * nr_free_buffer_pages - count number of pages beyond high watermark
 *
 * nr_free_buffer_pages() counts the number of pages which are beyond the high
 * watermark within ZONE_DMA and ZONE_NORMAL.
 */
unsigned long nr_free_buffer_pages(void)
{
	return nr_free_zone_pages(gfp_zone(GFP_USER));
}
EXPORT_SYMBOL_GPL(nr_free_buffer_pages);

/**
 * nr_free_pagecache_pages - count number of pages beyond high watermark
 *
 * nr_free_pagecache_pages() counts the number of pages which are beyond the
 * high watermark within all zones.
 */
unsigned long nr_free_pagecache_pages(void)
{
	return nr_free_zone_pages(gfp_zone(GFP_HIGHUSER_MOVABLE));
}

static inline void show_node(struct zone *zone)
{
	if (IS_ENABLED(CONFIG_NUMA))
		printk("Node %d ", zone_to_nid(zone));
}

long si_mem_available(void)
{
	long available;
	unsigned long pagecache;
	unsigned long wmark_low = 0;
	unsigned long pages[NR_LRU_LISTS];
	struct zone *zone;
	int lru;

	for (lru = LRU_BASE; lru < NR_LRU_LISTS; lru++)
		pages[lru] = global_node_page_state(NR_LRU_BASE + lru);

	for_each_zone(zone)
		wmark_low += zone->watermark[WMARK_LOW];

	/*
	 * Estimate the amount of memory available for userspace allocations,
	 * without causing swapping.
	 */
	available = global_zone_page_state(NR_FREE_PAGES) - totalreserve_pages;

	/*
	 * Not all the page cache can be freed, otherwise the system will
	 * start swapping. Assume at least half of the page cache, or the
	 * low watermark worth of cache, needs to stay.
	 */
	pagecache = pages[LRU_ACTIVE_FILE] + pages[LRU_INACTIVE_FILE];
	pagecache -= min(pagecache / 2, wmark_low);
	available += pagecache;

	/*
	 * Part of the reclaimable slab consists of items that are in use,
	 * and cannot be freed. Cap this estimate at the low watermark.
	 */
	available += global_node_page_state(NR_SLAB_RECLAIMABLE) -
		     min(global_node_page_state(NR_SLAB_RECLAIMABLE) / 2,
			 wmark_low);

	if (available < 0)
		available = 0;
	return available;
}
EXPORT_SYMBOL_GPL(si_mem_available);

void si_meminfo(struct sysinfo *val)
{
	val->totalram = totalram_pages;
	val->sharedram = global_node_page_state(NR_SHMEM);
	val->freeram = global_zone_page_state(NR_FREE_PAGES);
	val->bufferram = nr_blockdev_pages();
	val->totalhigh = totalhigh_pages;
	val->freehigh = nr_free_highpages();
	val->mem_unit = PAGE_SIZE;
}

EXPORT_SYMBOL(si_meminfo);

#ifdef CONFIG_NUMA
void si_meminfo_node(struct sysinfo *val, int nid)
{
	int zone_type;		/* needs to be signed */
	unsigned long managed_pages = 0;
	unsigned long managed_highpages = 0;
	unsigned long free_highpages = 0;
	pg_data_t *pgdat = NODE_DATA(nid);

	for (zone_type = 0; zone_type < MAX_NR_ZONES; zone_type++)
		managed_pages += pgdat->node_zones[zone_type].managed_pages;
	val->totalram = managed_pages;
	val->sharedram = node_page_state(pgdat, NR_SHMEM);
	val->freeram = sum_zone_node_page_state(nid, NR_FREE_PAGES);
#ifdef CONFIG_HIGHMEM
	for (zone_type = 0; zone_type < MAX_NR_ZONES; zone_type++) {
		struct zone *zone = &pgdat->node_zones[zone_type];

		if (is_highmem(zone)) {
			managed_highpages += zone->managed_pages;
			free_highpages += zone_page_state(zone, NR_FREE_PAGES);
		}
	}
	val->totalhigh = managed_highpages;
	val->freehigh = free_highpages;
#else
	val->totalhigh = managed_highpages;
	val->freehigh = free_highpages;
#endif
	val->mem_unit = PAGE_SIZE;
}
#endif

/*
 * Determine whether the node should be displayed or not, depending on whether
 * SHOW_MEM_FILTER_NODES was passed to show_free_areas().
 */
static bool show_mem_node_skip(unsigned int flags, int nid, nodemask_t *nodemask)
{
	if (!(flags & SHOW_MEM_FILTER_NODES))
		return false;

	/*
	 * no node mask - aka implicit memory numa policy. Do not bother with
	 * the synchronization - read_mems_allowed_begin - because we do not
	 * have to be precise here.
	 */
	if (!nodemask)
		nodemask = &cpuset_current_mems_allowed;

	return !node_isset(nid, *nodemask);
}

#define K(x) ((x) << (PAGE_SHIFT-10))

static void show_migration_types(unsigned char type)
{
	static const char types[MIGRATE_TYPES] = {
		[MIGRATE_UNMOVABLE]	= 'U',
		[MIGRATE_MOVABLE]	= 'M',
		[MIGRATE_RECLAIMABLE]	= 'E',
		[MIGRATE_HIGHATOMIC]	= 'H',
#ifdef CONFIG_CMA
		[MIGRATE_CMA]		= 'C',
#endif
#ifdef CONFIG_MEMORY_ISOLATION
		[MIGRATE_ISOLATE]	= 'I',
#endif
	};
	char tmp[MIGRATE_TYPES + 1];
	char *p = tmp;
	int i;

	for (i = 0; i < MIGRATE_TYPES; i++) {
		if (type & (1 << i))
			*p++ = types[i];
	}

	*p = '\0';
	printk(KERN_CONT "(%s) ", tmp);
}

/*
 * Show free area list (used inside shift_scroll-lock stuff)
 * We also calculate the percentage fragmentation. We do this by counting the
 * memory on each free list with the exception of the first item on the list.
 *
 * Bits in @filter:
 * SHOW_MEM_FILTER_NODES: suppress nodes that are not allowed by current's
 *   cpuset.
 */
void show_free_areas(unsigned int filter, nodemask_t *nodemask)
{
	unsigned long free_pcp = 0;
	int cpu;
	struct zone *zone;
	pg_data_t *pgdat;

	for_each_populated_zone(zone) {
		if (show_mem_node_skip(filter, zone_to_nid(zone), nodemask))
			continue;

		for_each_online_cpu(cpu)
			free_pcp += per_cpu_ptr(zone->pageset, cpu)->pcp.count;
	}

	printk("active_anon:%lu inactive_anon:%lu isolated_anon:%lu\n"
		" active_file:%lu inactive_file:%lu isolated_file:%lu\n"
		" unevictable:%lu dirty:%lu writeback:%lu unstable:%lu\n"
		" slab_reclaimable:%lu slab_unreclaimable:%lu\n"
		" mapped:%lu shmem:%lu pagetables:%lu bounce:%lu\n"
		" free:%lu free_pcp:%lu free_cma:%lu\n",
		global_node_page_state(NR_ACTIVE_ANON),
		global_node_page_state(NR_INACTIVE_ANON),
		global_node_page_state(NR_ISOLATED_ANON),
		global_node_page_state(NR_ACTIVE_FILE),
		global_node_page_state(NR_INACTIVE_FILE),
		global_node_page_state(NR_ISOLATED_FILE),
		global_node_page_state(NR_UNEVICTABLE),
		global_node_page_state(NR_FILE_DIRTY),
		global_node_page_state(NR_WRITEBACK),
		global_node_page_state(NR_UNSTABLE_NFS),
		global_node_page_state(NR_SLAB_RECLAIMABLE),
		global_node_page_state(NR_SLAB_UNRECLAIMABLE),
		global_node_page_state(NR_FILE_MAPPED),
		global_node_page_state(NR_SHMEM),
		global_zone_page_state(NR_PAGETABLE),
		global_zone_page_state(NR_BOUNCE),
		global_zone_page_state(NR_FREE_PAGES),
		free_pcp,
		global_zone_page_state(NR_FREE_CMA_PAGES));

	for_each_online_pgdat(pgdat) {
		if (show_mem_node_skip(filter, pgdat->node_id, nodemask))
			continue;

		printk("Node %d"
			" active_anon:%lukB"
			" inactive_anon:%lukB"
			" active_file:%lukB"
			" inactive_file:%lukB"
			" unevictable:%lukB"
			" isolated(anon):%lukB"
			" isolated(file):%lukB"
			" mapped:%lukB"
			" dirty:%lukB"
			" writeback:%lukB"
			" shmem:%lukB"
#ifdef CONFIG_TRANSPARENT_HUGEPAGE
			" shmem_thp: %lukB"
			" shmem_pmdmapped: %lukB"
			" anon_thp: %lukB"
#endif
			" writeback_tmp:%lukB"
			" unstable:%lukB"
			" all_unreclaimable? %s"
			"\n",
			pgdat->node_id,
			K(node_page_state(pgdat, NR_ACTIVE_ANON)),
			K(node_page_state(pgdat, NR_INACTIVE_ANON)),
			K(node_page_state(pgdat, NR_ACTIVE_FILE)),
			K(node_page_state(pgdat, NR_INACTIVE_FILE)),
			K(node_page_state(pgdat, NR_UNEVICTABLE)),
			K(node_page_state(pgdat, NR_ISOLATED_ANON)),
			K(node_page_state(pgdat, NR_ISOLATED_FILE)),
			K(node_page_state(pgdat, NR_FILE_MAPPED)),
			K(node_page_state(pgdat, NR_FILE_DIRTY)),
			K(node_page_state(pgdat, NR_WRITEBACK)),
			K(node_page_state(pgdat, NR_SHMEM)),
#ifdef CONFIG_TRANSPARENT_HUGEPAGE
			K(node_page_state(pgdat, NR_SHMEM_THPS) * HPAGE_PMD_NR),
			K(node_page_state(pgdat, NR_SHMEM_PMDMAPPED)
					* HPAGE_PMD_NR),
			K(node_page_state(pgdat, NR_ANON_THPS) * HPAGE_PMD_NR),
#endif
			K(node_page_state(pgdat, NR_WRITEBACK_TEMP)),
			K(node_page_state(pgdat, NR_UNSTABLE_NFS)),
			pgdat->kswapd_failures >= MAX_RECLAIM_RETRIES ?
				"yes" : "no");
	}

	for_each_populated_zone(zone) {
		int i;

		if (show_mem_node_skip(filter, zone_to_nid(zone), nodemask))
			continue;

		free_pcp = 0;
		for_each_online_cpu(cpu)
			free_pcp += per_cpu_ptr(zone->pageset, cpu)->pcp.count;

		show_node(zone);
		printk(KERN_CONT
			"%s"
			" free:%lukB"
			" min:%lukB"
			" low:%lukB"
			" high:%lukB"
			" active_anon:%lukB"
			" inactive_anon:%lukB"
			" active_file:%lukB"
			" inactive_file:%lukB"
			" unevictable:%lukB"
			" writepending:%lukB"
			" present:%lukB"
			" managed:%lukB"
			" mlocked:%lukB"
			" kernel_stack:%lukB"
			" pagetables:%lukB"
			" bounce:%lukB"
			" free_pcp:%lukB"
			" local_pcp:%ukB"
			" free_cma:%lukB"
			"\n",
			zone->name,
			K(zone_page_state(zone, NR_FREE_PAGES)),
			K(min_wmark_pages(zone)),
			K(low_wmark_pages(zone)),
			K(high_wmark_pages(zone)),
			K(zone_page_state(zone, NR_ZONE_ACTIVE_ANON)),
			K(zone_page_state(zone, NR_ZONE_INACTIVE_ANON)),
			K(zone_page_state(zone, NR_ZONE_ACTIVE_FILE)),
			K(zone_page_state(zone, NR_ZONE_INACTIVE_FILE)),
			K(zone_page_state(zone, NR_ZONE_UNEVICTABLE)),
			K(zone_page_state(zone, NR_ZONE_WRITE_PENDING)),
			K(zone->present_pages),
			K(zone->managed_pages),
			K(zone_page_state(zone, NR_MLOCK)),
			zone_page_state(zone, NR_KERNEL_STACK_KB),
			K(zone_page_state(zone, NR_PAGETABLE)),
			K(zone_page_state(zone, NR_BOUNCE)),
			K(free_pcp),
			K(this_cpu_read(zone->pageset->pcp.count)),
			K(zone_page_state(zone, NR_FREE_CMA_PAGES)));
		printk("lowmem_reserve[]:");
		for (i = 0; i < MAX_NR_ZONES; i++)
			printk(KERN_CONT " %ld", zone->lowmem_reserve[i]);
		printk(KERN_CONT "\n");
	}

	for_each_populated_zone(zone) {
		unsigned int order;
		unsigned long nr[MAX_ORDER], flags, total = 0;
		unsigned char types[MAX_ORDER];

		if (show_mem_node_skip(filter, zone_to_nid(zone), nodemask))
			continue;
		show_node(zone);
		printk(KERN_CONT "%s: ", zone->name);

		spin_lock_irqsave(&zone->lock, flags);
		for (order = 0; order < MAX_ORDER; order++) {
			struct free_area *area = &zone->free_area[order];
			int type;

			nr[order] = area->nr_free;
			total += nr[order] << order;

			types[order] = 0;
			for (type = 0; type < MIGRATE_TYPES; type++) {
				if (!list_empty(&area->free_list[type]))
					types[order] |= 1 << type;
			}
		}
		spin_unlock_irqrestore(&zone->lock, flags);
		for (order = 0; order < MAX_ORDER; order++) {
			printk(KERN_CONT "%lu*%lukB ",
			       nr[order], K(1UL) << order);
			if (nr[order])
				show_migration_types(types[order]);
		}
		printk(KERN_CONT "= %lukB\n", K(total));
	}

	hugetlb_show_meminfo();

	printk("%ld total pagecache pages\n", global_node_page_state(NR_FILE_PAGES));

	show_swap_cache_info();
}

static void zoneref_set_zone(struct zone *zone, struct zoneref *zoneref)
{
	zoneref->zone = zone;
	zoneref->zone_idx = zone_idx(zone);
}

/*
 * Builds allocation fallback zone lists.
 *
 * Add all populated zones of a node to the zonelist.
 */
static int build_zonerefs_node(pg_data_t *pgdat, struct zoneref *zonerefs)
{
	struct zone *zone;
	enum zone_type zone_type = MAX_NR_ZONES;
	int nr_zones = 0;

	do {
		zone_type--;
		zone = pgdat->node_zones + zone_type;
		if (managed_zone(zone)) {
			zoneref_set_zone(zone, &zonerefs[nr_zones++]);
			check_highest_zone(zone_type);
		}
	} while (zone_type);

	return nr_zones;
}

#ifdef CONFIG_NUMA

static int __parse_numa_zonelist_order(char *s)
{
	/*
	 * We used to support different zonlists modes but they turned
	 * out to be just not useful. Let's keep the warning in place
	 * if somebody still use the cmd line parameter so that we do
	 * not fail it silently
	 */
	if (!(*s == 'd' || *s == 'D' || *s == 'n' || *s == 'N')) {
		pr_warn("Ignoring unsupported numa_zonelist_order value:  %s\n", s);
		return -EINVAL;
	}
	return 0;
}

static __init int setup_numa_zonelist_order(char *s)
{
	if (!s)
		return 0;

	return __parse_numa_zonelist_order(s);
}
early_param("numa_zonelist_order", setup_numa_zonelist_order);

char numa_zonelist_order[] = "Node";

/*
 * sysctl handler for numa_zonelist_order
 */
int numa_zonelist_order_handler(struct ctl_table *table, int write,
		void __user *buffer, size_t *length,
		loff_t *ppos)
{
	char *str;
	int ret;

	if (!write)
		return proc_dostring(table, write, buffer, length, ppos);
	str = memdup_user_nul(buffer, 16);
	if (IS_ERR(str))
		return PTR_ERR(str);

<<<<<<< HEAD
		ret = __parse_numa_zonelist_order((char *)table->data);
		if (ret) {
			/*
			 * bogus value.  restore saved string
			 */
			strncpy((char *)table->data, saved_string,
				NUMA_ZONELIST_ORDER_LEN);
			user_zonelist_order = oldval;
		} else if (oldval != user_zonelist_order) {
			mem_hotplug_begin();
			mutex_lock(&zonelists_mutex);
			build_all_zonelists(NULL, NULL);
			mutex_unlock(&zonelists_mutex);
			mem_hotplug_done();
		}
	}
out:
	mutex_unlock(&zl_order_mutex);
=======
	ret = __parse_numa_zonelist_order(str);
	kfree(str);
>>>>>>> a2bc8dea
	return ret;
}


#define MAX_NODE_LOAD (nr_online_nodes)
static int node_load[MAX_NUMNODES];

/**
 * find_next_best_node - find the next node that should appear in a given node's fallback list
 * @node: node whose fallback list we're appending
 * @used_node_mask: nodemask_t of already used nodes
 *
 * We use a number of factors to determine which is the next node that should
 * appear on a given node's fallback list.  The node should not have appeared
 * already in @node's fallback list, and it should be the next closest node
 * according to the distance array (which contains arbitrary distance values
 * from each node to each node in the system), and should also prefer nodes
 * with no CPUs, since presumably they'll have very little allocation pressure
 * on them otherwise.
 * It returns -1 if no node is found.
 */
static int find_next_best_node(int node, nodemask_t *used_node_mask)
{
	int n, val;
	int min_val = INT_MAX;
	int best_node = NUMA_NO_NODE;
	const struct cpumask *tmp = cpumask_of_node(0);

	/* Use the local node if we haven't already */
	if (!node_isset(node, *used_node_mask)) {
		node_set(node, *used_node_mask);
		return node;
	}

	for_each_node_state(n, N_MEMORY) {

		/* Don't want a node to appear more than once */
		if (node_isset(n, *used_node_mask))
			continue;

		/* Use the distance array to find the distance */
		val = node_distance(node, n);

		/* Penalize nodes under us ("prefer the next node") */
		val += (n < node);

		/* Give preference to headless and unused nodes */
		tmp = cpumask_of_node(n);
		if (!cpumask_empty(tmp))
			val += PENALTY_FOR_NODE_WITH_CPUS;

		/* Slight preference for less loaded node */
		val *= (MAX_NODE_LOAD*MAX_NUMNODES);
		val += node_load[n];

		if (val < min_val) {
			min_val = val;
			best_node = n;
		}
	}

	if (best_node >= 0)
		node_set(best_node, *used_node_mask);

	return best_node;
}


/*
 * Build zonelists ordered by node and zones within node.
 * This results in maximum locality--normal zone overflows into local
 * DMA zone, if any--but risks exhausting DMA zone.
 */
static void build_zonelists_in_node_order(pg_data_t *pgdat, int *node_order,
		unsigned nr_nodes)
{
	struct zoneref *zonerefs;
	int i;

	zonerefs = pgdat->node_zonelists[ZONELIST_FALLBACK]._zonerefs;

	for (i = 0; i < nr_nodes; i++) {
		int nr_zones;

		pg_data_t *node = NODE_DATA(node_order[i]);

		nr_zones = build_zonerefs_node(node, zonerefs);
		zonerefs += nr_zones;
	}
	zonerefs->zone = NULL;
	zonerefs->zone_idx = 0;
}

/*
 * Build gfp_thisnode zonelists
 */
static void build_thisnode_zonelists(pg_data_t *pgdat)
{
	struct zoneref *zonerefs;
	int nr_zones;

	zonerefs = pgdat->node_zonelists[ZONELIST_NOFALLBACK]._zonerefs;
	nr_zones = build_zonerefs_node(pgdat, zonerefs);
	zonerefs += nr_zones;
	zonerefs->zone = NULL;
	zonerefs->zone_idx = 0;
}

/*
 * Build zonelists ordered by zone and nodes within zones.
 * This results in conserving DMA zone[s] until all Normal memory is
 * exhausted, but results in overflowing to remote node while memory
 * may still exist in local DMA zone.
 */

static void build_zonelists(pg_data_t *pgdat)
{
	static int node_order[MAX_NUMNODES];
	int node, load, nr_nodes = 0;
	nodemask_t used_mask;
	int local_node, prev_node;

	/* NUMA-aware ordering of nodes */
	local_node = pgdat->node_id;
	load = nr_online_nodes;
	prev_node = local_node;
	nodes_clear(used_mask);

	memset(node_order, 0, sizeof(node_order));
	while ((node = find_next_best_node(local_node, &used_mask)) >= 0) {
		/*
		 * We don't want to pressure a particular node.
		 * So adding penalty to the first node in same
		 * distance group to make it round-robin.
		 */
		if (node_distance(local_node, node) !=
		    node_distance(local_node, prev_node))
			node_load[node] = load;

		node_order[nr_nodes++] = node;
		prev_node = node;
		load--;
	}

	build_zonelists_in_node_order(pgdat, node_order, nr_nodes);
	build_thisnode_zonelists(pgdat);
}

#ifdef CONFIG_HAVE_MEMORYLESS_NODES
/*
 * Return node id of node used for "local" allocations.
 * I.e., first node id of first zone in arg node's generic zonelist.
 * Used for initializing percpu 'numa_mem', which is used primarily
 * for kernel allocations, so use GFP_KERNEL flags to locate zonelist.
 */
int local_memory_node(int node)
{
	struct zoneref *z;

	z = first_zones_zonelist(node_zonelist(node, GFP_KERNEL),
				   gfp_zone(GFP_KERNEL),
				   NULL);
	return z->zone->node;
}
#endif

static void setup_min_unmapped_ratio(void);
static void setup_min_slab_ratio(void);
#else	/* CONFIG_NUMA */

static void build_zonelists(pg_data_t *pgdat)
{
	int node, local_node;
	struct zoneref *zonerefs;
	int nr_zones;

	local_node = pgdat->node_id;

	zonerefs = pgdat->node_zonelists[ZONELIST_FALLBACK]._zonerefs;
	nr_zones = build_zonerefs_node(pgdat, zonerefs);
	zonerefs += nr_zones;

	/*
	 * Now we build the zonelist so that it contains the zones
	 * of all the other nodes.
	 * We don't want to pressure a particular node, so when
	 * building the zones for node N, we make sure that the
	 * zones coming right after the local ones are those from
	 * node N+1 (modulo N)
	 */
	for (node = local_node + 1; node < MAX_NUMNODES; node++) {
		if (!node_online(node))
			continue;
		nr_zones = build_zonerefs_node(NODE_DATA(node), zonerefs);
		zonerefs += nr_zones;
	}
	for (node = 0; node < local_node; node++) {
		if (!node_online(node))
			continue;
		nr_zones = build_zonerefs_node(NODE_DATA(node), zonerefs);
		zonerefs += nr_zones;
	}

	zonerefs->zone = NULL;
	zonerefs->zone_idx = 0;
}

#endif	/* CONFIG_NUMA */

/*
 * Boot pageset table. One per cpu which is going to be used for all
 * zones and all nodes. The parameters will be set in such a way
 * that an item put on a list will immediately be handed over to
 * the buddy list. This is safe since pageset manipulation is done
 * with interrupts disabled.
 *
 * The boot_pagesets must be kept even after bootup is complete for
 * unused processors and/or zones. They do play a role for bootstrapping
 * hotplugged processors.
 *
 * zoneinfo_show() and maybe other functions do
 * not check if the processor is online before following the pageset pointer.
 * Other parts of the kernel may not check if the zone is available.
 */
static void setup_pageset(struct per_cpu_pageset *p, unsigned long batch);
static DEFINE_PER_CPU(struct per_cpu_pageset, boot_pageset);
static DEFINE_PER_CPU(struct per_cpu_nodestat, boot_nodestats);

static void __build_all_zonelists(void *data)
{
	int nid;
	int __maybe_unused cpu;
	pg_data_t *self = data;
	static DEFINE_SPINLOCK(lock);

	spin_lock(&lock);

#ifdef CONFIG_NUMA
	memset(node_load, 0, sizeof(node_load));
#endif

	/*
	 * This node is hotadded and no memory is yet present.   So just
	 * building zonelists is fine - no need to touch other nodes.
	 */
	if (self && !node_online(self->node_id)) {
		build_zonelists(self);
	} else {
		for_each_online_node(nid) {
			pg_data_t *pgdat = NODE_DATA(nid);

			build_zonelists(pgdat);
		}

#ifdef CONFIG_HAVE_MEMORYLESS_NODES
		/*
		 * We now know the "local memory node" for each node--
		 * i.e., the node of the first zone in the generic zonelist.
		 * Set up numa_mem percpu variable for on-line cpus.  During
		 * boot, only the boot cpu should be on-line;  we'll init the
		 * secondary cpus' numa_mem as they come on-line.  During
		 * node/memory hotplug, we'll fixup all on-line cpus.
		 */
		for_each_online_cpu(cpu)
			set_cpu_numa_mem(cpu, local_memory_node(cpu_to_node(cpu)));
#endif
	}

	spin_unlock(&lock);
}

static noinline void __init
build_all_zonelists_init(void)
{
	int cpu;

	__build_all_zonelists(NULL);

	/*
	 * Initialize the boot_pagesets that are going to be used
	 * for bootstrapping processors. The real pagesets for
	 * each zone will be allocated later when the per cpu
	 * allocator is available.
	 *
	 * boot_pagesets are used also for bootstrapping offline
	 * cpus if the system is already booted because the pagesets
	 * are needed to initialize allocators on a specific cpu too.
	 * F.e. the percpu allocator needs the page allocator which
	 * needs the percpu allocator in order to allocate its pagesets
	 * (a chicken-egg dilemma).
	 */
	for_each_possible_cpu(cpu)
		setup_pageset(&per_cpu(boot_pageset, cpu), 0);

	mminit_verify_zonelist();
	cpuset_init_current_mems_allowed();
}

/*
 * unless system_state == SYSTEM_BOOTING.
 *
 * __ref due to call of __init annotated helper build_all_zonelists_init
 * [protected by SYSTEM_BOOTING].
 */
void __ref build_all_zonelists(pg_data_t *pgdat)
{
	if (system_state == SYSTEM_BOOTING) {
		build_all_zonelists_init();
	} else {
		__build_all_zonelists(pgdat);
		/* cpuset refresh routine should be here */
	}
	vm_total_pages = nr_free_pagecache_pages();
	/*
	 * Disable grouping by mobility if the number of pages in the
	 * system is too low to allow the mechanism to work. It would be
	 * more accurate, but expensive to check per-zone. This check is
	 * made on memory-hotadd so a system can start with mobility
	 * disabled and enable it later
	 */
	if (vm_total_pages < (pageblock_nr_pages * MIGRATE_TYPES))
		page_group_by_mobility_disabled = 1;
	else
		page_group_by_mobility_disabled = 0;

	pr_info("Built %i zonelists, mobility grouping %s.  Total pages: %ld\n",
		nr_online_nodes,
		page_group_by_mobility_disabled ? "off" : "on",
		vm_total_pages);
#ifdef CONFIG_NUMA
	pr_info("Policy zone: %s\n", zone_names[policy_zone]);
#endif
}

/*
 * Initially all pages are reserved - free ones are freed
 * up by free_all_bootmem() once the early boot process is
 * done. Non-atomic initialization, single-pass.
 */
void __meminit memmap_init_zone(unsigned long size, int nid, unsigned long zone,
		unsigned long start_pfn, enum memmap_context context)
{
	struct vmem_altmap *altmap = to_vmem_altmap(__pfn_to_phys(start_pfn));
	unsigned long end_pfn = start_pfn + size;
	pg_data_t *pgdat = NODE_DATA(nid);
	unsigned long pfn;
	unsigned long nr_initialised = 0;
#ifdef CONFIG_HAVE_MEMBLOCK_NODE_MAP
	struct memblock_region *r = NULL, *tmp;
#endif

	if (highest_memmap_pfn < end_pfn - 1)
		highest_memmap_pfn = end_pfn - 1;

	/*
	 * Honor reservation requested by the driver for this ZONE_DEVICE
	 * memory
	 */
	if (altmap && start_pfn == altmap->base_pfn)
		start_pfn += altmap->reserve;

	for (pfn = start_pfn; pfn < end_pfn; pfn++) {
		/*
		 * There can be holes in boot-time mem_map[]s handed to this
		 * function.  They do not exist on hotplugged memory.
		 */
		if (context != MEMMAP_EARLY)
			goto not_early;

		if (!early_pfn_valid(pfn)) {
#ifdef CONFIG_HAVE_MEMBLOCK_NODE_MAP
			/*
			 * Skip to the pfn preceding the next valid one (or
			 * end_pfn), such that we hit a valid pfn (or end_pfn)
			 * on our next iteration of the loop.
			 */
			pfn = memblock_next_valid_pfn(pfn, end_pfn) - 1;
#endif
			continue;
		}
		if (!early_pfn_in_nid(pfn, nid))
			continue;
		if (!update_defer_init(pgdat, pfn, end_pfn, &nr_initialised))
			break;

#ifdef CONFIG_HAVE_MEMBLOCK_NODE_MAP
		/*
		 * Check given memblock attribute by firmware which can affect
		 * kernel memory layout.  If zone==ZONE_MOVABLE but memory is
		 * mirrored, it's an overlapped memmap init. skip it.
		 */
		if (mirrored_kernelcore && zone == ZONE_MOVABLE) {
			if (!r || pfn >= memblock_region_memory_end_pfn(r)) {
				for_each_memblock(memory, tmp)
					if (pfn < memblock_region_memory_end_pfn(tmp))
						break;
				r = tmp;
			}
			if (pfn >= memblock_region_memory_base_pfn(r) &&
			    memblock_is_mirror(r)) {
				/* already initialized as NORMAL */
				pfn = memblock_region_memory_end_pfn(r);
				continue;
			}
		}
#endif

not_early:
		/*
		 * Mark the block movable so that blocks are reserved for
		 * movable at startup. This will force kernel allocations
		 * to reserve their blocks rather than leaking throughout
		 * the address space during boot when many long-lived
		 * kernel allocations are made.
		 *
		 * bitmap is created for zone's valid pfn range. but memmap
		 * can be created for invalid pages (for alignment)
		 * check here not to call set_pageblock_migratetype() against
		 * pfn out of zone.
		 */
		if (!(pfn & (pageblock_nr_pages - 1))) {
			struct page *page = pfn_to_page(pfn);

			__init_single_page(page, pfn, zone, nid);
			set_pageblock_migratetype(page, MIGRATE_MOVABLE);
		} else {
			__init_single_pfn(pfn, zone, nid);
		}
	}
}

static void __meminit zone_init_free_lists(struct zone *zone)
{
	unsigned int order, t;
	for_each_migratetype_order(order, t) {
		INIT_LIST_HEAD(&zone->free_area[order].free_list[t]);
		zone->free_area[order].nr_free = 0;
	}
}

#ifndef __HAVE_ARCH_MEMMAP_INIT
#define memmap_init(size, nid, zone, start_pfn) \
	memmap_init_zone((size), (nid), (zone), (start_pfn), MEMMAP_EARLY)
#endif

static int zone_batchsize(struct zone *zone)
{
#ifdef CONFIG_MMU
	int batch;

	/*
	 * The per-cpu-pages pools are set to around 1000th of the
	 * size of the zone.  But no more than 1/2 of a meg.
	 *
	 * OK, so we don't know how big the cache is.  So guess.
	 */
	batch = zone->managed_pages / 1024;
	if (batch * PAGE_SIZE > 512 * 1024)
		batch = (512 * 1024) / PAGE_SIZE;
	batch /= 4;		/* We effectively *= 4 below */
	if (batch < 1)
		batch = 1;

	/*
	 * Clamp the batch to a 2^n - 1 value. Having a power
	 * of 2 value was found to be more likely to have
	 * suboptimal cache aliasing properties in some cases.
	 *
	 * For example if 2 tasks are alternately allocating
	 * batches of pages, one task can end up with a lot
	 * of pages of one half of the possible page colors
	 * and the other with pages of the other colors.
	 */
	batch = rounddown_pow_of_two(batch + batch/2) - 1;

	return batch;

#else
	/* The deferral and batching of frees should be suppressed under NOMMU
	 * conditions.
	 *
	 * The problem is that NOMMU needs to be able to allocate large chunks
	 * of contiguous memory as there's no hardware page translation to
	 * assemble apparent contiguous memory from discontiguous pages.
	 *
	 * Queueing large contiguous runs of pages for batching, however,
	 * causes the pages to actually be freed in smaller chunks.  As there
	 * can be a significant delay between the individual batches being
	 * recycled, this leads to the once large chunks of space being
	 * fragmented and becoming unavailable for high-order allocations.
	 */
	return 0;
#endif
}

/*
 * pcp->high and pcp->batch values are related and dependent on one another:
 * ->batch must never be higher then ->high.
 * The following function updates them in a safe manner without read side
 * locking.
 *
 * Any new users of pcp->batch and pcp->high should ensure they can cope with
 * those fields changing asynchronously (acording the the above rule).
 *
 * mutex_is_locked(&pcp_batch_high_lock) required when calling this function
 * outside of boot time (or some other assurance that no concurrent updaters
 * exist).
 */
static void pageset_update(struct per_cpu_pages *pcp, unsigned long high,
		unsigned long batch)
{
       /* start with a fail safe value for batch */
	pcp->batch = 1;
	smp_wmb();

       /* Update high, then batch, in order */
	pcp->high = high;
	smp_wmb();

	pcp->batch = batch;
}

/* a companion to pageset_set_high() */
static void pageset_set_batch(struct per_cpu_pageset *p, unsigned long batch)
{
	pageset_update(&p->pcp, 6 * batch, max(1UL, 1 * batch));
}

static void pageset_init(struct per_cpu_pageset *p)
{
	struct per_cpu_pages *pcp;
	int migratetype;

	memset(p, 0, sizeof(*p));

	pcp = &p->pcp;
	pcp->count = 0;
	for (migratetype = 0; migratetype < MIGRATE_PCPTYPES; migratetype++)
		INIT_LIST_HEAD(&pcp->lists[migratetype]);
}

static void setup_pageset(struct per_cpu_pageset *p, unsigned long batch)
{
	pageset_init(p);
	pageset_set_batch(p, batch);
}

/*
 * pageset_set_high() sets the high water mark for hot per_cpu_pagelist
 * to the value high for the pageset p.
 */
static void pageset_set_high(struct per_cpu_pageset *p,
				unsigned long high)
{
	unsigned long batch = max(1UL, high / 4);
	if ((high / 4) > (PAGE_SHIFT * 8))
		batch = PAGE_SHIFT * 8;

	pageset_update(&p->pcp, high, batch);
}

static void pageset_set_high_and_batch(struct zone *zone,
				       struct per_cpu_pageset *pcp)
{
	if (percpu_pagelist_fraction)
		pageset_set_high(pcp,
			(zone->managed_pages /
				percpu_pagelist_fraction));
	else
		pageset_set_batch(pcp, zone_batchsize(zone));
}

static void __meminit zone_pageset_init(struct zone *zone, int cpu)
{
	struct per_cpu_pageset *pcp = per_cpu_ptr(zone->pageset, cpu);

	pageset_init(pcp);
	pageset_set_high_and_batch(zone, pcp);
}

void __meminit setup_zone_pageset(struct zone *zone)
{
	int cpu;
	zone->pageset = alloc_percpu(struct per_cpu_pageset);
	for_each_possible_cpu(cpu)
		zone_pageset_init(zone, cpu);
}

/*
 * Allocate per cpu pagesets and initialize them.
 * Before this call only boot pagesets were available.
 */
void __init setup_per_cpu_pageset(void)
{
	struct pglist_data *pgdat;
	struct zone *zone;

	for_each_populated_zone(zone)
		setup_zone_pageset(zone);

	for_each_online_pgdat(pgdat)
		pgdat->per_cpu_nodestats =
			alloc_percpu(struct per_cpu_nodestat);
}

static __meminit void zone_pcp_init(struct zone *zone)
{
	/*
	 * per cpu subsystem is not up at this point. The following code
	 * relies on the ability of the linker to provide the
	 * offset of a (static) per cpu variable into the per cpu area.
	 */
	zone->pageset = &boot_pageset;

	if (populated_zone(zone))
		printk(KERN_DEBUG "  %s zone: %lu pages, LIFO batch:%u\n",
			zone->name, zone->present_pages,
					 zone_batchsize(zone));
}

void __meminit init_currently_empty_zone(struct zone *zone,
					unsigned long zone_start_pfn,
					unsigned long size)
{
	struct pglist_data *pgdat = zone->zone_pgdat;

	pgdat->nr_zones = zone_idx(zone) + 1;

	zone->zone_start_pfn = zone_start_pfn;

	mminit_dprintk(MMINIT_TRACE, "memmap_init",
			"Initialising map node %d zone %lu pfns %lu -> %lu\n",
			pgdat->node_id,
			(unsigned long)zone_idx(zone),
			zone_start_pfn, (zone_start_pfn + size));

	zone_init_free_lists(zone);
	zone->initialized = 1;
}

#ifdef CONFIG_HAVE_MEMBLOCK_NODE_MAP
#ifndef CONFIG_HAVE_ARCH_EARLY_PFN_TO_NID

/*
 * Required by SPARSEMEM. Given a PFN, return what node the PFN is on.
 */
int __meminit __early_pfn_to_nid(unsigned long pfn,
					struct mminit_pfnnid_cache *state)
{
	unsigned long start_pfn, end_pfn;
	int nid;

	if (state->last_start <= pfn && pfn < state->last_end)
		return state->last_nid;

	nid = memblock_search_pfn_nid(pfn, &start_pfn, &end_pfn);
	if (nid != -1) {
		state->last_start = start_pfn;
		state->last_end = end_pfn;
		state->last_nid = nid;
	}

	return nid;
}
#endif /* CONFIG_HAVE_ARCH_EARLY_PFN_TO_NID */

/**
 * free_bootmem_with_active_regions - Call memblock_free_early_nid for each active range
 * @nid: The node to free memory on. If MAX_NUMNODES, all nodes are freed.
 * @max_low_pfn: The highest PFN that will be passed to memblock_free_early_nid
 *
 * If an architecture guarantees that all ranges registered contain no holes
 * and may be freed, this this function may be used instead of calling
 * memblock_free_early_nid() manually.
 */
void __init free_bootmem_with_active_regions(int nid, unsigned long max_low_pfn)
{
	unsigned long start_pfn, end_pfn;
	int i, this_nid;

	for_each_mem_pfn_range(i, nid, &start_pfn, &end_pfn, &this_nid) {
		start_pfn = min(start_pfn, max_low_pfn);
		end_pfn = min(end_pfn, max_low_pfn);

		if (start_pfn < end_pfn)
			memblock_free_early_nid(PFN_PHYS(start_pfn),
					(end_pfn - start_pfn) << PAGE_SHIFT,
					this_nid);
	}
}

/**
 * sparse_memory_present_with_active_regions - Call memory_present for each active range
 * @nid: The node to call memory_present for. If MAX_NUMNODES, all nodes will be used.
 *
 * If an architecture guarantees that all ranges registered contain no holes and may
 * be freed, this function may be used instead of calling memory_present() manually.
 */
void __init sparse_memory_present_with_active_regions(int nid)
{
	unsigned long start_pfn, end_pfn;
	int i, this_nid;

	for_each_mem_pfn_range(i, nid, &start_pfn, &end_pfn, &this_nid)
		memory_present(this_nid, start_pfn, end_pfn);
}

/**
 * get_pfn_range_for_nid - Return the start and end page frames for a node
 * @nid: The nid to return the range for. If MAX_NUMNODES, the min and max PFN are returned.
 * @start_pfn: Passed by reference. On return, it will have the node start_pfn.
 * @end_pfn: Passed by reference. On return, it will have the node end_pfn.
 *
 * It returns the start and end page frame of a node based on information
 * provided by memblock_set_node(). If called for a node
 * with no available memory, a warning is printed and the start and end
 * PFNs will be 0.
 */
void __meminit get_pfn_range_for_nid(unsigned int nid,
			unsigned long *start_pfn, unsigned long *end_pfn)
{
	unsigned long this_start_pfn, this_end_pfn;
	int i;

	*start_pfn = -1UL;
	*end_pfn = 0;

	for_each_mem_pfn_range(i, nid, &this_start_pfn, &this_end_pfn, NULL) {
		*start_pfn = min(*start_pfn, this_start_pfn);
		*end_pfn = max(*end_pfn, this_end_pfn);
	}

	if (*start_pfn == -1UL)
		*start_pfn = 0;
}

/*
 * This finds a zone that can be used for ZONE_MOVABLE pages. The
 * assumption is made that zones within a node are ordered in monotonic
 * increasing memory addresses so that the "highest" populated zone is used
 */
static void __init find_usable_zone_for_movable(void)
{
	int zone_index;
	for (zone_index = MAX_NR_ZONES - 1; zone_index >= 0; zone_index--) {
		if (zone_index == ZONE_MOVABLE)
			continue;

		if (arch_zone_highest_possible_pfn[zone_index] >
				arch_zone_lowest_possible_pfn[zone_index])
			break;
	}

	VM_BUG_ON(zone_index == -1);
	movable_zone = zone_index;
}

/*
 * The zone ranges provided by the architecture do not include ZONE_MOVABLE
 * because it is sized independent of architecture. Unlike the other zones,
 * the starting point for ZONE_MOVABLE is not fixed. It may be different
 * in each node depending on the size of each node and how evenly kernelcore
 * is distributed. This helper function adjusts the zone ranges
 * provided by the architecture for a given node by using the end of the
 * highest usable zone for ZONE_MOVABLE. This preserves the assumption that
 * zones within a node are in order of monotonic increases memory addresses
 */
static void __meminit adjust_zone_range_for_zone_movable(int nid,
					unsigned long zone_type,
					unsigned long node_start_pfn,
					unsigned long node_end_pfn,
					unsigned long *zone_start_pfn,
					unsigned long *zone_end_pfn)
{
	/* Only adjust if ZONE_MOVABLE is on this node */
	if (zone_movable_pfn[nid]) {
		/* Size ZONE_MOVABLE */
		if (zone_type == ZONE_MOVABLE) {
			*zone_start_pfn = zone_movable_pfn[nid];
			*zone_end_pfn = min(node_end_pfn,
				arch_zone_highest_possible_pfn[movable_zone]);

		/* Adjust for ZONE_MOVABLE starting within this range */
		} else if (!mirrored_kernelcore &&
			*zone_start_pfn < zone_movable_pfn[nid] &&
			*zone_end_pfn > zone_movable_pfn[nid]) {
			*zone_end_pfn = zone_movable_pfn[nid];

		/* Check if this whole range is within ZONE_MOVABLE */
		} else if (*zone_start_pfn >= zone_movable_pfn[nid])
			*zone_start_pfn = *zone_end_pfn;
	}
}

/*
 * Return the number of pages a zone spans in a node, including holes
 * present_pages = zone_spanned_pages_in_node() - zone_absent_pages_in_node()
 */
static unsigned long __meminit zone_spanned_pages_in_node(int nid,
					unsigned long zone_type,
					unsigned long node_start_pfn,
					unsigned long node_end_pfn,
					unsigned long *zone_start_pfn,
					unsigned long *zone_end_pfn,
					unsigned long *ignored)
{
	/* When hotadd a new node from cpu_up(), the node should be empty */
	if (!node_start_pfn && !node_end_pfn)
		return 0;

	/* Get the start and end of the zone */
	*zone_start_pfn = arch_zone_lowest_possible_pfn[zone_type];
	*zone_end_pfn = arch_zone_highest_possible_pfn[zone_type];
	adjust_zone_range_for_zone_movable(nid, zone_type,
				node_start_pfn, node_end_pfn,
				zone_start_pfn, zone_end_pfn);

	/* Check that this node has pages within the zone's required range */
	if (*zone_end_pfn < node_start_pfn || *zone_start_pfn > node_end_pfn)
		return 0;

	/* Move the zone boundaries inside the node if necessary */
	*zone_end_pfn = min(*zone_end_pfn, node_end_pfn);
	*zone_start_pfn = max(*zone_start_pfn, node_start_pfn);

	/* Return the spanned pages */
	return *zone_end_pfn - *zone_start_pfn;
}

/*
 * Return the number of holes in a range on a node. If nid is MAX_NUMNODES,
 * then all holes in the requested range will be accounted for.
 */
unsigned long __meminit __absent_pages_in_range(int nid,
				unsigned long range_start_pfn,
				unsigned long range_end_pfn)
{
	unsigned long nr_absent = range_end_pfn - range_start_pfn;
	unsigned long start_pfn, end_pfn;
	int i;

	for_each_mem_pfn_range(i, nid, &start_pfn, &end_pfn, NULL) {
		start_pfn = clamp(start_pfn, range_start_pfn, range_end_pfn);
		end_pfn = clamp(end_pfn, range_start_pfn, range_end_pfn);
		nr_absent -= end_pfn - start_pfn;
	}
	return nr_absent;
}

/**
 * absent_pages_in_range - Return number of page frames in holes within a range
 * @start_pfn: The start PFN to start searching for holes
 * @end_pfn: The end PFN to stop searching for holes
 *
 * It returns the number of pages frames in memory holes within a range.
 */
unsigned long __init absent_pages_in_range(unsigned long start_pfn,
							unsigned long end_pfn)
{
	return __absent_pages_in_range(MAX_NUMNODES, start_pfn, end_pfn);
}

/* Return the number of page frames in holes in a zone on a node */
static unsigned long __meminit zone_absent_pages_in_node(int nid,
					unsigned long zone_type,
					unsigned long node_start_pfn,
					unsigned long node_end_pfn,
					unsigned long *ignored)
{
	unsigned long zone_low = arch_zone_lowest_possible_pfn[zone_type];
	unsigned long zone_high = arch_zone_highest_possible_pfn[zone_type];
	unsigned long zone_start_pfn, zone_end_pfn;
	unsigned long nr_absent;

	/* When hotadd a new node from cpu_up(), the node should be empty */
	if (!node_start_pfn && !node_end_pfn)
		return 0;

	zone_start_pfn = clamp(node_start_pfn, zone_low, zone_high);
	zone_end_pfn = clamp(node_end_pfn, zone_low, zone_high);

	adjust_zone_range_for_zone_movable(nid, zone_type,
			node_start_pfn, node_end_pfn,
			&zone_start_pfn, &zone_end_pfn);
	nr_absent = __absent_pages_in_range(nid, zone_start_pfn, zone_end_pfn);

	/*
	 * ZONE_MOVABLE handling.
	 * Treat pages to be ZONE_MOVABLE in ZONE_NORMAL as absent pages
	 * and vice versa.
	 */
	if (mirrored_kernelcore && zone_movable_pfn[nid]) {
		unsigned long start_pfn, end_pfn;
		struct memblock_region *r;

		for_each_memblock(memory, r) {
			start_pfn = clamp(memblock_region_memory_base_pfn(r),
					  zone_start_pfn, zone_end_pfn);
			end_pfn = clamp(memblock_region_memory_end_pfn(r),
					zone_start_pfn, zone_end_pfn);

			if (zone_type == ZONE_MOVABLE &&
			    memblock_is_mirror(r))
				nr_absent += end_pfn - start_pfn;

			if (zone_type == ZONE_NORMAL &&
			    !memblock_is_mirror(r))
				nr_absent += end_pfn - start_pfn;
		}
	}

	return nr_absent;
}

#else /* CONFIG_HAVE_MEMBLOCK_NODE_MAP */
static inline unsigned long __meminit zone_spanned_pages_in_node(int nid,
					unsigned long zone_type,
					unsigned long node_start_pfn,
					unsigned long node_end_pfn,
					unsigned long *zone_start_pfn,
					unsigned long *zone_end_pfn,
					unsigned long *zones_size)
{
	unsigned int zone;

	*zone_start_pfn = node_start_pfn;
	for (zone = 0; zone < zone_type; zone++)
		*zone_start_pfn += zones_size[zone];

	*zone_end_pfn = *zone_start_pfn + zones_size[zone_type];

	return zones_size[zone_type];
}

static inline unsigned long __meminit zone_absent_pages_in_node(int nid,
						unsigned long zone_type,
						unsigned long node_start_pfn,
						unsigned long node_end_pfn,
						unsigned long *zholes_size)
{
	if (!zholes_size)
		return 0;

	return zholes_size[zone_type];
}

#endif /* CONFIG_HAVE_MEMBLOCK_NODE_MAP */

static void __meminit calculate_node_totalpages(struct pglist_data *pgdat,
						unsigned long node_start_pfn,
						unsigned long node_end_pfn,
						unsigned long *zones_size,
						unsigned long *zholes_size)
{
	unsigned long realtotalpages = 0, totalpages = 0;
	enum zone_type i;

	for (i = 0; i < MAX_NR_ZONES; i++) {
		struct zone *zone = pgdat->node_zones + i;
		unsigned long zone_start_pfn, zone_end_pfn;
		unsigned long size, real_size;

		size = zone_spanned_pages_in_node(pgdat->node_id, i,
						  node_start_pfn,
						  node_end_pfn,
						  &zone_start_pfn,
						  &zone_end_pfn,
						  zones_size);
		real_size = size - zone_absent_pages_in_node(pgdat->node_id, i,
						  node_start_pfn, node_end_pfn,
						  zholes_size);
		if (size)
			zone->zone_start_pfn = zone_start_pfn;
		else
			zone->zone_start_pfn = 0;
		zone->spanned_pages = size;
		zone->present_pages = real_size;

		totalpages += size;
		realtotalpages += real_size;
	}

	pgdat->node_spanned_pages = totalpages;
	pgdat->node_present_pages = realtotalpages;
	printk(KERN_DEBUG "On node %d totalpages: %lu\n", pgdat->node_id,
							realtotalpages);
}

#ifndef CONFIG_SPARSEMEM
/*
 * Calculate the size of the zone->blockflags rounded to an unsigned long
 * Start by making sure zonesize is a multiple of pageblock_order by rounding
 * up. Then use 1 NR_PAGEBLOCK_BITS worth of bits per pageblock, finally
 * round what is now in bits to nearest long in bits, then return it in
 * bytes.
 */
static unsigned long __init usemap_size(unsigned long zone_start_pfn, unsigned long zonesize)
{
	unsigned long usemapsize;

	zonesize += zone_start_pfn & (pageblock_nr_pages-1);
	usemapsize = roundup(zonesize, pageblock_nr_pages);
	usemapsize = usemapsize >> pageblock_order;
	usemapsize *= NR_PAGEBLOCK_BITS;
	usemapsize = roundup(usemapsize, 8 * sizeof(unsigned long));

	return usemapsize / 8;
}

static void __init setup_usemap(struct pglist_data *pgdat,
				struct zone *zone,
				unsigned long zone_start_pfn,
				unsigned long zonesize)
{
	unsigned long usemapsize = usemap_size(zone_start_pfn, zonesize);
	zone->pageblock_flags = NULL;
	if (usemapsize)
		zone->pageblock_flags =
			memblock_virt_alloc_node_nopanic(usemapsize,
							 pgdat->node_id);
}
#else
static inline void setup_usemap(struct pglist_data *pgdat, struct zone *zone,
				unsigned long zone_start_pfn, unsigned long zonesize) {}
#endif /* CONFIG_SPARSEMEM */

#ifdef CONFIG_HUGETLB_PAGE_SIZE_VARIABLE

/* Initialise the number of pages represented by NR_PAGEBLOCK_BITS */
void __paginginit set_pageblock_order(void)
{
	unsigned int order;

	/* Check that pageblock_nr_pages has not already been setup */
	if (pageblock_order)
		return;

	if (HPAGE_SHIFT > PAGE_SHIFT)
		order = HUGETLB_PAGE_ORDER;
	else
		order = MAX_ORDER - 1;

	/*
	 * Assume the largest contiguous order of interest is a huge page.
	 * This value may be variable depending on boot parameters on IA64 and
	 * powerpc.
	 */
	pageblock_order = order;
}
#else /* CONFIG_HUGETLB_PAGE_SIZE_VARIABLE */

/*
 * When CONFIG_HUGETLB_PAGE_SIZE_VARIABLE is not set, set_pageblock_order()
 * is unused as pageblock_order is set at compile-time. See
 * include/linux/pageblock-flags.h for the values of pageblock_order based on
 * the kernel config
 */
void __paginginit set_pageblock_order(void)
{
}

#endif /* CONFIG_HUGETLB_PAGE_SIZE_VARIABLE */

static unsigned long __paginginit calc_memmap_size(unsigned long spanned_pages,
						   unsigned long present_pages)
{
	unsigned long pages = spanned_pages;

	/*
	 * Provide a more accurate estimation if there are holes within
	 * the zone and SPARSEMEM is in use. If there are holes within the
	 * zone, each populated memory region may cost us one or two extra
	 * memmap pages due to alignment because memmap pages for each
	 * populated regions may not be naturally aligned on page boundary.
	 * So the (present_pages >> 4) heuristic is a tradeoff for that.
	 */
	if (spanned_pages > present_pages + (present_pages >> 4) &&
	    IS_ENABLED(CONFIG_SPARSEMEM))
		pages = present_pages;

	return PAGE_ALIGN(pages * sizeof(struct page)) >> PAGE_SHIFT;
}

/*
 * Set up the zone data structures:
 *   - mark all pages reserved
 *   - mark all memory queues empty
 *   - clear the memory bitmaps
 *
 * NOTE: pgdat should get zeroed by caller.
 */
static void __paginginit free_area_init_core(struct pglist_data *pgdat)
{
	enum zone_type j;
	int nid = pgdat->node_id;

	pgdat_resize_init(pgdat);
#ifdef CONFIG_NUMA_BALANCING
	spin_lock_init(&pgdat->numabalancing_migrate_lock);
	pgdat->numabalancing_migrate_nr_pages = 0;
	pgdat->numabalancing_migrate_next_window = jiffies;
#endif
#ifdef CONFIG_TRANSPARENT_HUGEPAGE
	spin_lock_init(&pgdat->split_queue_lock);
	INIT_LIST_HEAD(&pgdat->split_queue);
	pgdat->split_queue_len = 0;
#endif
	init_waitqueue_head(&pgdat->kswapd_wait);
	init_waitqueue_head(&pgdat->pfmemalloc_wait);
#ifdef CONFIG_COMPACTION
	init_waitqueue_head(&pgdat->kcompactd_wait);
#endif
	pgdat_page_ext_init(pgdat);
	spin_lock_init(&pgdat->lru_lock);
	lruvec_init(node_lruvec(pgdat));

	pgdat->per_cpu_nodestats = &boot_nodestats;

	for (j = 0; j < MAX_NR_ZONES; j++) {
		struct zone *zone = pgdat->node_zones + j;
		unsigned long size, realsize, freesize, memmap_pages;
		unsigned long zone_start_pfn = zone->zone_start_pfn;

		size = zone->spanned_pages;
		realsize = freesize = zone->present_pages;

		/*
		 * Adjust freesize so that it accounts for how much memory
		 * is used by this zone for memmap. This affects the watermark
		 * and per-cpu initialisations
		 */
		memmap_pages = calc_memmap_size(size, realsize);
		if (!is_highmem_idx(j)) {
			if (freesize >= memmap_pages) {
				freesize -= memmap_pages;
				if (memmap_pages)
					printk(KERN_DEBUG
					       "  %s zone: %lu pages used for memmap\n",
					       zone_names[j], memmap_pages);
			} else
				pr_warn("  %s zone: %lu pages exceeds freesize %lu\n",
					zone_names[j], memmap_pages, freesize);
		}

		/* Account for reserved pages */
		if (j == 0 && freesize > dma_reserve) {
			freesize -= dma_reserve;
			printk(KERN_DEBUG "  %s zone: %lu pages reserved\n",
					zone_names[0], dma_reserve);
		}

		if (!is_highmem_idx(j))
			nr_kernel_pages += freesize;
		/* Charge for highmem memmap if there are enough kernel pages */
		else if (nr_kernel_pages > memmap_pages * 2)
			nr_kernel_pages -= memmap_pages;
		nr_all_pages += freesize;

		/*
		 * Set an approximate value for lowmem here, it will be adjusted
		 * when the bootmem allocator frees pages into the buddy system.
		 * And all highmem pages will be managed by the buddy system.
		 */
		zone->managed_pages = is_highmem_idx(j) ? realsize : freesize;
#ifdef CONFIG_NUMA
		zone->node = nid;
#endif
		zone->name = zone_names[j];
		zone->zone_pgdat = pgdat;
		spin_lock_init(&zone->lock);
		zone_seqlock_init(zone);
		zone_pcp_init(zone);

		if (!size)
			continue;

		set_pageblock_order();
		setup_usemap(pgdat, zone, zone_start_pfn, size);
		init_currently_empty_zone(zone, zone_start_pfn, size);
		memmap_init(size, nid, j, zone_start_pfn);
	}
}

static void __ref alloc_node_mem_map(struct pglist_data *pgdat)
{
	unsigned long __maybe_unused start = 0;
	unsigned long __maybe_unused offset = 0;

	/* Skip empty nodes */
	if (!pgdat->node_spanned_pages)
		return;

#ifdef CONFIG_FLAT_NODE_MEM_MAP
	start = pgdat->node_start_pfn & ~(MAX_ORDER_NR_PAGES - 1);
	offset = pgdat->node_start_pfn - start;
	/* ia64 gets its own node_mem_map, before this, without bootmem */
	if (!pgdat->node_mem_map) {
		unsigned long size, end;
		struct page *map;

		/*
		 * The zone's endpoints aren't required to be MAX_ORDER
		 * aligned but the node_mem_map endpoints must be in order
		 * for the buddy allocator to function correctly.
		 */
		end = pgdat_end_pfn(pgdat);
		end = ALIGN(end, MAX_ORDER_NR_PAGES);
		size =  (end - start) * sizeof(struct page);
		map = alloc_remap(pgdat->node_id, size);
		if (!map)
			map = memblock_virt_alloc_node_nopanic(size,
							       pgdat->node_id);
		pgdat->node_mem_map = map + offset;
	}
#ifndef CONFIG_NEED_MULTIPLE_NODES
	/*
	 * With no DISCONTIG, the global mem_map is just set as node 0's
	 */
	if (pgdat == NODE_DATA(0)) {
		mem_map = NODE_DATA(0)->node_mem_map;
#if defined(CONFIG_HAVE_MEMBLOCK_NODE_MAP) || defined(CONFIG_FLATMEM)
		if (page_to_pfn(mem_map) != pgdat->node_start_pfn)
			mem_map -= offset;
#endif /* CONFIG_HAVE_MEMBLOCK_NODE_MAP */
	}
#endif
#endif /* CONFIG_FLAT_NODE_MEM_MAP */
}

void __paginginit free_area_init_node(int nid, unsigned long *zones_size,
		unsigned long node_start_pfn, unsigned long *zholes_size)
{
	pg_data_t *pgdat = NODE_DATA(nid);
	unsigned long start_pfn = 0;
	unsigned long end_pfn = 0;

	/* pg_data_t should be reset to zero when it's allocated */
	WARN_ON(pgdat->nr_zones || pgdat->kswapd_classzone_idx);

	pgdat->node_id = nid;
	pgdat->node_start_pfn = node_start_pfn;
	pgdat->per_cpu_nodestats = NULL;
#ifdef CONFIG_HAVE_MEMBLOCK_NODE_MAP
	get_pfn_range_for_nid(nid, &start_pfn, &end_pfn);
	pr_info("Initmem setup node %d [mem %#018Lx-%#018Lx]\n", nid,
		(u64)start_pfn << PAGE_SHIFT,
		end_pfn ? ((u64)end_pfn << PAGE_SHIFT) - 1 : 0);
#else
	start_pfn = node_start_pfn;
#endif
	calculate_node_totalpages(pgdat, start_pfn, end_pfn,
				  zones_size, zholes_size);

	alloc_node_mem_map(pgdat);
#ifdef CONFIG_FLAT_NODE_MEM_MAP
	printk(KERN_DEBUG "free_area_init_node: node %d, pgdat %08lx, node_mem_map %08lx\n",
		nid, (unsigned long)pgdat,
		(unsigned long)pgdat->node_mem_map);
#endif

	reset_deferred_meminit(pgdat);
	free_area_init_core(pgdat);
}

#ifdef CONFIG_HAVE_MEMBLOCK_NODE_MAP

#if MAX_NUMNODES > 1
/*
 * Figure out the number of possible node ids.
 */
void __init setup_nr_node_ids(void)
{
	unsigned int highest;

	highest = find_last_bit(node_possible_map.bits, MAX_NUMNODES);
	nr_node_ids = highest + 1;
}
#endif

/**
 * node_map_pfn_alignment - determine the maximum internode alignment
 *
 * This function should be called after node map is populated and sorted.
 * It calculates the maximum power of two alignment which can distinguish
 * all the nodes.
 *
 * For example, if all nodes are 1GiB and aligned to 1GiB, the return value
 * would indicate 1GiB alignment with (1 << (30 - PAGE_SHIFT)).  If the
 * nodes are shifted by 256MiB, 256MiB.  Note that if only the last node is
 * shifted, 1GiB is enough and this function will indicate so.
 *
 * This is used to test whether pfn -> nid mapping of the chosen memory
 * model has fine enough granularity to avoid incorrect mapping for the
 * populated node map.
 *
 * Returns the determined alignment in pfn's.  0 if there is no alignment
 * requirement (single node).
 */
unsigned long __init node_map_pfn_alignment(void)
{
	unsigned long accl_mask = 0, last_end = 0;
	unsigned long start, end, mask;
	int last_nid = -1;
	int i, nid;

	for_each_mem_pfn_range(i, MAX_NUMNODES, &start, &end, &nid) {
		if (!start || last_nid < 0 || last_nid == nid) {
			last_nid = nid;
			last_end = end;
			continue;
		}

		/*
		 * Start with a mask granular enough to pin-point to the
		 * start pfn and tick off bits one-by-one until it becomes
		 * too coarse to separate the current node from the last.
		 */
		mask = ~((1 << __ffs(start)) - 1);
		while (mask && last_end <= (start & (mask << 1)))
			mask <<= 1;

		/* accumulate all internode masks */
		accl_mask |= mask;
	}

	/* convert mask to number of pages */
	return ~accl_mask + 1;
}

/* Find the lowest pfn for a node */
static unsigned long __init find_min_pfn_for_node(int nid)
{
	unsigned long min_pfn = ULONG_MAX;
	unsigned long start_pfn;
	int i;

	for_each_mem_pfn_range(i, nid, &start_pfn, NULL, NULL)
		min_pfn = min(min_pfn, start_pfn);

	if (min_pfn == ULONG_MAX) {
		pr_warn("Could not find start_pfn for node %d\n", nid);
		return 0;
	}

	return min_pfn;
}

/**
 * find_min_pfn_with_active_regions - Find the minimum PFN registered
 *
 * It returns the minimum PFN based on information provided via
 * memblock_set_node().
 */
unsigned long __init find_min_pfn_with_active_regions(void)
{
	return find_min_pfn_for_node(MAX_NUMNODES);
}

/*
 * early_calculate_totalpages()
 * Sum pages in active regions for movable zone.
 * Populate N_MEMORY for calculating usable_nodes.
 */
static unsigned long __init early_calculate_totalpages(void)
{
	unsigned long totalpages = 0;
	unsigned long start_pfn, end_pfn;
	int i, nid;

	for_each_mem_pfn_range(i, MAX_NUMNODES, &start_pfn, &end_pfn, &nid) {
		unsigned long pages = end_pfn - start_pfn;

		totalpages += pages;
		if (pages)
			node_set_state(nid, N_MEMORY);
	}
	return totalpages;
}

/*
 * Find the PFN the Movable zone begins in each node. Kernel memory
 * is spread evenly between nodes as long as the nodes have enough
 * memory. When they don't, some nodes will have more kernelcore than
 * others
 */
static void __init find_zone_movable_pfns_for_nodes(void)
{
	int i, nid;
	unsigned long usable_startpfn;
	unsigned long kernelcore_node, kernelcore_remaining;
	/* save the state before borrow the nodemask */
	nodemask_t saved_node_state = node_states[N_MEMORY];
	unsigned long totalpages = early_calculate_totalpages();
	int usable_nodes = nodes_weight(node_states[N_MEMORY]);
	struct memblock_region *r;

	/* Need to find movable_zone earlier when movable_node is specified. */
	find_usable_zone_for_movable();

	/*
	 * If movable_node is specified, ignore kernelcore and movablecore
	 * options.
	 */
	if (movable_node_is_enabled()) {
		for_each_memblock(memory, r) {
			if (!memblock_is_hotpluggable(r))
				continue;

			nid = r->nid;

			usable_startpfn = PFN_DOWN(r->base);
			zone_movable_pfn[nid] = zone_movable_pfn[nid] ?
				min(usable_startpfn, zone_movable_pfn[nid]) :
				usable_startpfn;
		}

		goto out2;
	}

	/*
	 * If kernelcore=mirror is specified, ignore movablecore option
	 */
	if (mirrored_kernelcore) {
		bool mem_below_4gb_not_mirrored = false;

		for_each_memblock(memory, r) {
			if (memblock_is_mirror(r))
				continue;

			nid = r->nid;

			usable_startpfn = memblock_region_memory_base_pfn(r);

			if (usable_startpfn < 0x100000) {
				mem_below_4gb_not_mirrored = true;
				continue;
			}

			zone_movable_pfn[nid] = zone_movable_pfn[nid] ?
				min(usable_startpfn, zone_movable_pfn[nid]) :
				usable_startpfn;
		}

		if (mem_below_4gb_not_mirrored)
			pr_warn("This configuration results in unmirrored kernel memory.");

		goto out2;
	}

	/*
	 * If movablecore=nn[KMG] was specified, calculate what size of
	 * kernelcore that corresponds so that memory usable for
	 * any allocation type is evenly spread. If both kernelcore
	 * and movablecore are specified, then the value of kernelcore
	 * will be used for required_kernelcore if it's greater than
	 * what movablecore would have allowed.
	 */
	if (required_movablecore) {
		unsigned long corepages;

		/*
		 * Round-up so that ZONE_MOVABLE is at least as large as what
		 * was requested by the user
		 */
		required_movablecore =
			roundup(required_movablecore, MAX_ORDER_NR_PAGES);
		required_movablecore = min(totalpages, required_movablecore);
		corepages = totalpages - required_movablecore;

		required_kernelcore = max(required_kernelcore, corepages);
	}

	/*
	 * If kernelcore was not specified or kernelcore size is larger
	 * than totalpages, there is no ZONE_MOVABLE.
	 */
	if (!required_kernelcore || required_kernelcore >= totalpages)
		goto out;

	/* usable_startpfn is the lowest possible pfn ZONE_MOVABLE can be at */
	usable_startpfn = arch_zone_lowest_possible_pfn[movable_zone];

restart:
	/* Spread kernelcore memory as evenly as possible throughout nodes */
	kernelcore_node = required_kernelcore / usable_nodes;
	for_each_node_state(nid, N_MEMORY) {
		unsigned long start_pfn, end_pfn;

		/*
		 * Recalculate kernelcore_node if the division per node
		 * now exceeds what is necessary to satisfy the requested
		 * amount of memory for the kernel
		 */
		if (required_kernelcore < kernelcore_node)
			kernelcore_node = required_kernelcore / usable_nodes;

		/*
		 * As the map is walked, we track how much memory is usable
		 * by the kernel using kernelcore_remaining. When it is
		 * 0, the rest of the node is usable by ZONE_MOVABLE
		 */
		kernelcore_remaining = kernelcore_node;

		/* Go through each range of PFNs within this node */
		for_each_mem_pfn_range(i, nid, &start_pfn, &end_pfn, NULL) {
			unsigned long size_pages;

			start_pfn = max(start_pfn, zone_movable_pfn[nid]);
			if (start_pfn >= end_pfn)
				continue;

			/* Account for what is only usable for kernelcore */
			if (start_pfn < usable_startpfn) {
				unsigned long kernel_pages;
				kernel_pages = min(end_pfn, usable_startpfn)
								- start_pfn;

				kernelcore_remaining -= min(kernel_pages,
							kernelcore_remaining);
				required_kernelcore -= min(kernel_pages,
							required_kernelcore);

				/* Continue if range is now fully accounted */
				if (end_pfn <= usable_startpfn) {

					/*
					 * Push zone_movable_pfn to the end so
					 * that if we have to rebalance
					 * kernelcore across nodes, we will
					 * not double account here
					 */
					zone_movable_pfn[nid] = end_pfn;
					continue;
				}
				start_pfn = usable_startpfn;
			}

			/*
			 * The usable PFN range for ZONE_MOVABLE is from
			 * start_pfn->end_pfn. Calculate size_pages as the
			 * number of pages used as kernelcore
			 */
			size_pages = end_pfn - start_pfn;
			if (size_pages > kernelcore_remaining)
				size_pages = kernelcore_remaining;
			zone_movable_pfn[nid] = start_pfn + size_pages;

			/*
			 * Some kernelcore has been met, update counts and
			 * break if the kernelcore for this node has been
			 * satisfied
			 */
			required_kernelcore -= min(required_kernelcore,
								size_pages);
			kernelcore_remaining -= size_pages;
			if (!kernelcore_remaining)
				break;
		}
	}

	/*
	 * If there is still required_kernelcore, we do another pass with one
	 * less node in the count. This will push zone_movable_pfn[nid] further
	 * along on the nodes that still have memory until kernelcore is
	 * satisfied
	 */
	usable_nodes--;
	if (usable_nodes && required_kernelcore > usable_nodes)
		goto restart;

out2:
	/* Align start of ZONE_MOVABLE on all nids to MAX_ORDER_NR_PAGES */
	for (nid = 0; nid < MAX_NUMNODES; nid++)
		zone_movable_pfn[nid] =
			roundup(zone_movable_pfn[nid], MAX_ORDER_NR_PAGES);

out:
	/* restore the node_state */
	node_states[N_MEMORY] = saved_node_state;
}

/* Any regular or high memory on that node ? */
static void check_for_memory(pg_data_t *pgdat, int nid)
{
	enum zone_type zone_type;

	if (N_MEMORY == N_NORMAL_MEMORY)
		return;

	for (zone_type = 0; zone_type <= ZONE_MOVABLE - 1; zone_type++) {
		struct zone *zone = &pgdat->node_zones[zone_type];
		if (populated_zone(zone)) {
			node_set_state(nid, N_HIGH_MEMORY);
			if (N_NORMAL_MEMORY != N_HIGH_MEMORY &&
			    zone_type <= ZONE_NORMAL)
				node_set_state(nid, N_NORMAL_MEMORY);
			break;
		}
	}
}

/**
 * free_area_init_nodes - Initialise all pg_data_t and zone data
 * @max_zone_pfn: an array of max PFNs for each zone
 *
 * This will call free_area_init_node() for each active node in the system.
 * Using the page ranges provided by memblock_set_node(), the size of each
 * zone in each node and their holes is calculated. If the maximum PFN
 * between two adjacent zones match, it is assumed that the zone is empty.
 * For example, if arch_max_dma_pfn == arch_max_dma32_pfn, it is assumed
 * that arch_max_dma32_pfn has no pages. It is also assumed that a zone
 * starts where the previous one ended. For example, ZONE_DMA32 starts
 * at arch_max_dma_pfn.
 */
void __init free_area_init_nodes(unsigned long *max_zone_pfn)
{
	unsigned long start_pfn, end_pfn;
	int i, nid;

	/* Record where the zone boundaries are */
	memset(arch_zone_lowest_possible_pfn, 0,
				sizeof(arch_zone_lowest_possible_pfn));
	memset(arch_zone_highest_possible_pfn, 0,
				sizeof(arch_zone_highest_possible_pfn));

	start_pfn = find_min_pfn_with_active_regions();

	for (i = 0; i < MAX_NR_ZONES; i++) {
		if (i == ZONE_MOVABLE)
			continue;

		end_pfn = max(max_zone_pfn[i], start_pfn);
		arch_zone_lowest_possible_pfn[i] = start_pfn;
		arch_zone_highest_possible_pfn[i] = end_pfn;

		start_pfn = end_pfn;
	}

	/* Find the PFNs that ZONE_MOVABLE begins at in each node */
	memset(zone_movable_pfn, 0, sizeof(zone_movable_pfn));
	find_zone_movable_pfns_for_nodes();

	/* Print out the zone ranges */
	pr_info("Zone ranges:\n");
	for (i = 0; i < MAX_NR_ZONES; i++) {
		if (i == ZONE_MOVABLE)
			continue;
		pr_info("  %-8s ", zone_names[i]);
		if (arch_zone_lowest_possible_pfn[i] ==
				arch_zone_highest_possible_pfn[i])
			pr_cont("empty\n");
		else
			pr_cont("[mem %#018Lx-%#018Lx]\n",
				(u64)arch_zone_lowest_possible_pfn[i]
					<< PAGE_SHIFT,
				((u64)arch_zone_highest_possible_pfn[i]
					<< PAGE_SHIFT) - 1);
	}

	/* Print out the PFNs ZONE_MOVABLE begins at in each node */
	pr_info("Movable zone start for each node\n");
	for (i = 0; i < MAX_NUMNODES; i++) {
		if (zone_movable_pfn[i])
			pr_info("  Node %d: %#018Lx\n", i,
			       (u64)zone_movable_pfn[i] << PAGE_SHIFT);
	}

	/* Print out the early node map */
	pr_info("Early memory node ranges\n");
	for_each_mem_pfn_range(i, MAX_NUMNODES, &start_pfn, &end_pfn, &nid)
		pr_info("  node %3d: [mem %#018Lx-%#018Lx]\n", nid,
			(u64)start_pfn << PAGE_SHIFT,
			((u64)end_pfn << PAGE_SHIFT) - 1);

	/* Initialise every node */
	mminit_verify_pageflags_layout();
	setup_nr_node_ids();
	for_each_online_node(nid) {
		pg_data_t *pgdat = NODE_DATA(nid);
		free_area_init_node(nid, NULL,
				find_min_pfn_for_node(nid), NULL);

		/* Any memory on that node */
		if (pgdat->node_present_pages)
			node_set_state(nid, N_MEMORY);
		check_for_memory(pgdat, nid);
	}
}

static int __init cmdline_parse_core(char *p, unsigned long *core)
{
	unsigned long long coremem;
	if (!p)
		return -EINVAL;

	coremem = memparse(p, &p);
	*core = coremem >> PAGE_SHIFT;

	/* Paranoid check that UL is enough for the coremem value */
	WARN_ON((coremem >> PAGE_SHIFT) > ULONG_MAX);

	return 0;
}

/*
 * kernelcore=size sets the amount of memory for use for allocations that
 * cannot be reclaimed or migrated.
 */
static int __init cmdline_parse_kernelcore(char *p)
{
	/* parse kernelcore=mirror */
	if (parse_option_str(p, "mirror")) {
		mirrored_kernelcore = true;
		return 0;
	}

	return cmdline_parse_core(p, &required_kernelcore);
}

/*
 * movablecore=size sets the amount of memory for use for allocations that
 * can be reclaimed or migrated.
 */
static int __init cmdline_parse_movablecore(char *p)
{
	return cmdline_parse_core(p, &required_movablecore);
}

early_param("kernelcore", cmdline_parse_kernelcore);
early_param("movablecore", cmdline_parse_movablecore);

#endif /* CONFIG_HAVE_MEMBLOCK_NODE_MAP */

void adjust_managed_page_count(struct page *page, long count)
{
	spin_lock(&managed_page_count_lock);
	page_zone(page)->managed_pages += count;
	totalram_pages += count;
#ifdef CONFIG_HIGHMEM
	if (PageHighMem(page))
		totalhigh_pages += count;
#endif
	spin_unlock(&managed_page_count_lock);
}
EXPORT_SYMBOL(adjust_managed_page_count);

unsigned long free_reserved_area(void *start, void *end, int poison, char *s)
{
	void *pos;
	unsigned long pages = 0;

	start = (void *)PAGE_ALIGN((unsigned long)start);
	end = (void *)((unsigned long)end & PAGE_MASK);
	for (pos = start; pos < end; pos += PAGE_SIZE, pages++) {
		if ((unsigned int)poison <= 0xFF)
			memset(pos, poison, PAGE_SIZE);
		free_reserved_page(virt_to_page(pos));
	}

	if (pages && s)
		pr_info("Freeing %s memory: %ldK\n",
			s, pages << (PAGE_SHIFT - 10));

	return pages;
}
EXPORT_SYMBOL(free_reserved_area);

#ifdef	CONFIG_HIGHMEM
void free_highmem_page(struct page *page)
{
	__free_reserved_page(page);
	totalram_pages++;
	page_zone(page)->managed_pages++;
	totalhigh_pages++;
}
#endif


void __init mem_init_print_info(const char *str)
{
	unsigned long physpages, codesize, datasize, rosize, bss_size;
	unsigned long init_code_size, init_data_size;

	physpages = get_num_physpages();
	codesize = _etext - _stext;
	datasize = _edata - _sdata;
	rosize = __end_rodata - __start_rodata;
	bss_size = __bss_stop - __bss_start;
	init_data_size = __init_end - __init_begin;
	init_code_size = _einittext - _sinittext;

	/*
	 * Detect special cases and adjust section sizes accordingly:
	 * 1) .init.* may be embedded into .data sections
	 * 2) .init.text.* may be out of [__init_begin, __init_end],
	 *    please refer to arch/tile/kernel/vmlinux.lds.S.
	 * 3) .rodata.* may be embedded into .text or .data sections.
	 */
#define adj_init_size(start, end, size, pos, adj) \
	do { \
		if (start <= pos && pos < end && size > adj) \
			size -= adj; \
	} while (0)

	adj_init_size(__init_begin, __init_end, init_data_size,
		     _sinittext, init_code_size);
	adj_init_size(_stext, _etext, codesize, _sinittext, init_code_size);
	adj_init_size(_sdata, _edata, datasize, __init_begin, init_data_size);
	adj_init_size(_stext, _etext, codesize, __start_rodata, rosize);
	adj_init_size(_sdata, _edata, datasize, __start_rodata, rosize);

#undef	adj_init_size

	pr_info("Memory: %luK/%luK available (%luK kernel code, %luK rwdata, %luK rodata, %luK init, %luK bss, %luK reserved, %luK cma-reserved"
#ifdef	CONFIG_HIGHMEM
		", %luK highmem"
#endif
		"%s%s)\n",
		nr_free_pages() << (PAGE_SHIFT - 10),
		physpages << (PAGE_SHIFT - 10),
		codesize >> 10, datasize >> 10, rosize >> 10,
		(init_data_size + init_code_size) >> 10, bss_size >> 10,
		(physpages - totalram_pages - totalcma_pages) << (PAGE_SHIFT - 10),
		totalcma_pages << (PAGE_SHIFT - 10),
#ifdef	CONFIG_HIGHMEM
		totalhigh_pages << (PAGE_SHIFT - 10),
#endif
		str ? ", " : "", str ? str : "");
}

/**
 * set_dma_reserve - set the specified number of pages reserved in the first zone
 * @new_dma_reserve: The number of pages to mark reserved
 *
 * The per-cpu batchsize and zone watermarks are determined by managed_pages.
 * In the DMA zone, a significant percentage may be consumed by kernel image
 * and other unfreeable allocations which can skew the watermarks badly. This
 * function may optionally be used to account for unfreeable pages in the
 * first zone (e.g., ZONE_DMA). The effect will be lower watermarks and
 * smaller per-cpu batchsize.
 */
void __init set_dma_reserve(unsigned long new_dma_reserve)
{
	dma_reserve = new_dma_reserve;
}

void __init free_area_init(unsigned long *zones_size)
{
	free_area_init_node(0, zones_size,
			__pa(PAGE_OFFSET) >> PAGE_SHIFT, NULL);
}

static int page_alloc_cpu_dead(unsigned int cpu)
{

	lru_add_drain_cpu(cpu);
	drain_pages(cpu);

	/*
	 * Spill the event counters of the dead processor
	 * into the current processors event counters.
	 * This artificially elevates the count of the current
	 * processor.
	 */
	vm_events_fold_cpu(cpu);

	/*
	 * Zero the differential counters of the dead processor
	 * so that the vm statistics are consistent.
	 *
	 * This is only okay since the processor is dead and cannot
	 * race with what we are doing.
	 */
	cpu_vm_stats_fold(cpu);
	return 0;
}

void __init page_alloc_init(void)
{
	int ret;

	ret = cpuhp_setup_state_nocalls(CPUHP_PAGE_ALLOC_DEAD,
					"mm/page_alloc:dead", NULL,
					page_alloc_cpu_dead);
	WARN_ON(ret < 0);
}

/*
 * calculate_totalreserve_pages - called when sysctl_lowmem_reserve_ratio
 *	or min_free_kbytes changes.
 */
static void calculate_totalreserve_pages(void)
{
	struct pglist_data *pgdat;
	unsigned long reserve_pages = 0;
	enum zone_type i, j;

	for_each_online_pgdat(pgdat) {

		pgdat->totalreserve_pages = 0;

		for (i = 0; i < MAX_NR_ZONES; i++) {
			struct zone *zone = pgdat->node_zones + i;
			long max = 0;

			/* Find valid and maximum lowmem_reserve in the zone */
			for (j = i; j < MAX_NR_ZONES; j++) {
				if (zone->lowmem_reserve[j] > max)
					max = zone->lowmem_reserve[j];
			}

			/* we treat the high watermark as reserved pages. */
			max += high_wmark_pages(zone);

			if (max > zone->managed_pages)
				max = zone->managed_pages;

			pgdat->totalreserve_pages += max;

			reserve_pages += max;
		}
	}
	totalreserve_pages = reserve_pages;
}

/*
 * setup_per_zone_lowmem_reserve - called whenever
 *	sysctl_lowmem_reserve_ratio changes.  Ensures that each zone
 *	has a correct pages reserved value, so an adequate number of
 *	pages are left in the zone after a successful __alloc_pages().
 */
static void setup_per_zone_lowmem_reserve(void)
{
	struct pglist_data *pgdat;
	enum zone_type j, idx;

	for_each_online_pgdat(pgdat) {
		for (j = 0; j < MAX_NR_ZONES; j++) {
			struct zone *zone = pgdat->node_zones + j;
			unsigned long managed_pages = zone->managed_pages;

			zone->lowmem_reserve[j] = 0;

			idx = j;
			while (idx) {
				struct zone *lower_zone;

				idx--;

				if (sysctl_lowmem_reserve_ratio[idx] < 1)
					sysctl_lowmem_reserve_ratio[idx] = 1;

				lower_zone = pgdat->node_zones + idx;
				lower_zone->lowmem_reserve[j] = managed_pages /
					sysctl_lowmem_reserve_ratio[idx];
				managed_pages += lower_zone->managed_pages;
			}
		}
	}

	/* update totalreserve_pages */
	calculate_totalreserve_pages();
}

static void __setup_per_zone_wmarks(void)
{
	unsigned long pages_min = min_free_kbytes >> (PAGE_SHIFT - 10);
	unsigned long lowmem_pages = 0;
	struct zone *zone;
	unsigned long flags;

	/* Calculate total number of !ZONE_HIGHMEM pages */
	for_each_zone(zone) {
		if (!is_highmem(zone))
			lowmem_pages += zone->managed_pages;
	}

	for_each_zone(zone) {
		u64 tmp;

		spin_lock_irqsave(&zone->lock, flags);
		tmp = (u64)pages_min * zone->managed_pages;
		do_div(tmp, lowmem_pages);
		if (is_highmem(zone)) {
			/*
			 * __GFP_HIGH and PF_MEMALLOC allocations usually don't
			 * need highmem pages, so cap pages_min to a small
			 * value here.
			 *
			 * The WMARK_HIGH-WMARK_LOW and (WMARK_LOW-WMARK_MIN)
			 * deltas control asynch page reclaim, and so should
			 * not be capped for highmem.
			 */
			unsigned long min_pages;

			min_pages = zone->managed_pages / 1024;
			min_pages = clamp(min_pages, SWAP_CLUSTER_MAX, 128UL);
			zone->watermark[WMARK_MIN] = min_pages;
		} else {
			/*
			 * If it's a lowmem zone, reserve a number of pages
			 * proportionate to the zone's size.
			 */
			zone->watermark[WMARK_MIN] = tmp;
		}

		/*
		 * Set the kswapd watermarks distance according to the
		 * scale factor in proportion to available memory, but
		 * ensure a minimum size on small systems.
		 */
		tmp = max_t(u64, tmp >> 2,
			    mult_frac(zone->managed_pages,
				      watermark_scale_factor, 10000));

		zone->watermark[WMARK_LOW]  = min_wmark_pages(zone) + tmp;
		zone->watermark[WMARK_HIGH] = min_wmark_pages(zone) + tmp * 2;

		spin_unlock_irqrestore(&zone->lock, flags);
	}

	/* update totalreserve_pages */
	calculate_totalreserve_pages();
}

/**
 * setup_per_zone_wmarks - called when min_free_kbytes changes
 * or when memory is hot-{added|removed}
 *
 * Ensures that the watermark[min,low,high] values for each zone are set
 * correctly with respect to min_free_kbytes.
 */
void setup_per_zone_wmarks(void)
{
	static DEFINE_SPINLOCK(lock);

	spin_lock(&lock);
	__setup_per_zone_wmarks();
	spin_unlock(&lock);
}

/*
 * Initialise min_free_kbytes.
 *
 * For small machines we want it small (128k min).  For large machines
 * we want it large (64MB max).  But it is not linear, because network
 * bandwidth does not increase linearly with machine size.  We use
 *
 *	min_free_kbytes = 4 * sqrt(lowmem_kbytes), for better accuracy:
 *	min_free_kbytes = sqrt(lowmem_kbytes * 16)
 *
 * which yields
 *
 * 16MB:	512k
 * 32MB:	724k
 * 64MB:	1024k
 * 128MB:	1448k
 * 256MB:	2048k
 * 512MB:	2896k
 * 1024MB:	4096k
 * 2048MB:	5792k
 * 4096MB:	8192k
 * 8192MB:	11584k
 * 16384MB:	16384k
 */
int __meminit init_per_zone_wmark_min(void)
{
	unsigned long lowmem_kbytes;
	int new_min_free_kbytes;

	lowmem_kbytes = nr_free_buffer_pages() * (PAGE_SIZE >> 10);
	new_min_free_kbytes = int_sqrt(lowmem_kbytes * 16);

	if (new_min_free_kbytes > user_min_free_kbytes) {
		min_free_kbytes = new_min_free_kbytes;
		if (min_free_kbytes < 128)
			min_free_kbytes = 128;
		if (min_free_kbytes > 65536)
			min_free_kbytes = 65536;
	} else {
		pr_warn("min_free_kbytes is not updated to %d because user defined value %d is preferred\n",
				new_min_free_kbytes, user_min_free_kbytes);
	}
	setup_per_zone_wmarks();
	refresh_zone_stat_thresholds();
	setup_per_zone_lowmem_reserve();

#ifdef CONFIG_NUMA
	setup_min_unmapped_ratio();
	setup_min_slab_ratio();
#endif

	return 0;
}
core_initcall(init_per_zone_wmark_min)

/*
 * min_free_kbytes_sysctl_handler - just a wrapper around proc_dointvec() so
 *	that we can call two helper functions whenever min_free_kbytes
 *	changes.
 */
int min_free_kbytes_sysctl_handler(struct ctl_table *table, int write,
	void __user *buffer, size_t *length, loff_t *ppos)
{
	int rc;

	rc = proc_dointvec_minmax(table, write, buffer, length, ppos);
	if (rc)
		return rc;

	if (write) {
		user_min_free_kbytes = min_free_kbytes;
		setup_per_zone_wmarks();
	}
	return 0;
}

int watermark_scale_factor_sysctl_handler(struct ctl_table *table, int write,
	void __user *buffer, size_t *length, loff_t *ppos)
{
	int rc;

	rc = proc_dointvec_minmax(table, write, buffer, length, ppos);
	if (rc)
		return rc;

	if (write)
		setup_per_zone_wmarks();

	return 0;
}

#ifdef CONFIG_NUMA
static void setup_min_unmapped_ratio(void)
{
	pg_data_t *pgdat;
	struct zone *zone;

	for_each_online_pgdat(pgdat)
		pgdat->min_unmapped_pages = 0;

	for_each_zone(zone)
		zone->zone_pgdat->min_unmapped_pages += (zone->managed_pages *
				sysctl_min_unmapped_ratio) / 100;
}


int sysctl_min_unmapped_ratio_sysctl_handler(struct ctl_table *table, int write,
	void __user *buffer, size_t *length, loff_t *ppos)
{
	int rc;

	rc = proc_dointvec_minmax(table, write, buffer, length, ppos);
	if (rc)
		return rc;

	setup_min_unmapped_ratio();

	return 0;
}

static void setup_min_slab_ratio(void)
{
	pg_data_t *pgdat;
	struct zone *zone;

	for_each_online_pgdat(pgdat)
		pgdat->min_slab_pages = 0;

	for_each_zone(zone)
		zone->zone_pgdat->min_slab_pages += (zone->managed_pages *
				sysctl_min_slab_ratio) / 100;
}

int sysctl_min_slab_ratio_sysctl_handler(struct ctl_table *table, int write,
	void __user *buffer, size_t *length, loff_t *ppos)
{
	int rc;

	rc = proc_dointvec_minmax(table, write, buffer, length, ppos);
	if (rc)
		return rc;

	setup_min_slab_ratio();

	return 0;
}
#endif

/*
 * lowmem_reserve_ratio_sysctl_handler - just a wrapper around
 *	proc_dointvec() so that we can call setup_per_zone_lowmem_reserve()
 *	whenever sysctl_lowmem_reserve_ratio changes.
 *
 * The reserve ratio obviously has absolutely no relation with the
 * minimum watermarks. The lowmem reserve ratio can only make sense
 * if in function of the boot time zone sizes.
 */
int lowmem_reserve_ratio_sysctl_handler(struct ctl_table *table, int write,
	void __user *buffer, size_t *length, loff_t *ppos)
{
	proc_dointvec_minmax(table, write, buffer, length, ppos);
	setup_per_zone_lowmem_reserve();
	return 0;
}

/*
 * percpu_pagelist_fraction - changes the pcp->high for each zone on each
 * cpu.  It is the fraction of total pages in each zone that a hot per cpu
 * pagelist can have before it gets flushed back to buddy allocator.
 */
int percpu_pagelist_fraction_sysctl_handler(struct ctl_table *table, int write,
	void __user *buffer, size_t *length, loff_t *ppos)
{
	struct zone *zone;
	int old_percpu_pagelist_fraction;
	int ret;

	mutex_lock(&pcp_batch_high_lock);
	old_percpu_pagelist_fraction = percpu_pagelist_fraction;

	ret = proc_dointvec_minmax(table, write, buffer, length, ppos);
	if (!write || ret < 0)
		goto out;

	/* Sanity checking to avoid pcp imbalance */
	if (percpu_pagelist_fraction &&
	    percpu_pagelist_fraction < MIN_PERCPU_PAGELIST_FRACTION) {
		percpu_pagelist_fraction = old_percpu_pagelist_fraction;
		ret = -EINVAL;
		goto out;
	}

	/* No change? */
	if (percpu_pagelist_fraction == old_percpu_pagelist_fraction)
		goto out;

	for_each_populated_zone(zone) {
		unsigned int cpu;

		for_each_possible_cpu(cpu)
			pageset_set_high_and_batch(zone,
					per_cpu_ptr(zone->pageset, cpu));
	}
out:
	mutex_unlock(&pcp_batch_high_lock);
	return ret;
}

#ifdef CONFIG_NUMA
int hashdist = HASHDIST_DEFAULT;

static int __init set_hashdist(char *str)
{
	if (!str)
		return 0;
	hashdist = simple_strtoul(str, &str, 0);
	return 1;
}
__setup("hashdist=", set_hashdist);
#endif

#ifndef __HAVE_ARCH_RESERVED_KERNEL_PAGES
/*
 * Returns the number of pages that arch has reserved but
 * is not known to alloc_large_system_hash().
 */
static unsigned long __init arch_reserved_kernel_pages(void)
{
	return 0;
}
#endif

/*
 * Adaptive scale is meant to reduce sizes of hash tables on large memory
 * machines. As memory size is increased the scale is also increased but at
 * slower pace.  Starting from ADAPT_SCALE_BASE (64G), every time memory
 * quadruples the scale is increased by one, which means the size of hash table
 * only doubles, instead of quadrupling as well.
 * Because 32-bit systems cannot have large physical memory, where this scaling
 * makes sense, it is disabled on such platforms.
 */
#if __BITS_PER_LONG > 32
#define ADAPT_SCALE_BASE	(64ul << 30)
#define ADAPT_SCALE_SHIFT	2
#define ADAPT_SCALE_NPAGES	(ADAPT_SCALE_BASE >> PAGE_SHIFT)
#endif

/*
 * allocate a large system hash table from bootmem
 * - it is assumed that the hash table must contain an exact power-of-2
 *   quantity of entries
 * - limit is the number of hash buckets, not the total allocation size
 */
void *__init alloc_large_system_hash(const char *tablename,
				     unsigned long bucketsize,
				     unsigned long numentries,
				     int scale,
				     int flags,
				     unsigned int *_hash_shift,
				     unsigned int *_hash_mask,
				     unsigned long low_limit,
				     unsigned long high_limit)
{
	unsigned long long max = high_limit;
	unsigned long log2qty, size;
	void *table = NULL;
	gfp_t gfp_flags;

	/* allow the kernel cmdline to have a say */
	if (!numentries) {
		/* round applicable memory size up to nearest megabyte */
		numentries = nr_kernel_pages;
		numentries -= arch_reserved_kernel_pages();

		/* It isn't necessary when PAGE_SIZE >= 1MB */
		if (PAGE_SHIFT < 20)
			numentries = round_up(numentries, (1<<20)/PAGE_SIZE);

#if __BITS_PER_LONG > 32
		if (!high_limit) {
			unsigned long adapt;

			for (adapt = ADAPT_SCALE_NPAGES; adapt < numentries;
			     adapt <<= ADAPT_SCALE_SHIFT)
				scale++;
		}
#endif

		/* limit to 1 bucket per 2^scale bytes of low memory */
		if (scale > PAGE_SHIFT)
			numentries >>= (scale - PAGE_SHIFT);
		else
			numentries <<= (PAGE_SHIFT - scale);

		/* Make sure we've got at least a 0-order allocation.. */
		if (unlikely(flags & HASH_SMALL)) {
			/* Makes no sense without HASH_EARLY */
			WARN_ON(!(flags & HASH_EARLY));
			if (!(numentries >> *_hash_shift)) {
				numentries = 1UL << *_hash_shift;
				BUG_ON(!numentries);
			}
		} else if (unlikely((numentries * bucketsize) < PAGE_SIZE))
			numentries = PAGE_SIZE / bucketsize;
	}
	numentries = roundup_pow_of_two(numentries);

	/* limit allocation size to 1/16 total memory by default */
	if (max == 0) {
		max = ((unsigned long long)nr_all_pages << PAGE_SHIFT) >> 4;
		do_div(max, bucketsize);
	}
	max = min(max, 0x80000000ULL);

	if (numentries < low_limit)
		numentries = low_limit;
	if (numentries > max)
		numentries = max;

	log2qty = ilog2(numentries);

	/*
	 * memblock allocator returns zeroed memory already, so HASH_ZERO is
	 * currently not used when HASH_EARLY is specified.
	 */
	gfp_flags = (flags & HASH_ZERO) ? GFP_ATOMIC | __GFP_ZERO : GFP_ATOMIC;
	do {
		size = bucketsize << log2qty;
		if (flags & HASH_EARLY)
			table = memblock_virt_alloc_nopanic(size, 0);
		else if (hashdist)
			table = __vmalloc(size, gfp_flags, PAGE_KERNEL);
		else {
			/*
			 * If bucketsize is not a power-of-two, we may free
			 * some pages at the end of hash table which
			 * alloc_pages_exact() automatically does
			 */
			if (get_order(size) < MAX_ORDER) {
				table = alloc_pages_exact(size, gfp_flags);
				kmemleak_alloc(table, size, 1, gfp_flags);
			}
		}
	} while (!table && size > PAGE_SIZE && --log2qty);

	if (!table)
		panic("Failed to allocate %s hash table\n", tablename);

	pr_info("%s hash table entries: %ld (order: %d, %lu bytes)\n",
		tablename, 1UL << log2qty, ilog2(size) - PAGE_SHIFT, size);

	if (_hash_shift)
		*_hash_shift = log2qty;
	if (_hash_mask)
		*_hash_mask = (1 << log2qty) - 1;

	return table;
}

/*
 * This function checks whether pageblock includes unmovable pages or not.
 * If @count is not zero, it is okay to include less @count unmovable pages
 *
 * PageLRU check without isolation or lru_lock could race so that
 * MIGRATE_MOVABLE block might include unmovable pages. And __PageMovable
 * check without lock_page also may miss some movable non-lru pages at
 * race condition. So you can't expect this function should be exact.
 */
bool has_unmovable_pages(struct zone *zone, struct page *page, int count,
			 bool skip_hwpoisoned_pages)
{
	unsigned long pfn, iter, found;
	int mt;

	/*
	 * For avoiding noise data, lru_add_drain_all() should be called
	 * If ZONE_MOVABLE, the zone never contains unmovable pages
	 */
	if (zone_idx(zone) == ZONE_MOVABLE)
		return false;
	mt = get_pageblock_migratetype(page);
	if (mt == MIGRATE_MOVABLE || is_migrate_cma(mt))
		return false;

	pfn = page_to_pfn(page);
	for (found = 0, iter = 0; iter < pageblock_nr_pages; iter++) {
		unsigned long check = pfn + iter;

		if (!pfn_valid_within(check))
			continue;

		page = pfn_to_page(check);

		/*
		 * Hugepages are not in LRU lists, but they're movable.
		 * We need not scan over tail pages bacause we don't
		 * handle each tail page individually in migration.
		 */
		if (PageHuge(page)) {
			iter = round_up(iter + 1, 1<<compound_order(page)) - 1;
			continue;
		}

		/*
		 * We can't use page_count without pin a page
		 * because another CPU can free compound page.
		 * This check already skips compound tails of THP
		 * because their page->_refcount is zero at all time.
		 */
		if (!page_ref_count(page)) {
			if (PageBuddy(page))
				iter += (1 << page_order(page)) - 1;
			continue;
		}

		/*
		 * The HWPoisoned page may be not in buddy system, and
		 * page_count() is not 0.
		 */
		if (skip_hwpoisoned_pages && PageHWPoison(page))
			continue;

		if (__PageMovable(page))
			continue;

		if (!PageLRU(page))
			found++;
		/*
		 * If there are RECLAIMABLE pages, we need to check
		 * it.  But now, memory offline itself doesn't call
		 * shrink_node_slabs() and it still to be fixed.
		 */
		/*
		 * If the page is not RAM, page_count()should be 0.
		 * we don't need more check. This is an _used_ not-movable page.
		 *
		 * The problematic thing here is PG_reserved pages. PG_reserved
		 * is set to both of a memory hole page and a _used_ kernel
		 * page at boot.
		 */
		if (found > count)
			return true;
	}
	return false;
}

bool is_pageblock_removable_nolock(struct page *page)
{
	struct zone *zone;
	unsigned long pfn;

	/*
	 * We have to be careful here because we are iterating over memory
	 * sections which are not zone aware so we might end up outside of
	 * the zone but still within the section.
	 * We have to take care about the node as well. If the node is offline
	 * its NODE_DATA will be NULL - see page_zone.
	 */
	if (!node_online(page_to_nid(page)))
		return false;

	zone = page_zone(page);
	pfn = page_to_pfn(page);
	if (!zone_spans_pfn(zone, pfn))
		return false;

	return !has_unmovable_pages(zone, page, 0, true);
}

#if (defined(CONFIG_MEMORY_ISOLATION) && defined(CONFIG_COMPACTION)) || defined(CONFIG_CMA)

static unsigned long pfn_max_align_down(unsigned long pfn)
{
	return pfn & ~(max_t(unsigned long, MAX_ORDER_NR_PAGES,
			     pageblock_nr_pages) - 1);
}

static unsigned long pfn_max_align_up(unsigned long pfn)
{
	return ALIGN(pfn, max_t(unsigned long, MAX_ORDER_NR_PAGES,
				pageblock_nr_pages));
}

/* [start, end) must belong to a single zone. */
static int __alloc_contig_migrate_range(struct compact_control *cc,
					unsigned long start, unsigned long end)
{
	/* This function is based on compact_zone() from compaction.c. */
	unsigned long nr_reclaimed;
	unsigned long pfn = start;
	unsigned int tries = 0;
	int ret = 0;

	migrate_prep();

	while (pfn < end || !list_empty(&cc->migratepages)) {
		if (fatal_signal_pending(current)) {
			ret = -EINTR;
			break;
		}

		if (list_empty(&cc->migratepages)) {
			cc->nr_migratepages = 0;
			pfn = isolate_migratepages_range(cc, pfn, end);
			if (!pfn) {
				ret = -EINTR;
				break;
			}
			tries = 0;
		} else if (++tries == 5) {
			ret = ret < 0 ? ret : -EBUSY;
			break;
		}

		nr_reclaimed = reclaim_clean_pages_from_list(cc->zone,
							&cc->migratepages);
		cc->nr_migratepages -= nr_reclaimed;

		ret = migrate_pages(&cc->migratepages, alloc_migrate_target,
				    NULL, 0, cc->mode, MR_CMA);
	}
	if (ret < 0) {
		putback_movable_pages(&cc->migratepages);
		return ret;
	}
	return 0;
}

/**
 * alloc_contig_range() -- tries to allocate given range of pages
 * @start:	start PFN to allocate
 * @end:	one-past-the-last PFN to allocate
 * @migratetype:	migratetype of the underlaying pageblocks (either
 *			#MIGRATE_MOVABLE or #MIGRATE_CMA).  All pageblocks
 *			in range must have the same migratetype and it must
 *			be either of the two.
 * @gfp_mask:	GFP mask to use during compaction
 *
 * The PFN range does not have to be pageblock or MAX_ORDER_NR_PAGES
 * aligned, however it's the caller's responsibility to guarantee that
 * we are the only thread that changes migrate type of pageblocks the
 * pages fall in.
 *
 * The PFN range must belong to a single zone.
 *
 * Returns zero on success or negative error code.  On success all
 * pages which PFN is in [start, end) are allocated for the caller and
 * need to be freed with free_contig_range().
 */
int alloc_contig_range(unsigned long start, unsigned long end,
		       unsigned migratetype, gfp_t gfp_mask)
{
	unsigned long outer_start, outer_end;
	unsigned int order;
	int ret = 0;

	struct compact_control cc = {
		.nr_migratepages = 0,
		.order = -1,
		.zone = page_zone(pfn_to_page(start)),
		.mode = MIGRATE_SYNC,
		.ignore_skip_hint = true,
		.gfp_mask = current_gfp_context(gfp_mask),
	};
	INIT_LIST_HEAD(&cc.migratepages);

	/*
	 * What we do here is we mark all pageblocks in range as
	 * MIGRATE_ISOLATE.  Because pageblock and max order pages may
	 * have different sizes, and due to the way page allocator
	 * work, we align the range to biggest of the two pages so
	 * that page allocator won't try to merge buddies from
	 * different pageblocks and change MIGRATE_ISOLATE to some
	 * other migration type.
	 *
	 * Once the pageblocks are marked as MIGRATE_ISOLATE, we
	 * migrate the pages from an unaligned range (ie. pages that
	 * we are interested in).  This will put all the pages in
	 * range back to page allocator as MIGRATE_ISOLATE.
	 *
	 * When this is done, we take the pages in range from page
	 * allocator removing them from the buddy system.  This way
	 * page allocator will never consider using them.
	 *
	 * This lets us mark the pageblocks back as
	 * MIGRATE_CMA/MIGRATE_MOVABLE so that free pages in the
	 * aligned range but not in the unaligned, original range are
	 * put back to page allocator so that buddy can use them.
	 */

	ret = start_isolate_page_range(pfn_max_align_down(start),
				       pfn_max_align_up(end), migratetype,
				       false);
	if (ret)
		return ret;

	/*
	 * In case of -EBUSY, we'd like to know which page causes problem.
	 * So, just fall through. We will check it in test_pages_isolated().
	 */
	ret = __alloc_contig_migrate_range(&cc, start, end);
	if (ret && ret != -EBUSY)
		goto done;

	/*
	 * Pages from [start, end) are within a MAX_ORDER_NR_PAGES
	 * aligned blocks that are marked as MIGRATE_ISOLATE.  What's
	 * more, all pages in [start, end) are free in page allocator.
	 * What we are going to do is to allocate all pages from
	 * [start, end) (that is remove them from page allocator).
	 *
	 * The only problem is that pages at the beginning and at the
	 * end of interesting range may be not aligned with pages that
	 * page allocator holds, ie. they can be part of higher order
	 * pages.  Because of this, we reserve the bigger range and
	 * once this is done free the pages we are not interested in.
	 *
	 * We don't have to hold zone->lock here because the pages are
	 * isolated thus they won't get removed from buddy.
	 */

	lru_add_drain_all();
	drain_all_pages(cc.zone);

	order = 0;
	outer_start = start;
	while (!PageBuddy(pfn_to_page(outer_start))) {
		if (++order >= MAX_ORDER) {
			outer_start = start;
			break;
		}
		outer_start &= ~0UL << order;
	}

	if (outer_start != start) {
		order = page_order(pfn_to_page(outer_start));

		/*
		 * outer_start page could be small order buddy page and
		 * it doesn't include start page. Adjust outer_start
		 * in this case to report failed page properly
		 * on tracepoint in test_pages_isolated()
		 */
		if (outer_start + (1UL << order) <= start)
			outer_start = start;
	}

	/* Make sure the range is really isolated. */
	if (test_pages_isolated(outer_start, end, false)) {
		pr_info_ratelimited("%s: [%lx, %lx) PFNs busy\n",
			__func__, outer_start, end);
		ret = -EBUSY;
		goto done;
	}

	/* Grab isolated pages from freelists. */
	outer_end = isolate_freepages_range(&cc, outer_start, end);
	if (!outer_end) {
		ret = -EBUSY;
		goto done;
	}

	/* Free head and tail (if any) */
	if (start != outer_start)
		free_contig_range(outer_start, start - outer_start);
	if (end != outer_end)
		free_contig_range(end, outer_end - end);

done:
	undo_isolate_page_range(pfn_max_align_down(start),
				pfn_max_align_up(end), migratetype);
	return ret;
}

void free_contig_range(unsigned long pfn, unsigned nr_pages)
{
	unsigned int count = 0;

	for (; nr_pages--; pfn++) {
		struct page *page = pfn_to_page(pfn);

		count += page_count(page) != 1;
		__free_page(page);
	}
	WARN(count != 0, "%d pages are still in use!\n", count);
}
#endif

#ifdef CONFIG_MEMORY_HOTPLUG
/*
 * The zone indicated has a new number of managed_pages; batch sizes and percpu
 * page high values need to be recalulated.
 */
void __meminit zone_pcp_update(struct zone *zone)
{
	unsigned cpu;
	mutex_lock(&pcp_batch_high_lock);
	for_each_possible_cpu(cpu)
		pageset_set_high_and_batch(zone,
				per_cpu_ptr(zone->pageset, cpu));
	mutex_unlock(&pcp_batch_high_lock);
}
#endif

void zone_pcp_reset(struct zone *zone)
{
	unsigned long flags;
	int cpu;
	struct per_cpu_pageset *pset;

	/* avoid races with drain_pages()  */
	local_irq_save(flags);
	if (zone->pageset != &boot_pageset) {
		for_each_online_cpu(cpu) {
			pset = per_cpu_ptr(zone->pageset, cpu);
			drain_zonestat(zone, pset);
		}
		free_percpu(zone->pageset);
		zone->pageset = &boot_pageset;
	}
	local_irq_restore(flags);
}

#ifdef CONFIG_MEMORY_HOTREMOVE
/*
 * All pages in the range must be in a single zone and isolated
 * before calling this.
 */
void
__offline_isolated_pages(unsigned long start_pfn, unsigned long end_pfn)
{
	struct page *page;
	struct zone *zone;
	unsigned int order, i;
	unsigned long pfn;
	unsigned long flags;
	/* find the first valid pfn */
	for (pfn = start_pfn; pfn < end_pfn; pfn++)
		if (pfn_valid(pfn))
			break;
	if (pfn == end_pfn)
		return;
	offline_mem_sections(pfn, end_pfn);
	zone = page_zone(pfn_to_page(pfn));
	spin_lock_irqsave(&zone->lock, flags);
	pfn = start_pfn;
	while (pfn < end_pfn) {
		if (!pfn_valid(pfn)) {
			pfn++;
			continue;
		}
		page = pfn_to_page(pfn);
		/*
		 * The HWPoisoned page may be not in buddy system, and
		 * page_count() is not 0.
		 */
		if (unlikely(!PageBuddy(page) && PageHWPoison(page))) {
			pfn++;
			SetPageReserved(page);
			continue;
		}

		BUG_ON(page_count(page));
		BUG_ON(!PageBuddy(page));
		order = page_order(page);
#ifdef CONFIG_DEBUG_VM
		pr_info("remove from free list %lx %d %lx\n",
			pfn, 1 << order, end_pfn);
#endif
		list_del(&page->lru);
		rmv_page_order(page);
		zone->free_area[order].nr_free--;
		for (i = 0; i < (1 << order); i++)
			SetPageReserved((page+i));
		pfn += (1 << order);
	}
	spin_unlock_irqrestore(&zone->lock, flags);
}
#endif

bool is_free_buddy_page(struct page *page)
{
	struct zone *zone = page_zone(page);
	unsigned long pfn = page_to_pfn(page);
	unsigned long flags;
	unsigned int order;

	spin_lock_irqsave(&zone->lock, flags);
	for (order = 0; order < MAX_ORDER; order++) {
		struct page *page_head = page - (pfn & ((1 << order) - 1));

		if (PageBuddy(page_head) && page_order(page_head) >= order)
			break;
	}
	spin_unlock_irqrestore(&zone->lock, flags);

	return order < MAX_ORDER;
}<|MERGE_RESOLUTION|>--- conflicted
+++ resolved
@@ -66,10 +66,7 @@
 #include <linux/kthread.h>
 #include <linux/memcontrol.h>
 #include <linux/ftrace.h>
-<<<<<<< HEAD
-=======
 #include <linux/lockdep.h>
->>>>>>> a2bc8dea
 #include <linux/nmi.h>
 
 #include <asm/sections.h>
@@ -4943,29 +4940,8 @@
 	if (IS_ERR(str))
 		return PTR_ERR(str);
 
-<<<<<<< HEAD
-		ret = __parse_numa_zonelist_order((char *)table->data);
-		if (ret) {
-			/*
-			 * bogus value.  restore saved string
-			 */
-			strncpy((char *)table->data, saved_string,
-				NUMA_ZONELIST_ORDER_LEN);
-			user_zonelist_order = oldval;
-		} else if (oldval != user_zonelist_order) {
-			mem_hotplug_begin();
-			mutex_lock(&zonelists_mutex);
-			build_all_zonelists(NULL, NULL);
-			mutex_unlock(&zonelists_mutex);
-			mem_hotplug_done();
-		}
-	}
-out:
-	mutex_unlock(&zl_order_mutex);
-=======
 	ret = __parse_numa_zonelist_order(str);
 	kfree(str);
->>>>>>> a2bc8dea
 	return ret;
 }
 
