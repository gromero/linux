--- conflicted
+++ resolved
@@ -264,11 +264,7 @@
  * (if any) is indicated in the ilf_dsize field.  Changes to this structure
  * must be added on to the end.
  */
-<<<<<<< HEAD
-typedef struct xfs_inode_log_format {
-=======
 struct xfs_inode_log_format {
->>>>>>> 0c86a6bd
 	uint16_t		ilf_type;	/* inode log item type */
 	uint16_t		ilf_size;	/* size of this item */
 	uint32_t		ilf_fields;	/* flags for fields logged */
@@ -278,20 +274,12 @@
 	uint64_t		ilf_ino;	/* inode number */
 	union {
 		uint32_t	ilfu_rdev;	/* rdev value for dev inode*/
-<<<<<<< HEAD
-		uuid_t		ilfu_uuid;	/* mount point value */
-=======
 		uint8_t		__pad[16];	/* unused */
->>>>>>> 0c86a6bd
 	} ilf_u;
 	int64_t			ilf_blkno;	/* blkno of inode buffer */
 	int32_t			ilf_len;	/* len of inode buffer */
 	int32_t			ilf_boffset;	/* off of inode in buffer */
-<<<<<<< HEAD
-} xfs_inode_log_format_t;
-=======
-};
->>>>>>> 0c86a6bd
+};
 
 /*
  * Old 32 bit systems will log in this format without the 64 bit
